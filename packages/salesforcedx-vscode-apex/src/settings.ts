--- conflicted
+++ resolved
@@ -29,13 +29,7 @@
 export const retrieveClassDefinitionModifiers = (): string[] =>
   vscode.workspace
     .getConfiguration()
-<<<<<<< HEAD
-    .get<
-      string[]
-    >('salesforcsalesforcedx-vscode-apex.apexoas.eligibility.class.definition-modifiers', ['with sharing']);
-=======
     .get<string[]>('salesforcsalesforcedx-vscode-apex.apexoas.eligibility.class.definition-modifiers', ['withsharing']);
->>>>>>> 371daf42
 
 export const retrieveMethodAndPropertyModifiers = (): string[] =>
   vscode.workspace
