--- conflicted
+++ resolved
@@ -53,7 +53,7 @@
   apex_test_run_all_tests_description_text: 'Runs all tests in the current org',
   apex_test_run_all_local_tests_description_text:
     'Runs all tests in the current org except the ones that originate from installed managed packages',
-  force_apex_test_run_description_text: 'Run Apex test(s)',
+  apex_test_run_description_text: 'Run Apex test(s)',
   apex_test_run_codeAction_no_class_test_param_text:
     'Test class not provided. Run the code action on a class annotated with @isTest.',
   apex_test_run_codeAction_no_method_test_param_text:
@@ -79,11 +79,7 @@
   wrong_java_version_short: 'Unsupported Java version',
   java_version_check_command_failed:
     'Running java command %s failed with error: %s',
-<<<<<<< HEAD
-  force_apex_test_suite_build_text: 'SFDX: Build Apex Test Suite',
-=======
   apex_test_suite_build_text: 'SFDX: Build Apex Test Suite',
->>>>>>> 20fb0043
   unable_to_locate_editor: 'You can run this command only on a source file.',
   unable_to_locate_document: 'You can run this command only on a source file.',
   launch_apex_replay_debugger_unsupported_file:
