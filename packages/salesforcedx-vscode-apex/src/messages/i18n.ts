--- conflicted
+++ resolved
@@ -55,13 +55,7 @@
     'A refresh of your sObject definitions is already underway. If you need to restart the process, cancel the running task.',
   apex_language_server_failed_activate:
     'Unable to activate the Apex Language Server',
-<<<<<<< HEAD
-  sobject_refresh_all: 'All sObjects',
-  sobject_refresh_custom: 'Custom sObjects',
-  sobject_refresh_standard: 'Standard sObjects'
-=======
   sobject_refresh_all: 'All SObjects',
   sobject_refresh_custom: 'Custom SObjects',
   sobject_refresh_standard: 'Standard SObjects'
->>>>>>> 2ebd5017
 };