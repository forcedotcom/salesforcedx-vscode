--- conflicted
+++ resolved
@@ -38,10 +38,6 @@
   apex_log_get_pick_log_text: 'Pick an Apex debug log to get',
   apex_log_get_text: 'SFDX: Get Apex Debug Logs',
   apex_log_list_text: 'Getting Apex debug logs',
-<<<<<<< HEAD
-  artifact_failed: 'Failed to save the artifact: %s',
-=======
->>>>>>> 1c54f7bb
   cancel: 'Cancel',
   cannot_determine_workspace: 'Unable to determine workspace folders for workspace',
   channel_name: 'Apex',
