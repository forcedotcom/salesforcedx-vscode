/*
 * Copyright (c) 2017, salesforce.com, inc.
 * All rights reserved.
 * Licensed under the BSD 3-Clause license.
 * For full license text, see LICENSE.txt file in the repo root or https://opensource.org/licenses/BSD-3-Clause
 */

/**
 * Conventions:
 * _message: is for unformatted text that will be shown as-is to
 * the user.
 * _text: is for text that will appear in the UI, possibly with
 * decorations, e.g., $(x) uses the https://octicons.github.com/ and should not
 * be localized
 *
 * If omitted, we will assume _message.
 */
export const messages = {
  apex_execute_compile_success: 'Compiled successfully.',
  apex_execute_runtime_success: 'Executed successfully.',
  apex_execute_text: 'Execute Anonymous Apex',
  apex_execute_unexpected_error: 'Unexpected error',
  apex_language_server_loading:
    'Indexing Apex files. Hold tight, almost ready… $(sync~spin)',
  apex_language_server_loaded: 'Indexing complete $(check)',
  apex_language_server_failed_activate:
    'Unable to activate the Apex Language Server',
  apex_language_server_quit_and_restarting:
    'Apex Language Server has stopped. Restarting… %d of 5',
  cannot_determine_workspace:
    'Unable to determine workspace folders for workspace',
  channel_name: 'Apex',
  client_name: 'Apex Language Server',
  colorizer_no_code_coverage_on_project:
    'No test run information was found for this project. Set "salesforcedx-vscode-core.retrieve-test-code-coverage": true in your user or workspace settings, then run Apex tests from the Apex Tests sidebar or using the Run Tests or Run All Tests code lens within a test class file.',
  colorizer_no_code_coverage_on_test_results:
    'No code coverage information was found for test run %s. Set "salesforcedx-vscode-core.retrieve-test-code-coverage": true in your user or workspace settings, then run Apex tests from the Apex Tests sidebar or using the Run Tests or Run All Tests code lens within a test class file.',
  colorizer_out_of_sync_code_coverage_data:
    'It looks like this file has been updated. To update your code coverage numbers, run the tests in this file.',
  colorizer_no_code_coverage_current_file:
    'No code coverage information was found for file %s. Set "salesforcedx-vscode-core.retrieve-test-code-coverage": true in your user or workspace settings. Then, run Apex tests that include methods in this file. You can run tests from the Apex Tests sidebar or using the Run Tests or Run All Tests code lens within the file.',
  colorizer_statusbar_hover_text: 'Highlight Apex Code Coverage',
  anon_apex_execute_document_text:
    'SFDX: Execute Anonymous Apex with Editor Contents',
  anon_apex_execute_selection_text:
    'SFDX: Execute Anonymous Apex with Currently Selected Text',
<<<<<<< HEAD
  force_apex_log_get_text: 'SFDX: Get Apex Debug Logs',
  force_apex_log_get_no_logs_text: 'No Apex debug logs were found',
  force_apex_log_get_pick_log_text: 'Pick an Apex debug log to get',
  force_apex_log_list_text: 'Getting Apex debug logs',
  apex_test_run_all_test_label: 'All Tests',
  apex_test_run_all_local_test_label: 'All Local Tests',
  apex_test_run_all_tests_description_text: 'Runs all tests in the current org',
  apex_test_run_all_local_tests_description_text:
=======
  apex_log_get_text: 'SFDX: Get Apex Debug Logs',
  apex_log_get_no_logs_text: 'No Apex debug logs were found',
  apex_log_get_pick_log_text: 'Pick an Apex debug log to get',
  apex_log_list_text: 'Getting Apex debug logs',
  force_apex_test_run_all_test_label: 'All Tests',
  force_apex_test_run_all_local_test_label: 'All Local Tests',
  force_apex_test_run_all_tests_description_text:
    'Runs all tests in the current org',
  force_apex_test_run_all_local_tests_description_text:
>>>>>>> 62ffd71f
    'Runs all tests in the current org except the ones that originate from installed managed packages',
  force_apex_test_run_description_text: 'Run Apex test(s)',
  apex_test_run_codeAction_no_class_test_param_text:
    'Test class not provided. Run the code action on a class annotated with @isTest.',
  apex_test_run_codeAction_no_method_test_param_text:
    'Test method not provided. Run the code action on a method annotated with @isTest or testMethod.',
  apex_test_run_text: 'SFDX: Run Apex Tests',
  force_test_view_loading_message: 'Loading Apex tests ...',
  force_test_view_no_tests_message: 'No Apex Tests Found',
  test_view_show_error_title: 'Show Error',
  force_test_view_no_tests_description:
    "Your project doesn't contain any Apex test methods. To run Apex tests, open a project that contains methods with @istest annotations or the testMethod keyword",
  java_runtime_missing_text:
    'Java runtime could not be located. Set one using the salesforcedx-vscode-apex.java.home VS Code setting. For more information, go to [Set Your Java Version](%s).',
  java_runtime_local_text:
    'Local Java runtime (%s) is unsupported. Set the salesforcedx-vscode-apex.java.home VS Code setting to a runtime outside of the current project. For more information, go to [Set Your Java Version](%s).',
  source_java_home_env_var_text: 'The JAVA_HOME environment variable',
  source_jdk_home_env_var_text: 'The JDK_HOME environment variable',
  source_java_home_setting_text:
    'The salesforcedx-vscode-apex.java.home setting defined in VS Code settings',
  source_missing_text:
    '%s points to a missing folder. For information on how to setup the Salesforce Apex extension, see [Set Your Java Version](%s).',
  wrong_java_version_text:
    'An unsupported Java version was detected. Download and install [Java 11](https://www.oracle.com/technetwork/java/javase/downloads/jdk11-downloads-5066655.html) or [Java 17](https://www.oracle.com/java/technologies/downloads/#java17) to run the extensions. For more information, see [Set Your Java Version](%s).',
  wrong_java_version_short: 'Unsupported Java version',
  java_version_check_command_failed:
    'Running java command %s failed with error: %s',
  force_apex_test_suite_build_text: 'SFDX: Build Apex Test Suite',
  unable_to_locate_editor: 'You can run this command only on a source file.',
  unable_to_locate_document: 'You can run this command only on a source file.',
  launch_apex_replay_debugger_unsupported_file:
    'You can only run this command with Anonymous Apex files, Apex Test files, or Apex Debug Log files.',
  terminate_orphaned_language_server_instances:
    'Found %d orphaned Apex Language Server processes.\nWould you like to terminate them?',
  terminate_processes: 'Terminate Processes',
  terminate_show_processes: 'Show Processes',
  terminate_failed:
    'Failed to terminate Apex Language Server process PID: %d: %s',
  terminated_orphaned_process:
    'Terminated Apex Language Server process PID: %d',
  terminated_orphaned_processes: 'Terminated %d orphaned processes.',
  unknown_error: 'Unknown error',
  process_id: 'Process ID',
  parent_process_id: 'Parent Process ID',
  process_command: 'Process Command',
  terminate_processes_confirm: 'Terminate %d Orphaned Processes',
  yes: 'Yes',
  cancel: 'Cancel',
  terminate_processes_title: 'Terminate Orphaned Processes',
  orphan_process_advice:
    "The list of processes below are Apex Language Server instances that didn't properly shutdown. These\nprocesses can be stopped from the warning message that brought you here, or you can handle this\ntask yourself. If you choose to terminate these processes yourself, refer to relevant documentation\nto stop these processes.",
  unknown: 'Unknown'
};<|MERGE_RESOLUTION|>--- conflicted
+++ resolved
@@ -44,27 +44,15 @@
     'SFDX: Execute Anonymous Apex with Editor Contents',
   anon_apex_execute_selection_text:
     'SFDX: Execute Anonymous Apex with Currently Selected Text',
-<<<<<<< HEAD
-  force_apex_log_get_text: 'SFDX: Get Apex Debug Logs',
-  force_apex_log_get_no_logs_text: 'No Apex debug logs were found',
-  force_apex_log_get_pick_log_text: 'Pick an Apex debug log to get',
-  force_apex_log_list_text: 'Getting Apex debug logs',
   apex_test_run_all_test_label: 'All Tests',
   apex_test_run_all_local_test_label: 'All Local Tests',
   apex_test_run_all_tests_description_text: 'Runs all tests in the current org',
   apex_test_run_all_local_tests_description_text:
-=======
+    'Runs all tests in the current org except the ones that originate from installed managed packages',
   apex_log_get_text: 'SFDX: Get Apex Debug Logs',
   apex_log_get_no_logs_text: 'No Apex debug logs were found',
   apex_log_get_pick_log_text: 'Pick an Apex debug log to get',
   apex_log_list_text: 'Getting Apex debug logs',
-  force_apex_test_run_all_test_label: 'All Tests',
-  force_apex_test_run_all_local_test_label: 'All Local Tests',
-  force_apex_test_run_all_tests_description_text:
-    'Runs all tests in the current org',
-  force_apex_test_run_all_local_tests_description_text:
->>>>>>> 62ffd71f
-    'Runs all tests in the current org except the ones that originate from installed managed packages',
   force_apex_test_run_description_text: 'Run Apex test(s)',
   apex_test_run_codeAction_no_class_test_param_text:
     'Test class not provided. Run the code action on a class annotated with @isTest.',
