/*
 * Copyright (c) 2017, salesforce.com, inc.
 * All rights reserved.
 * Licensed under the BSD 3-Clause license.
 * For full license text, see LICENSE.txt file in the repo root or https://opensource.org/licenses/BSD-3-Clause
 */

import { code2ProtocolConverter } from '@salesforce/salesforcedx-utils-vscode';
import * as path from 'node:path';
import * as vscode from 'vscode';
import { Executable, LanguageClientOptions, RevealOutputChannelOn } from 'vscode-languageclient/node';
import { URI } from 'vscode-uri';
import { ApexErrorHandler } from './apexErrorHandler';
import { ApexLanguageClient } from './apexLanguageClient';
import { LSP_ERR, UBER_JAR_NAME } from './constants';
import { soqlMiddleware } from './embeddedSoql';
import { nls } from './messages';
import * as requirements from './requirements';
import {
  retrieveEnableApexLSErrorToTelemetry,
  retrieveEnableSyncInitJobs,
  retrieveAAClassDefModifiers,
  retrieveAAClassAccessModifiers,
  retrieveAAMethodDefModifiers,
  retrieveAAMethodAccessModifiers,
  retrieveAAPropDefModifiers,
  retrieveAAPropAccessModifiers,
  retrieveAAClassRestAnnotations,
  retrieveAAMethodRestAnnotations,
  retrieveAAMethodAnnotations,
  retrieveGeneralClassAccessModifiers,
  retrieveGeneralMethodAccessModifiers,
  retrieveGeneralPropAccessModifiers
} from './settings';
import { getTelemetryService } from './telemetry/telemetry';

const JDWP_DEBUG_PORT = 2739;
const APEX_LANGUAGE_SERVER_MAIN = 'apex.jorje.lsp.ApexLanguageServerLauncher';
const SUSPEND_LANGUAGE_SERVER_STARTUP = process.env.SUSPEND_LANGUAGE_SERVER_STARTUP === 'true';
const LANGUAGE_SERVER_LOG_LEVEL = process.env.LANGUAGE_SERVER_LOG_LEVEL ?? 'ERROR';
// eslint-disable-next-line no-var
declare var v8debug: any;

type ApexLanguageClientOptions = LanguageClientOptions & { errorHandler?: ApexErrorHandler };

const startedInDebugMode = (): boolean => {
  const args = process.execArgv;
  if (args) {
    return args.some(
      (arg: any) =>
        /^--debug=?/.test(arg) || /^--debug-brk=?/.test(arg) || /^--inspect=?/.test(arg) || /^--inspect-brk=?/.test(arg)
    );
  }
  return false;
};

const DEBUG = typeof v8debug === 'object' || startedInDebugMode();

const createServer = async (extensionContext: vscode.ExtensionContext): Promise<Executable> => {
  const telemetryService = await getTelemetryService();
  try {
    const requirementsData = await requirements.resolveRequirements();
    const uberJar = path.resolve(
      extensionContext.extensionPath,
      extensionContext.extension.packageJSON.languageServerDir,
      UBER_JAR_NAME
    );
    const javaExecutable = path.resolve(`${requirementsData.java_home}/bin/java`);
    const jvmMaxHeap = requirementsData.java_memory;
    const enableSemanticErrors: boolean = vscode.workspace
      .getConfiguration()
      .get<boolean>('salesforcedx-vscode-apex.enable-semantic-errors', false);
    const enableCompletionStatistics: boolean = vscode.workspace
      .getConfiguration()
      .get<boolean>('salesforcedx-vscode-apex.advanced.enable-completion-statistics', false);

    const args: string[] = [
      '-cp',
      uberJar,
      '-Ddebug.internal.errors=true',
      `-Ddebug.semantic.errors=${enableSemanticErrors}`,
      `-Ddebug.completion.statistics=${enableCompletionStatistics}`,
      '-Dlwc.typegeneration.disabled=true'
    ];

    if (jvmMaxHeap) {
      args.push(`-Xmx${jvmMaxHeap}M`);
    }
    telemetryService.sendEventData('apexLSPSettings', undefined, {
      maxHeapSize: jvmMaxHeap != null ? jvmMaxHeap : 0
    });

    if (DEBUG) {
      args.push(
        '-Dtrace.protocol=false',
        `-Dapex.lsp.root.log.level=${LANGUAGE_SERVER_LOG_LEVEL}`,
        `-agentlib:jdwp=transport=dt_socket,server=y,suspend=${SUSPEND_LANGUAGE_SERVER_STARTUP ? 'y' : 'n'},address=*:${JDWP_DEBUG_PORT},quiet=y`
      );
      if (process.env.YOURKIT_PROFILER_AGENT) {
        if (SUSPEND_LANGUAGE_SERVER_STARTUP) {
          throw new Error('Cannot suspend language server startup with profiler agent enabled.');
        }
        args.push(`-agentpath:${process.env.YOURKIT_PROFILER_AGENT}`);
      }
    }

    args.push(APEX_LANGUAGE_SERVER_MAIN);

    return {
      options: {
        env: process.env
      },
      command: javaExecutable,
      args
    };
  } catch (err) {
    void vscode.window.showErrorMessage(err);
    telemetryService.sendException(LSP_ERR, err.error);
    throw err;
  }
};

const protocol2CodeConverter = (value: string) => URI.parse(value);

export const createLanguageServer = async (extensionContext: vscode.ExtensionContext): Promise<ApexLanguageClient> => {
  const telemetryService = await getTelemetryService();
  const server = await createServer(extensionContext);
  const client = new ApexLanguageClient('apex', nls.localize('client_name'), server, buildClientOptions());

  client.onTelemetry(data => telemetryService.sendEventData('apexLSPLog', data.properties, data.measures));

  return client;
};

<<<<<<< HEAD
// exported only for testing
export const buildClientOptions = (): ApexLanguageClientOptions => {
=======
const buildClientOptions = (): LanguageClientOptions => {
>>>>>>> 0e4ddf70
  const soqlExtensionInstalled = isSOQLExtensionInstalled();

  return {
    // Register the server for Apex documents
    documentSelector: [
      { language: 'apex', scheme: 'file' },
      { language: 'apex-anon', scheme: 'file' }
    ],
    synchronize: {
      configurationSection: 'apex',
      fileEvents: [
        vscode.workspace.createFileSystemWatcher('**/', true, true, false), // only events for folder deletions
        vscode.workspace.createFileSystemWatcher('**/*.{cls,trigger,apex}'), // Apex classes
        vscode.workspace.createFileSystemWatcher('**/sfdx-project.json') // SFDX workspace configuration file
      ]
    },
    revealOutputChannelOn: RevealOutputChannelOn.Never,
    uriConverters: {
      code2Protocol: code2ProtocolConverter,
      protocol2Code: protocol2CodeConverter
    },
    initializationOptions: {
      enableEmbeddedSoqlCompletion: soqlExtensionInstalled,
      enableErrorToTelemetry: retrieveEnableApexLSErrorToTelemetry(),
      enableSynchronizedInitJobs: retrieveEnableSyncInitJobs(),
      apexActionClassDefModifiers: retrieveAAClassDefModifiers().join(','),
      apexActionClassAccessModifiers: retrieveAAClassAccessModifiers().join(','),
      apexActionMethodDefModifiers: retrieveAAMethodDefModifiers().join(','),
      apexActionMethodAccessModifiers: retrieveAAMethodAccessModifiers().join(','),
      apexActionPropDefModifiers: retrieveAAPropDefModifiers().join(','),
      apexActionPropAccessModifiers: retrieveAAPropAccessModifiers().join(','),
      apexActionClassRestAnnotations: retrieveAAClassRestAnnotations().join(','),
      apexActionMethodRestAnnotations: retrieveAAMethodRestAnnotations().join(','),
      apexActionMethodAnnotations: retrieveAAMethodAnnotations().join(','),
      apexOASClassAccessModifiers: retrieveGeneralClassAccessModifiers().join(','),
      apexOASMethodAccessModifiers: retrieveGeneralMethodAccessModifiers().join(','),
      apexOASPropAccessModifiers: retrieveGeneralPropAccessModifiers().join(',')
    },
    ...(soqlExtensionInstalled ? { middleware: soqlMiddleware } : {}),
    errorHandler: new ApexErrorHandler()
  };
};

const isSOQLExtensionInstalled = () => {
  const soqlExtensionName = 'salesforce.salesforcedx-vscode-soql';
  const soqlExtension = vscode.extensions.getExtension(soqlExtensionName);
  return soqlExtension !== undefined;
};<|MERGE_RESOLUTION|>--- conflicted
+++ resolved
@@ -132,12 +132,7 @@
   return client;
 };
 
-<<<<<<< HEAD
-// exported only for testing
-export const buildClientOptions = (): ApexLanguageClientOptions => {
-=======
-const buildClientOptions = (): LanguageClientOptions => {
->>>>>>> 0e4ddf70
+const buildClientOptions = (): ApexLanguageClientOptions => {
   const soqlExtensionInstalled = isSOQLExtensionInstalled();
 
   return {
