--- conflicted
+++ resolved
@@ -14,9 +14,6 @@
 import { soqlMiddleware } from './embeddedSoql';
 import { nls } from './messages';
 import * as requirements from './requirements';
-<<<<<<< HEAD
-import { retrieveEnableApexLSErrorToTelemetry, retrieveEnableSyncInitJobs } from './settings';
-=======
 import {
   retrieveEnableApexLSErrorToTelemetry,
   retrieveEnableSyncInitJobs,
@@ -33,7 +30,6 @@
   retrieveGeneralMethodAccessModifiers,
   retrieveGeneralPropAccessModifiers
 } from './settings';
->>>>>>> fdd1b47b
 import { getTelemetryService } from './telemetry/telemetry';
 
 const JDWP_DEBUG_PORT = 2739;
@@ -170,10 +166,6 @@
     },
     initializationOptions: {
       enableEmbeddedSoqlCompletion: soqlExtensionInstalled,
-<<<<<<< HEAD
-      enableSynchronizedInitJobs: retrieveEnableSyncInitJobs(),
-      enableErrorToTelemetry: retrieveEnableApexLSErrorToTelemetry()
-=======
       enableErrorToTelemetry: retrieveEnableApexLSErrorToTelemetry(),
       enableSynchronizedInitJobs: retrieveEnableSyncInitJobs(),
       apexActionClassDefModifiers: retrieveAAClassDefModifiers().join(','),
@@ -188,7 +180,6 @@
       apexOASClassAccessModifiers: retrieveGeneralClassAccessModifiers().join(','),
       apexOASMethodAccessModifiers: retrieveGeneralMethodAccessModifiers().join(','),
       apexOASPropAccessModifiers: retrieveGeneralPropAccessModifiers().join(',')
->>>>>>> fdd1b47b
     },
     ...(soqlExtensionInstalled ? { middleware: soqlMiddleware } : {}),
     errorHandler: new ApexErrorHandler()
