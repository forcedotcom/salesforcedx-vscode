--- conflicted
+++ resolved
@@ -118,22 +118,7 @@
   }
 };
 
-<<<<<<< HEAD
-// See https://github.com/Microsoft/vscode-languageserver-node/issues/105
-export const code2ProtocolConverter = (value: URI) => {
-  if (/^win32/.test(process.platform)) {
-    // The *first* : is also being encoded which is not the standard for URI on Windows
-    // Here we transform it back to the standard way
-    return value.toString().replace('%3A', ':');
-  } else {
-    return value.toString();
-  }
-};
-
 const protocol2CodeConverter = (value: string) => URI.parse(value);
-=======
-const protocol2CodeConverter = (value: string) => vscode.Uri.parse(value);
->>>>>>> b80a413f
 
 export const createLanguageServer = async (extensionContext: vscode.ExtensionContext): Promise<ApexLanguageClient> => {
   const telemetryService = await getTelemetryService();
