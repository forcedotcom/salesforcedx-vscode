--- conflicted
+++ resolved
@@ -30,13 +30,8 @@
 import { basename } from 'node:path';
 import { languages, workspace, window, CancellationToken, QuickPickItem, Uri } from 'vscode';
 import { channelService, OUTPUT_CHANNEL } from '../channels';
-<<<<<<< HEAD
 import { APEX_CLASS_EXT, APEX_TESTSUITE_EXT } from '../constants';
-import { workspaceContext } from '../context';
-=======
-import { APEX_CLASS_EXT, APEX_TESTSUITE_EXT, IS_TEST_REG_EXP } from '../constants';
 import { getVscodeCoreExtension } from '../coreExtensionUtils';
->>>>>>> 874fe861
 import { nls } from '../messages';
 import * as settings from '../settings';
 import { getTestInfo } from './readTestFile';
@@ -84,20 +79,7 @@
         description: nls.localize('apex_test_run_all_tests_description_text'),
         type: TestType.All
       },
-<<<<<<< HEAD
       ...(await Promise.all(apexClasses.map(getTestInfo))).filter(item => item !== undefined)
-=======
-      ...apexClasses
-        .filter(apexClass => {
-          const fileContent = readFileSync(apexClass.fsPath, 'utf-8');
-          return IS_TEST_REG_EXP.test(fileContent);
-        })
-        .map(apexClass => ({
-          label: basename(apexClass.toString(), APEX_CLASS_EXT),
-          description: apexClass.fsPath,
-          type: TestType.Class
-        }))
->>>>>>> 874fe861
     ];
 
     const selection = await window.showQuickPick<ApexTestQuickPickItem>(fileItems);
