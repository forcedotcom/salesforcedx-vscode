/*
 * Copyright (c) 2024, salesforce.com, inc.
 * All rights reserved.
 * Licensed under the BSD 3-Clause license.
 * For full license text, see LICENSE.txt file in the repo root or https://opensource.org/licenses/BSD-3-Clause
 */

import { SfProject } from '@salesforce/core-bundle';
import { notificationService, WorkspaceContextUtil, workspaceUtils } from '@salesforce/salesforcedx-utils-vscode';
import { RegistryAccess } from '@salesforce/source-deploy-retrieve-bundle';
import { XMLBuilder, XMLParser } from 'fast-xml-parser';
import * as fs from 'fs';
import { OpenAPIV3 } from 'openapi-types';
import * as path from 'path';
import * as vscode from 'vscode';
import { parse, stringify } from 'yaml';
import { workspaceContext } from '../context';
import { nls } from '../messages';
import { OasProcessor } from '../oas/documentProcessorPipeline/oasProcessor';
import { BidRule, PromptGenerationOrchestrator } from '../oas/promptGenerationOrchestrator';
import { ApexClassOASGatherContextResponse, ApexOASInfo, ExternalServiceOperation } from '../oas/schemas';
import { getTelemetryService } from '../telemetry/telemetry';
import { MetadataOrchestrator } from './metadataOrchestrator';
export class ApexActionController {
  private isESRDecomposed: boolean = false;
  constructor(private metadataOrchestrator: MetadataOrchestrator) {}

  public async initialize(extensionContext: vscode.ExtensionContext) {
    await WorkspaceContextUtil.getInstance().initialize(extensionContext);
    this.isESRDecomposed = await this.checkIfESRIsDecomposed();
  }

  /**
   * Creates an OpenAPI Document.
   * @param isClass - Indicates if the action is for a class or a method.
   */
  public createApexAction = async (isClass: boolean, sourceUri: vscode.Uri | vscode.Uri[]): Promise<void> => {
    const type = isClass ? 'Class' : 'Method';
    const command = isClass
      ? 'SFDX: Create OpenAPI Document from This Class'
      : 'SFDX: Create OpenAPI Document from Selected Method';
    let eligibilityResult;
    let context;
    let name;
    const telemetryService = await getTelemetryService();

    try {
      let fullPath: [string, string, boolean] = ['', '', false];
      await vscode.window.withProgress(
        {
          location: vscode.ProgressLocation.Notification,
          title: command,
          cancellable: true
        },
        async progress => {
          // Step 1: Validate eligibility
          progress.report({ message: nls.localize('validate_eligibility') });
          eligibilityResult = await this.metadataOrchestrator.validateMetadata(sourceUri, !isClass);
          if (!eligibilityResult) {
            throw new Error(nls.localize('class_validation_failed', type));
          }

          // Step 2: Gather context
          context = await this.metadataOrchestrator.gatherContext(sourceUri);
          if (!context) {
            throw new Error(nls.localize('cannot_gather_context'));
          }

          // Step 3: Determine filename
          name = path.basename(eligibilityResult.resourceUri, '.cls');
          const openApiFileName = `${name}.externalServiceRegistration-meta.xml`;

          // Step 4: Check if the file already exists
          fullPath = await this.pathExists(openApiFileName);
          if (!fullPath) throw new Error(nls.localize('full_path_failed'));

          // Step 5: Initialize the strategy orchestrator
          const promptGenerationOrchestrator = new PromptGenerationOrchestrator(eligibilityResult, context);

          // Step 6: use the strategy to generate the OAS
          const openApiDocument = await promptGenerationOrchestrator.generateOASWithStrategySelectedByBidRule(
            BidRule.MOST_CALLS
          );

          // Step 7: Process the OAS document
          const processedOasDoc = await this.processOasDocument(openApiDocument, context);

          // Step 8: Write OpenAPI Document to File
          progress.report({ message: nls.localize('write_openapi_document') });
          await this.saveOasAsEsrMetadata(processedOasDoc, fullPath[1]);

          // Step 7: If the user chose to merge, open a diff between the original and new ESR files
          if (fullPath[0] !== fullPath[1]) {
            void this.openDiffFile(fullPath[0], fullPath[1], 'Manual Diff of ESR XML Files');

            // If sfdx-project.json contains decomposeExternalServiceRegistrationBeta, also open a diff for the YAML OAS docs
            if (this.isESRDecomposed) {
              void this.openDiffFile(
                this.replaceXmlToYaml(fullPath[0]),
                this.replaceXmlToYaml(fullPath[1]),
                'Manual Diff of ESR YAML Files'
              );
            }
          }
        }
      );

      // Step 5: Notify Success
      if (fullPath[0] === fullPath[1]) {
        // Case 1: User decided to overwrite the original ESR file
        notificationService.showInformationMessage(nls.localize('openapi_doc_created', type.toLowerCase(), name));
        telemetryService.sendEventData(`ApexAction${type}Created`, { method: name! });
      } else {
        // Case 2: User decided to manually merge the original and new ESR files
        const message = nls.localize(
          'openapi_doc_created_merge',
          type.toLowerCase(),
          path.basename(fullPath[1], '.externalServiceRegistration-meta.xml'),
          name
        );
        await notificationService.showInformationMessage(message);
        telemetryService.sendEventData(`ApexAction${type}Created`, { method: name! });
      }
    } catch (error: any) {
      void this.handleError(error, `ApexAction${type}CreationFailed`);
    }
  };

  private processOasDocument = async (
    oasDoc: string,
    context: ApexClassOASGatherContextResponse
  ): Promise<OpenAPIV3.Document> => {
    const parsed = parse(oasDoc);
    const oasProcessor = new OasProcessor(context, parsed);
    const processResult = await oasProcessor.process();
    return processResult.yaml;
  };

  /**
   * Handles errors by showing a notification and sending telemetry data.
   * @param error - The error to handle.
   * @param telemetryEvent - The telemetry event name.
   */
  private handleError = async (error: any, telemetryEvent: string): Promise<void> => {
    const telemetryService = await getTelemetryService();
    const errorMessage = error instanceof Error ? error.message : String(error);
    notificationService.showErrorMessage(`${nls.localize('create_openapi_doc_failed')}: ${errorMessage}`);
    telemetryService.sendException(telemetryEvent, errorMessage);
  };

  private saveOasAsEsrMetadata = async (oasSpec: OpenAPIV3.Document, fullPath: string): Promise<void> => {
    const orgVersion = await (await WorkspaceContextUtil.getInstance().getConnection()).retrieveMaxApiVersion();
    // Replace the schema section in the ESR file if it already exists
    let existingContent;
    let namedCredential;
    if (fs.existsSync(fullPath)) {
      existingContent = fs.readFileSync(fullPath, 'utf8');
    }
    if (!this.isVersionGte(orgVersion, '63.0')) namedCredential = await this.showNamedCredentialsQuickPick();

    const updatedContent = await this.buildESRXml(existingContent, fullPath, namedCredential, oasSpec);
    try {
      // Step 3: Write File
      fs.writeFileSync(fullPath, updatedContent);
      await vscode.workspace.openTextDocument(fullPath).then((newDocument: vscode.TextDocument) => {
        void vscode.window.showTextDocument(newDocument);
      });
      if (this.isESRDecomposed) {
        await vscode.workspace
          .openTextDocument(this.replaceXmlToYaml(fullPath))
          .then((newDocument: vscode.TextDocument) => {
            void vscode.window.showTextDocument(newDocument);
          });
      }
    } catch (error) {
      throw new Error(nls.localize('artifact_failed', error.message));
    }
  };

  /**
   * Checks if the ESR file already exists and prompts the user on what to do.
   * @param filename
   * @returns Promise<[string, string, boolean]> - [className.externalServiceRegistration-meta.xml, the file name of the generated ESR, a boolean indicating if the file already exists]
   */
  private pathExists = async (filename: string): Promise<[string, string, boolean]> => {
    // Step 1: Prompt for Folder
    const folder = await this.getFolderForArtifact();
    if (!folder) {
      throw new Error(nls.localize('no_folder_selected'));
    }

    // Step 2: Verify folder exists and if not create it
    if (!fs.existsSync(folder)) {
      fs.mkdirSync(folder);
    }

    // Step 3: Check if File Exists
    const fullPath = path.join(folder, filename);
    let esrExists = false;
    if (fs.existsSync(fullPath)) {
      const whatToDo = await this.handleExistingESR();
      if (whatToDo === 'cancel') {
        throw new Error(nls.localize('operation_cancelled'));
      } else if (whatToDo === nls.localize('merge')) {
        const currentTimestamp = this.getCurrentTimestamp();
        const namePart = path.basename(filename, '.externalServiceRegistration-meta.xml');
        const newFileName = namePart + '_' + currentTimestamp + '.externalServiceRegistration-meta.xml';
        const esr_files_for_merge_folder = path.join(workspaceUtils.getRootWorkspacePath(), 'esr_files_for_merge');
        if (!fs.existsSync(esr_files_for_merge_folder)) {
          fs.mkdirSync(esr_files_for_merge_folder);
        }
        const newFullPath = path.join(esr_files_for_merge_folder, newFileName);
        esrExists = true;
        return [fullPath, newFullPath, esrExists];
      }
    }
    return [fullPath, fullPath, esrExists];
  };

  private getCurrentTimestamp = (): string => {
    const now = new Date();
    const month = String(now.getMonth() + 1).padStart(2, '0');
    const day = String(now.getDate()).padStart(2, '0');
    const year = now.getFullYear();
    const hours = String(now.getHours()).padStart(2, '0');
    const minutes = String(now.getMinutes()).padStart(2, '0');
    const seconds = String(now.getSeconds()).padStart(2, '0');
    const formattedDate = `${month}${day}${year}_${hours}:${minutes}:${seconds}`;
    return formattedDate;
  };

  /**
   * Handles the scenario where an ESR file already exists.
   * @returns A string indicating the user's choice: 'overwrite', 'merge', or 'cancel'.
   */
  private handleExistingESR = async (): Promise<string> => {
    const response = await vscode.window.showWarningMessage(
      nls.localize('file_exists'),
      { modal: true },
      nls.localize('overwrite'),
      nls.localize('merge')
    );
    return response || 'cancel';
  };

  private getFolderForArtifact = async (): Promise<string | undefined> => {
    const registryAccess = new RegistryAccess();
    let esrDefaultDirectoryName;
    let folderUri;
    try {
      esrDefaultDirectoryName = registryAccess.getTypeByName('ExternalServiceRegistration').directoryName;
    } catch (error) {
      throw new Error(nls.localize('registry_access_failed'));
    }

    if (esrDefaultDirectoryName) {
      const defaultESRFolder = path.join(
        workspaceUtils.getRootWorkspacePath(),
        'force-app',
        'main',
        'default',
        esrDefaultDirectoryName
      );
      folderUri = await vscode.window.showInputBox({
        prompt: nls.localize('select_folder_for_oas'),
        value: defaultESRFolder
      });
    }

    return folderUri ? path.resolve(folderUri) : undefined;
  };

  private showNamedCredentialsQuickPick = async (): Promise<string | undefined> => {
    let namedCredentials;
    let selectedNamedCredential: string | undefined;
    let finalNamedCredential: string | undefined;
    try {
      namedCredentials = await (
        await workspaceContext.getConnection()
      ).query('SELECT MasterLabel FROM NamedCredential');
    } catch (parseError) {
      throw new Error(nls.localize('error_parsing_nc'));
    }

    if (namedCredentials) {
      const quickPicks = namedCredentials.records.map(nc => nc.MasterLabel as string);
      quickPicks.push(nls.localize('enter_new_nc'));
      selectedNamedCredential = await vscode.window.showQuickPick(quickPicks, {
        placeHolder: nls.localize('select_named_credential')
      });
    }

    if (!selectedNamedCredential || selectedNamedCredential === nls.localize('enter_new_nc')) {
      finalNamedCredential = await vscode.window.showInputBox({
        prompt: nls.localize('enter_nc_name')
      });
    } else {
      finalNamedCredential = selectedNamedCredential;
    }
    return finalNamedCredential;
  };

  /**
   * Builds the ESR XML content.
   * @param existingContent - The existing XML content, if any.
   * @param fullPath - The full path to the ESR file.
   * @param namedCredential - The named credential to be used.
   * @param oasSpec - The OpenAPI specification.
   */
  private buildESRXml = async (
    existingContent: string | undefined,
    fullPath: string,
    namedCredential: string | undefined,
    oasSpec: OpenAPIV3.Document
  ) => {
    const baseName = path.basename(fullPath).split('.')[0];
    let className;
    if (fullPath.includes('esr_files_for_merge')) {
      // The class name is the part before the second to last underscore
      const parts = baseName.split('_');
      className = parts.slice(0, -2).join('_');
    } else {
      className = baseName;
    }
<<<<<<< HEAD
    const { description, version } = this.extractInfoProperties(oasSpec);
    const operations = this.getOperationsFromYaml(oasSpec);
=======

    // OAS doc inside XML needs &apos; and OAS doc inside YAML needs ' in order to be valid
    let safeOasSpec = '';
    if (this.isESRDecomposed) {
      safeOasSpec = oasSpec.replaceAll('"', "'").replaceAll('type: Id', 'type: string');
    } else {
      safeOasSpec = oasSpec.replaceAll('"', '&apos;').replaceAll('type: Id', 'type: string');
    }

    const { description, version } = this.extractInfoProperties(safeOasSpec);
    const operations = this.getOperationsFromYaml(safeOasSpec);
>>>>>>> 0a162edd
    const orgVersion = await (await WorkspaceContextUtil.getInstance().getConnection()).retrieveMaxApiVersion();
    const safeOasSpec = stringify(oasSpec).replaceAll('"', '&apos;').replaceAll('type: Id', 'type: string');
    if (!orgVersion) {
      throw new Error(nls.localize('error_retrieving_org_version'));
    }

    const parser = new XMLParser({ ignoreAttributes: false });
    let jsonObj;

    // Ensure namedCredential is provided and not blank
    if (!namedCredential || namedCredential.trim() === '') {
      throw new Error(nls.localize('invalid_named_credential'));
    }

    const createESRObject = () => ({
      '?xml': { '@_version': '1.0', '@_encoding': 'UTF-8' },
      ExternalServiceRegistration: {
        '@_xmlns': 'http://soap.sforce.com/2006/04/metadata',
        description,
        label: className,
        ...(this.isESRDecomposed ? {} : { schema: safeOasSpec }),
        schemaType: 'OpenApi3',
        schemaUploadFileExtension: 'yaml',
        schemaUploadFileName: `${className.toLowerCase()}_openapi`,
        status: 'Complete',
        systemVersion: '3',
        operations,
        registrationProvider: className,
        ...(this.isVersionGte(orgVersion, '63.0')
          ? {
              registrationProviderType: 'ApexRest',
              namedCredential: null,
              namedCredentialReferenceId: null,
              catalogedApiVersion: null,
              isStartSchemaVersion: true,
              isHeadSchemaVersion: true,
              schemaArtifactVersion: version
            }
          : {
              registrationProviderType: 'Custom',
              namedCredentialReference: namedCredential
            })
      }
    });

    // If existing XML content, parse and update
    if (existingContent) {
      jsonObj = parser.parse(existingContent);
      if (this.isESRDecomposed) {
        // Create a new XML structure without schema
        jsonObj = createESRObject();
        // Replace the contents of the YAML file with the new OAS spec
        this.buildESRYaml(fullPath, safeOasSpec);
      } else {
        if (jsonObj.ExternalServiceRegistration?.schema) {
          // Replace the schema content with the new OAS spec
          jsonObj.ExternalServiceRegistration.schema = safeOasSpec;
        } else {
          // Create a new XML structure with schema
          jsonObj = createESRObject();
        }
      }
      // Replace the operations with the new methods
      if (jsonObj.ExternalServiceRegistration?.operations) {
        jsonObj.ExternalServiceRegistration.operations = operations;
      } else {
        throw new Error(nls.localize('operations_element_not_found'));
      }
      // Replace the named credential with the one from the input
      jsonObj.ExternalServiceRegistration.namedCredentialReference = namedCredential;
    } else {
      if (this.isESRDecomposed) {
        // Create a new XML structure without schema
        jsonObj = createESRObject();
        this.buildESRYaml(fullPath, safeOasSpec);
      } else {
        // Create a new XML structure with schema
        jsonObj = createESRObject();
      }
    }

    // Convert back to XML
    const builder = new XMLBuilder({ ignoreAttributes: false, format: true, processEntities: false });
    return builder.build(jsonObj);
  };

  private isVersionGte = (version: string, targetVersion: string): boolean => {
    const major = parseInt(version.split('.')[0], 10);
    const targetMajor = parseInt(targetVersion.split('.')[0], 10);
    return major >= targetMajor;
  };

  private extractInfoProperties = (oasSpec: OpenAPIV3.Document): ApexOASInfo => {
    return {
      description: oasSpec?.info?.description || '',
      version: oasSpec?.info?.version
    };
  };

<<<<<<< HEAD
  private getOperationsFromYaml = (oasSpec: OpenAPIV3.Document): ExternalServiceOperation[] | [] => {
    const operations = Object.entries(oasSpec.paths).flatMap(([p, pathItem]) => {
      if (!pathItem || typeof pathItem !== 'object') return [];
      return Object.entries(pathItem).map(([method, operation]) => {
        if ((operation as OpenAPIV3.OperationObject).operationId) {
          return {
            name: (operation as OpenAPIV3.OperationObject).operationId,
=======
  private getOperationsFromYaml = (oasSpec: string): ExternalServiceOperation[] => {
    const parsed = parse(oasSpec);
    if (!parsed?.paths) {
      throw new Error(nls.localize('error_parsing_yaml'));
    }
    const operations = parsed.paths
      ? Object.keys(parsed.paths).flatMap(p =>
          Object.keys(parsed.paths[p]).map(operation => ({
            name: parsed.paths[p][operation].operationId,
>>>>>>> 0a162edd
            active: true
          };
        }
        return null;
      });
    });

    return operations.filter((operation): operation is ExternalServiceOperation => operation !== null);
  };

  /**
   * Reads sfdx-project.json and checks if decomposeExternalServiceRegistrationBeta is enabled.
   * @returns boolean - true if sfdx-project.json contains decomposeExternalServiceRegistrationBeta
   */
  private checkIfESRIsDecomposed = async (): Promise<boolean> => {
    const projectPath = workspaceUtils.getRootWorkspacePath();
    const sfProject = await SfProject.resolve(projectPath);
    const sfdxProjectJson = sfProject.getSfProjectJson();
    if (sfdxProjectJson.getContents().sourceBehaviorOptions?.includes('decomposeExternalServiceRegistrationBeta')) {
      return true;
    }

    return false;
  };

  /**
   * Builds the YAML file for the ESR using safeOasSpec as the contents.
   * @param esrXmlPath - The path to the ESR XML file.
   * @param safeOasSpec - The contents of the OAS doc that will be written to the YAML file.
   */
  private buildESRYaml = (esrXmlPath: string, safeOasSpec: string) => {
    const esrYamlPath = this.replaceXmlToYaml(esrXmlPath);
    try {
      fs.writeFileSync(esrYamlPath, safeOasSpec, 'utf8');
      console.log(`File created at ${esrYamlPath}`);
    } catch (err) {
      throw new Error('Error writing file:', err);
    }
  };

  /**
   * Gets the filepath for the YAML file of the ESR.
   * @param filePath - The path to the ESR XML file.
   * @returns A string with the YAML filepath.
   */
  private replaceXmlToYaml = (filePath: string): string => {
    return filePath.replace('.externalServiceRegistration-meta.xml', '.yaml');
  };

  /**
   * Opens a diff editor for the two files.
   * @param filepath1 The file on the left side of the diff editor.
   * @param filepath2 The file on the right side of the diff editor.
   * @param diffWindowName The title of the diff editor.
   */
  private openDiffFile = async (filepath1: string, filepath2: string, diffWindowName: string): Promise<void> => {
    await vscode.commands.executeCommand(
      'vscode.diff',
      vscode.Uri.file(filepath1),
      vscode.Uri.file(filepath2),
      diffWindowName
    );
  };
}<|MERGE_RESOLUTION|>--- conflicted
+++ resolved
@@ -322,24 +322,19 @@
     } else {
       className = baseName;
     }
-<<<<<<< HEAD
+
     const { description, version } = this.extractInfoProperties(oasSpec);
     const operations = this.getOperationsFromYaml(oasSpec);
-=======
 
     // OAS doc inside XML needs &apos; and OAS doc inside YAML needs ' in order to be valid
-    let safeOasSpec = '';
+    let safeOasSpec = stringify(oasSpec);
     if (this.isESRDecomposed) {
-      safeOasSpec = oasSpec.replaceAll('"', "'").replaceAll('type: Id', 'type: string');
+      safeOasSpec = safeOasSpec.replaceAll('"', "'").replaceAll('type: Id', 'type: string');
     } else {
-      safeOasSpec = oasSpec.replaceAll('"', '&apos;').replaceAll('type: Id', 'type: string');
-    }
-
-    const { description, version } = this.extractInfoProperties(safeOasSpec);
-    const operations = this.getOperationsFromYaml(safeOasSpec);
->>>>>>> 0a162edd
+      safeOasSpec = safeOasSpec.replaceAll('"', '&apos;').replaceAll('type: Id', 'type: string');
+    }
+
     const orgVersion = await (await WorkspaceContextUtil.getInstance().getConnection()).retrieveMaxApiVersion();
-    const safeOasSpec = stringify(oasSpec).replaceAll('"', '&apos;').replaceAll('type: Id', 'type: string');
     if (!orgVersion) {
       throw new Error(nls.localize('error_retrieving_org_version'));
     }
@@ -437,7 +432,6 @@
     };
   };
 
-<<<<<<< HEAD
   private getOperationsFromYaml = (oasSpec: OpenAPIV3.Document): ExternalServiceOperation[] | [] => {
     const operations = Object.entries(oasSpec.paths).flatMap(([p, pathItem]) => {
       if (!pathItem || typeof pathItem !== 'object') return [];
@@ -445,17 +439,6 @@
         if ((operation as OpenAPIV3.OperationObject).operationId) {
           return {
             name: (operation as OpenAPIV3.OperationObject).operationId,
-=======
-  private getOperationsFromYaml = (oasSpec: string): ExternalServiceOperation[] => {
-    const parsed = parse(oasSpec);
-    if (!parsed?.paths) {
-      throw new Error(nls.localize('error_parsing_yaml'));
-    }
-    const operations = parsed.paths
-      ? Object.keys(parsed.paths).flatMap(p =>
-          Object.keys(parsed.paths[p]).map(operation => ({
-            name: parsed.paths[p][operation].operationId,
->>>>>>> 0a162edd
             active: true
           };
         }
