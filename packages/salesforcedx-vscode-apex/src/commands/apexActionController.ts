--- conflicted
+++ resolved
@@ -16,21 +16,12 @@
 import { workspaceContext } from '../context';
 import { nls } from '../messages';
 import { OasProcessor } from '../oas/documentProcessorPipeline/oasProcessor';
-<<<<<<< HEAD
 import { BidRule, PromptGenerationOrchestrator } from '../oas/promptGenerationOrchestrator';
 import { ApexClassOASGatherContextResponse, ApexOASInfo, ExternalServiceOperation } from '../openApiUtilities/schemas';
-=======
-import {
-  ApexClassOASEligibleResponse,
-  ApexClassOASGatherContextResponse,
-  ApexOASInfo,
-  ExternalServiceOperation
-} from '../openApiUtilities/schemas';
->>>>>>> c0be5931
 import { getTelemetryService } from '../telemetry/telemetry';
 import { MetadataOrchestrator } from './metadataOrchestrator';
 export class ApexActionController {
-  constructor(private metadataOrchestrator: MetadataOrchestrator) { }
+  constructor(private metadataOrchestrator: MetadataOrchestrator) {}
 
   /**
    * Creates an Apex Action.
@@ -99,30 +90,10 @@
     }
   };
 
-<<<<<<< HEAD
   private processOasDocument = async (oasDoc: string, context: ApexClassOASGatherContextResponse): Promise<string> => {
     const oasProcessor = new OasProcessor(context, oasDoc);
     const processResult = await oasProcessor.process();
     return processResult.yaml;
-=======
-  /**
-   * Generates an OpenAPI document from the provided metadata.
-   * @param metadata - The metadata of the methods.
-   * @returns The OpenAPI document as a string.
-   */
-  private generateOpenAPIDocument = async (
-    metadata: ApexClassOASEligibleResponse,
-    context: ApexClassOASGatherContextResponse
-  ): Promise<string> => {
-    const documentText = fs.readFileSync(new URL(metadata.resourceUri.toString()), 'utf8');
-    const openAPIdocument = await this.metadataOrchestrator.sendPromptToLLM(documentText, context);
-
-    // hand off the validation and correction to processor.
-    const oasProcessor = new OasProcessor(context, openAPIdocument);
-    const processorResult = await oasProcessor.process();
-
-    return processorResult.yaml;
->>>>>>> c0be5931
   };
 
   /**
@@ -297,18 +268,18 @@
           registrationProvider: baseName,
           ...(this.isVersionGte(orgVersion, '63.0') // Guarded inclusion for API version 254 and above (instance api version 63.0 and above)
             ? {
-              registrationProviderType: 'ApexRest',
-              namedCredential: null,
-              namedCredentialReferenceId: null,
-              catalogedApiVersion: null,
-              isStartSchemaVersion: true,
-              isHeadSchemaVersion: true,
-              schemaArtifactVersion: version
-            }
+                registrationProviderType: 'ApexRest',
+                namedCredential: null,
+                namedCredentialReferenceId: null,
+                catalogedApiVersion: null,
+                isStartSchemaVersion: true,
+                isHeadSchemaVersion: true,
+                schemaArtifactVersion: version
+              }
             : {
-              registrationProviderType: 'Custom',
-              namedCredentialReference: namedCredential
-            })
+                registrationProviderType: 'Custom',
+                namedCredentialReference: namedCredential
+              })
         }
       };
     }
@@ -342,11 +313,11 @@
     }
     const operations = parsed.paths
       ? Object.keys(parsed.paths).flatMap(p =>
-        Object.keys(parsed.paths[p]).map(operation => ({
-          name: parsed.paths[p][operation].operationId,
-          active: true
-        }))
-      )
+          Object.keys(parsed.paths[p]).map(operation => ({
+            name: parsed.paths[p][operation].operationId,
+            active: true
+          }))
+        )
       : [];
 
     return operations;
