/*
 * Copyright (c) 2024, salesforce.com, inc.
 * All rights reserved.
 * Licensed under the BSD 3-Clause license.
 * For full license text, see LICENSE.txt file in the repo root or https://opensource.org/licenses/BSD-3-Clause
 */

import { notificationService, WorkspaceContextUtil, workspaceUtils } from '@salesforce/salesforcedx-utils-vscode';
import { RegistryAccess } from '@salesforce/source-deploy-retrieve-bundle';
import { XMLBuilder, XMLParser } from 'fast-xml-parser';
import * as fs from 'fs';
import * as path from 'path';
import * as vscode from 'vscode';
import { parse } from 'yaml';
import { workspaceContext } from '../context';
import { nls } from '../messages';
import { OasProcessor } from '../oas/documentProcessorPipeline/oasProcessor';
import { BidRule, PromptGenerationOrchestrator } from '../oas/promptGenerationOrchestrator';
import { ApexClassOASGatherContextResponse, ApexOASInfo, ExternalServiceOperation } from '../oas/schemas';
import { getTelemetryService } from '../telemetry/telemetry';
import { MetadataOrchestrator } from './metadataOrchestrator';
export class ApexActionController {
  constructor(private metadataOrchestrator: MetadataOrchestrator) {}

  /**
   * Creates an Apex Action.
   * @param isClass - Indicates if the action is for a class or a method.
   */
  public createApexAction = async (isClass: boolean, sourceUri: vscode.Uri | vscode.Uri[]): Promise<void> => {
    const type = isClass ? 'Class' : 'Method';
    const command = isClass
      ? 'SFDX: Create Apex Action from This Class'
      : 'SFDX: Create Apex Action from Selected Method';
    let eligibilityResult;
    let context;
    let name;
    const telemetryService = await getTelemetryService();

    try {
      let fullPath: [string, string, boolean] = ['', '', false];
      await vscode.window.withProgress(
        {
          location: vscode.ProgressLocation.Notification,
          title: command,
          cancellable: true
        },
        async progress => {
          // Step 1: Validate eligibility
          progress.report({ message: nls.localize('validate_eligibility') });
          eligibilityResult = await this.metadataOrchestrator.validateMetadata(sourceUri, !isClass);
          if (!eligibilityResult) {
            throw new Error(nls.localize('class_validation_failed', type));
          }

          // Step 2: Gather context
          context = await this.metadataOrchestrator.gatherContext(sourceUri);
          if (!context) {
            throw new Error(nls.localize('cannot_gather_context'));
          }

          // Step 3: Determine filename
          name = path.basename(eligibilityResult.resourceUri, '.cls');
          const openApiFileName = `${name}.externalServiceRegistration-meta.xml`;

          // Step 4: Check if the file already exists
          fullPath = await this.pathExists(openApiFileName);
          if (!fullPath) throw new Error(nls.localize('full_path_failed'));

          // Step 5: Initialize the strategy orchestrator
          const promptGenerationOrchestrator = new PromptGenerationOrchestrator(eligibilityResult, context);

          // Step 6: use the strategy to generate the OAS
          const openApiDocument = await promptGenerationOrchestrator.generateOASWithStrategySelectedByBidRule(
            BidRule.MOST_CALLS
          );

          // Step 7: Process the OAS document
          const processedOasDoc = await this.processOasDocument(openApiDocument, context);

          // Step 8: Write OpenAPI Document to File
          progress.report({ message: nls.localize('write_openapi_document_to_file') });
<<<<<<< HEAD
          await this.saveOasAsErsMetadata(processedOasDoc, fullPath);
=======
          await this.saveOasAsEsrMetadata(openApiDocument, fullPath[1]);

          // Step 7: If the user chose to merge, open a diff between the original and new ESR files
          if (fullPath[0] !== fullPath[1]) {
            await vscode.commands.executeCommand(
              'vscode.diff',
              vscode.Uri.file(fullPath[0]),
              vscode.Uri.file(fullPath[1]),
              'Manual Diff of ESR Files'
            );
          }
>>>>>>> ec84efcd
        }
      );

      // Step 5: Notify Success
      if (fullPath[0] === fullPath[1]) {
        // Case 1: User decided to overwrite the original ESR file
        notificationService.showInformationMessage(nls.localize('apex_action_created', type.toLowerCase(), name));
        telemetryService.sendEventData(`ApexAction${type}Created`, { method: name! });
      } else {
        // Case 2: User decided to manually merge the original and new ESR files
        const message = nls.localize(
          'apex_action_created_merge',
          type.toLowerCase(),
          path.basename(fullPath[1], '.externalServiceRegistration-meta.xml'),
          name
        );
        await notificationService.showInformationMessage(message);
        telemetryService.sendEventData(`ApexAction${type}Created`, { method: name! });
      }
    } catch (error: any) {
      void this.handleError(error, `ApexAction${type}CreationFailed`);
    }
  };

  private processOasDocument = async (oasDoc: string, context: ApexClassOASGatherContextResponse): Promise<string> => {
    const oasProcessor = new OasProcessor(context, oasDoc);
    const processResult = await oasProcessor.process();
    return processResult.yaml;
  };

  /**
   * Handles errors by showing a notification and sending telemetry data.
   * @param error - The error to handle.
   * @param telemetryEvent - The telemetry event name.
   */
  private handleError = async (error: any, telemetryEvent: string): Promise<void> => {
    const telemetryService = await getTelemetryService();
    const errorMessage = error instanceof Error ? error.message : String(error);
    notificationService.showErrorMessage(`${nls.localize('create_apex_action_failed')}: ${errorMessage}`);
    telemetryService.sendException(telemetryEvent, errorMessage);
  };

  private saveOasAsEsrMetadata = async (oasSpec: string, fullPath: string): Promise<void> => {
    const orgVersion = await (await WorkspaceContextUtil.getInstance().getConnection()).retrieveMaxApiVersion();
    // Replace the schema section in the ESR file if it already exists
    let existingContent;
    let namedCredential;
    if (fs.existsSync(fullPath)) {
      existingContent = fs.readFileSync(fullPath, 'utf8');
    }
    if (!this.isVersionGte(orgVersion, '63.0')) namedCredential = await this.showNamedCredentialsQuickPick();

    const updatedContent = await this.buildESRXml(existingContent, fullPath, namedCredential, oasSpec);
    try {
      // Step 3: Write File
      fs.writeFileSync(fullPath, updatedContent);
      await vscode.workspace.openTextDocument(fullPath).then((newDocument: vscode.TextDocument) => {
        void vscode.window.showTextDocument(newDocument);
      });
    } catch (error) {
      throw new Error(nls.localize('artifact_failed', error.message));
    }
  };

  /**
   * Checks if the ESR file already exists and prompts the user on what to do.
   * @param filename
   * @returns Promise<[string, string, boolean]> - [className.externalServiceRegistration-meta.xml, the file name of the generated ESR, a boolean indicating if the file already exists]
   */
  private pathExists = async (filename: string): Promise<[string, string, boolean]> => {
    // Step 1: Prompt for Folder
    const folder = await this.getFolderForArtifact();
    if (!folder) {
      throw new Error(nls.localize('no_folder_selected'));
    }

    // Step 2: Verify folder exists and if not create it
    if (!fs.existsSync(folder)) {
      fs.mkdirSync(folder);
    }

    // Step 3: Check if File Exists
    const fullPath = path.join(folder, filename);
    let esrExists = false;
    if (fs.existsSync(fullPath)) {
      const whatToDo = await this.handleExistingESR();
      if (whatToDo === 'cancel') {
        throw new Error(nls.localize('operation_cancelled'));
      } else if (whatToDo === nls.localize('merge')) {
        const currentTimestamp = this.getCurrentTimestamp();
        const namePart = path.basename(filename, '.externalServiceRegistration-meta.xml');
        const newFileName = namePart + '_' + currentTimestamp + '.externalServiceRegistration-meta.xml';
        const esr_files_for_merge_folder = path.join(workspaceUtils.getRootWorkspacePath(), 'esr_files_for_merge');
        if (!fs.existsSync(esr_files_for_merge_folder)) {
          fs.mkdirSync(esr_files_for_merge_folder);
        }
        const newFullPath = path.join(esr_files_for_merge_folder, newFileName);
        esrExists = true;
        return [fullPath, newFullPath, esrExists];
      }
    }
    return [fullPath, fullPath, esrExists];
  };

  private getCurrentTimestamp = (): string => {
    const now = new Date();
    const month = String(now.getMonth() + 1).padStart(2, '0');
    const day = String(now.getDate()).padStart(2, '0');
    const year = now.getFullYear();
    const hours = String(now.getHours()).padStart(2, '0');
    const minutes = String(now.getMinutes()).padStart(2, '0');
    const seconds = String(now.getSeconds()).padStart(2, '0');
    const formattedDate = `${month}${day}${year}_${hours}:${minutes}:${seconds}`;
    return formattedDate;
  };

  private handleExistingESR = async (): Promise<string> => {
    const response = await vscode.window.showWarningMessage(
      nls.localize('file_exists'),
      { modal: true },
      nls.localize('overwrite'),
      nls.localize('merge')
    );
    return response || 'cancel';
  };

  private getFolderForArtifact = async (): Promise<string | undefined> => {
    const registryAccess = new RegistryAccess();
    let esrDefaultDirectoryName;
    let folderUri;
    try {
      esrDefaultDirectoryName = registryAccess.getTypeByName('ExternalServiceRegistration').directoryName;
    } catch (error) {
      throw new Error(nls.localize('registry_access_failed'));
    }

    if (esrDefaultDirectoryName) {
      const defaultESRFolder = path.join(
        workspaceUtils.getRootWorkspacePath(),
        'force-app',
        'main',
        'default',
        esrDefaultDirectoryName
      );
      folderUri = await vscode.window.showInputBox({
        prompt: nls.localize('enter_esr_path'),
        value: defaultESRFolder
      });
    }

    return folderUri ? path.resolve(folderUri) : undefined;
  };

  private showNamedCredentialsQuickPick = async (): Promise<string | undefined> => {
    let namedCredentials;
    let selectedNamedCredential: string | undefined;
    let finalNamedCredential: string | undefined;
    try {
      namedCredentials = await (
        await workspaceContext.getConnection()
      ).query('SELECT MasterLabel FROM NamedCredential');
    } catch (parseError) {
      throw new Error(nls.localize('error_parsing_nc'));
    }

    if (namedCredentials) {
      const quickPicks = namedCredentials.records.map(nc => nc.MasterLabel as string);
      quickPicks.push(nls.localize('enter_new_nc'));
      selectedNamedCredential = await vscode.window.showQuickPick(quickPicks, {
        placeHolder: nls.localize('select_named_credential')
      });
    }

    if (!selectedNamedCredential || selectedNamedCredential === nls.localize('enter_new_nc')) {
      finalNamedCredential = await vscode.window.showInputBox({
        prompt: nls.localize('enter_nc_name')
      });
    } else {
      finalNamedCredential = selectedNamedCredential;
    }
    return finalNamedCredential;
  };

  private buildESRXml = async (
    existingContent: string | undefined,
    fullPath: string,
    namedCredential: string | undefined,
    oasSpec: string
  ) => {
    const baseName = path.basename(fullPath).split('.')[0];
    let className;
    if (fullPath.includes('esr_files_for_merge')) {
      // The class name is the part before the second to last underscore
      const parts = baseName.split('_');
      className = parts.slice(0, -2).join('_');
    } else {
      className = baseName;
    }
    const safeOasSpec = oasSpec.replaceAll('"', '&apos;').replaceAll('type: Id', 'type: string');
    const { description, version } = this.extractInfoProperties(safeOasSpec);
    const operations = this.getOperationsFromYaml(safeOasSpec);
    const orgVersion = await (await WorkspaceContextUtil.getInstance().getConnection()).retrieveMaxApiVersion();
    if (!orgVersion) {
      throw new Error(nls.localize('error_retrieving_org_version'));
    }

    const parser = new XMLParser({ ignoreAttributes: false });
    let jsonObj;

    // Ensure namedCredential is provided and not blank
    if (!namedCredential || namedCredential.trim() === '') {
      throw new Error(nls.localize('invalid_named_credential'));
    }

    // If existing XML content, parse and update
    if (existingContent) {
      jsonObj = parser.parse(existingContent);
      if (jsonObj.ExternalServiceRegistration?.schema) {
        jsonObj.ExternalServiceRegistration.schema = safeOasSpec;
      } else {
        throw new Error(nls.localize('schema_element_not_found'));
      }
      if (jsonObj.ExternalServiceRegistration?.operations) {
        jsonObj.ExternalServiceRegistration.operations = operations;
      } else {
        throw new Error(nls.localize('operations_element_not_found'));
      }
      jsonObj.ExternalServiceRegistration.namedCredentialReference = namedCredential;
    } else {
      // Create a new XML structure
      jsonObj = {
        '?xml': { '@_version': '1.0', '@_encoding': 'UTF-8' },
        ExternalServiceRegistration: {
          '@_xmlns': 'http://soap.sforce.com/2006/04/metadata',
          description,
          label: className,
          schema: safeOasSpec,
          schemaType: 'OpenApi3',
          schemaUploadFileExtension: 'yaml',
          schemaUploadFileName: `${className.toLowerCase()}_openapi`,
          status: 'Complete',
          systemVersion: '3',
          operations,
          registrationProvider: className,
          ...(this.isVersionGte(orgVersion, '63.0') // Guarded inclusion for API version 254 and above (instance api version 63.0 and above)
            ? {
                registrationProviderType: 'ApexRest',
                namedCredential: null,
                namedCredentialReferenceId: null,
                catalogedApiVersion: null,
                isStartSchemaVersion: true,
                isHeadSchemaVersion: true,
                schemaArtifactVersion: version
              }
            : {
                registrationProviderType: 'Custom',
                namedCredentialReference: namedCredential
              })
        }
      };
    }

    // Convert back to XML
    const builder = new XMLBuilder({ ignoreAttributes: false, format: true, processEntities: false });
    return builder.build(jsonObj);
  };

  private isVersionGte = (version: string, targetVersion: string): boolean => {
    const major = parseInt(version.split('.')[0], 10);
    const targetMajor = parseInt(targetVersion.split('.')[0], 10);
    return major >= targetMajor;
  };

  private extractInfoProperties = (oasSpec: string): ApexOASInfo => {
    const parsed = parse(oasSpec);
    if (!parsed?.info?.description || !parsed?.info?.version) {
      throw new Error(nls.localize('error_parsing_yaml'));
    }

    return {
      description: parsed?.info?.description,
      version: parsed?.info?.version
    };
  };
  private getOperationsFromYaml = (oasSpec: string): ExternalServiceOperation[] => {
    const parsed = parse(oasSpec);
    if (!parsed?.paths) {
      throw new Error(nls.localize('error_parsing_yaml'));
    }
    const operations = parsed.paths
      ? Object.keys(parsed.paths).flatMap(p =>
          Object.keys(parsed.paths[p]).map(operation => ({
            name: parsed.paths[p][operation].operationId,
            active: true
          }))
        )
      : [];

    return operations;
  };
}<|MERGE_RESOLUTION|>--- conflicted
+++ resolved
@@ -79,10 +79,7 @@
 
           // Step 8: Write OpenAPI Document to File
           progress.report({ message: nls.localize('write_openapi_document_to_file') });
-<<<<<<< HEAD
-          await this.saveOasAsErsMetadata(processedOasDoc, fullPath);
-=======
-          await this.saveOasAsEsrMetadata(openApiDocument, fullPath[1]);
+          await this.saveOasAsEsrMetadata(processedOasDoc, fullPath[1]);
 
           // Step 7: If the user chose to merge, open a diff between the original and new ESR files
           if (fullPath[0] !== fullPath[1]) {
@@ -93,7 +90,6 @@
               'Manual Diff of ESR Files'
             );
           }
->>>>>>> ec84efcd
         }
       );
 
