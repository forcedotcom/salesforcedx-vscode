--- conflicted
+++ resolved
@@ -15,18 +15,9 @@
 import { parse } from 'yaml';
 import { workspaceContext } from '../context';
 import { nls } from '../messages';
-<<<<<<< HEAD
+import { OasProcessor } from '../oas/documentProcessorPipeline/oasProcessor';
 import { BidRule, PromptGenerationOrchestrator } from '../oas/promptGenerationOrchestrator';
-import { ApexOASInfo, ExternalServiceOperation } from '../openApiUtilities/schemas';
-=======
-import { OasProcessor } from '../oas/documentProcessorPipeline/oasProcessor';
-import {
-  ApexClassOASEligibleResponse,
-  ApexClassOASGatherContextResponse,
-  ApexOASInfo,
-  ExternalServiceOperation
-} from '../openApiUtilities/schemas';
->>>>>>> c0be5931
+import { ApexClassOASGatherContextResponse, ApexOASInfo, ExternalServiceOperation } from '../openApiUtilities/schemas';
 import { getTelemetryService } from '../telemetry/telemetry';
 import { MetadataOrchestrator } from './metadataOrchestrator';
 export class ApexActionController {
@@ -78,16 +69,16 @@
 
           // Step 5: Initialize the strategy orchestrator
           const promptGenerationOrchestrator = new PromptGenerationOrchestrator(eligibilityResult, context);
-
-          // Step 6: bid on the strategy, and the best one is available
-          // promptGenerationOrchestrator.bid();
-          // Step 7: use the strateg to generate the OAS
+          // Step 6: use the strategy to generate the OAS
           const openApiDocument = await promptGenerationOrchestrator.generateOASWithStrategySelectedByBidRule(
             BidRule.MOST_CALLS
           );
+
+          // Step 7: Process the OAS document
+          const processedOasDoc = await this.processOasDocument(openApiDocument, context);
           // Step 8: Write OpenAPI Document to File
           progress.report({ message: nls.localize('write_openapi_document_to_file') });
-          await this.saveOasAsErsMetadata(this.cleanupYaml(openApiDocument), fullPath);
+          await this.saveOasAsErsMetadata(processedOasDoc, fullPath);
         }
       );
 
@@ -99,29 +90,13 @@
     }
   };
 
+  private processOasDocument = async (oasDoc: string, context: ApexClassOASGatherContextResponse): Promise<string> => {
+    const oasProcessor = new OasProcessor(context, oasDoc);
+    const processResult = await oasProcessor.process();
+    return processResult.yaml;
+  };
+
   /**
-<<<<<<< HEAD
-=======
-   * Generates an OpenAPI document from the provided metadata.
-   * @param metadata - The metadata of the methods.
-   * @returns The OpenAPI document as a string.
-   */
-  private generateOpenAPIDocument = async (
-    metadata: ApexClassOASEligibleResponse,
-    context: ApexClassOASGatherContextResponse
-  ): Promise<string> => {
-    const documentText = fs.readFileSync(new URL(metadata.resourceUri.toString()), 'utf8');
-    const openAPIdocument = await this.metadataOrchestrator.sendPromptToLLM(documentText, context);
-
-    // hand off the validation and correction to processor.
-    const oasProcessor = new OasProcessor(context, openAPIdocument);
-    const processorResult = await oasProcessor.process();
-
-    return processorResult.yaml;
-  };
-
-  /**
->>>>>>> c0be5931
    * Handles errors by showing a notification and sending telemetry data.
    * @param error - The error to handle.
    * @param telemetryEvent - The telemetry event name.
