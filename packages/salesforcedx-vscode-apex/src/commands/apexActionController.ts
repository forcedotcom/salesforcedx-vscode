/*
 * Copyright (c) 2024, salesforce.com, inc.
 * All rights reserved.
 * Licensed under the BSD 3-Clause license.
 * For full license text, see LICENSE.txt file in the repo root or https://opensource.org/licenses/BSD-3-Clause
 */

import { notificationService, WorkspaceContextUtil } from '@salesforce/salesforcedx-utils-vscode';
import * as path from 'node:path';
import * as vscode from 'vscode';
import type { URI } from 'vscode-uri';
import { nls } from '../messages';
import { ExternalServiceRegistrationManager, FullPath } from '../oas/externalServiceRegistrationManager';
import GenerationInteractionLogger from '../oas/generationInteractionLogger';
import {
  BidRule,
  PromptGenerationOrchestrator as GenerationOrchestrator,
  BID_RULES
} from '../oas/promptGenerationOrchestrator';
import { OASGenerationCommandMeasure, OASGenerationCommandProperties } from '../oas/schemas';
import { checkIfESRIsDecomposed, processOasDocument, summarizeDiagnostics, hasMixedFrameworks } from '../oasUtils';
import { getTelemetryService } from '../telemetry/telemetry';
import { MetadataOrchestrator } from './metadataOrchestrator';

export class ApexActionController {
  private isESRDecomposed: boolean = false;
  private gil = GenerationInteractionLogger.getInstance();
  private esrHandler: ExternalServiceRegistrationManager;
  constructor(private metadataOrchestrator: MetadataOrchestrator) {
    this.esrHandler = new ExternalServiceRegistrationManager();
  }

  public async initialize(extensionContext: vscode.ExtensionContext) {
    await WorkspaceContextUtil.getInstance().initialize(extensionContext);
    this.isESRDecomposed = await checkIfESRIsDecomposed();
  }

  /**
   * Creates an OpenAPI Document.
   * @param isClass - Indicates if the action is for a class or a method.
   */
  public createApexAction = async (isClass: boolean, sourceUri: URI | URI[]): Promise<void> => {
    const type = isClass ? 'Class' : 'Method';
    const createdMessage = `OASDocumentFor${type}Created`;
    const command = isClass
      ? 'SFDX: Create OpenAPI Document from This Class (Beta)'
      : 'SFDX: Create OpenAPI Document from Selected Method';
    let eligibilityResult;
    let context;
    let name: string = 'Should Never Be Empty';
    let generationHrStart: [number, number] = [-1, -1];
    let generationHrDuration: [number, number] = [-1, -1];
    let overwrite = true;
    const telemetryService = getTelemetryService();
    this.gil.clear();
    const hrStart = process.hrtime();
    let props: OASGenerationCommandProperties = {
      isClass: `${isClass}`,
      overwrite: 'false'
    };

    let measures: OASGenerationCommandMeasure = {
      generationDuration: 0,
      llmCallCount: 0,
      biddedCallCount: 0,
      generationSize: 0,
      documentTtlProblems: 0,
      documentErrors: 0,
      documentWarnings: 0,
      documentInfo: 0,
      documentHints: 0
    };

    try {
      let fullPath: FullPath = ['', ''];
      await vscode.window.withProgress(
        {
          location: vscode.ProgressLocation.Notification,
          title: command,
          cancellable: true
        },
        async progress => {
          // Step 1: Validate eligibility
          progress.report({ message: nls.localize('validate_eligibility') });
          eligibilityResult = await this.metadataOrchestrator.validateMetadata(sourceUri, !isClass);
          if (!eligibilityResult) {
            throw new Error(nls.localize('class_validation_failed', type));
          }

          nls.localize('apex_class_not_valid', '123');

          // Step 2: Gather context
          progress.report({ message: nls.localize('gathering_context') });
          context = await this.metadataOrchestrator.gatherContext(sourceUri);
          if (!context) {
            throw new Error(nls.localize('cannot_gather_context'));
          }

          // Step 2.5: Check for mixed frameworks (Apex Rest + AuraEnabled)
          if (hasMixedFrameworks(context)) {
            const className = path.basename(eligibilityResult.resourceUri.fsPath, '.cls');
            throw new Error(nls.localize('mixed_frameworks_not_allowed', className));
          }

          // Step 3: Initialize the strategy orchestrator
          progress.report({ message: nls.localize('generating_oas_doc') });
          const generationOrchestrator = new GenerationOrchestrator(eligibilityResult, context);

          // Step 4: Get the strategy
          const strategy = await generationOrchestrator.selectStrategyByBidRule(this.getBidRule());

          // Step 5: Determine filename
          name = path.basename(eligibilityResult.resourceUri.fsPath, '.cls');
          const openApiFileName = `${name}.externalServiceRegistration-meta.xml`;

          // Step 6: Check if the file already exists
          progress.report({ message: nls.localize('get_document_path') });
          fullPath = await this.esrHandler.pathExists(openApiFileName);
          if (!fullPath) throw new Error(nls.localize('full_path_failed'));

          // Step 7: Use the strategy to generate the OAS
          generationHrStart = process.hrtime();
          const openApiDocument = await strategy.generateOAS();
          generationHrDuration = process.hrtime(generationHrStart);
          this.gil.addPostGenDoc(openApiDocument);
          this.gil.addGenerationStrategy(this.getBidRule() ?? 'MANUAL');
          this.gil.addOutputTokenLimit(strategy!.outputTokenLimit);
          if (strategy!.includeOASSchema && strategy!.openAPISchema) {
            this.gil.addGuidedJson(strategy!.openAPISchema);
          }

          // Step 8: Process the OAS document
          progress.report({ message: nls.localize('processing_generated_oas') });
          const processedOasResult = await processOasDocument(openApiDocument, {
            context,
            eligibleResult: eligibilityResult,
            isRevalidation: false,
            betaInfo: strategy?.betaInfo
          });

          // Step 9: Write OpenAPI Document to File
          progress.report({ message: nls.localize('write_openapi_document') });
          overwrite = fullPath[0] === fullPath[1];
          await this.esrHandler.generateEsrMD(this.isESRDecomposed, processedOasResult, fullPath);

          // Step 10: Gather metrics
          props = {
            isClass: `${isClass}`,
            overwrite: `${overwrite}`
          };

          const [errors, warnings, infos, hints, total] = summarizeDiagnostics(processedOasResult.errors);

          measures = {
<<<<<<< HEAD
            generationDuration: getTelemetryService().hrTimeToMilliseconds(generationHrDuration),
            biddedCallCount: promptGenerationOrchestrator.strategy?.biddedCallCount,
            llmCallCount: promptGenerationOrchestrator.strategy?.llmCallCount,
            generationSize: promptGenerationOrchestrator.strategy?.maxBudget,
=======
            generationDuration: (await getTelemetryService()).hrTimeToMilliseconds(generationHrDuration),
            biddedCallCount: generationOrchestrator.strategy?.biddedCallCount,
            llmCallCount: generationOrchestrator.strategy?.resolutionAttempts,
            generationSize: generationOrchestrator.strategy?.maxBudget,
>>>>>>> 2838eec5
            documentTtlProblems: total,
            documentErrors: errors,
            documentWarnings: warnings,
            documentInfo: infos,
            documentHints: hints
          };
        }
      );

      // Step 11: Notify Success
      if (overwrite) {
        // Case 1: User decided to overwrite the original ESR file
        notificationService.showInformationMessage(nls.localize('openapi_doc_created', type.toLowerCase(), name));
        telemetryService.sendCommandEvent(createdMessage, hrStart, props, measures);
      } else {
        // Case 2: User decided to manually merge the original and new ESR files
        const message = nls.localize(
          'openapi_doc_created_merge',
          type.toLowerCase(),
          path.basename(fullPath[1], '.externalServiceRegistration-meta.xml'),
          name
        );
        await notificationService.showInformationMessage(message);
        telemetryService.sendCommandEvent(createdMessage, hrStart, props, measures);
      }
    } catch (error: any) {
      void this.handleError(error, `OASDocumentFor${type}CreationFailed`);
    }
    this.gil.writeLogs();
  };

  /**
   * Handles errors by showing a notification and sending telemetry data.
   * @param error - The error to handle.
   * @param telemetryEvent - The telemetry event name.
   */
  private handleError = async (error: any, telemetryEvent: string): Promise<void> => {
    const telemetryService = getTelemetryService();
    const errorMessage = error instanceof Error ? error.message : String(error);
    notificationService.showErrorMessage(`${nls.localize('create_openapi_doc_failed')}: ${errorMessage}`);
    telemetryService.sendException(telemetryEvent, errorMessage);
  };

  private isBidRule(value: unknown): value is BidRule {
    return typeof value === 'string' && value in BID_RULES;
  }

  private getBidRule(): BidRule {
    const currentBidRule = vscode.workspace
      .getConfiguration()
      .get('salesforcedx-vscode-apex.oas_generation_strategy', BID_RULES.LEAST_CALLS);

    return this.isBidRule(currentBidRule) ? currentBidRule : BID_RULES.LEAST_CALLS;
  }
}<|MERGE_RESOLUTION|>--- conflicted
+++ resolved
@@ -152,17 +152,10 @@
           const [errors, warnings, infos, hints, total] = summarizeDiagnostics(processedOasResult.errors);
 
           measures = {
-<<<<<<< HEAD
             generationDuration: getTelemetryService().hrTimeToMilliseconds(generationHrDuration),
-            biddedCallCount: promptGenerationOrchestrator.strategy?.biddedCallCount,
-            llmCallCount: promptGenerationOrchestrator.strategy?.llmCallCount,
-            generationSize: promptGenerationOrchestrator.strategy?.maxBudget,
-=======
-            generationDuration: (await getTelemetryService()).hrTimeToMilliseconds(generationHrDuration),
             biddedCallCount: generationOrchestrator.strategy?.biddedCallCount,
             llmCallCount: generationOrchestrator.strategy?.resolutionAttempts,
             generationSize: generationOrchestrator.strategy?.maxBudget,
->>>>>>> 2838eec5
             documentTtlProblems: total,
             documentErrors: errors,
             documentWarnings: warnings,
