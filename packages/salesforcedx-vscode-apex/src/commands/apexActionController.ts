/*
 * Copyright (c) 2024, salesforce.com, inc.
 * All rights reserved.
 * Licensed under the BSD 3-Clause license.
 * For full license text, see LICENSE.txt file in the repo root or https://opensource.org/licenses/BSD-3-Clause
 */
import { notificationService, WorkspaceContextUtil, workspaceUtils } from '@salesforce/salesforcedx-utils-vscode';
import { RegistryAccess } from '@salesforce/source-deploy-retrieve-bundle';
import { XMLBuilder, XMLParser } from 'fast-xml-parser';
import * as fs from 'fs';
import * as path from 'path';
import { URL } from 'url';
import * as vscode from 'vscode';
import { parse } from 'yaml';
import { workspaceContext } from '../context';
import { nls } from '../messages';
import { OasProcessor } from '../oas/documentProcessorPipeline/oasProcessor';
import {
  ApexClassOASEligibleResponse,
  ApexClassOASGatherContextResponse,
  ApexOASInfo,
  ExternalServiceOperation
} from '../openApiUtilities/schemas';
import { getTelemetryService } from '../telemetry/telemetry';
import { MetadataOrchestrator } from './metadataOrchestrator';

export class ApexActionController {
  constructor(private metadataOrchestrator: MetadataOrchestrator) {}

  /**
   * Creates an Apex Action.
   * @param isClass - Indicates if the action is for a class or a method.
   */
  public createApexAction = async (isClass: boolean, sourceUri: vscode.Uri | vscode.Uri[]): Promise<void> => {
    const type = isClass ? 'Class' : 'Method';
    const command = isClass
      ? 'SFDX: Create Apex Action from This Class'
      : 'SFDX: Create Apex Action from Selected Method';
    let eligibilityResult;
    let context;
    let name;
    const telemetryService = await getTelemetryService();

    try {
      let fullPath: [string, string, boolean] = ['', '', false];
      await vscode.window.withProgress(
        {
          location: vscode.ProgressLocation.Notification,
          title: command,
          cancellable: true
        },
        async progress => {
          // Step 1: Validate eligibility
          progress.report({ message: nls.localize('validate_eligibility') });
          eligibilityResult = await this.metadataOrchestrator.validateMetadata(sourceUri, !isClass);
          if (!eligibilityResult) {
            throw new Error(nls.localize('class_validation_failed', type));
          }

          // Step 2: Gather context
          context = await this.metadataOrchestrator.gatherContext(sourceUri);
          if (!context) {
            throw new Error(nls.localize('cannot_gather_context'));
          }

          // Step 3: Determine filename
          name = path.basename(eligibilityResult.resourceUri, '.cls');
          const openApiFileName = `${name}.externalServiceRegistration-meta.xml`;
          // Step 4: Check if the file already exists
          fullPath = await this.pathExists(openApiFileName);
          if (!fullPath) throw new Error(nls.localize('full_path_failed'));
          // Step 5: Generate OpenAPI Document
          progress.report({ message: nls.localize('generate_openapi_document') });
          const openApiDocument = await this.generateOpenAPIDocument(eligibilityResult, context);

          // Step 6: Write OpenAPI Document to File
          progress.report({ message: nls.localize('write_openapi_document_to_file') });
          await this.saveOasAsEsrMetadata(openApiDocument, fullPath[1]);

          // Step 7: If the user chose to merge, open a diff between the original and new ESR files
          if (fullPath[0] !== fullPath[1]) {
            await vscode.commands.executeCommand(
              'vscode.diff',
              vscode.Uri.file(fullPath[0]),
              vscode.Uri.file(fullPath[1]),
              'Manual Diff of ESR Files'
            );
          }
        }
      );

      // Step 5: Notify Success
      if (fullPath[0] === fullPath[1]) {
        // Case 1: User decided to overwrite the original ESR file
        notificationService.showInformationMessage(nls.localize('apex_action_created', type.toLowerCase(), name));
        telemetryService.sendEventData(`ApexAction${type}Created`, { method: name! });
      } else {
        // Case 2: User decided to manually merge the original and new ESR files
        const message = nls.localize(
          'apex_action_created_merge',
          type.toLowerCase(),
          path.basename(fullPath[1], '.externalServiceRegistration-meta.xml'),
          name
        );
        await notificationService.showInformationMessage(message);
        telemetryService.sendEventData(`ApexAction${type}Created`, { method: name! });
      }
    } catch (error: any) {
      void this.handleError(error, `ApexAction${type}CreationFailed`);
    }
  };

  /**
   * Generates an OpenAPI document from the provided metadata.
   * @param metadata - The metadata of the methods.
   * @returns The OpenAPI document as a string.
   */
  private generateOpenAPIDocument = async (
    metadata: ApexClassOASEligibleResponse,
    context: ApexClassOASGatherContextResponse
  ): Promise<string> => {
    const documentText = fs.readFileSync(new URL(metadata.resourceUri.toString()), 'utf8');
    const openAPIdocument = await this.metadataOrchestrator.sendPromptToLLM(documentText, context);

    // hand off the validation and correction to processor.
    const oasProcessor = new OasProcessor(context, openAPIdocument);
    const processorResult = await oasProcessor.process();

    return processorResult.yaml;
  };

  /**
   * Handles errors by showing a notification and sending telemetry data.
   * @param error - The error to handle.
   * @param telemetryEvent - The telemetry event name.
   */
  private handleError = async (error: any, telemetryEvent: string): Promise<void> => {
    const telemetryService = await getTelemetryService();
    const errorMessage = error instanceof Error ? error.message : String(error);
    notificationService.showErrorMessage(`${nls.localize('create_apex_action_failed')}: ${errorMessage}`);
    telemetryService.sendException(telemetryEvent, errorMessage);
  };

<<<<<<< HEAD
  private cleanupYaml(doc: string): string {
    // Remove the first line of the document
    const openApiIndex = doc.indexOf('openapi');
    if (openApiIndex === -1) {
      throw new Error('Could not find openapi line in document:\n' + doc);
    }
    return doc
      .substring(openApiIndex)
      .split('\n')
      .filter(line => !/^```$/.test(line))
      .join('\n');
  }

  private saveOasAsEsrMetadata = async (oasSpec: string, fullPath: string): Promise<void> => {
=======
  private saveOasAsErsMetadata = async (oasSpec: string, fullPath: string): Promise<void> => {
>>>>>>> c0be5931
    const orgVersion = await (await WorkspaceContextUtil.getInstance().getConnection()).retrieveMaxApiVersion();
    // Replace the schema section in the ESR file if it already exists
    let existingContent;
    let namedCredential;
    if (fs.existsSync(fullPath)) {
      existingContent = fs.readFileSync(fullPath, 'utf8');
    }
    if (!this.isVersionGte(orgVersion, '63.0')) namedCredential = await this.showNamedCredentialsQuickPick();

    const updatedContent = await this.buildESRXml(existingContent, fullPath, namedCredential, oasSpec);
    try {
      // Step 3: Write File
      fs.writeFileSync(fullPath, updatedContent);
      await vscode.workspace.openTextDocument(fullPath).then((newDocument: vscode.TextDocument) => {
        void vscode.window.showTextDocument(newDocument);
      });
    } catch (error) {
      throw new Error(nls.localize('artifact_failed', error.message));
    }
  };

  /**
   * Checks if the ESR file already exists and prompts the user on what to do.
   * @param filename
   * @returns Promise<[string, string, boolean]> - [className.externalServiceRegistration-meta.xml, the file name of the generated ESR, a boolean indicating if the file already exists]
   */
  private pathExists = async (filename: string): Promise<[string, string, boolean]> => {
    // Step 1: Prompt for Folder
    const folder = await this.getFolderForArtifact();
    if (!folder) {
      throw new Error(nls.localize('no_folder_selected'));
    }

    // Step 2: Verify folder exists and if not create it
    if (!fs.existsSync(folder)) {
      fs.mkdirSync(folder);
    }

    // Step 3: Check if File Exists
    const fullPath = path.join(folder, filename);
    let esrExists = false;
    if (fs.existsSync(fullPath)) {
      const whatToDo = await this.handleExistingESR();
      if (whatToDo === 'cancel') {
        throw new Error(nls.localize('operation_cancelled'));
      } else if (whatToDo === nls.localize('merge')) {
        const currentTimestamp = this.getCurrentTimestamp();
        const namePart = path.basename(filename, '.externalServiceRegistration-meta.xml');
        const newFileName = namePart + '_' + currentTimestamp + '.externalServiceRegistration-meta.xml';
        const esr_files_for_merge_folder = path.join(workspaceUtils.getRootWorkspacePath(), 'esr_files_for_merge');
        if (!fs.existsSync(esr_files_for_merge_folder)) {
          fs.mkdirSync(esr_files_for_merge_folder);
        }
        const newFullPath = path.join(esr_files_for_merge_folder, newFileName);
        esrExists = true;
        return [fullPath, newFullPath, esrExists];
      }
    }
    return [fullPath, fullPath, esrExists];
  };

  private getCurrentTimestamp = (): string => {
    const now = new Date();
    const month = String(now.getMonth() + 1).padStart(2, '0');
    const day = String(now.getDate()).padStart(2, '0');
    const year = now.getFullYear();
    const hours = String(now.getHours()).padStart(2, '0');
    const minutes = String(now.getMinutes()).padStart(2, '0');
    const seconds = String(now.getSeconds()).padStart(2, '0');
    const formattedDate = `${month}${day}${year}_${hours}:${minutes}:${seconds}`;
    return formattedDate;
  };

  private handleExistingESR = async (): Promise<string> => {
    const response = await vscode.window.showWarningMessage(
      nls.localize('file_exists'),
      { modal: true },
      nls.localize('overwrite'),
      nls.localize('merge')
    );
    return response || 'cancel';
  };

  private getFolderForArtifact = async (): Promise<string | undefined> => {
    const registryAccess = new RegistryAccess();
    let esrDefaultDirectoryName;
    let folderUri;
    try {
      esrDefaultDirectoryName = registryAccess.getTypeByName('ExternalServiceRegistration').directoryName;
    } catch (error) {
      throw new Error(nls.localize('registry_access_failed'));
    }

    if (esrDefaultDirectoryName) {
      const defaultESRFolder = path.join(
        workspaceUtils.getRootWorkspacePath(),
        'force-app',
        'main',
        'default',
        esrDefaultDirectoryName
      );
      folderUri = await vscode.window.showInputBox({
        prompt: nls.localize('enter_esr_path'),
        value: defaultESRFolder
      });
    }

    return folderUri ? path.resolve(folderUri) : undefined;
  };

  private showNamedCredentialsQuickPick = async (): Promise<string | undefined> => {
    let namedCredentials;
    let selectedNamedCredential: string | undefined;
    let finalNamedCredential: string | undefined;
    try {
      namedCredentials = await (
        await workspaceContext.getConnection()
      ).query('SELECT MasterLabel FROM NamedCredential');
    } catch (parseError) {
      throw new Error(nls.localize('error_parsing_nc'));
    }

    if (namedCredentials) {
      const quickPicks = namedCredentials.records.map(nc => nc.MasterLabel as string);
      quickPicks.push(nls.localize('enter_new_nc'));
      selectedNamedCredential = await vscode.window.showQuickPick(quickPicks, {
        placeHolder: nls.localize('select_named_credential')
      });
    }

    if (!selectedNamedCredential || selectedNamedCredential === nls.localize('enter_new_nc')) {
      finalNamedCredential = await vscode.window.showInputBox({
        prompt: nls.localize('enter_nc_name')
      });
    } else {
      finalNamedCredential = selectedNamedCredential;
    }
    return finalNamedCredential;
  };

  private buildESRXml = async (
    existingContent: string | undefined,
    fullPath: string,
    namedCredential: string | undefined,
    oasSpec: string
  ) => {
    const baseName = path.basename(fullPath).split('.')[0];
    let className;
    if (fullPath.includes('esr_files_for_merge')) {
      // The class name is the part before the second to last underscore
      const parts = baseName.split('_');
      className = parts.slice(0, -2).join('_');
    } else {
      className = baseName;
    }
    const safeOasSpec = oasSpec.replaceAll('"', '&apos;').replaceAll('type: Id', 'type: string');
    const { description, version } = this.extractInfoProperties(safeOasSpec);
    const operations = this.getOperationsFromYaml(safeOasSpec);
    const orgVersion = await (await WorkspaceContextUtil.getInstance().getConnection()).retrieveMaxApiVersion();
    if (!orgVersion) {
      throw new Error(nls.localize('error_retrieving_org_version'));
    }

    const parser = new XMLParser({ ignoreAttributes: false });
    let jsonObj;

    // Ensure namedCredential is provided and not blank
    if (!namedCredential || namedCredential.trim() === '') {
      throw new Error(nls.localize('invalid_named_credential'));
    }

    // If existing XML content, parse and update
    if (existingContent) {
      jsonObj = parser.parse(existingContent);
      if (jsonObj.ExternalServiceRegistration?.schema) {
        jsonObj.ExternalServiceRegistration.schema = safeOasSpec;
      } else {
        throw new Error(nls.localize('schema_element_not_found'));
      }
      if (jsonObj.ExternalServiceRegistration?.operations) {
        jsonObj.ExternalServiceRegistration.operations = operations;
      } else {
        throw new Error(nls.localize('operations_element_not_found'));
      }
      jsonObj.ExternalServiceRegistration.namedCredentialReference = namedCredential;
    } else {
      // Create a new XML structure
      jsonObj = {
        '?xml': { '@_version': '1.0', '@_encoding': 'UTF-8' },
        ExternalServiceRegistration: {
          '@_xmlns': 'http://soap.sforce.com/2006/04/metadata',
          description,
          label: className,
          schema: safeOasSpec,
          schemaType: 'OpenApi3',
          schemaUploadFileExtension: 'yaml',
          schemaUploadFileName: `${className.toLowerCase()}_openapi`,
          status: 'Complete',
          systemVersion: '3',
          operations,
          registrationProvider: className,
          ...(this.isVersionGte(orgVersion, '63.0') // Guarded inclusion for API version 254 and above (instance api version 63.0 and above)
            ? {
                registrationProviderType: 'ApexRest',
                namedCredential: null,
                namedCredentialReferenceId: null,
                catalogedApiVersion: null,
                isStartSchemaVersion: true,
                isHeadSchemaVersion: true,
                schemaArtifactVersion: version
              }
            : {
                registrationProviderType: 'Custom',
                namedCredentialReference: namedCredential
              })
        }
      };
    }

    // Convert back to XML
    const builder = new XMLBuilder({ ignoreAttributes: false, format: true });
    return builder.build(jsonObj);
  };

  private isVersionGte = (version: string, targetVersion: string): boolean => {
    const major = parseInt(version.split('.')[0], 10);
    const targetMajor = parseInt(targetVersion.split('.')[0], 10);
    return major >= targetMajor;
  };

  private extractInfoProperties = (oasSpec: string): ApexOASInfo => {
    const parsed = parse(oasSpec);
    if (!parsed?.info?.description || !parsed?.info?.version) {
      throw new Error(nls.localize('error_parsing_yaml'));
    }

    return {
      description: parsed?.info?.description,
      version: parsed?.info?.version
    };
  };
  private getOperationsFromYaml = (oasSpec: string): ExternalServiceOperation[] => {
    const parsed = parse(oasSpec);
    if (!parsed?.paths) {
      throw new Error(nls.localize('error_parsing_yaml'));
    }
    const operations = parsed.paths
      ? Object.keys(parsed.paths).flatMap(p =>
          Object.keys(parsed.paths[p]).map(operation => ({
            name: parsed.paths[p][operation].operationId,
            active: true
          }))
        )
      : [];

    return operations;
  };
}<|MERGE_RESOLUTION|>--- conflicted
+++ resolved
@@ -141,7 +141,6 @@
     telemetryService.sendException(telemetryEvent, errorMessage);
   };
 
-<<<<<<< HEAD
   private cleanupYaml(doc: string): string {
     // Remove the first line of the document
     const openApiIndex = doc.indexOf('openapi');
@@ -156,9 +155,6 @@
   }
 
   private saveOasAsEsrMetadata = async (oasSpec: string, fullPath: string): Promise<void> => {
-=======
-  private saveOasAsErsMetadata = async (oasSpec: string, fullPath: string): Promise<void> => {
->>>>>>> c0be5931
     const orgVersion = await (await WorkspaceContextUtil.getInstance().getConnection()).retrieveMaxApiVersion();
     // Replace the schema section in the ESR file if it already exists
     let existingContent;
