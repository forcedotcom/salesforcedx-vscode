/*
 * Copyright (c) 2025, salesforce.com, inc.
 * All rights reserved.
 * Licensed under the BSD 3-Clause license.
 * For full license text, see LICENSE.txt file in the repo root or https://opensource.org/licenses/BSD-3-Clause
 */
import { notificationService } from '@salesforce/salesforcedx-utils-vscode';
import { XMLParser } from 'fast-xml-parser';
import * as fs from 'node:fs';
import * as path from 'node:path';
import * as vscode from 'vscode';
import type { URI } from 'vscode-uri';
import { nls } from '../messages';
<<<<<<< HEAD
import { createProblemTabEntriesForOasDocument, processOasDocumentFromYaml } from '../oasUtils';
=======
import {
  checkIfESRIsDecomposed,
  createProblemTabEntriesForOasDocument,
  isValidRegistrationProviderType,
  processOasDocumentFromYaml
} from '../oasUtils';
>>>>>>> 2838eec5
import { getTelemetryService } from '../telemetry/telemetry';

/** Validates an OpenAPI Document. */
export const validateOpenApiDocument = async (sourceUri: URI | URI[]): Promise<void> => {
  try {
    await vscode.window.withProgress(
      {
        location: vscode.ProgressLocation.Notification,
        title: 'SFDX: Running validations on OAS Document',
        cancellable: true
      },
      async () => {
        if (Array.isArray(sourceUri)) {
          throw nls.localize('invalid_file_for_generating_oas_doc');
        }

        const fullPath = sourceUri ? sourceUri.fsPath : vscode.window.activeTextEditor?.document.uri.fsPath || '';

<<<<<<< HEAD
        // Step 1: Validate eligibility
        if (!isFilePathEligible(fullPath)) {
          throw nls.localize('invalid_file_for_generating_oas_doc');
        }
        // Step 2: Extract openAPI document if embedded inside xml
        const openApiDocument = getDocument(fullPath);
        // Step 3: Process the OAS document
        const processedOasResult = await processOasDocumentFromYaml(openApiDocument, undefined, undefined, true);
=======
          // Step 1: Validate eligibility
          if (!this.isFilePathEligible(fullPath)) {
            throw nls.localize('invalid_file_for_generating_oas_doc');
          }
          // Step 2: Extract openAPI document if embedded inside xml
          let openApiDocument: string;
          if (fullPath.endsWith('.xml')) {
            const xmlContent = fs.readFileSync(fullPath, 'utf8');
            const parser = new XMLParser();
            const jsonObj = parser.parse(xmlContent);
            openApiDocument = jsonObj.ExternalServiceRegistration?.schema;
            if (!openApiDocument) {
              throw nls.localize('no_oas_doc_in_file');
            }
          } else {
            openApiDocument = fs.readFileSync(fullPath, 'utf8');
          }
          // Step 3: Process the OAS document
          const processedOasResult = await processOasDocumentFromYaml(openApiDocument, {
            context: undefined,
            eligibleResult: undefined,
            isRevalidation: true
          });
>>>>>>> 2838eec5

        // Step 4: Report/Refresh problems found
        createProblemTabEntriesForOasDocument(fullPath, processedOasResult, false);

        // Step 5: Notify Success
        notificationService.showInformationMessage(
          nls.localize('check_openapi_doc_succeeded', path.basename(fullPath))
        );
        getTelemetryService().sendEventData('OasValidationSucceeded');
      }
    );
  } catch (error: any) {
    void handleError(error, 'OasValidationFailed');
  }
};

const getDocument = (fullPath: string): string => {
  if (fullPath.endsWith('.xml')) {
    const xmlContent = fs.readFileSync(fullPath, 'utf8');
    const parser = new XMLParser();
    const jsonObj = parser.parse(xmlContent);
    return jsonObj.ExternalServiceRegistration?.schema;
  }
  return fs.readFileSync(fullPath, 'utf8');
};
/**
 * Handles errors by showing a notification and sending telemetry data.
 * @param error - The error to handle.
 * @param telemetryEvent - The telemetry event name.
 */
const handleError = async (error: any, telemetryEvent: string): Promise<void> => {
  const telemetryService = getTelemetryService();
  const errorMessage = error instanceof Error ? error.message : String(error);
  notificationService.showErrorMessage(`${nls.localize('check_openapi_doc_failed')}: ${errorMessage}`);
  telemetryService.sendException(telemetryEvent, errorMessage);
};

const isFilePathEligible = (fullPath: string): boolean => {
  // check if yaml or xml, else return false
  if (!(fullPath.endsWith('.yaml') || fullPath.endsWith('.externalServiceRegistration-meta.xml'))) {
    return false;
  }

<<<<<<< HEAD
  // if xml, check registrationProviderType to be ApexRest
  if (fullPath.endsWith('.xml')) {
    const xmlContent = fs.readFileSync(fullPath, 'utf8');
    const parser = new XMLParser();
    const jsonObj = parser.parse(xmlContent);
    const registrationProviderType = jsonObj.ExternalServiceRegistration?.registrationProviderType;
    if (registrationProviderType === 'Custom' || registrationProviderType === 'ApexRest') {
      return true;
    }
  }

  // if yaml, find the associated xml and look for registrationProviderType to be ApexRest
  if (fullPath.endsWith('.yaml')) {
    // check folder in which the file is present
    const className = path.basename(fullPath).split('.')[0];
    const dirName = path.dirname(fullPath);
    const associatedXmlFileName = `${className}.externalServiceRegistration-meta.xml`;

    const xmlContent = fs.readFileSync(path.join(dirName, associatedXmlFileName), 'utf8');
    const parser = new XMLParser();
    const jsonObj = parser.parse(xmlContent);
    const registrationProviderType = jsonObj.ExternalServiceRegistration?.registrationProviderType;
    if (registrationProviderType === 'Custom' || registrationProviderType === 'ApexRest') {
      return true;
    }
  }

  return false;
=======
    let xmlFilePath: string;

    if (fullPath.endsWith('.xml')) {
      xmlFilePath = fullPath;
    } else if (fullPath.endsWith('.yaml')) {
      // find the associated xml file
      const className = path.basename(fullPath).split('.')[0];
      const dirName = path.dirname(fullPath);
      xmlFilePath = path.join(dirName, `${className}.externalServiceRegistration-meta.xml`);
    } else {
      return false;
    }

    return this.hasValidRegistrationProviderType(xmlFilePath);
  };

  private hasValidRegistrationProviderType = (xmlFilePath: string): boolean => {
    try {
      const xmlContent = fs.readFileSync(xmlFilePath, 'utf8');
      const parser = new XMLParser();
      const jsonObj = parser.parse(xmlContent);
      const registrationProviderType = jsonObj.ExternalServiceRegistration?.registrationProviderType;
      return isValidRegistrationProviderType(
        typeof registrationProviderType === 'string' ? registrationProviderType : undefined
      );
    } catch (error) {
      return false;
    }
  };
}

export const validateOpenApiDocument = async (sourceUri: URI | URI[]): Promise<void> => {
  const oasDocumentChecker = OasDocumentChecker.Instance;
  await oasDocumentChecker.validateOasDocument(sourceUri);
>>>>>>> 2838eec5
};<|MERGE_RESOLUTION|>--- conflicted
+++ resolved
@@ -11,44 +11,49 @@
 import * as vscode from 'vscode';
 import type { URI } from 'vscode-uri';
 import { nls } from '../messages';
-<<<<<<< HEAD
-import { createProblemTabEntriesForOasDocument, processOasDocumentFromYaml } from '../oasUtils';
-=======
 import {
   checkIfESRIsDecomposed,
   createProblemTabEntriesForOasDocument,
   isValidRegistrationProviderType,
   processOasDocumentFromYaml
 } from '../oasUtils';
->>>>>>> 2838eec5
 import { getTelemetryService } from '../telemetry/telemetry';
-
-/** Validates an OpenAPI Document. */
-export const validateOpenApiDocument = async (sourceUri: URI | URI[]): Promise<void> => {
-  try {
-    await vscode.window.withProgress(
-      {
-        location: vscode.ProgressLocation.Notification,
-        title: 'SFDX: Running validations on OAS Document',
-        cancellable: true
-      },
-      async () => {
-        if (Array.isArray(sourceUri)) {
-          throw nls.localize('invalid_file_for_generating_oas_doc');
-        }
-
-        const fullPath = sourceUri ? sourceUri.fsPath : vscode.window.activeTextEditor?.document.uri.fsPath || '';
-
-<<<<<<< HEAD
-        // Step 1: Validate eligibility
-        if (!isFilePathEligible(fullPath)) {
-          throw nls.localize('invalid_file_for_generating_oas_doc');
-        }
-        // Step 2: Extract openAPI document if embedded inside xml
-        const openApiDocument = getDocument(fullPath);
-        // Step 3: Process the OAS document
-        const processedOasResult = await processOasDocumentFromYaml(openApiDocument, undefined, undefined, true);
-=======
+// This class runs the validation and correction logic on Oas Documents
+class OasDocumentChecker {
+  private isESRDecomposed: boolean = false;
+  private static _instance: OasDocumentChecker;
+
+  private constructor() {}
+
+  public static get Instance() {
+    // Do you need arguments? Make it a regular static method instead.
+    return this._instance || (this._instance = new this());
+  }
+
+  public async initialize(extensionContext: vscode.ExtensionContext) {
+    await WorkspaceContextUtil.getInstance().initialize(extensionContext);
+    this.isESRDecomposed = await checkIfESRIsDecomposed();
+  }
+
+  /**
+   * Validates an OpenAPI Document.
+   * @param isClass - Indicates if the action is for a class or a method.
+   */
+  public validateOasDocument = async (sourceUri: URI | URI[]): Promise<void> => {
+    try {
+      await vscode.window.withProgress(
+        {
+          location: vscode.ProgressLocation.Notification,
+          title: 'SFDX: Running validations on OAS Document',
+          cancellable: true
+        },
+        async () => {
+          if (Array.isArray(sourceUri)) {
+            throw nls.localize('invalid_file_for_generating_oas_doc');
+          }
+
+          const fullPath = sourceUri ? sourceUri.fsPath : vscode.window.activeTextEditor?.document.uri.fsPath || '';
+
           // Step 1: Validate eligibility
           if (!this.isFilePathEligible(fullPath)) {
             throw nls.localize('invalid_file_for_generating_oas_doc');
@@ -72,7 +77,96 @@
             eligibleResult: undefined,
             isRevalidation: true
           });
->>>>>>> 2838eec5
+
+          // Step 4: Report/Refresh problems found
+          createProblemTabEntriesForOasDocument(fullPath, processedOasResult, this.isESRDecomposed);
+
+          const telemetryService = await getTelemetryService();
+          // Step 5: Notify Success
+          notificationService.showInformationMessage(
+            nls.localize('check_openapi_doc_succeeded', path.basename(fullPath))
+          );
+          telemetryService.sendEventData('OasValidationSucceeded');
+        }
+      );
+    } catch (error: any) {
+      void this.handleError(error, 'OasValidationFailed');
+    }
+  };
+
+  /**
+   * Handles errors by showing a notification and sending telemetry data.
+   * @param error - The error to handle.
+   * @param telemetryEvent - The telemetry event name.
+   */
+  private handleError = async (error: any, telemetryEvent: string): Promise<void> => {
+    const telemetryService = await getTelemetryService();
+    const errorMessage = error instanceof Error ? error.message : String(error);
+    notificationService.showErrorMessage(`${nls.localize('check_openapi_doc_failed')}: ${errorMessage}`);
+    telemetryService.sendException(telemetryEvent, errorMessage);
+  };
+
+  private isFilePathEligible = (fullPath: string): boolean => {
+    // check if yaml or xml, else return false
+    if (!(fullPath.endsWith('.yaml') || fullPath.endsWith('.externalServiceRegistration-meta.xml'))) {
+      return false;
+    }
+
+    let xmlFilePath: string;
+
+    if (fullPath.endsWith('.xml')) {
+      xmlFilePath = fullPath;
+    } else if (fullPath.endsWith('.yaml')) {
+      // find the associated xml file
+      const className = path.basename(fullPath).split('.')[0];
+      const dirName = path.dirname(fullPath);
+      xmlFilePath = path.join(dirName, `${className}.externalServiceRegistration-meta.xml`);
+    } else {
+      return false;
+    }
+
+    return this.hasValidRegistrationProviderType(xmlFilePath);
+  };
+
+  private hasValidRegistrationProviderType = (xmlFilePath: string): boolean => {
+    try {
+      const xmlContent = fs.readFileSync(xmlFilePath, 'utf8');
+      const parser = new XMLParser();
+      const jsonObj = parser.parse(xmlContent);
+      const registrationProviderType = jsonObj.ExternalServiceRegistration?.registrationProviderType;
+      return isValidRegistrationProviderType(
+        typeof registrationProviderType === 'string' ? registrationProviderType : undefined
+      );
+    } catch (error) {
+      return false;
+    }
+  };
+}
+
+/** Validates an OpenAPI Document. */
+export const validateOpenApiDocument = async (sourceUri: URI | URI[]): Promise<void> => {
+  try {
+    await vscode.window.withProgress(
+      {
+        location: vscode.ProgressLocation.Notification,
+        title: 'SFDX: Running validations on OAS Document',
+        cancellable: true
+      },
+      async () => {
+        if (Array.isArray(sourceUri)) {
+          throw nls.localize('invalid_file_for_generating_oas_doc');
+        }
+
+        const fullPath = sourceUri ? sourceUri.fsPath : vscode.window.activeTextEditor?.document.uri.fsPath || '';
+
+        // Step 1: Validate eligibility
+        if (!isFilePathEligible(fullPath)) {
+          throw nls.localize('invalid_file_for_generating_oas_doc');
+        }
+        // Step 2: Extract openAPI document if embedded inside xml
+        const openApiDocument = getDocument(fullPath);
+        // Step 3: Process the OAS document
+        const processedOasResult = await processOasDocumentFromYaml(openApiDocument, undefined, undefined, true);
 
         // Step 4: Report/Refresh problems found
         createProblemTabEntriesForOasDocument(fullPath, processedOasResult, false);
@@ -116,7 +210,6 @@
     return false;
   }
 
-<<<<<<< HEAD
   // if xml, check registrationProviderType to be ApexRest
   if (fullPath.endsWith('.xml')) {
     const xmlContent = fs.readFileSync(fullPath, 'utf8');
@@ -145,40 +238,4 @@
   }
 
   return false;
-=======
-    let xmlFilePath: string;
-
-    if (fullPath.endsWith('.xml')) {
-      xmlFilePath = fullPath;
-    } else if (fullPath.endsWith('.yaml')) {
-      // find the associated xml file
-      const className = path.basename(fullPath).split('.')[0];
-      const dirName = path.dirname(fullPath);
-      xmlFilePath = path.join(dirName, `${className}.externalServiceRegistration-meta.xml`);
-    } else {
-      return false;
-    }
-
-    return this.hasValidRegistrationProviderType(xmlFilePath);
-  };
-
-  private hasValidRegistrationProviderType = (xmlFilePath: string): boolean => {
-    try {
-      const xmlContent = fs.readFileSync(xmlFilePath, 'utf8');
-      const parser = new XMLParser();
-      const jsonObj = parser.parse(xmlContent);
-      const registrationProviderType = jsonObj.ExternalServiceRegistration?.registrationProviderType;
-      return isValidRegistrationProviderType(
-        typeof registrationProviderType === 'string' ? registrationProviderType : undefined
-      );
-    } catch (error) {
-      return false;
-    }
-  };
-}
-
-export const validateOpenApiDocument = async (sourceUri: URI | URI[]): Promise<void> => {
-  const oasDocumentChecker = OasDocumentChecker.Instance;
-  await oasDocumentChecker.validateOasDocument(sourceUri);
->>>>>>> 2838eec5
 };