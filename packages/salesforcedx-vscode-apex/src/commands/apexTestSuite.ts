--- conflicted
+++ resolved
@@ -17,51 +17,26 @@
 } from '@salesforce/salesforcedx-utils-vscode';
 import * as vscode from 'vscode';
 import { OUTPUT_CHANNEL } from '../channels';
-<<<<<<< HEAD
 import { APEX_CLASS_EXT } from '../constants';
-import { workspaceContext } from '../context';
-=======
-import { APEX_CLASS_EXT, IS_TEST_REG_EXP } from '../constants';
 import { getVscodeCoreExtension } from '../coreExtensionUtils';
->>>>>>> 874fe861
 import { nls } from '../messages';
 import { ApexLibraryTestRunExecutor, ApexTestQuickPickItem, TestType } from './apexTestRun';
 import { getTestInfo } from './readTestFile';
 
 type ApexTestSuiteOptions = { suitename: string; tests: string[] };
 
-<<<<<<< HEAD
 const listApexClassItems = async (): Promise<ApexTestQuickPickItem[]> => {
   const apexClasses = await vscode.workspace.findFiles(`**/*${APEX_CLASS_EXT}`, SFDX_FOLDER);
   return (await Promise.all(apexClasses.map(getTestInfo)))
     .filter(item => item !== undefined)
     .sort((a, b) => a.label.localeCompare(b.label));
 };
-=======
-const listApexClassItems = async (): Promise<ApexTestQuickPickItem[]> =>
-  (await vscode.workspace.findFiles(`**/*${APEX_CLASS_EXT}`, SFDX_FOLDER))
-    .filter(apexClass => {
-      const fileContent = readFileSync(apexClass.fsPath).toString();
-      return IS_TEST_REG_EXP.test(fileContent);
-    })
-    .map(apexClass => ({
-      label: basename(apexClass.toString(), APEX_CLASS_EXT),
-      description: apexClass.fsPath,
-      type: TestType.Class
-    }))
-    .sort((a, b) => a.label.localeCompare(b.label));
->>>>>>> 874fe861
 
 const listApexTestSuiteItems = async (): Promise<ApexTestQuickPickItem[]> => {
   const vscodeCoreExtension = await getVscodeCoreExtension();
   const connection = await vscodeCoreExtension.exports.WorkspaceContext.getInstance().getConnection();
   const testService = new TestService(connection);
-
-<<<<<<< HEAD
-  return testSuites.map(testSuite => ({
-=======
   return (await testService.retrieveAllSuites()).map(testSuite => ({
->>>>>>> 874fe861
     label: testSuite.TestSuiteName,
     description: testSuite.id,
     type: TestType.Suite
