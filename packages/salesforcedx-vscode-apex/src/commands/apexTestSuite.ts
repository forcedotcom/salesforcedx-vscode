--- conflicted
+++ resolved
@@ -17,11 +17,7 @@
 } from '@salesforce/salesforcedx-utils-vscode';
 import * as vscode from 'vscode';
 import { OUTPUT_CHANNEL } from '../channels';
-<<<<<<< HEAD
-import { APEX_CLASS_EXT, IS_TEST_REG_EXP } from '../constants';
-=======
 import { APEX_CLASS_EXT } from '../constants';
->>>>>>> 831cd578
 import { getVscodeCoreExtension } from '../coreExtensionUtils';
 import { nls } from '../messages';
 import { ApexLibraryTestRunExecutor, ApexTestQuickPickItem, TestType } from './apexTestRun';
@@ -29,36 +25,17 @@
 
 type ApexTestSuiteOptions = { suitename: string; tests: string[] };
 
-<<<<<<< HEAD
-const listApexClassItems = async (): Promise<ApexTestQuickPickItem[]> =>
-  (await vscode.workspace.findFiles(`**/*${APEX_CLASS_EXT}`, SFDX_FOLDER))
-    .filter(apexClass => {
-      const fileContent = readFileSync(apexClass.fsPath).toString();
-      return IS_TEST_REG_EXP.test(fileContent);
-    })
-    .map(apexClass => ({
-      label: basename(apexClass.toString(), APEX_CLASS_EXT),
-      description: apexClass.fsPath,
-      type: TestType.Class
-    }))
-    .sort((a, b) => a.label.localeCompare(b.label));
-=======
 const listApexClassItems = async (): Promise<ApexTestQuickPickItem[]> => {
   const apexClasses = await vscode.workspace.findFiles(`**/*${APEX_CLASS_EXT}`, SFDX_FOLDER);
   return (await Promise.all(apexClasses.map(getTestInfo)))
     .filter(item => item !== undefined)
     .sort((a, b) => a.label.localeCompare(b.label));
 };
->>>>>>> 831cd578
 
 const listApexTestSuiteItems = async (): Promise<ApexTestQuickPickItem[]> => {
   const vscodeCoreExtension = await getVscodeCoreExtension();
   const connection = await vscodeCoreExtension.exports.WorkspaceContext.getInstance().getConnection();
   const testService = new TestService(connection);
-<<<<<<< HEAD
-
-=======
->>>>>>> 831cd578
   return (await testService.retrieveAllSuites()).map(testSuite => ({
     label: testSuite.TestSuiteName,
     description: testSuite.id,
