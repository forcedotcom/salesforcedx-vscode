/*
 * Copyright (c) 2024, salesforce.com, inc.
 * All rights reserved.
 * Licensed under the BSD 3-Clause license.
 * For full license text, see LICENSE.txt file in the repo root or https://opensource.org/licenses/BSD-3-Clause
 */
import { LLMServiceInterface, ServiceProvider, ServiceType } from '@salesforce/vscode-service-provider';
import * as path from 'node:path';
import * as vscode from 'vscode';
import { URI } from 'vscode-uri';
import { languageClientManager } from '../languageUtils';
import { nls } from '../messages';
import GenerationInteractionLogger from '../oas/generationInteractionLogger';
import {
  ApexClassOASEligibleRequest,
  ApexClassOASEligibleResponse,
  ApexClassOASEligibleResponses,
  ApexClassOASGatherContextResponse,
  ApexOASEligiblePayload,
  ApexOASResource
} from '../oas/schemas';
import { getTelemetryService } from '../telemetry/telemetry';

const gil = GenerationInteractionLogger.getInstance();

/**
 * Class responsible for orchestrating metadata operations.
 */
export class MetadataOrchestrator {
  /**
   * Validates and extracts metadata for the method at the current cursor position.
   * @returns The metadata of the method, or undefined if no method is found.
   */
  public validateMetadata = async (
    sourceUri: URI | URI[],
    isMethodSelected: boolean = false
  ): Promise<ApexClassOASEligibleResponse | undefined> => {
    const isEligibleResponses = await this.validateEligibility(sourceUri, isMethodSelected);
    gil.addApexClassOASEligibleResponse(isEligibleResponses);
    if (!isEligibleResponses || isEligibleResponses.length === 0) {
      throw new Error(nls.localize('validation_failed'));
    }
    if (!isEligibleResponses[0].isApexOasEligible) {
      if (isMethodSelected) {
        const name = isEligibleResponses?.[0]?.symbols?.[0]?.docSymbol.name;
        throw new Error(nls.localize('not_eligible_method', name));
      }
      throw new Error(
        nls.localize('apex_class_not_valid', path.basename(isEligibleResponses[0].resourceUri.fsPath, '.cls'))
      );
    }
    const symbols = isEligibleResponses[0].symbols ?? [];
    const eligibleSymbols = symbols.filter(s => s.isApexOasEligible);
    if (eligibleSymbols.length === 0) {
      throw new Error(
        nls.localize('apex_class_not_valid', path.basename(isEligibleResponses[0].resourceUri.fsPath, '.cls'))
      );
    }
    return isEligibleResponses[0];
  };

  public eligibilityDelegate = async (
    requests: ApexOASEligiblePayload
  ): Promise<ApexClassOASEligibleResponses | undefined> => {
    gil.addApexClassOASEligibleRequest(requests.payload);
    const telemetryService = await getTelemetryService();
    const languageClient = languageClientManager.getClientInstance();
    if (languageClient) {
      const classNumbers = requests.payload.length.toString();
      const requestTarget = buildRequestTarget(requests);
      try {
<<<<<<< HEAD
        response = await languageClient?.isOpenAPIEligible(requests);
=======
        const response = (await languageClient?.isOpenAPIEligible(requests)) as ApexClassOASEligibleResponses;
>>>>>>> edd6bde8
        telemetryService.sendEventData('isEligibleResponseSucceeded', {
          classNumbers,
          requestTarget
        });
        return response;
      } catch (error) {
        telemetryService.sendException(
          'isEligibleResponseFailed',
          `${error} failed to send request to language server with ${classNumbers} classes and target of request for ${requestTarget}`
        );
        throw new Error(nls.localize('cannot_get_apexoaseligibility_response'));
      }
    }
  };

  public gatherContext = async (sourceUri: URI | URI[]): Promise<ApexClassOASGatherContextResponse | undefined> => {
    const telemetryService = await getTelemetryService();
    let response: ApexClassOASGatherContextResponse | undefined;
    const languageClient = languageClientManager.getClientInstance();
    if (languageClient) {
      try {
        response = await languageClient?.gatherOpenAPIContext(
          sourceUri ?? vscode.window.activeTextEditor?.document.uri
        );
        telemetryService.sendEventData('gatherContextSucceeded', { context: JSON.stringify(response) });
      } catch (error) {
        telemetryService.sendException(
          'gatherContextFailed',
          `${error} failed to send request to language server for ${path.basename(sourceUri.toString())}`
        );
        throw new Error(nls.localize('cannot_gather_context'));
      }
    }
    gil.addApexClassOASGatherContextResponse(response);
    return response;
  };

  public validateEligibility = async (
    sourceUri: URI | URI[],
    isMethodSelected: boolean = false
  ): Promise<ApexClassOASEligibleResponses | undefined> => {
    const telemetryService = await getTelemetryService();
    const requests = [];
    if (Array.isArray(sourceUri)) {
      await gil.addSourceUnderStudy(sourceUri);
      for (const uri of sourceUri) {
        const request: ApexClassOASEligibleRequest = {
          resourceUri: uri,
          includeAllMethods: true,
          includeAllProperties: true,
          methodNames: [],
          position: null,
          propertyNames: []
        };
        requests.push(request);
      }
    } else {
      let cursorPosition;
      if (isMethodSelected) {
        const editor = vscode.window.activeTextEditor;
        if (editor?.document.fileName.endsWith('.cls')) {
          cursorPosition = editor.selection.active;
        } else {
          telemetryService.sendException('activeTextEditorNotApex', nls.localize('active_text_editor_not_apex'));
          throw new Error(nls.localize('invalid_active_text_editor'));
        }
      }
      await gil.addSourceUnderStudy(sourceUri ? sourceUri : vscode.window.activeTextEditor?.document.uri);
      const resourceUri = sourceUri ?? vscode.window.activeTextEditor?.document.uri;
      if (!resourceUri) {
        throw new Error(
          'Cannot resolve URI for OAS Generation request. Please ensure that the location used to launch the command is from a file, folder or active editor'
        );
      }
      const request: ApexClassOASEligibleRequest = {
        resourceUri,
        includeAllMethods: !isMethodSelected,
        includeAllProperties: !isMethodSelected,
        position: cursorPosition ?? null,
        methodNames: [],
        propertyNames: []
      };
      requests.push(request);
    }

    const responses = await this.eligibilityDelegate({ payload: requests });
    return responses;
  };

  getLLMServiceInterface = async (): Promise<LLMServiceInterface> =>
    ServiceProvider.getService(ServiceType.LLMService, 'salesforcedx-vscode-apex');
}

export const buildRequestTarget = (requestPayload: ApexOASEligiblePayload): ApexOASResource => {
  const payload = requestPayload.payload;
  if (payload.length > 1) return ApexOASResource.multiClass;
  else {
    const request = payload[0];
    if (!request.includeAllMethods && !request.includeAllProperties) return ApexOASResource.singleMethodOrProp;
    if (!request.resourceUri?.fsPath.endsWith('.cls')) {
      return ApexOASResource.folder;
    } else return ApexOASResource.class;
  }
};<|MERGE_RESOLUTION|>--- conflicted
+++ resolved
@@ -69,11 +69,7 @@
       const classNumbers = requests.payload.length.toString();
       const requestTarget = buildRequestTarget(requests);
       try {
-<<<<<<< HEAD
-        response = await languageClient?.isOpenAPIEligible(requests);
-=======
-        const response = (await languageClient?.isOpenAPIEligible(requests)) as ApexClassOASEligibleResponses;
->>>>>>> edd6bde8
+        const response = await languageClient?.isOpenAPIEligible(requests);
         telemetryService.sendEventData('isEligibleResponseSucceeded', {
           classNumbers,
           requestTarget
