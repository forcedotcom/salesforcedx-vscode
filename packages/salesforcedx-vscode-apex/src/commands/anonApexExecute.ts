/*
 * Copyright (c) 2022, salesforce.com, inc.
 * All rights reserved.
 * Licensed under the BSD 3-Clause license.
 * For full license text, see LICENSE.txt file in the repo root or https://opensource.org/licenses/BSD-3-Clause
 */
<<<<<<< HEAD
import { ExecuteAnonymousResponse, ExecuteService } from '@salesforce/apex-node';
=======
import { ExecuteAnonymousResponse, ExecuteService } from '@salesforce/apex-node-bundle';
>>>>>>> 831cd578
import type { Connection } from '@salesforce/core';
import {
  CancelResponse,
  ContinueResponse,
  LibraryCommandletExecutor,
  ParametersGatherer,
  SfCommandlet,
  SfWorkspaceChecker,
  TraceFlags,
  getYYYYMMddHHmmssDateFormat,
  hasRootWorkspace,
  projectPaths,
  createDirectory,
  writeFile
} from '@salesforce/salesforcedx-utils-vscode';
import * as path from 'node:path';
import * as vscode from 'vscode';
import { URI } from 'vscode-uri';
import { OUTPUT_CHANNEL, channelService } from '../channels';
import { getVscodeCoreExtension } from '../coreExtensionUtils';
import { nls } from '../messages';
import { getZeroBasedRange } from './range';

type ApexExecuteParameters = {
  apexCode?: string;
  fileName?: string;
  selection?: vscode.Range;
};

class AnonApexGatherer implements ParametersGatherer<ApexExecuteParameters> {
  public gather(): Promise<CancelResponse | ContinueResponse<ApexExecuteParameters>> {
    if (hasRootWorkspace()) {
      const editor = vscode.window.activeTextEditor;
      if (!editor) {
        return Promise.resolve({ type: 'CANCEL' });
      }

      const document = editor.document;
      if (!editor.selection.isEmpty || document.isUntitled || document.isDirty) {
        return Promise.resolve({
          type: 'CONTINUE',
          data: {
            apexCode: !editor.selection.isEmpty ? document.getText(editor.selection) : document.getText(),
            selection: !editor.selection.isEmpty
              ? new vscode.Range(editor.selection.start, editor.selection.end)
              : undefined
          }
        });
      }

      return Promise.resolve({
        type: 'CONTINUE',
        data: { fileName: document.uri.fsPath }
      });
    }
    return Promise.resolve({ type: 'CANCEL' });
  }
}

class AnonApexLibraryExecuteExecutor extends LibraryCommandletExecutor<ApexExecuteParameters> {
  public static diagnostics = vscode.languages.createDiagnosticCollection('apex-errors');

  private isDebugging: boolean;

  constructor(isDebugging: boolean) {
    super(nls.localize('apex_execute_text'), 'apex_execute_library', OUTPUT_CHANNEL);

    this.isDebugging = isDebugging;
  }

  public async run(response: ContinueResponse<ApexExecuteParameters>): Promise<boolean> {
    const vscodeCoreExtension = await getVscodeCoreExtension();
    const connection = await vscodeCoreExtension.exports.WorkspaceContext.getInstance().getConnection();
    if (this.isDebugging) {
      // @ts-expect-error - mismatch between core and core-bundle because of Logger
      if (!(await this.setUpTraceFlags(connection))) {
        return false;
      }
    }

    const executeService = new ExecuteService(connection);
    const { apexCode, fileName: apexFilePath, selection } = response.data;

    const result = await executeService.executeAnonymous({
      apexFilePath,
      apexCode
    });

    this.processResult(result, apexFilePath, selection);

    if (this.isDebugging) {
      return await this.launchReplayDebugger(result.logs);
    }

    return true;
  }

  private async setUpTraceFlags(connection: Connection): Promise<boolean> {
    // @ts-expect-error - mismatch between core and core-bundle because of Logger
    const traceFlags = new TraceFlags(connection);
    if (!(await traceFlags.ensureTraceFlags())) {
      return false;
    }

    return true;
  }

  private processResult(
    result: ExecuteAnonymousResponse,
    apexFilePath: string | undefined,
    selection: vscode.Range | undefined
  ) {
    this.outputResult(result);

    const editor = vscode.window.activeTextEditor;
    const document = editor!.document;
    const filePath = apexFilePath ?? document.uri.fsPath;
    this.handleDiagnostics(result, filePath, selection);
  }

  private async launchReplayDebugger(logs?: string | undefined): Promise<boolean> {
    const logFilePath = this.getLogFilePath();
    if (!this.saveLogFile(logFilePath, logs)) {
      return false;
    }

    await vscode.commands.executeCommand('sf.launch.replay.debugger.logfile.path', logFilePath);

    return true;
  }

  private getLogFilePath(): string {
    const outputDir = projectPaths.debugLogsFolder();
    const now = new Date();
    const localDateFormatted = getYYYYMMddHHmmssDateFormat(now);
    const logFilePath = path.join(outputDir, `${localDateFormatted}.log`);

    return logFilePath;
  }

  private async saveLogFile(logFilePath: string, logs?: string): Promise<boolean> {
    if (!logFilePath || !logs) {
      return false;
    }

    await createDirectory(path.dirname(logFilePath));
    await writeFile(logFilePath, logs);

    return true;
  }

  private outputResult(response: ExecuteAnonymousResponse): void {
    let outputText = '';
    if (response.success) {
      outputText += `${nls.localize('apex_execute_compile_success')}\n`;
      outputText += `${nls.localize('apex_execute_runtime_success')}\n`;
      outputText += `\n${response.logs}`;
    } else {
      const diagnostic = response.diagnostic![0];

      if (!response.compiled) {
        outputText += `Error: Line: ${diagnostic.lineNumber}, Column: ${diagnostic.columnNumber}\n`;
        outputText += `Error: ${diagnostic.compileProblem}\n`;
      } else {
        outputText += `${nls.localize('apex_execute_compile_success')}\n`;
        outputText += `Error: ${diagnostic.exceptionMessage}\n`;
        outputText += `Error: ${diagnostic.exceptionStackTrace}\n`;
        outputText += `\n${response.logs}`;
      }
    }
    channelService.appendLine(outputText);
  }

  private handleDiagnostics(response: ExecuteAnonymousResponse, filePath: string, selection?: vscode.Range) {
    AnonApexLibraryExecuteExecutor.diagnostics.clear();

    if (response.diagnostic) {
      const { compileProblem, exceptionMessage, lineNumber, columnNumber } = response.diagnostic[0];
      let message;
      if (compileProblem && compileProblem !== '') {
        message = compileProblem;
      } else if (exceptionMessage && exceptionMessage !== '') {
        message = exceptionMessage;
      } else {
        message = nls.localize('apex_execute_unexpected_error');
      }
      const vscDiagnostic: vscode.Diagnostic = {
        message,
        severity: vscode.DiagnosticSeverity.Error,
        source: filePath,
        range: this.adjustErrorRange(Number(lineNumber), Number(columnNumber), selection)
      };

      AnonApexLibraryExecuteExecutor.diagnostics.set(URI.file(filePath), [vscDiagnostic]);
    }
  }

  private adjustErrorRange(
    lineNumber: number | undefined,
    columnNumber: number | undefined,
    selection?: vscode.Range
  ): vscode.Range {
    const lineOffset = selection ? selection.start.line : 0;
    const adjustedLine = lineNumber ? lineNumber + lineOffset : 1;
    return getZeroBasedRange(adjustedLine, columnNumber || 1);
  }
}

export const anonApexExecute = async () => {
  const commandlet = new SfCommandlet(
    new SfWorkspaceChecker(),
    new AnonApexGatherer(),
    new AnonApexLibraryExecuteExecutor(false)
  );

  await commandlet.run();
};

export const anonApexDebug = async () => {
  const commandlet = new SfCommandlet(
    new SfWorkspaceChecker(),
    new AnonApexGatherer(),
    new AnonApexLibraryExecuteExecutor(true)
  );

  await commandlet.run();
};<|MERGE_RESOLUTION|>--- conflicted
+++ resolved
@@ -4,11 +4,7 @@
  * Licensed under the BSD 3-Clause license.
  * For full license text, see LICENSE.txt file in the repo root or https://opensource.org/licenses/BSD-3-Clause
  */
-<<<<<<< HEAD
 import { ExecuteAnonymousResponse, ExecuteService } from '@salesforce/apex-node';
-=======
-import { ExecuteAnonymousResponse, ExecuteService } from '@salesforce/apex-node-bundle';
->>>>>>> 831cd578
 import type { Connection } from '@salesforce/core';
 import {
   CancelResponse,
@@ -83,7 +79,6 @@
     const vscodeCoreExtension = await getVscodeCoreExtension();
     const connection = await vscodeCoreExtension.exports.WorkspaceContext.getInstance().getConnection();
     if (this.isDebugging) {
-      // @ts-expect-error - mismatch between core and core-bundle because of Logger
       if (!(await this.setUpTraceFlags(connection))) {
         return false;
       }
@@ -107,7 +102,6 @@
   }
 
   private async setUpTraceFlags(connection: Connection): Promise<boolean> {
-    // @ts-expect-error - mismatch between core and core-bundle because of Logger
     const traceFlags = new TraceFlags(connection);
     if (!(await traceFlags.ensureTraceFlags())) {
       return false;
