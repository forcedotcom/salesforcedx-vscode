--- conflicted
+++ resolved
@@ -13,35 +13,20 @@
 import { CodeCoverage, StatusBarToggle } from './codecoverage';
 
 import {
-<<<<<<< HEAD
   anonApexDebug,
   anonApexExecute,
   apexDebugClassRunCodeActionDelegate,
   apexDebugMethodRunCodeActionDelegate,
   apexLogGet,
-=======
   apexTestSuiteAdd,
   apexTestSuiteCreate,
   apexTestSuiteRun,
-  forceAnonApexDebug,
-  forceAnonApexExecute,
-  forceApexDebugClassRunCodeActionDelegate,
-  forceApexDebugMethodRunCodeActionDelegate,
-  forceApexLogGet,
->>>>>>> 20fb0043
   forceApexTestClassRunCodeAction,
   forceApexTestClassRunCodeActionDelegate,
   forceApexTestMethodRunCodeAction,
   forceApexTestMethodRunCodeActionDelegate,
   forceApexTestRun,
-<<<<<<< HEAD
-  forceApexTestSuiteAdd,
-  forceApexTestSuiteCreate,
-  forceApexTestSuiteRun,
   launchApexReplayDebuggerWithCurrentFile
-=======
-  forceLaunchApexReplayDebuggerWithCurrentFile
->>>>>>> 20fb0043
 } from './commands';
 import { API, SET_JAVA_DOC_LINK } from './constants';
 import { workspaceContext } from './context';
@@ -186,7 +171,6 @@
     'sfdx.apex.debug.document',
     anonApexDebug
   );
-<<<<<<< HEAD
   const anonApexExecuteSelectionCmd = vscode.commands.registerCommand(
     'sfdx.anon.apex.execute.selection',
     anonApexExecute
@@ -195,16 +179,6 @@
     vscode.commands.registerCommand(
       'sfdx.launch.apex.replay.debugger.with.current.file',
       launchApexReplayDebuggerWithCurrentFile
-=======
-  const forceAnonApexExecuteSelectionCmd = vscode.commands.registerCommand(
-    'sfdx.force.anon.apex.execute.selection',
-    forceAnonApexExecute
-  );
-  const forceLaunchApexReplayDebuggerWithCurrentFileCmd =
-    vscode.commands.registerCommand(
-      'sfdx.force.launch.apex.replay.debugger.with.current.file',
-      forceLaunchApexReplayDebuggerWithCurrentFile
->>>>>>> 20fb0043
     );
 
   return vscode.Disposable.from(
