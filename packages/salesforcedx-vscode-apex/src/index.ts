--- conflicted
+++ resolved
@@ -108,8 +108,21 @@
 };
 
 const registerCommands = (context: vscode.ExtensionContext): vscode.Disposable => {
-<<<<<<< HEAD
-  const coverageToggle = new CodeCoverage(new StatusBarToggle());
+  // Colorize code coverage
+  const statusBarToggle = new StatusBarToggle();
+  const colorizer = new CodeCoverage(statusBarToggle);
+  const apexToggleColorizerCmd = vscode.commands.registerCommand('sf.apex.toggle.colorizer', () =>
+    colorizer.toggleCoverage()
+  );
+
+  // Customer-facing commands
+  const restartApexLanguageServerCmd = vscode.commands.registerCommand(
+    'sf.apex.languageServer.restart',
+    async (source?: 'commandPalette' | 'statusBar') => {
+      await restartLanguageServerAndClient(context, source ?? 'commandPalette');
+    }
+  );
+
   return vscode.Disposable.from(
     vscode.commands.registerCommand('sf.anon.apex.debug.delegate', anonApexDebug),
     vscode.commands.registerCommand('sf.apex.debug.document', anonApexDebug),
@@ -126,104 +139,15 @@
     vscode.commands.registerCommand('sf.apex.test.method.run', apexTestMethodRunCodeAction),
     vscode.commands.registerCommand('sf.apex.test.method.run.delegate', apexTestMethodRunCodeActionDelegate),
     vscode.commands.registerCommand('sf.apex.test.run', apexTestRun),
-    vscode.commands.registerCommand('sf.apex.toggle.colorizer', () => coverageToggle.toggleCoverage()),
+    apexToggleColorizerCmd,
     vscode.commands.registerCommand('sf.apex.test.suite.create', apexTestSuiteCreate),
     vscode.commands.registerCommand('sf.apex.test.suite.run', apexTestSuiteRun),
     vscode.commands.registerCommand('sf.apex.test.suite.add', apexTestSuiteAdd),
-    vscode.commands.registerCommand('sf.create.apex.action.class', createApexActionFromClass),
-    vscode.commands.registerCommand('sf.validate.oas.document', validateOpenApiDocument),
     vscode.commands.registerCommand(
       'sf.launch.apex.replay.debugger.with.current.file',
       launchApexReplayDebuggerWithCurrentFile
     ),
-    vscode.commands.registerCommand(
-      'sf.apex.languageServer.restart',
-      async (source?: 'commandPalette' | 'statusBar') => {
-        await restartLanguageServerAndClient(context, source ?? 'commandPalette');
-      }
-    )
-=======
-  // Colorize code coverage
-  const statusBarToggle = new StatusBarToggle();
-  const colorizer = new CodeCoverage(statusBarToggle);
-  const apexToggleColorizerCmd = vscode.commands.registerCommand('sf.apex.toggle.colorizer', () =>
-    colorizer.toggleCoverage()
-  );
-
-  // Customer-facing commands
-  const apexTestClassRunDelegateCmd = vscode.commands.registerCommand(
-    'sf.apex.test.class.run.delegate',
-    apexTestClassRunCodeActionDelegate
-  );
-  const apexTestLastClassRunCmd = vscode.commands.registerCommand(
-    'sf.apex.test.last.class.run',
-    apexTestClassRunCodeAction
-  );
-  const apexTestClassRunCmd = vscode.commands.registerCommand('sf.apex.test.class.run', apexTestClassRunCodeAction);
-  const apexTestMethodRunDelegateCmd = vscode.commands.registerCommand(
-    'sf.apex.test.method.run.delegate',
-    apexTestMethodRunCodeActionDelegate
-  );
-  const apexDebugClassRunDelegateCmd = vscode.commands.registerCommand(
-    'sf.apex.debug.class.run.delegate',
-    apexDebugClassRunCodeActionDelegate
-  );
-  const apexDebugMethodRunDelegateCmd = vscode.commands.registerCommand(
-    'sf.apex.debug.method.run.delegate',
-    apexDebugMethodRunCodeActionDelegate
-  );
-  const anonApexRunDelegateCmd = vscode.commands.registerCommand('sf.anon.apex.run.delegate', anonApexExecute);
-  const anonApexDebugDelegateCmd = vscode.commands.registerCommand('sf.anon.apex.debug.delegate', anonApexDebug);
-  const apexLogGetCmd = vscode.commands.registerCommand('sf.apex.log.get', apexLogGet);
-  const apexTestLastMethodRunCmd = vscode.commands.registerCommand(
-    'sf.apex.test.last.method.run',
-    apexTestMethodRunCodeAction
-  );
-  const apexTestMethodRunCmd = vscode.commands.registerCommand('sf.apex.test.method.run', apexTestMethodRunCodeAction);
-  const apexTestSuiteCreateCmd = vscode.commands.registerCommand('sf.apex.test.suite.create', apexTestSuiteCreate);
-  const apexTestSuiteRunCmd = vscode.commands.registerCommand('sf.apex.test.suite.run', apexTestSuiteRun);
-  const apexTestSuiteAddCmd = vscode.commands.registerCommand('sf.apex.test.suite.add', apexTestSuiteAdd);
-  const apexTestRunCmd = vscode.commands.registerCommand('sf.apex.test.run', apexTestRun);
-  const anonApexExecuteDocumentCmd = vscode.commands.registerCommand('sf.anon.apex.execute.document', anonApexExecute);
-  const anonApexDebugDocumentCmd = vscode.commands.registerCommand('sf.apex.debug.document', anonApexDebug);
-  const anonApexExecuteSelectionCmd = vscode.commands.registerCommand(
-    'sf.anon.apex.execute.selection',
-    anonApexExecute
-  );
-  const launchApexReplayDebuggerWithCurrentFileCmd = vscode.commands.registerCommand(
-    'sf.launch.apex.replay.debugger.with.current.file',
-    launchApexReplayDebuggerWithCurrentFile
-  );
-  const restartApexLanguageServerCmd = vscode.commands.registerCommand(
-    'sf.apex.languageServer.restart',
-    async (source?: 'commandPalette' | 'statusBar') => {
-      await restartLanguageServerAndClient(context, source ?? 'commandPalette');
-    }
-  );
-
-  return vscode.Disposable.from(
-    anonApexDebugDelegateCmd,
-    anonApexDebugDocumentCmd,
-    anonApexExecuteDocumentCmd,
-    anonApexExecuteSelectionCmd,
-    anonApexRunDelegateCmd,
-    apexDebugClassRunDelegateCmd,
-    apexDebugMethodRunDelegateCmd,
-    apexLogGetCmd,
-    apexTestClassRunCmd,
-    apexTestClassRunDelegateCmd,
-    apexTestLastClassRunCmd,
-    apexTestLastMethodRunCmd,
-    apexTestMethodRunCmd,
-    apexTestMethodRunDelegateCmd,
-    apexTestRunCmd,
-    apexToggleColorizerCmd,
-    apexTestSuiteCreateCmd,
-    apexTestSuiteRunCmd,
-    apexTestSuiteAddCmd,
-    launchApexReplayDebuggerWithCurrentFileCmd,
     restartApexLanguageServerCmd
->>>>>>> 66dfb7db
   );
 };
 const registerTestView = (): vscode.Disposable => {
