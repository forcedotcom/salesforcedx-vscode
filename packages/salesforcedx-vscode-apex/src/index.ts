/*
 * Copyright (c) 2017, salesforce.com, inc.
 * All rights reserved.
 * Licensed under the BSD 3-Clause license.
 * For full license text, see LICENSE.txt file in the repo root or https://opensource.org/licenses/BSD-3-Clause
 */

import { getTestResultsFolder } from '@salesforce/salesforcedx-utils-vscode';
import * as path from 'path';
import * as vscode from 'vscode';
import { ApexLanguageClient } from './apexLanguageClient';
import ApexLSPStatusBarItem from './apexLspStatusBarItem';
import { CodeCoverage, StatusBarToggle } from './codecoverage';

import {
<<<<<<< HEAD
  apexTestClassRunCodeAction,
  apexTestClassRunCodeActionDelegate,
  apexTestMethodRunCodeAction,
  apexTestMethodRunCodeActionDelegate,
  apexTestRun,
  forceAnonApexDebug,
  forceAnonApexExecute,
  forceApexDebugClassRunCodeActionDelegate,
  forceApexDebugMethodRunCodeActionDelegate,
  forceApexLogGet,
=======
  anonApexDebug,
  anonApexExecute,
  apexDebugClassRunCodeActionDelegate,
  apexDebugMethodRunCodeActionDelegate,
  apexLogGet,
  forceApexTestClassRunCodeAction,
  forceApexTestClassRunCodeActionDelegate,
  forceApexTestMethodRunCodeAction,
  forceApexTestMethodRunCodeActionDelegate,
  forceApexTestRun,
>>>>>>> 62ffd71f
  forceApexTestSuiteAdd,
  forceApexTestSuiteCreate,
  forceApexTestSuiteRun,
  launchApexReplayDebuggerWithCurrentFile
} from './commands';
import { API, SET_JAVA_DOC_LINK } from './constants';
import { workspaceContext } from './context';
import * as languageServer from './languageServer';
import { languageServerOrphanHandler as lsoh } from './languageServerOrphanHandler';
import {
  ClientStatus,
  enableJavaDocSymbols,
  extensionUtils,
  getApexTests,
  getExceptionBreakpointInfo,
  getLineBreakpointInfo,
  languageClientUtils
} from './languageUtils';
import { nls } from './messages';
import { retrieveEnableSyncInitJobs } from './settings';
import { telemetryService } from './telemetry';
import { getTestOutlineProvider } from './views/testOutlineProvider';
import { ApexTestRunner, TestRunType } from './views/testRunner';

export const activate = async (extensionContext: vscode.ExtensionContext) => {
  const extensionHRStart = process.hrtime();
  const languageServerStatusBarItem = new ApexLSPStatusBarItem();
  const testOutlineProvider = getTestOutlineProvider();
  if (vscode.workspace && vscode.workspace.workspaceFolders) {
    const apexDirPath = getTestResultsFolder(
      vscode.workspace.workspaceFolders[0].uri.fsPath,
      'apex'
    );

    const testResultOutput = path.join(apexDirPath, '*.json');
    const testResultFileWatcher =
      vscode.workspace.createFileSystemWatcher(testResultOutput);
    testResultFileWatcher.onDidCreate(uri =>
      testOutlineProvider.onResultFileCreate(apexDirPath, uri.fsPath)
    );
    testResultFileWatcher.onDidChange(uri =>
      testOutlineProvider.onResultFileCreate(apexDirPath, uri.fsPath)
    );

    extensionContext.subscriptions.push(testResultFileWatcher);
  } else {
    throw new Error(nls.localize('cannot_determine_workspace'));
  }

  // Workspace Context
  await workspaceContext.initialize(extensionContext);

  // Telemetry
  await telemetryService.initializeService(extensionContext);

  // start the language server and client
  await createLanguageClient(extensionContext, languageServerStatusBarItem);

  // Javadoc support
  enableJavaDocSymbols();

  // Commands
  const commands = registerCommands();
  extensionContext.subscriptions.push(commands);

  extensionContext.subscriptions.push(await registerTestView());

  const exportedApi = {
    getLineBreakpointInfo,
    getExceptionBreakpointInfo,
    getApexTests,
    languageClientUtils
  };

  telemetryService.sendExtensionActivationEvent(extensionHRStart);
  return exportedApi;
};

const registerCommands = (): vscode.Disposable => {
  // Colorize code coverage
  const statusBarToggle = new StatusBarToggle();
  const colorizer = new CodeCoverage(statusBarToggle);
  const forceApexToggleColorizerCmd = vscode.commands.registerCommand(
    'sfdx.force.apex.toggle.colorizer',
    () => colorizer.toggleCoverage()
  );

  // Customer-facing commands
  const apexTestClassRunDelegateCmd = vscode.commands.registerCommand(
    'sfdx.apex.test.class.run.delegate',
    apexTestClassRunCodeActionDelegate
  );
  const apexTestLastClassRunCmd = vscode.commands.registerCommand(
    'sfdx.apex.test.last.class.run',
    apexTestClassRunCodeAction
  );
  const apexTestClassRunCmd = vscode.commands.registerCommand(
    'sfdx.apex.test.class.run',
    apexTestClassRunCodeAction
  );
  const apexTestMethodRunDelegateCmd = vscode.commands.registerCommand(
    'sfdx.apex.test.method.run.delegate',
    apexTestMethodRunCodeActionDelegate
  );
  const apexDebugClassRunDelegateCmd = vscode.commands.registerCommand(
    'sfdx.apex.debug.class.run.delegate',
    apexDebugClassRunCodeActionDelegate
  );
  const apexDebugMethodRunDelegateCmd = vscode.commands.registerCommand(
    'sfdx.apex.debug.method.run.delegate',
    apexDebugMethodRunCodeActionDelegate
  );
  const apexLogGetCmd = vscode.commands.registerCommand(
    'sfdx.apex.log.get',
    apexLogGet
  );
  const apexTestLastMethodRunCmd = vscode.commands.registerCommand(
    'sfdx.apex.test.last.method.run',
    apexTestMethodRunCodeAction
  );
  const apexTestMethodRunCmd = vscode.commands.registerCommand(
    'sfdx.apex.test.method.run',
    apexTestMethodRunCodeAction
  );
  const forceApexTestSuiteCreateCmd = vscode.commands.registerCommand(
    'sfdx.force.apex.test.suite.create',
    forceApexTestSuiteCreate
  );
  const forceApexTestSuiteRunCmd = vscode.commands.registerCommand(
    'sfdx.force.apex.test.suite.run',
    forceApexTestSuiteRun
  );
  const forceApexTestSuiteAddCmd = vscode.commands.registerCommand(
    'sfdx.force.apex.test.suite.add',
    forceApexTestSuiteAdd
  );
  const apexTestRunCmd = vscode.commands.registerCommand(
    'sfdx.apex.test.run',
    apexTestRun
  );
  const anonApexExecuteDocumentCmd = vscode.commands.registerCommand(
    'sfdx.anon.apex.execute.document',
    anonApexExecute
  );
  const anonApexDebugDocumentCmd = vscode.commands.registerCommand(
    'sfdx.apex.debug.document',
    anonApexDebug
  );
<<<<<<< HEAD
  const forceAnonApexExecuteSelectionCmd = vscode.commands.registerCommand(
    'sfdx.force.anon.apex.execute.selection',
    forceAnonApexExecute
  );
  const forceLaunchApexReplayDebuggerWithCurrentFileCmd =
    vscode.commands.registerCommand(
      'sfdx.force.launch.apex.replay.debugger.with.current.file',
      forceLaunchApexReplayDebuggerWithCurrentFile
    );

  return vscode.Disposable.from(
    forceApexDebugClassRunDelegateCmd,
    forceApexDebugMethodRunDelegateCmd,
    forceApexAnonRunDelegateCmd,
    forceAnonApexRunDelegateCmd,
    forceAnonApexDebugDelegateCmd,
    forceAnonApexExecuteDocumentCmd,
    forceAnonApexExecuteSelectionCmd,
    forceAnonApexDebugDocumentCmd,
    forceLaunchApexReplayDebuggerWithCurrentFileCmd,
    forceApexLogGetCmd,
    apexTestClassRunCmd,
    apexTestClassRunDelegateCmd,
    apexTestLastClassRunCmd,
    apexTestLastMethodRunCmd,
    apexTestMethodRunCmd,
    apexTestMethodRunDelegateCmd,
    apexTestRunCmd,
=======
  const anonApexExecuteSelectionCmd = vscode.commands.registerCommand(
    'sfdx.anon.apex.execute.selection',
    anonApexExecute
  );
  const launchApexReplayDebuggerWithCurrentFileCmd =
    vscode.commands.registerCommand(
      'sfdx.launch.apex.replay.debugger.with.current.file',
      launchApexReplayDebuggerWithCurrentFile
    );

  return vscode.Disposable.from(
    apexDebugClassRunDelegateCmd,
    apexDebugMethodRunDelegateCmd,
    anonApexExecuteDocumentCmd,
    anonApexExecuteSelectionCmd,
    anonApexDebugDocumentCmd,
    launchApexReplayDebuggerWithCurrentFileCmd,
    apexLogGetCmd,
    forceApexTestClassRunCmd,
    forceApexTestClassRunDelegateCmd,
    forceApexTestLastClassRunCmd,
    forceApexTestLastMethodRunCmd,
    forceApexTestMethodRunCmd,
    forceApexTestMethodRunDelegateCmd,
    forceApexTestRunCmd,
>>>>>>> 62ffd71f
    forceApexToggleColorizerCmd,
    forceApexTestSuiteCreateCmd,
    forceApexTestSuiteRunCmd,
    forceApexTestSuiteAddCmd
  );
};

const registerTestView = (): vscode.Disposable => {
  const testOutlineProvider = getTestOutlineProvider();
  // Create TestRunner
  const testRunner = new ApexTestRunner(testOutlineProvider);

  // Test View
  const testViewItems = new Array<vscode.Disposable>();

  const testProvider = vscode.window.registerTreeDataProvider(
    'sfdx.force.test.view',
    testOutlineProvider
  );
  testViewItems.push(testProvider);

  // Run Test Button on Test View command
  testViewItems.push(
    vscode.commands.registerCommand('sfdx.test.view.run', () =>
      testRunner.runAllApexTests()
    )
  );
  // Show Error Message command
  testViewItems.push(
    vscode.commands.registerCommand('sfdx.test.view.showError', test =>
      testRunner.showErrorMessage(test)
    )
  );
  // Show Definition command
  testViewItems.push(
    vscode.commands.registerCommand('sfdx.test.view.goToDefinition', test =>
      testRunner.showErrorMessage(test)
    )
  );
  // Run Class Tests command
  testViewItems.push(
    vscode.commands.registerCommand('sfdx.test.view.runClassTests', test =>
      testRunner.runApexTests([test.name], TestRunType.Class)
    )
  );
  // Run Single Test command
  testViewItems.push(
    vscode.commands.registerCommand('sfdx.test.view.runSingleTest', test =>
      testRunner.runApexTests([test.name], TestRunType.Method)
    )
  );
  // Refresh Test View command
  testViewItems.push(
    vscode.commands.registerCommand('sfdx.test.view.refresh', () => {
      if (languageClientUtils.getStatus().isReady()) {
        return testOutlineProvider.refresh();
      }
    })
  );

  return vscode.Disposable.from(...testViewItems);
};

export const deactivate = async () => {
  await languageClientUtils.getClientInstance()?.stop();
  telemetryService.sendExtensionDeactivationEvent();
};

const createLanguageClient = async (
  extensionContext: vscode.ExtensionContext,
  languageServerStatusBarItem: ApexLSPStatusBarItem
): Promise<void> => {
  // Resolve any found orphan language servers
  void lsoh.resolveAnyFoundOrphanLanguageServers();
  // Initialize Apex language server
  try {
    const langClientHRStart = process.hrtime();
    languageClientUtils.setClientInstance(
      await languageServer.createLanguageServer(extensionContext)
    );

    const languageClient = languageClientUtils.getClientInstance();

    if (languageClient) {
      languageClient.errorHandler?.addListener('error', message => {
        languageServerStatusBarItem.error(message);
      });
      languageClient.errorHandler?.addListener('restarting', count => {
        languageServerStatusBarItem.error(
          nls
            .localize('apex_language_server_quit_and_restarting')
            .replace('$N', count)
        );
      });
      languageClient.errorHandler?.addListener('startFailed', () => {
        languageServerStatusBarItem.error(
          nls.localize('apex_language_server_failed_activate')
        );
      });

      // TODO: the client should not be undefined. We should refactor the code to
      // so there is no question as to whether the client is defined or not.
      await languageClient.start();
      // Client is running
      const startTime = telemetryService.getEndHRTime(langClientHRStart); // Record the end time
      telemetryService.sendEventData('apexLSPStartup', undefined, {
        activationTime: startTime
      });
      await indexerDoneHandler(
        retrieveEnableSyncInitJobs(),
        languageClient,
        languageServerStatusBarItem
      );
      extensionContext.subscriptions.push(
        languageClientUtils.getClientInstance()!
      );
    } else {
      languageClientUtils.setStatus(
        ClientStatus.Error,
        `${nls.localize(
          'apex_language_server_failed_activate'
        )} - ${nls.localize('unknown')}`
      );
      languageServerStatusBarItem.error(
        `${nls.localize(
          'apex_language_server_failed_activate'
        )} - ${nls.localize('unknown')}`
      );
    }
  } catch (e) {
    languageClientUtils.setStatus(ClientStatus.Error, e);
    let eMsg =
      typeof e === 'string' ? e : e.message ?? nls.localize('unknown_error');
    if (
      eMsg.includes(nls.localize('wrong_java_version_text', SET_JAVA_DOC_LINK))
    ) {
      eMsg = nls.localize('wrong_java_version_short');
    }
    languageServerStatusBarItem.error(
      // eslint-disable-next-line @typescript-eslint/restrict-template-expressions
      `${nls.localize('apex_language_server_failed_activate')} - ${eMsg}`
    );
  }
};

// exported only for test
export const indexerDoneHandler = async (
  enableSyncInitJobs: boolean,
  languageClient: ApexLanguageClient,
  languageServerStatusBarItem: ApexLSPStatusBarItem
) => {
  // Listener is useful only in async mode
  if (!enableSyncInitJobs) {
    // The listener should be set after languageClient is ready
    // Language client will get notified once async init jobs are done
    languageClientUtils.setStatus(ClientStatus.Indexing, '');
    languageClient.onNotification(API.doneIndexing, () => {
      void extensionUtils.setClientReady(
        languageClient,
        languageServerStatusBarItem
      );
    });
  } else {
    // indexer must be running at the point
    await extensionUtils.setClientReady(
      languageClient,
      languageServerStatusBarItem
    );
  }
};<|MERGE_RESOLUTION|>--- conflicted
+++ resolved
@@ -13,29 +13,16 @@
 import { CodeCoverage, StatusBarToggle } from './codecoverage';
 
 import {
-<<<<<<< HEAD
+  anonApexDebug,
+  anonApexExecute,
+  apexDebugClassRunCodeActionDelegate,
+  apexDebugMethodRunCodeActionDelegate,
+  apexLogGet,
   apexTestClassRunCodeAction,
   apexTestClassRunCodeActionDelegate,
   apexTestMethodRunCodeAction,
   apexTestMethodRunCodeActionDelegate,
   apexTestRun,
-  forceAnonApexDebug,
-  forceAnonApexExecute,
-  forceApexDebugClassRunCodeActionDelegate,
-  forceApexDebugMethodRunCodeActionDelegate,
-  forceApexLogGet,
-=======
-  anonApexDebug,
-  anonApexExecute,
-  apexDebugClassRunCodeActionDelegate,
-  apexDebugMethodRunCodeActionDelegate,
-  apexLogGet,
-  forceApexTestClassRunCodeAction,
-  forceApexTestClassRunCodeActionDelegate,
-  forceApexTestMethodRunCodeAction,
-  forceApexTestMethodRunCodeActionDelegate,
-  forceApexTestRun,
->>>>>>> 62ffd71f
   forceApexTestSuiteAdd,
   forceApexTestSuiteCreate,
   forceApexTestSuiteRun,
@@ -184,36 +171,6 @@
     'sfdx.apex.debug.document',
     anonApexDebug
   );
-<<<<<<< HEAD
-  const forceAnonApexExecuteSelectionCmd = vscode.commands.registerCommand(
-    'sfdx.force.anon.apex.execute.selection',
-    forceAnonApexExecute
-  );
-  const forceLaunchApexReplayDebuggerWithCurrentFileCmd =
-    vscode.commands.registerCommand(
-      'sfdx.force.launch.apex.replay.debugger.with.current.file',
-      forceLaunchApexReplayDebuggerWithCurrentFile
-    );
-
-  return vscode.Disposable.from(
-    forceApexDebugClassRunDelegateCmd,
-    forceApexDebugMethodRunDelegateCmd,
-    forceApexAnonRunDelegateCmd,
-    forceAnonApexRunDelegateCmd,
-    forceAnonApexDebugDelegateCmd,
-    forceAnonApexExecuteDocumentCmd,
-    forceAnonApexExecuteSelectionCmd,
-    forceAnonApexDebugDocumentCmd,
-    forceLaunchApexReplayDebuggerWithCurrentFileCmd,
-    forceApexLogGetCmd,
-    apexTestClassRunCmd,
-    apexTestClassRunDelegateCmd,
-    apexTestLastClassRunCmd,
-    apexTestLastMethodRunCmd,
-    apexTestMethodRunCmd,
-    apexTestMethodRunDelegateCmd,
-    apexTestRunCmd,
-=======
   const anonApexExecuteSelectionCmd = vscode.commands.registerCommand(
     'sfdx.anon.apex.execute.selection',
     anonApexExecute
@@ -232,18 +189,17 @@
     anonApexDebugDocumentCmd,
     launchApexReplayDebuggerWithCurrentFileCmd,
     apexLogGetCmd,
-    forceApexTestClassRunCmd,
-    forceApexTestClassRunDelegateCmd,
-    forceApexTestLastClassRunCmd,
-    forceApexTestLastMethodRunCmd,
-    forceApexTestMethodRunCmd,
-    forceApexTestMethodRunDelegateCmd,
-    forceApexTestRunCmd,
->>>>>>> 62ffd71f
     forceApexToggleColorizerCmd,
     forceApexTestSuiteCreateCmd,
     forceApexTestSuiteRunCmd,
-    forceApexTestSuiteAddCmd
+    forceApexTestSuiteAddCmd,
+    apexTestClassRunCmd,
+    apexTestClassRunDelegateCmd,
+    apexTestLastClassRunCmd,
+    apexTestLastMethodRunCmd,
+    apexTestMethodRunCmd,
+    apexTestMethodRunDelegateCmd,
+    apexTestRunCmd
   );
 };
 
