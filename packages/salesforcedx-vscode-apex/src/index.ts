--- conflicted
+++ resolved
@@ -28,7 +28,7 @@
   forceApexTestSuiteRun,
   forceLaunchApexReplayDebuggerWithCurrentFile
 } from './commands';
-import { APEX_EXTENSION_NAME, LSP_ERR, SET_JAVA_DOC_LINK } from './constants';
+import { APEX_EXTENSION_NAME, LSP_ERR } from './constants';
 import { workspaceContext } from './context';
 import * as languageServer from './languageServer';
 import {
@@ -331,17 +331,7 @@
     extensionContext.subscriptions.push(handle);
   } catch (e) {
     languageClientUtils.setStatus(ClientStatus.Error, e);
-<<<<<<< HEAD
     languageServerStatusBarItem.error(nls.localize('apex_language_server_failed_activate', e.message));
-=======
-    let eMsg = typeof e === 'string' ? e : e.message ?? nls.localize('unknown_error');
-    if (eMsg.includes(nls.localize('wrong_java_version_text', SET_JAVA_DOC_LINK))) {
-      eMsg = nls.localize('wrong_java_version_short');
-    }
-    languageServerStatusBarItem.error(
-      `${nls.localize('apex_language_server_failed_activate')} - ${eMsg}`
-    );
->>>>>>> 4fe78cb8
   }
 }
 
@@ -379,32 +369,4 @@
         );
       });
   }
-}
-
-async function showOrphanedProcessesDialog(
-  orphanedProcesses: ProcessDetail[]
-) {
-  const orphanedCount = orphanedProcesses.length;
-
-  if (orphanedCount === 0) {
-    return;
-  }
-
-  setTimeout(async () => {
-    const choice = await vscode.window.showWarningMessage(
-      nls.localize(
-        'terminate_orphaned_language_server_instances',
-        orphanedCount
-      ),
-      nls.localize('terminate_processes'),
-      nls.localize('terminate_skip')
-    );
-
-    if (choice === nls.localize('terminate_processes')) {
-      for (const processInfo of orphanedProcesses) {
-        await terminateProcess(processInfo.pid);
-      }
-      vscode.window.showInformationMessage(nls.localize('terminated_orphaned_processes', orphanedCount));
-    }
-  }, 10_000);
 }