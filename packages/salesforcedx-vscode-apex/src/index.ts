--- conflicted
+++ resolved
@@ -316,7 +316,6 @@
     void lsoh.resolveAnyFoundOrphanLanguageServers();
 
     await languageClient!.start();
-<<<<<<< HEAD
     // Client is running
 
     // Listener is useful only in async mode
@@ -332,8 +331,6 @@
       await getTestOutlineProvider().refresh();
       languageServerReady();
     }
-=======
->>>>>>> a14bbfc8
 
     const startTime = telemetryService.getEndHRTime(langClientHRStart);
     telemetryService.sendEventData('apexLSPStartup', undefined, {
