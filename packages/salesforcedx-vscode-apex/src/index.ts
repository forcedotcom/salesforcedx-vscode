--- conflicted
+++ resolved
@@ -13,22 +13,11 @@
 import { CodeCoverage, StatusBarToggle } from './codecoverage';
 
 import {
-<<<<<<< HEAD
   anonApexDebug,
   anonApexExecute,
   apexDebugClassRunCodeActionDelegate,
   apexDebugMethodRunCodeActionDelegate,
   apexLogGet,
-  apexTestSuiteAdd,
-  apexTestSuiteCreate,
-  apexTestSuiteRun,
-  forceApexTestClassRunCodeAction,
-  forceApexTestClassRunCodeActionDelegate,
-  forceApexTestMethodRunCodeAction,
-  forceApexTestMethodRunCodeActionDelegate,
-  forceApexTestRun,
-  launchApexReplayDebuggerWithCurrentFile
-=======
   apexTestClassRunCodeAction,
   apexTestClassRunCodeActionDelegate,
   apexTestMethodRunCodeAction,
@@ -37,13 +26,7 @@
   apexTestSuiteAdd,
   apexTestSuiteCreate,
   apexTestSuiteRun,
-  forceAnonApexDebug,
-  forceAnonApexExecute,
-  forceApexDebugClassRunCodeActionDelegate,
-  forceApexDebugMethodRunCodeActionDelegate,
-  forceApexLogGet,
-  forceLaunchApexReplayDebuggerWithCurrentFile
->>>>>>> ee04c10d
+  launchApexReplayDebuggerWithCurrentFile
 } from './commands';
 import { API, SET_JAVA_DOC_LINK } from './constants';
 import { workspaceContext } from './context';
@@ -122,8 +105,8 @@
   // Colorize code coverage
   const statusBarToggle = new StatusBarToggle();
   const colorizer = new CodeCoverage(statusBarToggle);
-  const forceApexToggleColorizerCmd = vscode.commands.registerCommand(
-    'sfdx.force.apex.toggle.colorizer',
+  const apexToggleColorizerCmd = vscode.commands.registerCommand(
+    'sfdx.apex.toggle.colorizer',
     () => colorizer.toggleCoverage()
   );
 
@@ -207,34 +190,14 @@
     );
 
   return vscode.Disposable.from(
-<<<<<<< HEAD
+    anonApexDebugDelegateCmd,
+    anonApexDebugDocumentCmd,
+    anonApexExecuteDocumentCmd,
+    anonApexExecuteSelectionCmd,
+    anonApexRunDelegateCmd,
     apexDebugClassRunDelegateCmd,
     apexDebugMethodRunDelegateCmd,
-    anonApexExecuteDocumentCmd,
-    anonApexExecuteSelectionCmd,
-    anonApexDebugDocumentCmd,
-    anonApexRunDelegateCmd,
-    anonApexDebugDelegateCmd,
-    launchApexReplayDebuggerWithCurrentFileCmd,
     apexLogGetCmd,
-    forceApexTestClassRunCmd,
-    forceApexTestClassRunDelegateCmd,
-    forceApexTestLastClassRunCmd,
-    forceApexTestLastMethodRunCmd,
-    forceApexTestMethodRunCmd,
-    forceApexTestMethodRunDelegateCmd,
-    forceApexTestRunCmd,
-=======
-    forceApexDebugClassRunDelegateCmd,
-    forceApexDebugMethodRunDelegateCmd,
-    forceApexAnonRunDelegateCmd,
-    forceAnonApexRunDelegateCmd,
-    forceAnonApexDebugDelegateCmd,
-    forceAnonApexExecuteDocumentCmd,
-    forceAnonApexExecuteSelectionCmd,
-    forceAnonApexDebugDocumentCmd,
-    forceLaunchApexReplayDebuggerWithCurrentFileCmd,
-    forceApexLogGetCmd,
     apexTestClassRunCmd,
     apexTestClassRunDelegateCmd,
     apexTestLastClassRunCmd,
@@ -242,11 +205,11 @@
     apexTestMethodRunCmd,
     apexTestMethodRunDelegateCmd,
     apexTestRunCmd,
->>>>>>> ee04c10d
-    forceApexToggleColorizerCmd,
+    apexToggleColorizerCmd,
     apexTestSuiteCreateCmd,
     apexTestSuiteRunCmd,
-    apexTestSuiteAddCmd
+    apexTestSuiteAddCmd,
+    launchApexReplayDebuggerWithCurrentFileCmd
   );
 };
 
@@ -259,7 +222,7 @@
   const testViewItems = new Array<vscode.Disposable>();
 
   const testProvider = vscode.window.registerTreeDataProvider(
-    'sfdx.force.test.view',
+    'sfdx.test.view',
     testOutlineProvider
   );
   testViewItems.push(testProvider);
