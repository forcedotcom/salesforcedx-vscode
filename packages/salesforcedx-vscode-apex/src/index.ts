--- conflicted
+++ resolved
@@ -135,7 +135,14 @@
     'sfdx.apex.debug.method.run.delegate',
     apexDebugMethodRunCodeActionDelegate
   );
-<<<<<<< HEAD
+  const anonApexRunDelegateCmd = vscode.commands.registerCommand(
+    'sfdx.force.anon.apex.run.delegate',
+    anonApexExecute
+  );
+  const anonApexDebugDelegateCmd = vscode.commands.registerCommand(
+    'sfdx.force.anon.apex.debug.delegate',
+    anonApexDebug
+  );
   const apexLogGetCmd = vscode.commands.registerCommand(
     'sfdx.apex.log.get',
     apexLogGet
@@ -144,24 +151,6 @@
     'sfdx.apex.test.last.method.run',
     apexTestMethodRunCodeAction
   );
-=======
-  const anonApexRunDelegateCmd = vscode.commands.registerCommand(
-    'sfdx.force.anon.apex.run.delegate',
-    anonApexExecute
-  );
-  const anonApexDebugDelegateCmd = vscode.commands.registerCommand(
-    'sfdx.force.anon.apex.debug.delegate',
-    anonApexDebug
-  );
-  const apexLogGetCmd = vscode.commands.registerCommand(
-    'sfdx.apex.log.get',
-    apexLogGet
-  );
-  const apexTestLastMethodRunCmd = vscode.commands.registerCommand(
-    'sfdx.apex.test.last.method.run',
-    apexTestMethodRunCodeAction
-  );
->>>>>>> de9d8d80
   const apexTestMethodRunCmd = vscode.commands.registerCommand(
     'sfdx.apex.test.method.run',
     apexTestMethodRunCodeAction
@@ -201,16 +190,6 @@
     );
 
   return vscode.Disposable.from(
-<<<<<<< HEAD
-    apexDebugClassRunDelegateCmd,
-    apexDebugMethodRunDelegateCmd,
-    anonApexExecuteDocumentCmd,
-    anonApexExecuteSelectionCmd,
-    anonApexDebugDocumentCmd,
-    launchApexReplayDebuggerWithCurrentFileCmd,
-    apexLogGetCmd,
-    forceApexToggleColorizerCmd,
-=======
     anonApexDebugDelegateCmd,
     anonApexDebugDocumentCmd,
     anonApexExecuteDocumentCmd,
@@ -219,7 +198,6 @@
     apexDebugClassRunDelegateCmd,
     apexDebugMethodRunDelegateCmd,
     apexLogGetCmd,
->>>>>>> de9d8d80
     apexTestClassRunCmd,
     apexTestClassRunDelegateCmd,
     apexTestLastClassRunCmd,
@@ -227,10 +205,7 @@
     apexTestMethodRunCmd,
     apexTestMethodRunDelegateCmd,
     apexTestRunCmd,
-<<<<<<< HEAD
-=======
     apexToggleColorizerCmd,
->>>>>>> de9d8d80
     apexTestSuiteCreateCmd,
     apexTestSuiteRunCmd,
     apexTestSuiteAddCmd,
