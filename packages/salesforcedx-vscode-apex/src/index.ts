/*
 * Copyright (c) 2017, salesforce.com, inc.
 * All rights reserved.
 * Licensed under the BSD 3-Clause license.
 * For full license text, see LICENSE.txt file in the repo root or https://opensource.org/licenses/BSD-3-Clause
 */

import { getTestResultsFolder } from '@salesforce/salesforcedx-utils-vscode';
import * as path from 'path';
import * as vscode from 'vscode';
import { ApexLanguageClient } from './apexLanguageClient';
import ApexLSPStatusBarItem from './apexLspStatusBarItem';
import { CodeCoverage, StatusBarToggle } from './codecoverage';

import {
<<<<<<< HEAD
  apexTestClassRunCodeAction,
  apexTestClassRunCodeActionDelegate,
  apexTestMethodRunCodeAction,
  apexTestMethodRunCodeActionDelegate,
  apexTestRun,
=======
  apexTestSuiteAdd,
  apexTestSuiteCreate,
  apexTestSuiteRun,
>>>>>>> 20fb0043
  forceAnonApexDebug,
  forceAnonApexExecute,
  forceApexDebugClassRunCodeActionDelegate,
  forceApexDebugMethodRunCodeActionDelegate,
  forceApexLogGet,
<<<<<<< HEAD
  forceApexTestSuiteAdd,
  forceApexTestSuiteCreate,
  forceApexTestSuiteRun,
=======
  forceApexTestClassRunCodeAction,
  forceApexTestClassRunCodeActionDelegate,
  forceApexTestMethodRunCodeAction,
  forceApexTestMethodRunCodeActionDelegate,
  forceApexTestRun,
>>>>>>> 20fb0043
  forceLaunchApexReplayDebuggerWithCurrentFile
} from './commands';
import { API, SET_JAVA_DOC_LINK } from './constants';
import { workspaceContext } from './context';
import * as languageServer from './languageServer';
import { languageServerOrphanHandler as lsoh } from './languageServerOrphanHandler';
import {
  ClientStatus,
  enableJavaDocSymbols,
  extensionUtils,
  getApexTests,
  getExceptionBreakpointInfo,
  getLineBreakpointInfo,
  languageClientUtils
} from './languageUtils';
import { nls } from './messages';
import { retrieveEnableSyncInitJobs } from './settings';
import { telemetryService } from './telemetry';
import { getTestOutlineProvider } from './views/testOutlineProvider';
import { ApexTestRunner, TestRunType } from './views/testRunner';

export const activate = async (extensionContext: vscode.ExtensionContext) => {
  const extensionHRStart = process.hrtime();
  const languageServerStatusBarItem = new ApexLSPStatusBarItem();
  const testOutlineProvider = getTestOutlineProvider();
  if (vscode.workspace && vscode.workspace.workspaceFolders) {
    const apexDirPath = getTestResultsFolder(
      vscode.workspace.workspaceFolders[0].uri.fsPath,
      'apex'
    );

    const testResultOutput = path.join(apexDirPath, '*.json');
    const testResultFileWatcher =
      vscode.workspace.createFileSystemWatcher(testResultOutput);
    testResultFileWatcher.onDidCreate(uri =>
      testOutlineProvider.onResultFileCreate(apexDirPath, uri.fsPath)
    );
    testResultFileWatcher.onDidChange(uri =>
      testOutlineProvider.onResultFileCreate(apexDirPath, uri.fsPath)
    );

    extensionContext.subscriptions.push(testResultFileWatcher);
  } else {
    throw new Error(nls.localize('cannot_determine_workspace'));
  }

  // Workspace Context
  await workspaceContext.initialize(extensionContext);

  // Telemetry
  await telemetryService.initializeService(extensionContext);

  // start the language server and client
  await createLanguageClient(extensionContext, languageServerStatusBarItem);

  // Javadoc support
  enableJavaDocSymbols();

  // Commands
  const commands = registerCommands();
  extensionContext.subscriptions.push(commands);

  extensionContext.subscriptions.push(await registerTestView());

  const exportedApi = {
    getLineBreakpointInfo,
    getExceptionBreakpointInfo,
    getApexTests,
    languageClientUtils
  };

  telemetryService.sendExtensionActivationEvent(extensionHRStart);
  return exportedApi;
};

const registerCommands = (): vscode.Disposable => {
  // Colorize code coverage
  const statusBarToggle = new StatusBarToggle();
  const colorizer = new CodeCoverage(statusBarToggle);
  const forceApexToggleColorizerCmd = vscode.commands.registerCommand(
    'sfdx.force.apex.toggle.colorizer',
    () => colorizer.toggleCoverage()
  );

  // Customer-facing commands
  const apexTestClassRunDelegateCmd = vscode.commands.registerCommand(
    'sfdx.apex.test.class.run.delegate',
    apexTestClassRunCodeActionDelegate
  );
  const apexTestLastClassRunCmd = vscode.commands.registerCommand(
    'sfdx.apex.test.last.class.run',
    apexTestClassRunCodeAction
  );
  const apexTestClassRunCmd = vscode.commands.registerCommand(
    'sfdx.apex.test.class.run',
    apexTestClassRunCodeAction
  );
  const apexTestMethodRunDelegateCmd = vscode.commands.registerCommand(
    'sfdx.apex.test.method.run.delegate',
    apexTestMethodRunCodeActionDelegate
  );
  const forceApexDebugClassRunDelegateCmd = vscode.commands.registerCommand(
    'sfdx.force.apex.debug.class.run.delegate',
    forceApexDebugClassRunCodeActionDelegate
  );
  const forceApexDebugMethodRunDelegateCmd = vscode.commands.registerCommand(
    'sfdx.force.apex.debug.method.run.delegate',
    forceApexDebugMethodRunCodeActionDelegate
  );
  // TODO: remove forceApexAnonRunDelegateCmd
  // forceApexAnonRunDelegateCmd is a duplicate of forceAnonApexRunDelegateCmd
  // and needs to be removed after the Apex language server is updated.
  const forceApexAnonRunDelegateCmd = vscode.commands.registerCommand(
    'sfdx.force.apex.anon.run.delegate',
    forceAnonApexExecute
  );
  const forceAnonApexRunDelegateCmd = vscode.commands.registerCommand(
    'sfdx.force.anon.apex.run.delegate',
    forceAnonApexExecute
  );
  const forceAnonApexDebugDelegateCmd = vscode.commands.registerCommand(
    'sfdx.force.anon.apex.debug.delegate',
    forceAnonApexDebug
  );
  const forceApexLogGetCmd = vscode.commands.registerCommand(
    'sfdx.force.apex.log.get',
    forceApexLogGet
  );
  const apexTestLastMethodRunCmd = vscode.commands.registerCommand(
    'sfdx.apex.test.last.method.run',
    apexTestMethodRunCodeAction
  );
  const apexTestMethodRunCmd = vscode.commands.registerCommand(
    'sfdx.apex.test.method.run',
    apexTestMethodRunCodeAction
  );
  const apexTestSuiteCreateCmd = vscode.commands.registerCommand(
    'sfdx.apex.test.suite.create',
    apexTestSuiteCreate
  );
  const apexTestSuiteRunCmd = vscode.commands.registerCommand(
    'sfdx.apex.test.suite.run',
    apexTestSuiteRun
  );
  const apexTestSuiteAddCmd = vscode.commands.registerCommand(
    'sfdx.apex.test.suite.add',
    apexTestSuiteAdd
  );
  const apexTestRunCmd = vscode.commands.registerCommand(
    'sfdx.apex.test.run',
    apexTestRun
  );
  const forceAnonApexExecuteDocumentCmd = vscode.commands.registerCommand(
    'sfdx.force.anon.apex.execute.document',
    forceAnonApexExecute
  );
  const forceAnonApexDebugDocumentCmd = vscode.commands.registerCommand(
    'sfdx.force.apex.debug.document',
    forceAnonApexDebug
  );
  const forceAnonApexExecuteSelectionCmd = vscode.commands.registerCommand(
    'sfdx.force.anon.apex.execute.selection',
    forceAnonApexExecute
  );
  const forceLaunchApexReplayDebuggerWithCurrentFileCmd =
    vscode.commands.registerCommand(
      'sfdx.force.launch.apex.replay.debugger.with.current.file',
      forceLaunchApexReplayDebuggerWithCurrentFile
    );

  return vscode.Disposable.from(
    forceApexDebugClassRunDelegateCmd,
    forceApexDebugMethodRunDelegateCmd,
    forceApexAnonRunDelegateCmd,
    forceAnonApexRunDelegateCmd,
    forceAnonApexDebugDelegateCmd,
    forceAnonApexExecuteDocumentCmd,
    forceAnonApexExecuteSelectionCmd,
    forceAnonApexDebugDocumentCmd,
    forceLaunchApexReplayDebuggerWithCurrentFileCmd,
    forceApexLogGetCmd,
    apexTestClassRunCmd,
    apexTestClassRunDelegateCmd,
    apexTestLastClassRunCmd,
    apexTestLastMethodRunCmd,
    apexTestMethodRunCmd,
    apexTestMethodRunDelegateCmd,
    apexTestRunCmd,
    forceApexToggleColorizerCmd,
    apexTestSuiteCreateCmd,
    apexTestSuiteRunCmd,
    apexTestSuiteAddCmd
  );
};

const registerTestView = (): vscode.Disposable => {
  const testOutlineProvider = getTestOutlineProvider();
  // Create TestRunner
  const testRunner = new ApexTestRunner(testOutlineProvider);

  // Test View
  const testViewItems = new Array<vscode.Disposable>();

  const testProvider = vscode.window.registerTreeDataProvider(
    'sfdx.force.test.view',
    testOutlineProvider
  );
  testViewItems.push(testProvider);

  // Run Test Button on Test View command
  testViewItems.push(
    vscode.commands.registerCommand('sfdx.force.test.view.run', () =>
      testRunner.runAllApexTests()
    )
  );
  // Show Error Message command
  testViewItems.push(
    vscode.commands.registerCommand('sfdx.force.test.view.showError', test =>
      testRunner.showErrorMessage(test)
    )
  );
  // Show Definition command
  testViewItems.push(
    vscode.commands.registerCommand(
      'sfdx.force.test.view.goToDefinition',
      test => testRunner.showErrorMessage(test)
    )
  );
  // Run Class Tests command
  testViewItems.push(
    vscode.commands.registerCommand(
      'sfdx.force.test.view.runClassTests',
      test => testRunner.runApexTests([test.name], TestRunType.Class)
    )
  );
  // Run Single Test command
  testViewItems.push(
    vscode.commands.registerCommand(
      'sfdx.force.test.view.runSingleTest',
      test => testRunner.runApexTests([test.name], TestRunType.Method)
    )
  );
  // Refresh Test View command
  testViewItems.push(
    vscode.commands.registerCommand('sfdx.force.test.view.refresh', () => {
      if (languageClientUtils.getStatus().isReady()) {
        return testOutlineProvider.refresh();
      }
    })
  );

  return vscode.Disposable.from(...testViewItems);
};

export const deactivate = async () => {
  await languageClientUtils.getClientInstance()?.stop();
  telemetryService.sendExtensionDeactivationEvent();
};

const createLanguageClient = async (
  extensionContext: vscode.ExtensionContext,
  languageServerStatusBarItem: ApexLSPStatusBarItem
): Promise<void> => {
  // Resolve any found orphan language servers
  void lsoh.resolveAnyFoundOrphanLanguageServers();
  // Initialize Apex language server
  try {
    const langClientHRStart = process.hrtime();
    languageClientUtils.setClientInstance(
      await languageServer.createLanguageServer(extensionContext)
    );

    const languageClient = languageClientUtils.getClientInstance();

    if (languageClient) {
      languageClient.errorHandler?.addListener('error', message => {
        languageServerStatusBarItem.error(message);
      });
      languageClient.errorHandler?.addListener('restarting', count => {
        languageServerStatusBarItem.error(
          nls
            .localize('apex_language_server_quit_and_restarting')
            .replace('$N', count)
        );
      });
      languageClient.errorHandler?.addListener('startFailed', () => {
        languageServerStatusBarItem.error(
          nls.localize('apex_language_server_failed_activate')
        );
      });

      // TODO: the client should not be undefined. We should refactor the code to
      // so there is no question as to whether the client is defined or not.
      await languageClient.start();
      // Client is running
      const startTime = telemetryService.getEndHRTime(langClientHRStart); // Record the end time
      telemetryService.sendEventData('apexLSPStartup', undefined, {
        activationTime: startTime
      });
      await indexerDoneHandler(
        retrieveEnableSyncInitJobs(),
        languageClient,
        languageServerStatusBarItem
      );
      extensionContext.subscriptions.push(
        languageClientUtils.getClientInstance()!
      );
    } else {
      languageClientUtils.setStatus(
        ClientStatus.Error,
        `${nls.localize(
          'apex_language_server_failed_activate'
        )} - ${nls.localize('unknown')}`
      );
      languageServerStatusBarItem.error(
        `${nls.localize(
          'apex_language_server_failed_activate'
        )} - ${nls.localize('unknown')}`
      );
    }
  } catch (e) {
    languageClientUtils.setStatus(ClientStatus.Error, e);
    let eMsg =
      typeof e === 'string' ? e : e.message ?? nls.localize('unknown_error');
    if (
      eMsg.includes(nls.localize('wrong_java_version_text', SET_JAVA_DOC_LINK))
    ) {
      eMsg = nls.localize('wrong_java_version_short');
    }
    languageServerStatusBarItem.error(
      // eslint-disable-next-line @typescript-eslint/restrict-template-expressions
      `${nls.localize('apex_language_server_failed_activate')} - ${eMsg}`
    );
  }
};

// exported only for test
export const indexerDoneHandler = async (
  enableSyncInitJobs: boolean,
  languageClient: ApexLanguageClient,
  languageServerStatusBarItem: ApexLSPStatusBarItem
) => {
  // Listener is useful only in async mode
  if (!enableSyncInitJobs) {
    // The listener should be set after languageClient is ready
    // Language client will get notified once async init jobs are done
    languageClientUtils.setStatus(ClientStatus.Indexing, '');
    languageClient.onNotification(API.doneIndexing, () => {
      void extensionUtils.setClientReady(
        languageClient,
        languageServerStatusBarItem
      );
    });
  } else {
    // indexer must be running at the point
    await extensionUtils.setClientReady(
      languageClient,
      languageServerStatusBarItem
    );
  }
};<|MERGE_RESOLUTION|>--- conflicted
+++ resolved
@@ -13,33 +13,19 @@
 import { CodeCoverage, StatusBarToggle } from './codecoverage';
 
 import {
-<<<<<<< HEAD
   apexTestClassRunCodeAction,
   apexTestClassRunCodeActionDelegate,
   apexTestMethodRunCodeAction,
   apexTestMethodRunCodeActionDelegate,
   apexTestRun,
-=======
   apexTestSuiteAdd,
   apexTestSuiteCreate,
   apexTestSuiteRun,
->>>>>>> 20fb0043
   forceAnonApexDebug,
   forceAnonApexExecute,
   forceApexDebugClassRunCodeActionDelegate,
   forceApexDebugMethodRunCodeActionDelegate,
   forceApexLogGet,
-<<<<<<< HEAD
-  forceApexTestSuiteAdd,
-  forceApexTestSuiteCreate,
-  forceApexTestSuiteRun,
-=======
-  forceApexTestClassRunCodeAction,
-  forceApexTestClassRunCodeActionDelegate,
-  forceApexTestMethodRunCodeAction,
-  forceApexTestMethodRunCodeActionDelegate,
-  forceApexTestRun,
->>>>>>> 20fb0043
   forceLaunchApexReplayDebuggerWithCurrentFile
 } from './commands';
 import { API, SET_JAVA_DOC_LINK } from './constants';
