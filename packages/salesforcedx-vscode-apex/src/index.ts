/*
 * Copyright (c) 2017, salesforce.com, inc.
 * All rights reserved.
 * Licensed under the BSD 3-Clause license.
 * For full license text, see LICENSE.txt file in the repo root or https://opensource.org/licenses/BSD-3-Clause
 */

import { getTestResultsFolder } from '@salesforce/salesforcedx-utils-vscode';
import * as path from 'path';
import * as vscode from 'vscode';
import { State } from 'vscode-languageclient';
import { ApexLanguageClient } from './apexLanguageClient';
import ApexLSPStatusBarItem from './apexLspStatusBarItem';
import { CodeCoverage, StatusBarToggle } from './codecoverage';
import {
  forceAnonApexDebug,
  forceAnonApexExecute,
  forceApexDebugClassRunCodeActionDelegate,
  forceApexDebugMethodRunCodeActionDelegate,
  forceApexLogGet,
  forceApexTestClassRunCodeAction,
  forceApexTestClassRunCodeActionDelegate,
  forceApexTestMethodRunCodeAction,
  forceApexTestMethodRunCodeActionDelegate,
  forceApexTestRun,
  forceApexTestSuiteAdd,
  forceApexTestSuiteCreate,
  forceApexTestSuiteRun,
  forceLaunchApexReplayDebuggerWithCurrentFile
} from './commands';
<<<<<<< HEAD
import { APEX_EXTENSION_NAME, LSP_ERR } from './constants';
=======
import { LSP_ERR, SET_JAVA_DOC_LINK } from './constants';
>>>>>>> a5ec196d
import { workspaceContext } from './context';
import * as languageServer from './languageServer';
import {
  ClientStatus,
  enableJavaDocSymbols,
  getApexTests,
  getExceptionBreakpointInfo,
  getLineBreakpointInfo,
  languageClientUtils
} from './languageUtils';
import { findAndCheckOrphanedProcesses, ProcessDetail, terminateProcess } from './languageUtils/languageServerUtils';
import { nls } from './messages';
import { telemetryService } from './telemetry';
import { getTestOutlineProvider } from './views/testOutlineProvider';
import { ApexTestRunner, TestRunType } from './views/testRunner';

let languageClient: ApexLanguageClient | undefined;
const languageServerStatusBarItem = new ApexLSPStatusBarItem();

export async function activate(extensionContext: vscode.ExtensionContext) {
  const extensionHRStart = process.hrtime();
  const testOutlineProvider = getTestOutlineProvider();
  if (vscode.workspace && vscode.workspace.workspaceFolders) {
    const apexDirPath = getTestResultsFolder(
      vscode.workspace.workspaceFolders[0].uri.fsPath,
      'apex'
    );

    const testResultOutput = path.join(apexDirPath, '*.json');
    const testResultFileWatcher = vscode.workspace.createFileSystemWatcher(
      testResultOutput
    );
    testResultFileWatcher.onDidCreate(uri =>
      testOutlineProvider.onResultFileCreate(apexDirPath, uri.fsPath)
    );
    testResultFileWatcher.onDidChange(uri =>
      testOutlineProvider.onResultFileCreate(apexDirPath, uri.fsPath)
    );

    extensionContext.subscriptions.push(testResultFileWatcher);
  } else {
    throw new Error(nls.localize('cannot_determine_workspace'));
  }

  // Workspace Context
  await workspaceContext.initialize(extensionContext);

  // Telemetry
  const extensionPackage = extensionContext.extension.packageJSON;
  await telemetryService.initializeService(extensionContext);

  // start the language server and client
  await createLanguageClient(extensionContext);

  // Javadoc support
  enableJavaDocSymbols();

  // Commands
  const commands = registerCommands();
  extensionContext.subscriptions.push(commands);

  extensionContext.subscriptions.push(await registerTestView());

  const exportedApi = {
    getLineBreakpointInfo,
    getExceptionBreakpointInfo,
    getApexTests,
    languageClientUtils
  };

  telemetryService.sendExtensionActivationEvent(extensionHRStart);
  return exportedApi;
}

function registerCommands(): vscode.Disposable {
  // Colorize code coverage
  const statusBarToggle = new StatusBarToggle();
  const colorizer = new CodeCoverage(statusBarToggle);
  const forceApexToggleColorizerCmd = vscode.commands.registerCommand(
    'sfdx.force.apex.toggle.colorizer',
    () => colorizer.toggleCoverage()
  );

  // Customer-facing commands
  const forceApexTestClassRunDelegateCmd = vscode.commands.registerCommand(
    'sfdx.force.apex.test.class.run.delegate',
    forceApexTestClassRunCodeActionDelegate
  );
  const forceApexTestLastClassRunCmd = vscode.commands.registerCommand(
    'sfdx.force.apex.test.last.class.run',
    forceApexTestClassRunCodeAction
  );
  const forceApexTestClassRunCmd = vscode.commands.registerCommand(
    'sfdx.force.apex.test.class.run',
    forceApexTestClassRunCodeAction
  );
  const forceApexTestMethodRunDelegateCmd = vscode.commands.registerCommand(
    'sfdx.force.apex.test.method.run.delegate',
    forceApexTestMethodRunCodeActionDelegate
  );
  const forceApexDebugClassRunDelegateCmd = vscode.commands.registerCommand(
    'sfdx.force.apex.debug.class.run.delegate',
    forceApexDebugClassRunCodeActionDelegate
  );
  const forceApexDebugMethodRunDelegateCmd = vscode.commands.registerCommand(
    'sfdx.force.apex.debug.method.run.delegate',
    forceApexDebugMethodRunCodeActionDelegate
  );
  // TODO: remove forceApexAnonRunDelegateCmd
  // forceApexAnonRunDelegateCmd is a duplicate of forceAnonApexRunDelegateCmd
  // and needs to be removed after the Apex language server is updated.
  const forceApexAnonRunDelegateCmd = vscode.commands.registerCommand(
    'sfdx.force.apex.anon.run.delegate',
    forceAnonApexExecute
  );
  const forceAnonApexRunDelegateCmd = vscode.commands.registerCommand(
    'sfdx.force.anon.apex.run.delegate',
    forceAnonApexExecute
  );
  const forceAnonApexDebugDelegateCmd = vscode.commands.registerCommand(
    'sfdx.force.anon.apex.debug.delegate',
    forceAnonApexDebug
  );
  const forceApexLogGetCmd = vscode.commands.registerCommand(
    'sfdx.force.apex.log.get',
    forceApexLogGet
  );
  const forceApexTestLastMethodRunCmd = vscode.commands.registerCommand(
    'sfdx.force.apex.test.last.method.run',
    forceApexTestMethodRunCodeAction
  );
  const forceApexTestMethodRunCmd = vscode.commands.registerCommand(
    'sfdx.force.apex.test.method.run',
    forceApexTestMethodRunCodeAction
  );
  const forceApexTestSuiteCreateCmd = vscode.commands.registerCommand(
    'sfdx.force.apex.test.suite.create',
    forceApexTestSuiteCreate
  );
  const forceApexTestSuiteRunCmd = vscode.commands.registerCommand(
    'sfdx.force.apex.test.suite.run',
    forceApexTestSuiteRun
  );
  const forceApexTestSuiteAddCmd = vscode.commands.registerCommand(
    'sfdx.force.apex.test.suite.add',
    forceApexTestSuiteAdd
  );
  const forceApexTestRunCmd = vscode.commands.registerCommand(
    'sfdx.force.apex.test.run',
    forceApexTestRun
  );
  const forceAnonApexExecuteDocumentCmd = vscode.commands.registerCommand(
    'sfdx.force.anon.apex.execute.document',
    forceAnonApexExecute
  );
  const forceAnonApexDebugDocumentCmd = vscode.commands.registerCommand(
    'sfdx.force.apex.debug.document',
    forceAnonApexDebug
  );
  const forceAnonApexExecuteSelectionCmd = vscode.commands.registerCommand(
    'sfdx.force.anon.apex.execute.selection',
    forceAnonApexExecute
  );
  const forceLaunchApexReplayDebuggerWithCurrentFileCmd = vscode.commands.registerCommand(
    'sfdx.force.launch.apex.replay.debugger.with.current.file',
    forceLaunchApexReplayDebuggerWithCurrentFile
  );

  return vscode.Disposable.from(
    forceApexDebugClassRunDelegateCmd,
    forceApexDebugMethodRunDelegateCmd,
    forceApexAnonRunDelegateCmd,
    forceAnonApexRunDelegateCmd,
    forceAnonApexDebugDelegateCmd,
    forceAnonApexExecuteDocumentCmd,
    forceAnonApexExecuteSelectionCmd,
    forceAnonApexDebugDocumentCmd,
    forceLaunchApexReplayDebuggerWithCurrentFileCmd,
    forceApexLogGetCmd,
    forceApexTestClassRunCmd,
    forceApexTestClassRunDelegateCmd,
    forceApexTestLastClassRunCmd,
    forceApexTestLastMethodRunCmd,
    forceApexTestMethodRunCmd,
    forceApexTestMethodRunDelegateCmd,
    forceApexTestRunCmd,
    forceApexToggleColorizerCmd,
    forceApexTestSuiteCreateCmd,
    forceApexTestSuiteRunCmd,
    forceApexTestSuiteAddCmd
  );
}

async function registerTestView(): Promise<vscode.Disposable> {
  const testOutlineProvider = getTestOutlineProvider();
  // Create TestRunner
  const testRunner = new ApexTestRunner(testOutlineProvider);

  // Test View
  const testViewItems = new Array<vscode.Disposable>();

  const testProvider = vscode.window.registerTreeDataProvider(
    'sfdx.force.test.view',
    testOutlineProvider
  );
  testViewItems.push(testProvider);

  // Run Test Button on Test View command
  testViewItems.push(
    vscode.commands.registerCommand('sfdx.force.test.view.run', () =>
      testRunner.runAllApexTests()
    )
  );
  // Show Error Message command
  testViewItems.push(
    vscode.commands.registerCommand('sfdx.force.test.view.showError', test =>
      testRunner.showErrorMessage(test)
    )
  );
  // Show Definition command
  testViewItems.push(
    vscode.commands.registerCommand(
      'sfdx.force.test.view.goToDefinition',
      test => testRunner.showErrorMessage(test)
    )
  );
  // Run Class Tests command
  testViewItems.push(
    vscode.commands.registerCommand(
      'sfdx.force.test.view.runClassTests',
      test => testRunner.runApexTests([test.name], TestRunType.Class)
    )
  );
  // Run Single Test command
  testViewItems.push(
    vscode.commands.registerCommand(
      'sfdx.force.test.view.runSingleTest',
      test => testRunner.runApexTests([test.name], TestRunType.Method)
    )
  );
  // Refresh Test View command
  testViewItems.push(
    vscode.commands.registerCommand('sfdx.force.test.view.refresh', () => {
      if (languageClientUtils.getStatus().isReady()) {
        return testOutlineProvider.refresh();
      }
    })
  );

  return vscode.Disposable.from(...testViewItems);
}

export async function deactivate() {
  telemetryService.sendExtensionDeactivationEvent();
}

async function createLanguageClient(extensionContext: vscode.ExtensionContext) {
  // Initialize Apex language server
  try {
    const langClientHRStart = process.hrtime();
    languageClient = await languageServer.createLanguageServer(
      extensionContext
    );

    if (languageClient) {
      languageClient.errorHandler?.addListener('error', message => {
        languageServerStatusBarItem.error(message);
      });
      languageClient.errorHandler?.addListener('restarting', count => {
        languageServerStatusBarItem.error(
          nls.localize('apex_language_server_quit_and_restarting', count)
        );
      });
      languageClient.errorHandler?.addListener('startFailed', count => {
        languageServerStatusBarItem.error(
          nls.localize('apex_language_server_failed_activate')
        );
      });
      languageClient.onDidChangeState(({ newState }) => {
        if (newState === State.Starting) {
          addOnReadyHandlerToLanguageClient(langClientHRStart);
        }
      });
    }

    languageClientUtils.setClientInstance(languageClient);

    const orphanedProcesses = findAndCheckOrphanedProcesses();
    if (orphanedProcesses.length > 0) {
      languageClient.showOrphanedProcessesDialog(orphanedProcesses);
    }

    const handle = languageClient.start();
    languageClientUtils.setStatus(ClientStatus.Indexing, '');
    extensionContext.subscriptions.push(handle);
  } catch (e) {
    languageClientUtils.setStatus(ClientStatus.Error, e);
<<<<<<< HEAD
    languageServerStatusBarItem.error(nls.localize('apex_language_server_failed_activate', e.message));
=======
    let eMsg =
      typeof e === 'string' ? e : e.message ?? nls.localize('unknown_error');
    if (
      eMsg.includes(nls.localize('wrong_java_version_text', SET_JAVA_DOC_LINK))
    ) {
      eMsg = nls.localize('wrong_java_version_short');
    }
    languageServerStatusBarItem.error(
      `${nls.localize('apex_language_server_failed_activate')} - ${eMsg}`
    );
>>>>>>> a5ec196d
  }
}

function addOnReadyHandlerToLanguageClient(
  langClientHRStart: [number, number]
) {
  if (languageClient) {
    languageClient
      .onReady()
      .then(async () => {
        if (languageClient) {
          languageClient.onNotification('indexer/done', async () => {
            await getTestOutlineProvider().refresh();
            languageServerStatusBarItem.ready();

            languageClientUtils.setStatus(ClientStatus.Ready, '');
            languageClient?.errorHandler?.serviceHasStartedSuccessfully();
          });
        }
        const startTime = telemetryService.getEndHRTime(langClientHRStart);
        telemetryService.sendEventData('apexLSPStartup', undefined, {
          activationTime: startTime
        });
      })
      .catch((err: Error) => {
        // Handled by clients
        telemetryService.sendException(LSP_ERR, err.message);
        languageClientUtils.setStatus(
          ClientStatus.Error,
          nls.localize('apex_language_server_failed_activate')
        );
        languageServerStatusBarItem.error(
          `${nls.localize('apex_language_server_failed_activate')} - ${
            err.message
          }`
        );
      });
  }
}<|MERGE_RESOLUTION|>--- conflicted
+++ resolved
@@ -28,11 +28,7 @@
   forceApexTestSuiteRun,
   forceLaunchApexReplayDebuggerWithCurrentFile
 } from './commands';
-<<<<<<< HEAD
-import { APEX_EXTENSION_NAME, LSP_ERR } from './constants';
-=======
 import { LSP_ERR, SET_JAVA_DOC_LINK } from './constants';
->>>>>>> a5ec196d
 import { workspaceContext } from './context';
 import * as languageServer from './languageServer';
 import {
@@ -330,9 +326,6 @@
     extensionContext.subscriptions.push(handle);
   } catch (e) {
     languageClientUtils.setStatus(ClientStatus.Error, e);
-<<<<<<< HEAD
-    languageServerStatusBarItem.error(nls.localize('apex_language_server_failed_activate', e.message));
-=======
     let eMsg =
       typeof e === 'string' ? e : e.message ?? nls.localize('unknown_error');
     if (
@@ -343,7 +336,6 @@
     languageServerStatusBarItem.error(
       `${nls.localize('apex_language_server_failed_activate')} - ${eMsg}`
     );
->>>>>>> a5ec196d
   }
 }
 
@@ -376,8 +368,7 @@
           nls.localize('apex_language_server_failed_activate')
         );
         languageServerStatusBarItem.error(
-          `${nls.localize('apex_language_server_failed_activate')} - ${
-            err.message
+          `${nls.localize('apex_language_server_failed_activate')} - ${err.message
           }`
         );
       });
