/*
 * Copyright (c) 2017, salesforce.com, inc.
 * All rights reserved.
 * Licensed under the BSD 3-Clause license.
 * For full license text, see LICENSE.txt file in the repo root or https://opensource.org/licenses/BSD-3-Clause
 */

import { getTestResultsFolder } from '@salesforce/salesforcedx-utils-vscode';
import * as path from 'path';
import * as vscode from 'vscode';
import { ApexLanguageClient } from './apexLanguageClient';
import ApexLSPStatusBarItem from './apexLspStatusBarItem';
import { CodeCoverage, StatusBarToggle } from './codecoverage';

import {
<<<<<<< HEAD
  anonApexDebug,
  anonApexExecute,
  apexDebugClassRunCodeActionDelegate,
  apexDebugMethodRunCodeActionDelegate,
  apexLogGet,
  apexTestClassRunCodeAction,
  apexTestClassRunCodeActionDelegate,
  apexTestMethodRunCodeAction,
  apexTestMethodRunCodeActionDelegate,
  apexTestRun,
  forceApexTestSuiteAdd,
  forceApexTestSuiteCreate,
  forceApexTestSuiteRun,
  launchApexReplayDebuggerWithCurrentFile
=======
  apexTestSuiteAdd,
  apexTestSuiteCreate,
  apexTestSuiteRun,
  forceAnonApexDebug,
  forceAnonApexExecute,
  forceApexDebugClassRunCodeActionDelegate,
  forceApexDebugMethodRunCodeActionDelegate,
  forceApexLogGet,
  forceApexTestClassRunCodeAction,
  forceApexTestClassRunCodeActionDelegate,
  forceApexTestMethodRunCodeAction,
  forceApexTestMethodRunCodeActionDelegate,
  forceApexTestRun,
  forceLaunchApexReplayDebuggerWithCurrentFile
>>>>>>> 20fb0043
} from './commands';
import { API, SET_JAVA_DOC_LINK } from './constants';
import { workspaceContext } from './context';
import * as languageServer from './languageServer';
import { languageServerOrphanHandler as lsoh } from './languageServerOrphanHandler';
import {
  ClientStatus,
  enableJavaDocSymbols,
  extensionUtils,
  getApexTests,
  getExceptionBreakpointInfo,
  getLineBreakpointInfo,
  languageClientUtils
} from './languageUtils';
import { nls } from './messages';
import { retrieveEnableSyncInitJobs } from './settings';
import { telemetryService } from './telemetry';
import { getTestOutlineProvider } from './views/testOutlineProvider';
import { ApexTestRunner, TestRunType } from './views/testRunner';

export const activate = async (extensionContext: vscode.ExtensionContext) => {
  const extensionHRStart = process.hrtime();
  const languageServerStatusBarItem = new ApexLSPStatusBarItem();
  const testOutlineProvider = getTestOutlineProvider();
  if (vscode.workspace && vscode.workspace.workspaceFolders) {
    const apexDirPath = getTestResultsFolder(
      vscode.workspace.workspaceFolders[0].uri.fsPath,
      'apex'
    );

    const testResultOutput = path.join(apexDirPath, '*.json');
    const testResultFileWatcher =
      vscode.workspace.createFileSystemWatcher(testResultOutput);
    testResultFileWatcher.onDidCreate(uri =>
      testOutlineProvider.onResultFileCreate(apexDirPath, uri.fsPath)
    );
    testResultFileWatcher.onDidChange(uri =>
      testOutlineProvider.onResultFileCreate(apexDirPath, uri.fsPath)
    );

    extensionContext.subscriptions.push(testResultFileWatcher);
  } else {
    throw new Error(nls.localize('cannot_determine_workspace'));
  }

  // Workspace Context
  await workspaceContext.initialize(extensionContext);

  // Telemetry
  await telemetryService.initializeService(extensionContext);

  // start the language server and client
  await createLanguageClient(extensionContext, languageServerStatusBarItem);

  // Javadoc support
  enableJavaDocSymbols();

  // Commands
  const commands = registerCommands();
  extensionContext.subscriptions.push(commands);

  extensionContext.subscriptions.push(await registerTestView());

  const exportedApi = {
    getLineBreakpointInfo,
    getExceptionBreakpointInfo,
    getApexTests,
    languageClientUtils
  };

  telemetryService.sendExtensionActivationEvent(extensionHRStart);
  return exportedApi;
};

const registerCommands = (): vscode.Disposable => {
  // Colorize code coverage
  const statusBarToggle = new StatusBarToggle();
  const colorizer = new CodeCoverage(statusBarToggle);
  const forceApexToggleColorizerCmd = vscode.commands.registerCommand(
    'sfdx.force.apex.toggle.colorizer',
    () => colorizer.toggleCoverage()
  );

  // Customer-facing commands
  const apexTestClassRunDelegateCmd = vscode.commands.registerCommand(
    'sfdx.apex.test.class.run.delegate',
    apexTestClassRunCodeActionDelegate
  );
  const apexTestLastClassRunCmd = vscode.commands.registerCommand(
    'sfdx.apex.test.last.class.run',
    apexTestClassRunCodeAction
  );
  const apexTestClassRunCmd = vscode.commands.registerCommand(
    'sfdx.apex.test.class.run',
    apexTestClassRunCodeAction
  );
  const apexTestMethodRunDelegateCmd = vscode.commands.registerCommand(
    'sfdx.apex.test.method.run.delegate',
    apexTestMethodRunCodeActionDelegate
  );
  const apexDebugClassRunDelegateCmd = vscode.commands.registerCommand(
    'sfdx.apex.debug.class.run.delegate',
    apexDebugClassRunCodeActionDelegate
  );
  const apexDebugMethodRunDelegateCmd = vscode.commands.registerCommand(
    'sfdx.apex.debug.method.run.delegate',
    apexDebugMethodRunCodeActionDelegate
  );
  const apexLogGetCmd = vscode.commands.registerCommand(
    'sfdx.apex.log.get',
    apexLogGet
  );
  const apexTestLastMethodRunCmd = vscode.commands.registerCommand(
    'sfdx.apex.test.last.method.run',
    apexTestMethodRunCodeAction
  );
  const apexTestMethodRunCmd = vscode.commands.registerCommand(
    'sfdx.apex.test.method.run',
    apexTestMethodRunCodeAction
  );
  const apexTestSuiteCreateCmd = vscode.commands.registerCommand(
    'sfdx.apex.test.suite.create',
    apexTestSuiteCreate
  );
  const apexTestSuiteRunCmd = vscode.commands.registerCommand(
    'sfdx.apex.test.suite.run',
    apexTestSuiteRun
  );
  const apexTestSuiteAddCmd = vscode.commands.registerCommand(
    'sfdx.apex.test.suite.add',
    apexTestSuiteAdd
  );
  const apexTestRunCmd = vscode.commands.registerCommand(
    'sfdx.apex.test.run',
    apexTestRun
  );
  const anonApexExecuteDocumentCmd = vscode.commands.registerCommand(
    'sfdx.anon.apex.execute.document',
    anonApexExecute
  );
  const anonApexDebugDocumentCmd = vscode.commands.registerCommand(
    'sfdx.apex.debug.document',
    anonApexDebug
  );
<<<<<<< HEAD
  const anonApexExecuteSelectionCmd = vscode.commands.registerCommand(
    'sfdx.anon.apex.execute.selection',
    anonApexExecute
  );
  const launchApexReplayDebuggerWithCurrentFileCmd =
    vscode.commands.registerCommand(
      'sfdx.launch.apex.replay.debugger.with.current.file',
      launchApexReplayDebuggerWithCurrentFile
=======
  const forceAnonApexExecuteSelectionCmd = vscode.commands.registerCommand(
    'sfdx.force.anon.apex.execute.selection',
    forceAnonApexExecute
  );
  const forceLaunchApexReplayDebuggerWithCurrentFileCmd =
    vscode.commands.registerCommand(
      'sfdx.force.launch.apex.replay.debugger.with.current.file',
      forceLaunchApexReplayDebuggerWithCurrentFile
>>>>>>> 20fb0043
    );

  return vscode.Disposable.from(
    apexDebugClassRunDelegateCmd,
    apexDebugMethodRunDelegateCmd,
    anonApexExecuteDocumentCmd,
    anonApexExecuteSelectionCmd,
    anonApexDebugDocumentCmd,
    launchApexReplayDebuggerWithCurrentFileCmd,
    apexLogGetCmd,
    forceApexToggleColorizerCmd,
<<<<<<< HEAD
    forceApexTestSuiteCreateCmd,
    forceApexTestSuiteRunCmd,
    forceApexTestSuiteAddCmd,
    apexTestClassRunCmd,
    apexTestClassRunDelegateCmd,
    apexTestLastClassRunCmd,
    apexTestLastMethodRunCmd,
    apexTestMethodRunCmd,
    apexTestMethodRunDelegateCmd,
    apexTestRunCmd
=======
    apexTestSuiteCreateCmd,
    apexTestSuiteRunCmd,
    apexTestSuiteAddCmd
>>>>>>> 20fb0043
  );
};

const registerTestView = (): vscode.Disposable => {
  const testOutlineProvider = getTestOutlineProvider();
  // Create TestRunner
  const testRunner = new ApexTestRunner(testOutlineProvider);

  // Test View
  const testViewItems = new Array<vscode.Disposable>();

  const testProvider = vscode.window.registerTreeDataProvider(
    'sfdx.force.test.view',
    testOutlineProvider
  );
  testViewItems.push(testProvider);

  // Run Test Button on Test View command
  testViewItems.push(
    vscode.commands.registerCommand('sfdx.test.view.run', () =>
      testRunner.runAllApexTests()
    )
  );
  // Show Error Message command
  testViewItems.push(
    vscode.commands.registerCommand('sfdx.test.view.showError', test =>
      testRunner.showErrorMessage(test)
    )
  );
  // Show Definition command
  testViewItems.push(
    vscode.commands.registerCommand('sfdx.test.view.goToDefinition', test =>
      testRunner.showErrorMessage(test)
    )
  );
  // Run Class Tests command
  testViewItems.push(
    vscode.commands.registerCommand('sfdx.test.view.runClassTests', test =>
      testRunner.runApexTests([test.name], TestRunType.Class)
    )
  );
  // Run Single Test command
  testViewItems.push(
    vscode.commands.registerCommand('sfdx.test.view.runSingleTest', test =>
      testRunner.runApexTests([test.name], TestRunType.Method)
    )
  );
  // Refresh Test View command
  testViewItems.push(
    vscode.commands.registerCommand('sfdx.test.view.refresh', () => {
      if (languageClientUtils.getStatus().isReady()) {
        return testOutlineProvider.refresh();
      }
    })
  );

  return vscode.Disposable.from(...testViewItems);
};

export const deactivate = async () => {
  await languageClientUtils.getClientInstance()?.stop();
  telemetryService.sendExtensionDeactivationEvent();
};

const createLanguageClient = async (
  extensionContext: vscode.ExtensionContext,
  languageServerStatusBarItem: ApexLSPStatusBarItem
): Promise<void> => {
  // Resolve any found orphan language servers
  void lsoh.resolveAnyFoundOrphanLanguageServers();
  // Initialize Apex language server
  try {
    const langClientHRStart = process.hrtime();
    languageClientUtils.setClientInstance(
      await languageServer.createLanguageServer(extensionContext)
    );

    const languageClient = languageClientUtils.getClientInstance();

    if (languageClient) {
      languageClient.errorHandler?.addListener('error', message => {
        languageServerStatusBarItem.error(message);
      });
      languageClient.errorHandler?.addListener('restarting', count => {
        languageServerStatusBarItem.error(
          nls
            .localize('apex_language_server_quit_and_restarting')
            .replace('$N', count)
        );
      });
      languageClient.errorHandler?.addListener('startFailed', () => {
        languageServerStatusBarItem.error(
          nls.localize('apex_language_server_failed_activate')
        );
      });

      // TODO: the client should not be undefined. We should refactor the code to
      // so there is no question as to whether the client is defined or not.
      await languageClient.start();
      // Client is running
      const startTime = telemetryService.getEndHRTime(langClientHRStart); // Record the end time
      telemetryService.sendEventData('apexLSPStartup', undefined, {
        activationTime: startTime
      });
      await indexerDoneHandler(
        retrieveEnableSyncInitJobs(),
        languageClient,
        languageServerStatusBarItem
      );
      extensionContext.subscriptions.push(
        languageClientUtils.getClientInstance()!
      );
    } else {
      languageClientUtils.setStatus(
        ClientStatus.Error,
        `${nls.localize(
          'apex_language_server_failed_activate'
        )} - ${nls.localize('unknown')}`
      );
      languageServerStatusBarItem.error(
        `${nls.localize(
          'apex_language_server_failed_activate'
        )} - ${nls.localize('unknown')}`
      );
    }
  } catch (e) {
    languageClientUtils.setStatus(ClientStatus.Error, e);
    let eMsg =
      typeof e === 'string' ? e : e.message ?? nls.localize('unknown_error');
    if (
      eMsg.includes(nls.localize('wrong_java_version_text', SET_JAVA_DOC_LINK))
    ) {
      eMsg = nls.localize('wrong_java_version_short');
    }
    languageServerStatusBarItem.error(
      // eslint-disable-next-line @typescript-eslint/restrict-template-expressions
      `${nls.localize('apex_language_server_failed_activate')} - ${eMsg}`
    );
  }
};

// exported only for test
export const indexerDoneHandler = async (
  enableSyncInitJobs: boolean,
  languageClient: ApexLanguageClient,
  languageServerStatusBarItem: ApexLSPStatusBarItem
) => {
  // Listener is useful only in async mode
  if (!enableSyncInitJobs) {
    // The listener should be set after languageClient is ready
    // Language client will get notified once async init jobs are done
    languageClientUtils.setStatus(ClientStatus.Indexing, '');
    languageClient.onNotification(API.doneIndexing, () => {
      void extensionUtils.setClientReady(
        languageClient,
        languageServerStatusBarItem
      );
    });
  } else {
    // indexer must be running at the point
    await extensionUtils.setClientReady(
      languageClient,
      languageServerStatusBarItem
    );
  }
};<|MERGE_RESOLUTION|>--- conflicted
+++ resolved
@@ -13,7 +13,6 @@
 import { CodeCoverage, StatusBarToggle } from './codecoverage';
 
 import {
-<<<<<<< HEAD
   anonApexDebug,
   anonApexExecute,
   apexDebugClassRunCodeActionDelegate,
@@ -24,26 +23,10 @@
   apexTestMethodRunCodeAction,
   apexTestMethodRunCodeActionDelegate,
   apexTestRun,
-  forceApexTestSuiteAdd,
-  forceApexTestSuiteCreate,
-  forceApexTestSuiteRun,
-  launchApexReplayDebuggerWithCurrentFile
-=======
   apexTestSuiteAdd,
   apexTestSuiteCreate,
   apexTestSuiteRun,
-  forceAnonApexDebug,
-  forceAnonApexExecute,
-  forceApexDebugClassRunCodeActionDelegate,
-  forceApexDebugMethodRunCodeActionDelegate,
-  forceApexLogGet,
-  forceApexTestClassRunCodeAction,
-  forceApexTestClassRunCodeActionDelegate,
-  forceApexTestMethodRunCodeAction,
-  forceApexTestMethodRunCodeActionDelegate,
-  forceApexTestRun,
-  forceLaunchApexReplayDebuggerWithCurrentFile
->>>>>>> 20fb0043
+  launchApexReplayDebuggerWithCurrentFile
 } from './commands';
 import { API, SET_JAVA_DOC_LINK } from './constants';
 import { workspaceContext } from './context';
@@ -188,7 +171,6 @@
     'sfdx.apex.debug.document',
     anonApexDebug
   );
-<<<<<<< HEAD
   const anonApexExecuteSelectionCmd = vscode.commands.registerCommand(
     'sfdx.anon.apex.execute.selection',
     anonApexExecute
@@ -197,16 +179,6 @@
     vscode.commands.registerCommand(
       'sfdx.launch.apex.replay.debugger.with.current.file',
       launchApexReplayDebuggerWithCurrentFile
-=======
-  const forceAnonApexExecuteSelectionCmd = vscode.commands.registerCommand(
-    'sfdx.force.anon.apex.execute.selection',
-    forceAnonApexExecute
-  );
-  const forceLaunchApexReplayDebuggerWithCurrentFileCmd =
-    vscode.commands.registerCommand(
-      'sfdx.force.launch.apex.replay.debugger.with.current.file',
-      forceLaunchApexReplayDebuggerWithCurrentFile
->>>>>>> 20fb0043
     );
 
   return vscode.Disposable.from(
@@ -218,22 +190,16 @@
     launchApexReplayDebuggerWithCurrentFileCmd,
     apexLogGetCmd,
     forceApexToggleColorizerCmd,
-<<<<<<< HEAD
-    forceApexTestSuiteCreateCmd,
-    forceApexTestSuiteRunCmd,
-    forceApexTestSuiteAddCmd,
     apexTestClassRunCmd,
     apexTestClassRunDelegateCmd,
     apexTestLastClassRunCmd,
     apexTestLastMethodRunCmd,
     apexTestMethodRunCmd,
     apexTestMethodRunDelegateCmd,
-    apexTestRunCmd
-=======
+    apexTestRunCmd,
     apexTestSuiteCreateCmd,
     apexTestSuiteRunCmd,
     apexTestSuiteAddCmd
->>>>>>> 20fb0043
   );
 };
 
