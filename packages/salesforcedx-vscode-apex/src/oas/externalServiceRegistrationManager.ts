--- conflicted
+++ resolved
@@ -42,13 +42,7 @@
   private newPath: string = '';
   providerType: string | undefined;
 
-<<<<<<< HEAD
-  constructor() {}
-
   private initialize(
-=======
-  private async initialize(
->>>>>>> 6bf3cc79
     isESRDecomposed: boolean,
     processedOasResult: ProcessorInputOutput,
     fullPath: [originalPath: string, newPath: string]
