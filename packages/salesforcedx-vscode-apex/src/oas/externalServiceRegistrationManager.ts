/*
 * Copyright (c) 2025, salesforce.com, inc.
 * All rights reserved.
 * Licensed under the BSD 3-Clause license.
 * For full license text, see LICENSE.txt file in the repo root or https://opensource.org/licenses/BSD-3-Clause
 */
/* eslint-disable @typescript-eslint/consistent-type-assertions */

import { workspaceUtils } from '@salesforce/salesforcedx-utils-vscode';
import { XMLBuilder, XMLParser } from 'fast-xml-parser';
import { JSONPath } from 'jsonpath-plus';
import * as fs from 'node:fs';
import * as path from 'node:path';
import type { OpenAPIV3 } from 'openapi-types';
import * as vscode from 'vscode';
import { URI } from 'vscode-uri';
import { stringify } from 'yaml';
import { getVscodeCoreExtension } from '../coreExtensionUtils';
import { nls } from '../messages';
import {
  createProblemTabEntriesForOasDocument,
  getCurrentTimestamp,
  hasValidRestAnnotations,
  hasAuraFrameworkCapability
} from '../oasUtils';
import { ProcessorInputOutput } from './documentProcessorPipeline/processorStep';
import GenerationInteractionLogger from './generationInteractionLogger';
import { ApexOASInfo, ExternalServiceOperation } from './schemas';

export type FullPath = [originalPath: string, newPath: string];

/*
 * Handles the creation and management of External Service Registration (ESR) metadata.
 * This includes saving OpenAPI specifications as ESR metadata, managing named credentials,
 * and building the ESR XML and YAML files.
 */
export class ExternalServiceRegistrationManager {
  private isESRDecomposed = false;
  private gil = GenerationInteractionLogger.getInstance();
  private oasSpec?: OpenAPIV3.Document;
  private overwrite = false;
  private originalPath: string = '';
  private newPath: string = '';
<<<<<<< HEAD
  private providerType: string | undefined;
=======

  providerType: string | undefined;
>>>>>>> 874fe861

  private initialize(
    isESRDecomposed: boolean,
    processedOasResult: ProcessorInputOutput,
    fullPath: [originalPath: string, newPath: string]
  ) {
    this.isESRDecomposed = isESRDecomposed;
    this.oasSpec = processedOasResult.openAPIDoc;
    this.overwrite = fullPath[0] === fullPath[1];
    this.originalPath = fullPath[0];
    this.newPath = fullPath[1];
  }

  /**
   * Determines the provider type based on the annotations in the context.
   * @param context - The context containing class and method details with annotations
   * @returns
   * "ApexRest" if class has RestResource annotation and methods have Http* annotations,
   * "AuraEnabled" if no class annotation and methods have AuraEnabled annotations,
   * or undefined if neither pattern matches
   */
  private determineProviderType(context?: ProcessorInputOutput['context']): string | undefined {
    if (!context) {
      return undefined;
    }

    // ApexRest: has class RestResource annotation AND at least one Http* method annotation
    if (hasValidRestAnnotations(context)) {
      return 'ApexRest';
    }

    // AuraEnabled: no class annotation AND at least one AuraEnabled method annotation
    if (hasAuraFrameworkCapability(context)) {
      return 'AuraEnabled';
    }

    return undefined;
  }

  /**
   * Generates the ESR metadata document.
   * This method handles the process of reading existing ESR content,
   * updating it with the new OpenAPI specification, and writing it back to the file system.
   * It also manages the creation of the corresponding YAML file if ESR decomposition is enabled.
   * Additionally, it gathers metrics, opens a diff editor if needed, and creates entries in the problems tab.
   *
   * @param isClass - Indicates if the generation is for a class.
   * @param generationHrDuration - The duration of the generation process.
   * @param promptGenerationOrchestrator - The orchestrator for prompt generation.
   * @returns An object containing properties and measures for telemetry.
   */
  public async generateEsrMD(
    isESRDecomposed: boolean,
    processedOasResult: ProcessorInputOutput,
    fullPath: FullPath
  ): Promise<void> {
    this.initialize(isESRDecomposed, processedOasResult, fullPath);
    this.providerType = this.determineProviderType(processedOasResult.context);

    const existingContent = fs.existsSync(this.newPath) ? fs.readFileSync(this.newPath, 'utf8') : undefined;

    //Step 1: Build the content of the ESR Xml file
    const updatedContent = await this.buildESRXml(existingContent);

    //Step 2: Write OpenAPI Document to File
    await this.writeAndOpenEsrFile(updatedContent);

    // Step 3: If the user chose to merge, open a diff between the original and new ESR files
    await this.displayFileDifferences();

    // Step: 4 Create entries in problems tab for generated file
    createProblemTabEntriesForOasDocument(
      this.isESRDecomposed ? replaceXmlToYaml(this.newPath) : this.newPath,
      processedOasResult,
      this.isESRDecomposed
    );
  }

  /**
   * Writes the updated content to a file and opens it in the editor.
   * If the ESR is decomposed, it also opens the corresponding YAML file.
   *
   * @param updatedContent - The content to be written to the file.
   * @throws Will throw an error if the file write or document open operation fails.
   */
  public async writeAndOpenEsrFile(updatedContent: string) {
    try {
      fs.writeFileSync(this.newPath, updatedContent);
      const newDocument = await vscode.workspace.openTextDocument(this.newPath);
      await vscode.window.showTextDocument(newDocument);
      if (this.isESRDecomposed) {
        const newDecomposedDocument = await vscode.workspace.openTextDocument(replaceXmlToYaml(this.newPath));
        await vscode.window.showTextDocument(newDecomposedDocument);
      }
    } catch (error) {
      throw new Error(nls.localize('artifact_failed', error.message));
    }
  }

  /**
   * Builds the ESR XML content.
   * @param existingContent - The existing XML content, if any.
   * @param namedCredential - The named credential to be used.
   */
  public buildESRXml(existingContent: string | undefined): Promise<string> {
    const baseName = path.basename(this.newPath).split('.')[0];
    const className = this.newPath.includes('esr_files_for_merge')
      ? // The class name is the part before the second to last underscore
        baseName.split('_').slice(0, -2).join('_')
      : baseName;

    const { description } = this.extractInfoProperties();
    const operations = this.getOperationsFromYaml();

    // Clean the OpenAPI document before stringifying
    const cleanedOasSpec = this.oasSpec ? this.cleanOasDocument(this.oasSpec) : {};

    const safeOasSpec = stringify(cleanedOasSpec, null, {
      singleQuote: false, // Disable single quotes entirely
      doubleQuotedAsJSON: false,
      lineWidth: 80 // Wrap at 80 characters
    });

    const parser = new XMLParser({ ignoreAttributes: false });
    let jsonObj;

    // Create ESR Object
    const esrObject = this.createESRObject(description, className, safeOasSpec, operations);

    if (existingContent) {
      jsonObj = parser.parse(existingContent);
      if (this.isESRDecomposed) {
        jsonObj = esrObject;
        this.buildESRYaml(this.newPath, safeOasSpec);
      } else {
        if (jsonObj.ExternalServiceRegistration?.schema) {
          jsonObj.ExternalServiceRegistration.schema = safeOasSpec;
        } else {
          jsonObj = esrObject;
        }
      }
      jsonObj.ExternalServiceRegistration.operations = operations;
    } else {
      jsonObj = esrObject;
      if (this.isESRDecomposed) this.buildESRYaml(this.newPath, safeOasSpec);
    }

    const builder = new XMLBuilder({ ignoreAttributes: false, format: true, processEntities: false });
    return builder.build(jsonObj);
  }

  /**
   * Creates an External Service Registration (ESR) object.
   *
   * @param description - The description of the ESR.
   * @param className - The name of the class associated with the ESR.
   * @param safeOasSpec - The sanitized OpenAPI specification.
   * @param operations - The operations defined in the ESR.
   * @returns An object representing the ESR.
   */
  public createESRObject(description: string, className: string, safeOasSpec: string, operations: any) {
    return {
      '?xml': { '@_version': '1.0', '@_encoding': 'UTF-8' },
      ExternalServiceRegistration: {
        '@_xmlns': 'http://soap.sforce.com/2006/04/metadata',
        description,
        label: className,
        ...(this.isESRDecomposed ? {} : { schema: safeOasSpec }),
        schemaType: 'OpenApi3',
        schemaUploadFileExtension: 'yaml',
        schemaUploadFileName: `${className.toLowerCase()}_openapi`,
        status: 'Complete',
        systemVersion: '3',
        operations,
        registrationProvider: className,
        registrationProviderType: this.providerType,
        namedCredential: 'null'
      }
    };
  }

  /**
   * Extracts the description and version properties from the OpenAPI specification.
   * @returns An object containing the description and version properties.
   */
  public extractInfoProperties(): ApexOASInfo {
    return {
      description: this.oasSpec?.info?.description || ''
    };
  }

  /**
   * Extracts the operations from the OpenAPI specification.
   * @returns An array of ExternalServiceOperation objects.
   */
  public getOperationsFromYaml(): ExternalServiceOperation[] | [] {
    const operations = Object.entries(this.oasSpec?.paths ?? {}).flatMap(([, pathItem]) => {
      if (!pathItem || typeof pathItem !== 'object') return [];
      return Object.entries(pathItem).map(([, operation]) => {
        if ((operation as OpenAPIV3.OperationObject).operationId) {
          return {
            name: (operation as OpenAPIV3.OperationObject).operationId,
            active: true
          };
        }
        return null;
      });
    });

    return operations.filter((operation): operation is ExternalServiceOperation => operation !== null);
  }

  /**
   * Builds the YAML file for the ESR using safeOasSpec as the contents.
   * @param esrXmlPath - The path to the ESR XML file.
   * @param safeOasSpec - The contents of the OAS doc that will be written to the YAML file.
   */
  public buildESRYaml(esrXmlPath: string, safeOasSpec: string) {
    this.gil.addFinalDoc(safeOasSpec);
    const esrYamlPath = replaceXmlToYaml(esrXmlPath);
    try {
      fs.writeFileSync(esrYamlPath, safeOasSpec, 'utf8');
      console.log(`File created at ${esrYamlPath}`);
    } catch (err) {
      throw new Error('Error writing file:', err);
    }
  }

  /**
   * Opens a diff editor for the original and new ESR files.
   * @param originalFilePath The file path of the original ESR file.
   * @param newFilePath The file path of the new ESR file.
   * @param isESRDecomposed Indicates if ESR decomposition is enabled.
   */
  public async displayFileDifferences(): Promise<void> {
    if (!this.overwrite) {
      await openDiffFile(this.originalPath, this.newPath, 'Manual Diff of ESR XML Files');

      // If sfdx-project.json contains decomposeExternalServiceRegistrationBeta, also open a diff for the YAML OAS docs
      if (this.isESRDecomposed) {
        await openDiffFile(
          replaceXmlToYaml(this.originalPath),
          replaceXmlToYaml(this.newPath),
          'Manual Diff of ESR YAML Files'
        );
      }
    }
  }

  /**
   * Checks if the ESR file already exists and prompts the user on what to do.
   * @param filename
   * @returns Promise<[string, string, boolean]> - [className.externalServiceRegistration-meta.xml, the file name of the generated ESR, a boolean indicating if the file already exists]
   */
  public pathExists = async (filename: string): Promise<FullPath> => {
    // Step 1: Prompt for Folder
    const folder = await this.getFolderForArtifact();
    if (!folder) {
      throw new Error(nls.localize('no_folder_selected'));
    }

    // Step 2: Verify folder exists and if not create it
    if (!fs.existsSync(folder)) {
      fs.mkdirSync(folder, { recursive: true });
    }

    // Step 3: Check if File Exists
    const fullPath = path.join(folder, filename);
    if (fs.existsSync(fullPath)) {
      const whatToDo = await this.handleExistingESR();
      if (whatToDo === 'cancel') {
        throw new Error(nls.localize('operation_cancelled'));
      } else if (whatToDo === nls.localize('merge')) {
        const currentTimestamp = getCurrentTimestamp();
        const namePart = path.basename(filename, '.externalServiceRegistration-meta.xml');
        const newFileName = `${namePart}_${currentTimestamp}.externalServiceRegistration-meta.xml`;
        const esr_files_for_merge_folder = path.join(workspaceUtils.getRootWorkspacePath(), 'esr_files_for_merge');
        if (!fs.existsSync(esr_files_for_merge_folder)) {
          fs.mkdirSync(esr_files_for_merge_folder);
        }
        const newFullPath = path.join(esr_files_for_merge_folder, newFileName);
        return [fullPath, newFullPath];
      }
    }
    return [fullPath, fullPath];
  };

  /**
   * Handles the scenario where an ESR file already exists.
   * @returns A string indicating the user's choice: 'overwrite', 'merge', or 'cancel'.
   */
  private handleExistingESR = async (): Promise<string> =>
    (await vscode.window.showWarningMessage(
      nls.localize('file_exists'),
      { modal: true },
      nls.localize('overwrite'),
      nls.localize('merge')
    )) ?? 'cancel';

<<<<<<< HEAD
  private getFolderForArtifact = async (): Promise<string | undefined> => {
    const registryAccess = new RegistryAccess();
    let esrDefaultDirectoryName;
    let folderUri;
=======
  getFolderForArtifact = async (): Promise<string | undefined> => {
    const vscodeCoreExtension = await getVscodeCoreExtension();
>>>>>>> 874fe861
    try {
      const registryAccess = new vscodeCoreExtension.exports.services.RegistryAccess();
      const esrDefaultDirectoryName = registryAccess.getTypeByName('ExternalServiceRegistration').directoryName;
      if (esrDefaultDirectoryName) {
        const defaultESRFolder = path.join(
          workspaceUtils.getRootWorkspacePath(),
          'force-app',
          'main',
          'default',
          esrDefaultDirectoryName
        );
        const folderUri = await vscode.window.showInputBox({
          prompt: nls.localize('select_folder_for_oas'),
          value: defaultESRFolder
        });
        return folderUri ? path.resolve(folderUri) : undefined;
      }
      return undefined;
    } catch {
      throw new Error(nls.localize('registry_access_failed'));
    }
  };

  /**
   * Cleans the OpenAPI document by processing description fields and other string values.
   * @param doc The OpenAPI document to clean
   * @returns A cleaned copy of the document
   */
  private cleanOasDocument(doc: OpenAPIV3.Document): OpenAPIV3.Document {
    // eslint-disable-next-line @typescript-eslint/no-unsafe-assignment
    const cleaned = JSON.parse(JSON.stringify(doc)); // Deep clone the document

    // Clean all description fields in the document
    const descriptionPaths = [
      '$.info.description',
      '$.paths[*][*].description',
      '$.paths[*].description',
      '$.paths[*][*].responses[*].description',
      '$.paths[*][*].parameters[*].description',
      '$.paths[*][*].requestBody.description',
      '$.components.schemas[*].description'
    ];

    descriptionPaths.forEach(jsonPath => {
      // eslint-disable-next-line @typescript-eslint/no-unsafe-assignment
      const items = JSONPath<{ description: string }[]>({ path: jsonPath, json: cleaned });
      items.forEach(item => {
        if (item && typeof item === 'object' && item.description) {
          item.description = this.cleanDescription(item.description);
        }
      });
    });

    // eslint-disable-next-line @typescript-eslint/no-unsafe-return
    return cleaned;
  }

  /**
   * Cleans a description string by normalizing newlines and whitespace.
   * @param description The description to clean
   * @returns A cleaned description string
   */
  private cleanDescription(description: string): string {
    // First normalize newlines to \n and clean up excessive whitespace
    return description
      .replace(/\r\n/g, '\n') // Normalize Windows line endings
      .replace(/\r/g, '\n') // Normalize Mac line endings
      .replace(/\n\s*\n/g, '\n') // Replace multiple newlines with single newline
      .replace(/[ \t]+/g, ' ') // Replace multiple spaces/tabs with single space
      .trim();
  }
}

/**
 * Replaces the XML file extension with a YAML file extension.
 * @param filePath - The path to the XML file.
 * @returns The path to the YAML file.
 */
export const replaceXmlToYaml = (filePath: string): string =>
  filePath.replace('.externalServiceRegistration-meta.xml', '.yaml');

/**
 * Opens a diff editor for the two files.
 * @param filepath1 The file on the left side of the diff editor.
 * @param filepath2 The file on the right side of the diff editor.
 * @param diffWindowName The title of the diff editor.
 */
const openDiffFile = async (filepath1: string, filepath2: string, diffWindowName: string): Promise<void> => {
  await vscode.commands.executeCommand('vscode.diff', URI.file(filepath1), URI.file(filepath2), diffWindowName);
};<|MERGE_RESOLUTION|>--- conflicted
+++ resolved
@@ -41,12 +41,7 @@
   private overwrite = false;
   private originalPath: string = '';
   private newPath: string = '';
-<<<<<<< HEAD
   private providerType: string | undefined;
-=======
-
-  providerType: string | undefined;
->>>>>>> 874fe861
 
   private initialize(
     isESRDecomposed: boolean,
@@ -346,15 +341,8 @@
       nls.localize('merge')
     )) ?? 'cancel';
 
-<<<<<<< HEAD
-  private getFolderForArtifact = async (): Promise<string | undefined> => {
-    const registryAccess = new RegistryAccess();
-    let esrDefaultDirectoryName;
-    let folderUri;
-=======
-  getFolderForArtifact = async (): Promise<string | undefined> => {
+  public getFolderForArtifact = async (): Promise<string | undefined> => {
     const vscodeCoreExtension = await getVscodeCoreExtension();
->>>>>>> 874fe861
     try {
       const registryAccess = new vscodeCoreExtension.exports.services.RegistryAccess();
       const esrDefaultDirectoryName = registryAccess.getTypeByName('ExternalServiceRegistration').directoryName;
