/*
 * Copyright (c) 2025, salesforce.com, inc.
 * All rights reserved.
 * Licensed under the BSD 3-Clause license.
 * For full license text, see LICENSE.txt file in the repo root or https://opensource.org/licenses/BSD-3-Clause
 */
<<<<<<< HEAD
/* eslint-disable @typescript-eslint/consistent-type-assertions */

import { Connection } from '@salesforce/core-bundle';
=======
>>>>>>> 0e4ddf70
import { workspaceUtils } from '@salesforce/salesforcedx-utils-vscode';
import { RegistryAccess } from '@salesforce/source-deploy-retrieve-bundle';
import { XMLBuilder, XMLParser } from 'fast-xml-parser';
import * as fs from 'node:fs';
import * as path from 'node:path';
import { OpenAPIV3 } from 'openapi-types';
import * as vscode from 'vscode';
import { URI } from 'vscode-uri';
import { stringify } from 'yaml';
import { nls } from '../messages';
import { createProblemTabEntriesForOasDocument, getCurrentTimestamp } from '../oasUtils';
import { ProcessorInputOutput } from './documentProcessorPipeline/processorStep';
import GenerationInteractionLogger from './generationInteractionLogger';
import { ApexOASInfo, ExternalServiceOperation } from './schemas';

export type FullPath = [originalPath: string, newPath: string];

/*
 * Handles the creation and management of External Service Registration (ESR) metadata.
 * This includes saving OpenAPI specifications as ESR metadata, managing named credentials,
 * and building the ESR XML and YAML files.
 */
export class ExternalServiceRegistrationManager {
  private isESRDecomposed = false;
  private gil = GenerationInteractionLogger.getInstance();
  private oasSpec?: OpenAPIV3.Document;
  private overwrite = false;
  private originalPath: string = '';
  private newPath: string = '';

  constructor() {}

  private async initialize(
    isESRDecomposed: boolean,
    processedOasResult: ProcessorInputOutput,
    fullPath: [originalPath: string, newPath: string]
  ) {
    this.isESRDecomposed = isESRDecomposed;
    this.oasSpec = processedOasResult.openAPIDoc;
    this.overwrite = fullPath[0] === fullPath[1];
    this.originalPath = fullPath[0];
    this.newPath = fullPath[1];
  }

  /**
   * Generates the ESR metadata document.
   * This method handles the process of reading existing ESR content,
   * updating it with the new OpenAPI specification, and writing it back to the file system.
   * It also manages the creation of the corresponding YAML file if ESR decomposition is enabled.
   * Additionally, it gathers metrics, opens a diff editor if needed, and creates entries in the problems tab.
   *
   * @param isClass - Indicates if the generation is for a class.
   * @param generationHrDuration - The duration of the generation process.
   * @param promptGenerationOrchestrator - The orchestrator for prompt generation.
   * @returns An object containing properties and measures for telemetry.
   */
  public async generateEsrMD(
    isESRDecomposed: boolean,
    processedOasResult: ProcessorInputOutput,
    fullPath: FullPath
  ): Promise<void> {
    await this.initialize(isESRDecomposed, processedOasResult, fullPath);

    const existingContent = fs.existsSync(this.newPath) ? fs.readFileSync(this.newPath, 'utf8') : undefined;

    //Step 1: Build the content of the ESR Xml file
    const updatedContent = await this.buildESRXml(existingContent);

    //Step 2: Write OpenAPI Document to File
    await this.writeAndOpenEsrFile(updatedContent);

    // Step 3: If the user chose to merge, open a diff between the original and new ESR files
    await this.displayFileDifferences();

    // Step: 4 Create entries in problems tab for generated file
    createProblemTabEntriesForOasDocument(
      this.isESRDecomposed ? replaceXmlToYaml(this.newPath) : this.newPath,
      processedOasResult,
      this.isESRDecomposed
    );
  }

  /**
   * Writes the updated content to a file and opens it in the editor.
   * If the ESR is decomposed, it also opens the corresponding YAML file.
   *
   * @param updatedContent - The content to be written to the file.
   * @throws Will throw an error if the file write or document open operation fails.
   */
  public async writeAndOpenEsrFile(updatedContent: string) {
    try {
      fs.writeFileSync(this.newPath, updatedContent);
      await vscode.workspace.openTextDocument(this.newPath).then((newDocument: vscode.TextDocument) => {
        void vscode.window.showTextDocument(newDocument);
      });
      if (this.isESRDecomposed) {
        await vscode.workspace
          .openTextDocument(replaceXmlToYaml(this.newPath))
          .then((newDocument: vscode.TextDocument) => {
            void vscode.window.showTextDocument(newDocument);
          });
      }
    } catch (error) {
      throw new Error(nls.localize('artifact_failed', error.message));
    }
  }

  /**
   * Builds the ESR XML content.
   * @param existingContent - The existing XML content, if any.
   * @param namedCredential - The named credential to be used.
   */
  public async buildESRXml(existingContent: string | undefined): Promise<string> {
    const baseName = path.basename(this.newPath).split('.')[0];
    const className = this.newPath.includes('esr_files_for_merge')
      ? // The class name is the part before the second to last underscore
        baseName.split('_').slice(0, -2).join('_')
      : baseName;

    const { description } = this.extractInfoProperties();
    const operations = this.getOperationsFromYaml();

    // OAS doc inside XML needs &apos; and OAS doc inside YAML needs ' in order to be valid
    const replaceElement = this.isESRDecomposed ? "'" : '&apos;';
    const safeOasSpec = stringify(this.oasSpec ?? {})
      .replaceAll('"', replaceElement)
      .replaceAll('type: Id', 'type: string');
    const parser = new XMLParser({ ignoreAttributes: false });
    let jsonObj;

    // Create ESR Object
    const esrObject = this.createESRObject(description, className, safeOasSpec, operations);

    if (existingContent) {
      jsonObj = parser.parse(existingContent);
      if (this.isESRDecomposed) {
        jsonObj = esrObject;
        this.buildESRYaml(this.newPath, safeOasSpec);
      } else {
        if (jsonObj.ExternalServiceRegistration?.schema) {
          jsonObj.ExternalServiceRegistration.schema = safeOasSpec;
        } else {
          jsonObj = esrObject;
        }
      }
      jsonObj.ExternalServiceRegistration.operations = operations;
    } else {
      jsonObj = esrObject;
      if (this.isESRDecomposed) this.buildESRYaml(this.newPath, safeOasSpec);
    }

    const builder = new XMLBuilder({ ignoreAttributes: false, format: true, processEntities: false });
    return builder.build(jsonObj);
  }

  /**
   * Creates an External Service Registration (ESR) object.
   *
   * @param description - The description of the ESR.
   * @param className - The name of the class associated with the ESR.
   * @param safeOasSpec - The sanitized OpenAPI specification.
   * @param operations - The operations defined in the ESR.
   * @returns An object representing the ESR.
   */
  public createESRObject(description: string, className: string, safeOasSpec: string, operations: any) {
    return {
      '?xml': { '@_version': '1.0', '@_encoding': 'UTF-8' },
      ExternalServiceRegistration: {
        '@_xmlns': 'http://soap.sforce.com/2006/04/metadata',
        description,
        label: className,
        ...(this.isESRDecomposed ? {} : { schema: safeOasSpec }),
        schemaType: 'OpenApi3',
        schemaUploadFileExtension: 'yaml',
        schemaUploadFileName: `${className.toLowerCase()}_openapi`,
        status: 'Complete',
        systemVersion: '3',
        operations,
        registrationProvider: className,
        registrationProviderType: 'ApexRest',
        namedCredential: 'null'
      }
    };
  }

  /**
   * Extracts the description and version properties from the OpenAPI specification.
   * @returns An object containing the description and version properties.
   */
  public extractInfoProperties(): ApexOASInfo {
    return {
      description: this.oasSpec?.info?.description || ''
    };
  }

  /**
   * Extracts the operations from the OpenAPI specification.
   * @returns An array of ExternalServiceOperation objects.
   */
  public getOperationsFromYaml(): ExternalServiceOperation[] | [] {
    const operations = Object.entries(this.oasSpec?.paths ?? {}).flatMap(([, pathItem]) => {
      if (!pathItem || typeof pathItem !== 'object') return [];
      return Object.entries(pathItem).map(([, operation]) => {
        if ((operation as OpenAPIV3.OperationObject).operationId) {
          return {
            name: (operation as OpenAPIV3.OperationObject).operationId,
            active: true
          };
        }
        return null;
      });
    });

    return operations.filter((operation): operation is ExternalServiceOperation => operation !== null);
  }

  /**
   * Builds the YAML file for the ESR using safeOasSpec as the contents.
   * @param esrXmlPath - The path to the ESR XML file.
   * @param safeOasSpec - The contents of the OAS doc that will be written to the YAML file.
   */
  public buildESRYaml(esrXmlPath: string, safeOasSpec: string) {
    this.gil.addFinalDoc(safeOasSpec);
    const esrYamlPath = replaceXmlToYaml(esrXmlPath);
    try {
      fs.writeFileSync(esrYamlPath, safeOasSpec, 'utf8');
      console.log(`File created at ${esrYamlPath}`);
    } catch (err) {
      throw new Error('Error writing file:', err);
    }
  }

  /**
   * Opens a diff editor for the original and new ESR files.
   * @param originalFilePath The file path of the original ESR file.
   * @param newFilePath The file path of the new ESR file.
   * @param isESRDecomposed Indicates if ESR decomposition is enabled.
   */
  public async displayFileDifferences(): Promise<void> {
    if (!this.overwrite) {
      void openDiffFile(this.originalPath, this.newPath, 'Manual Diff of ESR XML Files');

      // If sfdx-project.json contains decomposeExternalServiceRegistrationBeta, also open a diff for the YAML OAS docs
      if (this.isESRDecomposed) {
        void openDiffFile(
          replaceXmlToYaml(this.originalPath),
          replaceXmlToYaml(this.newPath),
          'Manual Diff of ESR YAML Files'
        );
      }
    }
  }

  /**
   * Checks if the ESR file already exists and prompts the user on what to do.
   * @param filename
   * @returns Promise<[string, string, boolean]> - [className.externalServiceRegistration-meta.xml, the file name of the generated ESR, a boolean indicating if the file already exists]
   */
  pathExists = async (filename: string): Promise<FullPath> => {
    // Step 1: Prompt for Folder
    const folder = await this.getFolderForArtifact();
    if (!folder) {
      throw new Error(nls.localize('no_folder_selected'));
    }

    // Step 2: Verify folder exists and if not create it
    if (!fs.existsSync(folder)) {
      fs.mkdirSync(folder, { recursive: true });
    }

    // Step 3: Check if File Exists
    const fullPath = path.join(folder, filename);
    if (fs.existsSync(fullPath)) {
      const whatToDo = await this.handleExistingESR();
      if (whatToDo === 'cancel') {
        throw new Error(nls.localize('operation_cancelled'));
      } else if (whatToDo === nls.localize('merge')) {
        const currentTimestamp = getCurrentTimestamp();
        const namePart = path.basename(filename, '.externalServiceRegistration-meta.xml');
        const newFileName = namePart + '_' + currentTimestamp + '.externalServiceRegistration-meta.xml';
        const esr_files_for_merge_folder = path.join(workspaceUtils.getRootWorkspacePath(), 'esr_files_for_merge');
        if (!fs.existsSync(esr_files_for_merge_folder)) {
          fs.mkdirSync(esr_files_for_merge_folder);
        }
        const newFullPath = path.join(esr_files_for_merge_folder, newFileName);
        return [fullPath, newFullPath];
      }
    }
    return [fullPath, fullPath];
  };

  /**
   * Handles the scenario where an ESR file already exists.
   * @returns A string indicating the user's choice: 'overwrite', 'merge', or 'cancel'.
   */
  handleExistingESR = async (): Promise<string> =>
    (await vscode.window.showWarningMessage(
      nls.localize('file_exists'),
      { modal: true },
      nls.localize('overwrite'),
      nls.localize('merge')
    )) ?? 'cancel';

  getFolderForArtifact = async (): Promise<string | undefined> => {
    const registryAccess = new RegistryAccess();
    let esrDefaultDirectoryName;
    let folderUri;
    try {
      esrDefaultDirectoryName = registryAccess.getTypeByName('ExternalServiceRegistration').directoryName;
    } catch {
      throw new Error(nls.localize('registry_access_failed'));
    }

    if (esrDefaultDirectoryName) {
      const defaultESRFolder = path.join(
        workspaceUtils.getRootWorkspacePath(),
        'force-app',
        'main',
        'default',
        esrDefaultDirectoryName
      );
      folderUri = await vscode.window.showInputBox({
        prompt: nls.localize('select_folder_for_oas'),
        value: defaultESRFolder
      });
    }

    return folderUri ? path.resolve(folderUri) : undefined;
  };
}

/**
 * Replaces the XML file extension with a YAML file extension.
 * @param filePath - The path to the XML file.
 * @returns The path to the YAML file.
 */
export const replaceXmlToYaml = (filePath: string): string =>
  filePath.replace('.externalServiceRegistration-meta.xml', '.yaml');

/**
 * Opens a diff editor for the two files.
 * @param filepath1 The file on the left side of the diff editor.
 * @param filepath2 The file on the right side of the diff editor.
 * @param diffWindowName The title of the diff editor.
 */
const openDiffFile = async (filepath1: string, filepath2: string, diffWindowName: string): Promise<void> => {
  await vscode.commands.executeCommand('vscode.diff', URI.file(filepath1), URI.file(filepath2), diffWindowName);
};<|MERGE_RESOLUTION|>--- conflicted
+++ resolved
@@ -4,12 +4,8 @@
  * Licensed under the BSD 3-Clause license.
  * For full license text, see LICENSE.txt file in the repo root or https://opensource.org/licenses/BSD-3-Clause
  */
-<<<<<<< HEAD
 /* eslint-disable @typescript-eslint/consistent-type-assertions */
 
-import { Connection } from '@salesforce/core-bundle';
-=======
->>>>>>> 0e4ddf70
 import { workspaceUtils } from '@salesforce/salesforcedx-utils-vscode';
 import { RegistryAccess } from '@salesforce/source-deploy-retrieve-bundle';
 import { XMLBuilder, XMLParser } from 'fast-xml-parser';
@@ -40,7 +36,7 @@
   private originalPath: string = '';
   private newPath: string = '';
 
-  constructor() {}
+  constructor() { }
 
   private async initialize(
     isESRDecomposed: boolean,
@@ -126,7 +122,7 @@
     const baseName = path.basename(this.newPath).split('.')[0];
     const className = this.newPath.includes('esr_files_for_merge')
       ? // The class name is the part before the second to last underscore
-        baseName.split('_').slice(0, -2).join('_')
+      baseName.split('_').slice(0, -2).join('_')
       : baseName;
 
     const { description } = this.extractInfoProperties();
