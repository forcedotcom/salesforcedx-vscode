/*
 * Copyright (c) 2024, salesforce.com, inc.
 * All rights reserved.
 * Licensed under the BSD 3-Clause license.
 * For full license text, see LICENSE.txt file in the repo root or https://opensource.org/licenses/BSD-3-Clause
 */
import { nls } from '../messages';
import {
  ApexClassOASEligibleResponse,
  ApexClassOASGatherContextResponse,
  PromptGenerationStrategyBid
} from '../openApiUtilities/schemas';
import {
  GenerationStrategyFactory,
  Strategy,
  GenerationStrategy
} from './generationStrategy/generationStrategyFactory';

export enum BidRule {
  LEAST_CALLS,
  MOST_CALLS
}

// An orchestrator that coordinates the generation of prompts for Apex classes.
export class PromptGenerationOrchestrator {
  metadata: ApexClassOASEligibleResponse;
  context: ApexClassOASGatherContextResponse;
  strategies: Map<GenerationStrategy, Strategy>;
  // The orchestrator is initialized with metadata and context.
  constructor(metadata: ApexClassOASEligibleResponse, context: ApexClassOASGatherContextResponse) {
    this.metadata = metadata;
    this.context = context;
    this.strategies = new Map<GenerationStrategy, Strategy>();
    this.initializeStrategyBidder();
  }

  // Initialize all available strategies with the provided metadata and context.
  initializeStrategyBidder() {
    this.strategies = GenerationStrategyFactory.initializeAllStrategies(this.metadata, this.context);
  }

  // Make each strategy bid on the given class information and return a list of bids.
  public bid(): Map<GenerationStrategy, PromptGenerationStrategyBid> {
    const bids = new Map<GenerationStrategy, PromptGenerationStrategyBid>();
    for (const strategyName of this.strategies.keys()) {
      const strategy = this.strategies.get(strategyName);
      if (strategy) {
        bids.set(strategyName, strategy.bid());
      }
    }
    return bids;
  }

<<<<<<< HEAD
  public async callLLMWithStrategySelectedByBidRule(rule: BidRule) {
=======
  // after best strategy is determined, call the LLM with the selected strategy and return the result.
  public async generateOASWithStrategySelectedByBidRule(rule: BidRule) {
>>>>>>> f0ec1d65
    const bids = this.bid();
    const bestStrategy = this.applyRule(rule, bids);
    const strategy = this.strategies.get(bestStrategy);
    if (strategy) {
<<<<<<< HEAD
      await strategy.callLLMWithGivenPrompts();
      await strategy.saveOasAsErsMetadata();
      return;
    }
    throw new Error('No strategy found');
=======
      return await strategy.generateOAS();
    }
    throw new Error(nls.localize('strategy_not_qualified'));
>>>>>>> f0ec1d65
  }

  // Apply a specific rule to select the name of the best strategy from the list of bids.
  applyRule(rule: BidRule, bids: Map<GenerationStrategy, PromptGenerationStrategyBid>): GenerationStrategy {
    switch (rule) {
      case BidRule.LEAST_CALLS:
        return this.getLeastCalls(bids);
      case BidRule.MOST_CALLS:
        return this.getMostCalls(bids);
    }
  }

  getLeastCalls(bids: Map<GenerationStrategy, PromptGenerationStrategyBid>): GenerationStrategy {
    let maxCallCount = 0;
    let bestStrategy: GenerationStrategy = GenerationStrategy.METHOD_BY_METHOD; // fallback
    for (const strategyName of bids.keys()) {
      const bid = bids.get(strategyName);
      if (bid && bid.result.callCounts > 0) {
        if (maxCallCount === 0 || bid.result.callCounts > maxCallCount) {
          maxCallCount = bid.result.callCounts;
          bestStrategy = strategyName;
        }
      }
    }
    return bestStrategy ?? GenerationStrategy.METHOD_BY_METHOD;
  }

  getMostCalls(bids: Map<GenerationStrategy, PromptGenerationStrategyBid>): GenerationStrategy {
    let maxCallCount = 0;
    let bestStrategy: GenerationStrategy = GenerationStrategy.METHOD_BY_METHOD; // fallback
    for (const strategyName of bids.keys()) {
      const bid = bids.get(strategyName);
      if (bid && bid.result.callCounts > 0) {
        if (maxCallCount === 0 || bid.result.callCounts > maxCallCount) {
          maxCallCount = bid.result.callCounts;
          bestStrategy = strategyName;
        }
      }
    }
    return bestStrategy ?? GenerationStrategy.METHOD_BY_METHOD;
  }
}<|MERGE_RESOLUTION|>--- conflicted
+++ resolved
@@ -51,27 +51,15 @@
     return bids;
   }
 
-<<<<<<< HEAD
-  public async callLLMWithStrategySelectedByBidRule(rule: BidRule) {
-=======
   // after best strategy is determined, call the LLM with the selected strategy and return the result.
   public async generateOASWithStrategySelectedByBidRule(rule: BidRule) {
->>>>>>> f0ec1d65
     const bids = this.bid();
     const bestStrategy = this.applyRule(rule, bids);
     const strategy = this.strategies.get(bestStrategy);
     if (strategy) {
-<<<<<<< HEAD
-      await strategy.callLLMWithGivenPrompts();
-      await strategy.saveOasAsErsMetadata();
-      return;
-    }
-    throw new Error('No strategy found');
-=======
       return await strategy.generateOAS();
     }
     throw new Error(nls.localize('strategy_not_qualified'));
->>>>>>> f0ec1d65
   }
 
   // Apply a specific rule to select the name of the best strategy from the list of bids.
