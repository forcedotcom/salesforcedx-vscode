--- conflicted
+++ resolved
@@ -13,13 +13,7 @@
 export const PROMPTS_DIR = path.join('.sfdx', 'oas_prompts');
 export const PROMPTS_FILE = path.join(PROMPTS_DIR, 'prompts.yaml');
 
-<<<<<<< HEAD
-const getPromptsFromSource = (): Record<string, any> => {
-  return sourcePrompts;
-};
-=======
-export const getPromptsFromSource = (): Record<string, any> => sourcePrompts;
->>>>>>> 5d254170
+const getPromptsFromSource = (): Record<string, any> => sourcePrompts;
 
 export const ensurePromptsExist = (): void => {
   if (!fs.existsSync(PROMPTS_DIR)) {
