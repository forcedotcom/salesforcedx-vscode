/*
 * Copyright (c) 2025, salesforce.com, inc.
 * All rights reserved.
 * Licensed under the BSD 3-Clause license.
 * For full license text, see LICENSE.txt file in the repo root or https://opensource.org/licenses/BSD-3-Clause
 */
import * as ejs from 'ejs';
import * as fs from 'node:fs';
import { DocumentSymbol } from 'vscode';
import { nls } from '../../messages';
import { ejsTemplateHelpers, EjsTemplatesEnum } from '../../oasUtils';
import { ApexAnnotationDetail, ApexOASClassDetail, ApexOASMethodDetail } from '../schemas';

export const getMethodImplementation = (
  methodName: string,
  doc: string,
  methodsDocSymbolMap: Map<string, DocumentSymbol>
): string => {
  const methodSymbol = methodsDocSymbolMap.get(methodName);
  if (methodSymbol) {
    const startLine = methodSymbol.range.start.line;
    const endLine = methodSymbol.range.end.line;
    const lines = doc.split('\n').map(line => line.trim());
    return lines.slice(startLine - 1, endLine + 1).join('\n');
  } else {
    throw new Error(nls.localize('method_not_found_in_doc_symbols', methodName));
  }
};

export const getAnnotationsWithParameters = (annotations: ApexAnnotationDetail[]): string =>
  annotations
    .map(annotation => {
      const paramsEntries = Object.entries(annotation.parameters);
      const paramsAsStr =
<<<<<<< HEAD
        paramsEntries.length > 0
          ? `${paramsEntries.map(([key, value]) => `${key}: ${value}`).join(', ')}\n`
          : undefined;
=======
        paramsEntries.length > 0 ? paramsEntries.map(([key, value]) => `${key}: ${value}`).join(', ') : undefined;
>>>>>>> 874fe861
      return paramsAsStr
        ? `Annotation name: ${annotation.name} , Parameters: ${paramsAsStr}`
        : `Annotation name: ${annotation.name}.`;
    })
    .join('\n, ');

export const buildClassPrompt = (classDetail: ApexOASClassDetail): string =>
  [
    `The class name of the given method is ${classDetail.name}.`,
    ...(classDetail.annotations.length > 0
      ? [`The class is annotated with ${getAnnotationsWithParameters(classDetail.annotations)}`]
      : []),
    ...(classDetail.comment !== undefined
      ? [
          `The documentation of the class is ${classDetail.comment
            .replace(/\/\*\*|\*\//g, '') // remove opening and closing comment markers
            .split('\n')
            .map(line => line.trim().replace(/^\* ?/, '')) // remove leading '*'
            .filter(line => line.length > 0)
            .join(' ')}.`
        ]
      : []),
    '' // for an extra newline at the end
  ].join('\n');

export const getPromptForMethodContext = (methodContext: ApexOASMethodDetail | undefined): string => {
  if (!methodContext) return '';
  let methodContextPrompt = '';
  methodContext.annotations.forEach(annotation => {
    switch (annotation.name) {
      case 'HttpGet':
        methodContextPrompt += 'For the given method only produce the GET verb.\n';
        break;
      case 'HttpPatch':
        methodContextPrompt += 'For the given method only produce the PATCH verb.\n';
        break;
      case 'HttpPost':
        methodContextPrompt += 'For the given method only produce the POST verb.\n';
        break;
      case 'HttpPut':
        methodContextPrompt += 'For the given method only produce the PUT verb.\n';
        break;
      case 'HttpDelete':
        methodContextPrompt += 'For the given method only produce the DELETE verb.\n';
        break;
    }
  });
  return methodContextPrompt;
};

export const generatePromptForMethod = (
  methodName: string,
  docText: string,
  methodsDocSymbolMap: Map<string, DocumentSymbol>,
  methodsContextMap: Map<string, ApexOASMethodDetail>,
  classPrompt: string
): string => {
  const templatePath = ejsTemplateHelpers.getTemplatePath(EjsTemplatesEnum.METHOD_BY_METHOD);

  const methodImplementation = getMethodImplementation(methodName, docText, methodsDocSymbolMap);
  const methodContext = methodsContextMap.get(methodName);
  const additionalUserPrompts = getPromptForMethodContext(methodContext);
  try {
    const renderedTemplate = ejs.render(fs.readFileSync(templatePath.fsPath, 'utf8'), {
      classPrompt,
      methodImplementation,
      additionalUserPrompts
    });

    return renderedTemplate;
  } catch (e) {
    console.error(e);
    throw e;
  }
};<|MERGE_RESOLUTION|>--- conflicted
+++ resolved
@@ -32,13 +32,7 @@
     .map(annotation => {
       const paramsEntries = Object.entries(annotation.parameters);
       const paramsAsStr =
-<<<<<<< HEAD
-        paramsEntries.length > 0
-          ? `${paramsEntries.map(([key, value]) => `${key}: ${value}`).join(', ')}\n`
-          : undefined;
-=======
-        paramsEntries.length > 0 ? paramsEntries.map(([key, value]) => `${key}: ${value}`).join(', ') : undefined;
->>>>>>> 874fe861
+        paramsEntries.length > 0 ? `${paramsEntries.map(([key, value]) => `${key}: ${value}`).join(', ')}` : undefined;
       return paramsAsStr
         ? `Annotation name: ${annotation.name} , Parameters: ${paramsAsStr}`
         : `Annotation name: ${annotation.name}.`;
