/*
 * Copyright (c) 2025, salesforce.com, inc.
 * All rights reserved.
 * Licensed under the BSD 3-Clause license.
 * For full license text, see LICENSE.txt file in the repo root or https://opensource.org/licenses/BSD-3-Clause
 */
import { LLMServiceInterface, ServiceProvider, ServiceType } from '@salesforce/vscode-service-provider';
import {
  ApexClassOASEligibleResponse,
  ApexClassOASGatherContextResponse,
  PromptGenerationResult,
  PromptGenerationStrategyBid
} from '../../openApiUtilities/schemas';

export abstract class GenerationStrategy {
  abstract metadata: ApexClassOASEligibleResponse;
  abstract context: ApexClassOASGatherContextResponse;
  abstract prompts: string[];
  abstract strategyName: string;
  abstract callCounts: number;
  abstract maxBudget: number;
  abstract llmResponses: string[];
  abstract bid(): PromptGenerationStrategyBid;
<<<<<<< HEAD
  abstract generate(): PromptGenerationResult;
  abstract callLLMWithGivenPrompts(): Promise<string[]>;
  abstract saveOasAsErsMetadata(): Promise<void>;
=======
  abstract generate(): PromptGenerationResult; // generate the prompt(s) to be sent to the LLM
  abstract callLLMWithPrompts(): Promise<string[]>;
  abstract generateOAS(): Promise<string>; // generate OAS with the generated prompt(s)
>>>>>>> f0ec1d65
  getPromptTokenCount(prompt: string): number {
    return Math.floor(prompt.length / 4);
  }

  getLLMServiceInterface = async (): Promise<LLMServiceInterface> => {
    return ServiceProvider.getService(ServiceType.LLMService, 'salesforcedx-vscode-apex');
  };
}<|MERGE_RESOLUTION|>--- conflicted
+++ resolved
@@ -21,15 +21,9 @@
   abstract maxBudget: number;
   abstract llmResponses: string[];
   abstract bid(): PromptGenerationStrategyBid;
-<<<<<<< HEAD
-  abstract generate(): PromptGenerationResult;
-  abstract callLLMWithGivenPrompts(): Promise<string[]>;
-  abstract saveOasAsErsMetadata(): Promise<void>;
-=======
   abstract generate(): PromptGenerationResult; // generate the prompt(s) to be sent to the LLM
   abstract callLLMWithPrompts(): Promise<string[]>;
   abstract generateOAS(): Promise<string>; // generate OAS with the generated prompt(s)
->>>>>>> f0ec1d65
   getPromptTokenCount(prompt: string): number {
     return Math.floor(prompt.length / 4);
   }
