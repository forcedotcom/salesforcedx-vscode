--- conflicted
+++ resolved
@@ -69,11 +69,7 @@
     }
   }
 
-<<<<<<< HEAD
-  public async callLLMWithGivenPrompts(): Promise<string[]> {
-=======
   async callLLMWithPrompts(): Promise<string[]> {
->>>>>>> f0ec1d65
     let documentContent = '';
     try {
       const llmService = await this.getLLMServiceInterface();
@@ -86,16 +82,11 @@
     return this.llmResponses;
   }
 
-<<<<<<< HEAD
-  public async saveOasAsErsMetadata(): Promise<void> {
-    throw new Error('Method not implemented.');
-=======
   async generateOAS(): Promise<string> {
     const oas = await this.callLLMWithPrompts();
     if (oas.length > 0 && oas[0]) {
       return oas[0];
     }
     throw new Error(nls.localize('llm_bad_response'));
->>>>>>> f0ec1d65
   }
 }