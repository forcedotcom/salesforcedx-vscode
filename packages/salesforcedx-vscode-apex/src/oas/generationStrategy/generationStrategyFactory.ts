/*
 * Copyright (c) 2025, salesforce.com, inc.
 * All rights reserved.
 * Licensed under the BSD 3-Clause license.
 * For full license text, see LICENSE.txt file in the repo root or https://opensource.org/licenses/BSD-3-Clause
 */

import {
  ApexClassOASEligibleResponse,
  ApexClassOASGatherContextResponse,
  PromptGenerationStrategyBid
} from '../schemas';
import { ApexRestStrategy } from './json/apexRest';
import { AuraEnabledStrategy } from './json/auraEnabledStrategy';

export type GenerationStrategyType = 'ApexRest' | 'AuraEnabled';

export type StrategyTypes = ApexRestStrategy | AuraEnabledStrategy;

<<<<<<< HEAD
export class GenerationStrategyFactory {
  public static async initializeAllStrategies(
    metadata: ApexClassOASEligibleResponse,
    context: ApexClassOASGatherContextResponse
  ): Promise<Map<GenerationStrategy, Strategy>> {
    const strategies = new Map<GenerationStrategy, Strategy>();
    const strategy = new JsonMethodByMethodStrategy(metadata, context);
    await strategy.initialize();
    strategies.set(GenerationStrategy.JSON_METHOD_BY_METHOD, strategy);
    return strategies;
  }
}
=======
export const initializeAndBid = async (
  metadata: ApexClassOASEligibleResponse,
  context: ApexClassOASGatherContextResponse
): Promise<{
  strategies: Map<GenerationStrategyType, StrategyTypes>;
  bids: Map<GenerationStrategyType, PromptGenerationStrategyBid>;
}> => {
  // Initialize strategies
  const strategies = new Map<GenerationStrategyType, StrategyTypes>();
  strategies.set('ApexRest', new ApexRestStrategy(metadata, context));
  strategies.set('AuraEnabled', new AuraEnabledStrategy(metadata, context));

  // Get bids from all strategies
  const bidPromises = Array.from(strategies.entries())
    .filter(([_, strategy]) => strategy)
    .map(
      async ([strategyName, strategy]): Promise<[GenerationStrategyType, PromptGenerationStrategyBid]> => [
        strategyName,
        await strategy.bid()
      ]
    );

  const bidResults = await Promise.all(bidPromises);
  const bids = new Map(bidResults);

  return { strategies, bids };
};
>>>>>>> 2838eec5
<|MERGE_RESOLUTION|>--- conflicted
+++ resolved
@@ -17,20 +17,6 @@
 
 export type StrategyTypes = ApexRestStrategy | AuraEnabledStrategy;
 
-<<<<<<< HEAD
-export class GenerationStrategyFactory {
-  public static async initializeAllStrategies(
-    metadata: ApexClassOASEligibleResponse,
-    context: ApexClassOASGatherContextResponse
-  ): Promise<Map<GenerationStrategy, Strategy>> {
-    const strategies = new Map<GenerationStrategy, Strategy>();
-    const strategy = new JsonMethodByMethodStrategy(metadata, context);
-    await strategy.initialize();
-    strategies.set(GenerationStrategy.JSON_METHOD_BY_METHOD, strategy);
-    return strategies;
-  }
-}
-=======
 export const initializeAndBid = async (
   metadata: ApexClassOASEligibleResponse,
   context: ApexClassOASGatherContextResponse
@@ -57,5 +43,4 @@
   const bids = new Map(bidResults);
 
   return { strategies, bids };
-};
->>>>>>> 2838eec5
+};