--- conflicted
+++ resolved
@@ -86,16 +86,7 @@
 
     for (const doc of docs) {
       const yamlCleanDoc = this.cleanYamlString(doc);
-<<<<<<< HEAD
-      let parsed = null;
-      try {
-        parsed = yaml.parse(yamlCleanDoc) as OpenAPIDoc;
-      } catch (error) {
-        throw new Error(nls.localize('failed_to_combine_oas', error));
-      }
-=======
       const parsed = parse(yamlCleanDoc) as OpenAPIV3.Document;
->>>>>>> 0fd34727
       // Merge paths
       if (parsed.paths) {
         for (const [path, methods] of Object.entries(parsed.paths)) {
