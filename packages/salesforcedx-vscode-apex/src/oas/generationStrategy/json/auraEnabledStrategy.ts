/*
 * Copyright (c) 2025, salesforce.com, inc.
 * All rights reserved.
 * Licensed under the BSD 3-Clause license.
 * For full license text, see LICENSE.txt file in the repo root or https://opensource.org/licenses/BSD-3-Clause
 */

<<<<<<< HEAD
import { ConfigUtil, readFile } from '@salesforce/salesforcedx-utils-vscode';
import { IMPOSED_FACTOR, SUM_TOKEN_MAX_LIMIT } from '..';
import { workspaceContext } from '../../../context';
=======
import { ConfigUtil } from '@salesforce/salesforcedx-utils-vscode';
import * as fs from 'node:fs';
import { SUM_TOKEN_MAX_LIMIT, IMPOSED_FACTOR } from '..';
import { getVscodeCoreExtension } from '../../../coreExtensionUtils';
>>>>>>> 874fe861
import { hasAuraFrameworkCapability } from '../../../oasUtils';
import {
  ApexClassOASEligibleResponse,
  ApexClassOASGatherContextResponse,
  PromptGenerationStrategyBid
} from '../../schemas';
import { buildClassPrompt } from '../buildPromptUtils';
import { GenerationStrategy } from '../generationStrategy';
import { openAPISchema_v3_0_guided } from '../openapi3.schema';

const MIN_ORG_VERSION = 65.0;

export class AuraEnabledStrategy extends GenerationStrategy {
  private isDefaultOrg: boolean;
  private isOrgVersionCompatible: boolean;

  private constructor(
    metadata: ApexClassOASEligibleResponse,
    context: ApexClassOASGatherContextResponse,
    sourceText: string
  ) {
    super(
      metadata,
      context,
      'AuraEnabled',
      0,
      SUM_TOKEN_MAX_LIMIT * IMPOSED_FACTOR,
      'OpenAPI documents generated from Apex classes using @AuraEnabled annotations are in beta.'
    );
    this.servicePrompts = new Map();
    this.serviceResponses = new Map();
    this.serviceRequests = new Map();
    this.sourceText = sourceText;
    this.classPrompt = buildClassPrompt(this.context.classDetail);
    this.oasSchema = JSON.stringify(openAPISchema_v3_0_guided);
    this.isDefaultOrg = false;
    this.isOrgVersionCompatible = false;
  }

  public static async initialize(
    metadata: ApexClassOASEligibleResponse,
    context: ApexClassOASGatherContextResponse
  ): Promise<AuraEnabledStrategy> {
    const sourceText = await readFile(metadata.resourceUri.fsPath);
    const strategy = new AuraEnabledStrategy(metadata, context, sourceText);
    return strategy;
  }

  get openAPISchema(): string {
    return this.oasSchema;
  }

  private async checkOrgVersion(): Promise<void> {
    try {
      const targetOrg = await ConfigUtil.getTargetOrgOrAlias();
      this.isDefaultOrg = targetOrg !== undefined;

      if (this.isDefaultOrg) {
        const vscodeCoreExtension = await getVscodeCoreExtension();
        const apiVersion = await vscodeCoreExtension.exports.services.WorkspaceContext.getInstance().getConnection();
        const numericVersion = parseFloat(apiVersion.getApiVersion());
        this.isOrgVersionCompatible = numericVersion >= MIN_ORG_VERSION;
      }
    } catch (err) {
      console.error('Failed to initialize org checks:', err);
      this.isDefaultOrg = false;
      this.isOrgVersionCompatible = false;
    }
  }

  public async bid(): Promise<PromptGenerationStrategyBid> {
    // Initialize org checks
    await this.checkOrgVersion();

    // Check if any method has @AuraEnabled annotation
    const hasAuraEnabled = hasAuraFrameworkCapability(this.context);

    // Only bid if we have Aura-enabled methods AND we're in the default org AND the org version is compatible
    const shouldBid = hasAuraEnabled && this.isDefaultOrg && this.isOrgVersionCompatible;

    return {
      result: {
        maxBudget: shouldBid ? this.maxBudget : 0,
        callCounts: shouldBid ? 1 : 0
      }
    };
  }

  public async generateOAS(): Promise<string> {
    const responses: string[] = [];
    const coreExtension = await getVscodeCoreExtension();

    // Get the connection and make the API call
    const connection = await coreExtension.exports.services.WorkspaceContext.getInstance().getConnection();
    const apiVersion = connection.getApiVersion();
    const endpoint = `${connection.instanceUrl}/services/data/v${apiVersion}/specifications/oas3/apex/${this.context.classDetail.name}`;

    try {
      const result = await connection.request({
        method: 'GET',
        url: endpoint
      });
      responses.push(JSON.stringify(result));
    } catch (error) {
      const errorMessage = error instanceof Error ? error.message : 'Unknown error';
      throw new Error(`Failed to fetch OAS specification from org: ${errorMessage}`);
    }
    this.oasSchema = responses.join('\n');
    return this.oasSchema;
  }
}<|MERGE_RESOLUTION|>--- conflicted
+++ resolved
@@ -5,16 +5,8 @@
  * For full license text, see LICENSE.txt file in the repo root or https://opensource.org/licenses/BSD-3-Clause
  */
 
-<<<<<<< HEAD
 import { ConfigUtil, readFile } from '@salesforce/salesforcedx-utils-vscode';
-import { IMPOSED_FACTOR, SUM_TOKEN_MAX_LIMIT } from '..';
-import { workspaceContext } from '../../../context';
-=======
-import { ConfigUtil } from '@salesforce/salesforcedx-utils-vscode';
-import * as fs from 'node:fs';
-import { SUM_TOKEN_MAX_LIMIT, IMPOSED_FACTOR } from '..';
 import { getVscodeCoreExtension } from '../../../coreExtensionUtils';
->>>>>>> 874fe861
 import { hasAuraFrameworkCapability } from '../../../oasUtils';
 import {
   ApexClassOASEligibleResponse,
@@ -22,6 +14,7 @@
   PromptGenerationStrategyBid
 } from '../../schemas';
 import { buildClassPrompt } from '../buildPromptUtils';
+import { SUM_TOKEN_MAX_LIMIT, IMPOSED_FACTOR } from '../constants';
 import { GenerationStrategy } from '../generationStrategy';
 import { openAPISchema_v3_0_guided } from '../openapi3.schema';
 
