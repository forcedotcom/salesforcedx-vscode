/*
 * Copyright (c) 2025, salesforce.com, inc.
 * All rights reserved.
 * Licensed under the BSD 3-Clause license.
 * For full license text, see LICENSE.txt file in the repo root or https://opensource.org/licenses/BSD-3-Clause
 */
import { readFile } from '@salesforce/salesforcedx-utils-vscode';
import { DocumentSymbol } from 'vscode';
import { nls } from '../../../messages';
import { cleanupGeneratedDoc, hasValidRestAnnotations, parseOASDocFromJson } from '../../../oasUtils';
import { retrieveAAClassRestAnnotations } from '../../../settings';
import { getTelemetryService } from '../../../telemetry/telemetry';
import GenerationInteractionLogger from '../../generationInteractionLogger';
import {
  ApexClassOASEligibleResponse,
  ApexClassOASGatherContextResponse,
  ApexOASMethodDetail,
  PromptGenerationResult,
  PromptGenerationStrategyBid
} from '../../schemas';
import { buildClassPrompt, generatePromptForMethod } from '../buildPromptUtils';
import { IMPOSED_FACTOR, PROMPT_TOKEN_MAX_LIMIT, SUM_TOKEN_MAX_LIMIT } from '../constants';
import {
  combineYamlByMethod,
  excludeNon2xxResponses,
  excludeUnrelatedMethods,
  extractParametersInPath,
  formatUrlPath,
  updateOperationIds
} from '../formatUtils';
import { GenerationStrategy } from '../generationStrategy';
import { openAPISchema_v3_0_guided } from '../openapi3.schema';

const gil = GenerationInteractionLogger.getInstance();

export class ApexRestStrategy extends GenerationStrategy {
<<<<<<< HEAD
  private methodsDocSymbolMap: Map<string, DocumentSymbol>;
  private methodsContextMap: Map<string, ApexOASMethodDetail>;
  private urlMapping: string;

  constructor(metadata: ApexClassOASEligibleResponse, context: ApexClassOASGatherContextResponse) {
=======
  methodsList: string[];
  methodsDocSymbolMap: Map<string, DocumentSymbol>;
  methodsContextMap: Map<string, ApexOASMethodDetail>;
  urlMapping: string;
  servicePrompts: Map<string, string>;
  serviceResponses: Map<string, string>;
  serviceRequests: Map<string, Promise<string>>;
  classPrompt: string; // The prompt for the entire class
  oasSchema: string;

  private constructor(
    metadata: ApexClassOASEligibleResponse,
    context: ApexClassOASGatherContextResponse,
    sourceText: string
  ) {
>>>>>>> 831cd578
    super(
      metadata,
      context,
      'ApexRest',
      0,
      SUM_TOKEN_MAX_LIMIT * IMPOSED_FACTOR,
      'OpenAPI documents generated from Apex classes using Apex REST annotations are in beta.'
    );
    this.servicePrompts = new Map();
    this.serviceResponses = new Map();
    this.methodsDocSymbolMap = new Map();
    this.methodsContextMap = new Map();
    this.serviceRequests = new Map();
    this.sourceText = sourceText;
    this.classPrompt = buildClassPrompt(this.context.classDetail);
    const restResourceAnnotation = this.context.classDetail.annotations.find(a =>
      retrieveAAClassRestAnnotations().includes(a.name)
    );
    this.urlMapping = restResourceAnnotation?.parameters.urlMapping ?? `/${this.context.classDetail.name}/`;
    this.oasSchema = JSON.stringify(openAPISchema_v3_0_guided);
  }

<<<<<<< HEAD
  private async resolveLLMResponses(serviceRequests: Map<string, Promise<string>>): Promise<Map<string, string>> {
=======
  public static async initialize(
    metadata: ApexClassOASEligibleResponse,
    context: ApexClassOASGatherContextResponse
  ): Promise<ApexRestStrategy> {
    const sourceText = await readFile(metadata.resourceUri.fsPath);
    const strategy = new ApexRestStrategy(metadata, context, sourceText);
    return strategy;
  }

  async resolveLLMResponses(serviceRequests: Map<string, Promise<string>>): Promise<Map<string, string>> {
>>>>>>> 831cd578
    const methodNames = Array.from(serviceRequests.keys());
    const serviceResponses = await Promise.allSettled(Array.from(serviceRequests.values()));
    return new Map(
      methodNames.map((methodName, index) => {
        const result = serviceResponses[index];
        if (result.status === 'fulfilled') {
          gil.addRawResponse(result.value);
          return [methodName, result.value];
        } else {
          gil.addRawResponse(`Promise ${index} rejected with reason: ${JSON.stringify(result.reason)}`);
          console.log(`Promise ${index} rejected with reason:`, result.reason);
          return [methodName, ''];
        }
      })
    );
  }

  private prevalidateLLMResponse(): string[] {
    const validResponses: string[] = [];
    for (const [methodName, response] of this.serviceResponses) {
      if (response === '') {
        console.log(`LLM response for ${methodName} is empty.`);
        continue;
      }
      try {
        const cleanedResponse = cleanupGeneratedDoc(response);
        gil.addCleanedResponse(cleanedResponse);
        try {
          const parsed = parseOASDocFromJson(cleanedResponse);
          // remove unrelated methods
          excludeUnrelatedMethods(parsed, methodName, this.methodsContextMap);
          // remove non-2xx responses
          excludeNon2xxResponses(parsed);
          // make sure parameters in path are in the request path, and the request path starts with the urlMapping
          const parametersInPath = extractParametersInPath(parsed);
          if (parsed.paths) {
            for (const [path, methods] of Object.entries(parsed.paths)) {
              const validatedPath = formatUrlPath(parametersInPath, this.urlMapping);
              delete parsed.paths[path];
              parsed.paths[validatedPath] = methods;
            }
          }
          // update operationId with the methodName
          if (parsed.paths) {
            updateOperationIds(parsed, methodName);
          }
          gil.addYamlParseResult(JSON.stringify(parsed));
          validResponses.push(JSON.stringify(parsed));
        } catch (e) {
          gil.addYamlParseResult(`JSON parse failed with error ${e}`);
          console.debug(`JSON parse failed with error ${e}`);
        }
      } catch (e) {
        gil.addCleanedResponse(`Cleanup failed with error ${e}`);
      }
    }

    return validResponses;
  }

  public async generateOAS(): Promise<string> {
    const oas = await this.resolveOASContent();
    if (oas.length > 0) {
      try {
        const combinedText = combineYamlByMethod(oas, this.context.classDetail.name);
        return combinedText;
      } catch (e) {
        throw new Error(nls.localize('failed_to_combine_oas', e));
      }
    } else {
      throw new Error(nls.localize('no_oas_generated'));
    }
  }

  private async resolveOASContent(): Promise<string[]> {
    try {
      const llmService = await this.getLLMServiceInterface();

      for (const [methodName, prompt] of this.servicePrompts) {
        if (prompt?.length > 0) {
          gil.addPrompt(prompt);
          this.serviceRequests.set(
            methodName,
            this.executeWithRetry(
              () =>
                this.includesOASSchema()
                  ? llmService.callLLM(prompt, undefined, this.outputTokenLimit, {
                      parameters: { guided_json: this.oasSchema }
                    })
                  : llmService.callLLM(prompt, undefined, this.outputTokenLimit),
              3
            )
          );
        }
      }

      this.serviceResponses = await this.resolveLLMResponses(this.serviceRequests);
      return this.prevalidateLLMResponse();
    } catch (error) {
      const errorMessage = error instanceof Error ? error.message : String(error);
      throw new Error(errorMessage);
    }
  }

  private async executeWithRetry(fn: () => Promise<string>, retryLimit: number): Promise<string> {
    const telemetryService = getTelemetryService();
    let attempts = 0;
    while (attempts < retryLimit) {
      await this.incrementResolutionAttempts();
      const result = await fn();
      // Attempt to parse the result to ensure it's valid JSON
      try {
        JSON.parse(result);
        return result;
      } catch (error) {
        attempts++;
        telemetryService.sendException(
          'OasLlmResultFailedParse',
          `attempt: ${attempts} of ${retryLimit}: ${error instanceof Error ? error.message : String(error)}`
        );
        if (attempts >= retryLimit) {
          throw new Error(
            `Failed after ${retryLimit} attempts: ${error instanceof Error ? error.message : String(error)}`
          );
        }
      }
    }
    throw new Error('Unexpected error in executeWithRetry');
  }

  public async bid(): Promise<PromptGenerationStrategyBid> {
    // First check if the class has valid REST annotations
    if (!hasValidRestAnnotations(this.context)) {
      return {
        result: {
          maxBudget: 0,
          callCounts: 0
        }
      };
    }

<<<<<<< HEAD
    const generationResult = this.generate();
    return {
=======
    const generationResult = await this.generate();
    return Promise.resolve({
>>>>>>> 831cd578
      result: generationResult
    };
  }

  private async generate(): Promise<PromptGenerationResult> {
    const list = (this.metadata.symbols ?? []).filter(s => s.isApexOasEligible);
    for (const symbol of list) {
      const methodName = symbol.docSymbol.name;
      this.methodsDocSymbolMap.set(methodName, symbol.docSymbol);
      const methodDetail = this.context.methods.find(m => m.name === methodName);
      if (methodDetail) {
        this.methodsContextMap.set(methodName, methodDetail);
      }

      const input = await generatePromptForMethod(
        methodName,
        this.sourceText,
        this.methodsDocSymbolMap,
        this.methodsContextMap,
        this.classPrompt
      );
      const tokenCount = this.getPromptTokenCount(input);
      if (tokenCount <= PROMPT_TOKEN_MAX_LIMIT * IMPOSED_FACTOR) {
        this.servicePrompts.set(methodName, input);
        this.biddedCallCount++;
        const currentBudget = Math.floor((PROMPT_TOKEN_MAX_LIMIT - tokenCount) * IMPOSED_FACTOR);
        if (currentBudget < this.maxBudget) {
          this.maxBudget = currentBudget;
        }
      } else {
        // as long as there is one failure, the strategy will be considered failed
        this.servicePrompts.clear();
        this.biddedCallCount = 0;
        this.maxBudget = 0;
        return {
          maxBudget: 0,
          callCounts: 0
        };
      }
    }
    return {
      maxBudget: this.maxBudget,
      callCounts: this.biddedCallCount
    };
  }

  public get openAPISchema(): string {
    return this.oasSchema;
  }
}<|MERGE_RESOLUTION|>--- conflicted
+++ resolved
@@ -34,29 +34,11 @@
 const gil = GenerationInteractionLogger.getInstance();
 
 export class ApexRestStrategy extends GenerationStrategy {
-<<<<<<< HEAD
   private methodsDocSymbolMap: Map<string, DocumentSymbol>;
   private methodsContextMap: Map<string, ApexOASMethodDetail>;
   private urlMapping: string;
 
-  constructor(metadata: ApexClassOASEligibleResponse, context: ApexClassOASGatherContextResponse) {
-=======
-  methodsList: string[];
-  methodsDocSymbolMap: Map<string, DocumentSymbol>;
-  methodsContextMap: Map<string, ApexOASMethodDetail>;
-  urlMapping: string;
-  servicePrompts: Map<string, string>;
-  serviceResponses: Map<string, string>;
-  serviceRequests: Map<string, Promise<string>>;
-  classPrompt: string; // The prompt for the entire class
-  oasSchema: string;
-
-  private constructor(
-    metadata: ApexClassOASEligibleResponse,
-    context: ApexClassOASGatherContextResponse,
-    sourceText: string
-  ) {
->>>>>>> 831cd578
+  constructor(metadata: ApexClassOASEligibleResponse, context: ApexClassOASGatherContextResponse, sourceText: string) {
     super(
       metadata,
       context,
@@ -79,9 +61,6 @@
     this.oasSchema = JSON.stringify(openAPISchema_v3_0_guided);
   }
 
-<<<<<<< HEAD
-  private async resolveLLMResponses(serviceRequests: Map<string, Promise<string>>): Promise<Map<string, string>> {
-=======
   public static async initialize(
     metadata: ApexClassOASEligibleResponse,
     context: ApexClassOASGatherContextResponse
@@ -91,8 +70,7 @@
     return strategy;
   }
 
-  async resolveLLMResponses(serviceRequests: Map<string, Promise<string>>): Promise<Map<string, string>> {
->>>>>>> 831cd578
+  public async resolveLLMResponses(serviceRequests: Map<string, Promise<string>>): Promise<Map<string, string>> {
     const methodNames = Array.from(serviceRequests.keys());
     const serviceResponses = await Promise.allSettled(Array.from(serviceRequests.values()));
     return new Map(
@@ -234,13 +212,8 @@
       };
     }
 
-<<<<<<< HEAD
-    const generationResult = this.generate();
+    const generationResult = await this.generate();
     return {
-=======
-    const generationResult = await this.generate();
-    return Promise.resolve({
->>>>>>> 831cd578
       result: generationResult
     };
   }
