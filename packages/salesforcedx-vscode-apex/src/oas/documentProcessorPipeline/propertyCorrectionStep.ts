--- conflicted
+++ resolved
@@ -6,12 +6,8 @@
  */
 
 import { JSONPath } from 'jsonpath-plus';
-<<<<<<< HEAD
 import type { OpenAPIV3 } from 'openapi-types';
-=======
-import { OpenAPIV3 } from 'openapi-types';
 import { hasAuraFrameworkCapability } from '../../oasUtils';
->>>>>>> 2838eec5
 import { ProcessorInputOutput, ProcessorStep } from './processorStep';
 
 export class PropertyCorrectionStep implements ProcessorStep {
