--- conflicted
+++ resolved
@@ -7,33 +7,22 @@
 
 import { OpenAPIV3 } from 'openapi-types';
 import { nls } from '../../messages';
-<<<<<<< HEAD
 import { ApexClassOASEligibleResponse, ApexClassOASGatherContextResponse } from '../schemas';
-import { CleanupYamlStep } from './cleanupYamlStep';
 import { MethodValidationStep } from './methodValidationStep';
-=======
-import { ApexClassOASGatherContextResponse } from '../schemas';
 import { MissingPropertiesInjectorStep } from './missingPropertiesInjectorStep';
->>>>>>> 201ebee8
 import { OasValidationStep } from './oasValidationStep';
 import { Pipeline } from './pipeline';
 import { ProcessorInputOutput } from './processorStep';
 
 export class OasProcessor {
   private context: ApexClassOASGatherContextResponse;
-<<<<<<< HEAD
-  private document: string;
+  private document: OpenAPIV3.Document;
   private eligibilityResult: ApexClassOASEligibleResponse;
   constructor(
     context: ApexClassOASGatherContextResponse,
-    document: string,
+    document: OpenAPIV3.Document
     eligibilityResult: ApexClassOASEligibleResponse
   ) {
-=======
-  private document: OpenAPIV3.Document;
-
-  constructor(context: ApexClassOASGatherContextResponse, document: OpenAPIV3.Document) {
->>>>>>> 201ebee8
     this.context = context;
     this.document = document;
     this.eligibilityResult = eligibilityResult;
@@ -42,15 +31,11 @@
   async process(): Promise<ProcessorInputOutput> {
     if (this.context.classDetail.annotations.includes('RestResource')) {
       // currently only OasValidation exists, in future this would have converters too
-<<<<<<< HEAD
-      const pipeline = new Pipeline(new CleanupYamlStep())
-        .addStep(new MethodValidationStep())
-        .addStep(new OasValidationStep());
-=======
-      const pipeline = new Pipeline(new MissingPropertiesInjectorStep()).addStep(
+      const pipeline = new Pipeline(new MissingPropertiesInjectorStep()).
+        addStep(new MethodValidationStep()).
+        addStep(
         new OasValidationStep(this.context.classDetail.name)
       );
->>>>>>> 201ebee8
 
       console.log('Executing pipeline with input:');
       console.log('context: ', JSON.stringify(this.context));
