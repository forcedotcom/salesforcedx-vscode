--- conflicted
+++ resolved
@@ -43,13 +43,8 @@
       });
 
       // Add diagnostics to the Problems tab for the virtual document
-<<<<<<< HEAD
-      this.diagnosticCollection.set(virtualUri, diagnostics);
+      OasValidationStep.diagnosticCollection.set(virtualUri, diagnostics);
       input.errors = [...input.errors, ...diagnostics];
-=======
-      OasValidationStep.diagnosticCollection.set(virtualUri, diagnostics);
-      input.errors = results;
->>>>>>> 0fd34727
     });
 
     // Return the input for future processing
