/*
 * Copyright (c) 2025, salesforce.com, inc.
 * All rights reserved.
 * Licensed under the BSD 3-Clause license.
 * For full license text, see LICENSE.txt file in the repo root or https://opensource.org/licenses/BSD-3-Clause
 */

import { Spectral } from '@stoplight/spectral-core';
import * as vscode from 'vscode';
import { stringify } from 'yaml';
import { ProcessorInputOutput, ProcessorStep } from './processorStep';
import ruleset from './ruleset.spectral';

export class OasValidationStep implements ProcessorStep {
  async process(input: ProcessorInputOutput): Promise<ProcessorInputOutput> {
    const spectral = new Spectral();
    spectral.setRuleset(ruleset);

    // Run validation using Spectral
    await spectral.run(stringify(input.yaml)).then(results => {
      const diagnostics: vscode.Diagnostic[] = results.map(result => {
        const range = new vscode.Range(
          result.range.start.line,
          result.range.start.character,
          result.range.end.line,
          result.range.end.character
        );

        return new vscode.Diagnostic(range, result.message, this.mapSeverity(result.severity));
      });

<<<<<<< HEAD
      const mulesoftExtension = vscode.extensions.getExtension('mulesoft.mulesoft-extension-id');
      if (!mulesoftExtension || !mulesoftExtension.isActive) {
        // Add diagnostics to the Problems tab for the virtual document
        OasValidationStep.diagnosticCollection.set(virtualUri, diagnostics);
        input.errors = [...input.errors, ...diagnostics];
      }
=======
      input.errors = [...input.errors, ...diagnostics];
>>>>>>> 9756b883
    });

    // Return the input for future processing
    return input;
  }

  private mapSeverity(severity: number): vscode.DiagnosticSeverity {
    switch (severity) {
      case 0:
        return vscode.DiagnosticSeverity.Error; // Spectral severity 0 = Error
      case 1:
        return vscode.DiagnosticSeverity.Warning; // Spectral severity 1 = Warning
      case 2:
        return vscode.DiagnosticSeverity.Information; // Spectral severity 2 = Info
      case 3:
        return vscode.DiagnosticSeverity.Hint; // Spectral severity 3 = Hint
      default:
        return vscode.DiagnosticSeverity.Information;
    }
  }
}<|MERGE_RESOLUTION|>--- conflicted
+++ resolved
@@ -29,16 +29,7 @@
         return new vscode.Diagnostic(range, result.message, this.mapSeverity(result.severity));
       });
 
-<<<<<<< HEAD
-      const mulesoftExtension = vscode.extensions.getExtension('mulesoft.mulesoft-extension-id');
-      if (!mulesoftExtension || !mulesoftExtension.isActive) {
-        // Add diagnostics to the Problems tab for the virtual document
-        OasValidationStep.diagnosticCollection.set(virtualUri, diagnostics);
-        input.errors = [...input.errors, ...diagnostics];
-      }
-=======
       input.errors = [...input.errors, ...diagnostics];
->>>>>>> 9756b883
     });
 
     // Return the input for future processing
