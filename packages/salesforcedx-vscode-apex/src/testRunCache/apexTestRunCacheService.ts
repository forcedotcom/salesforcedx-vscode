/*
 * Copyright (c) 2019, salesforce.com, inc.
 * All rights reserved.
 * Licensed under the BSD 3-Clause license.
 * For full license text, see LICENSE.txt file in the repo root or https://opensource.org/licenses/BSD-3-Clause
 */
import * as vscode from 'vscode';

export const isEmpty = (value: string): boolean => !value || value.length === 0;

const isNotEmpty = (value: string): boolean => !isEmpty(value);

// cache last test class and test method values to
// enable re-running w/o command context via built-in LRU
class ApexTestRunCacheService {
  private lastClassTestParam = '';
  private lastMethodTestParam = '';
  private static instance: ApexTestRunCacheService;

  public static getInstance() {
    if (!ApexTestRunCacheService.instance) {
      ApexTestRunCacheService.instance = new ApexTestRunCacheService();
    }
    return ApexTestRunCacheService.instance;
  }

<<<<<<< HEAD
  constructor() {
    this.lastClassTestParam = '';
    this.lastMethodTestParam = '';
  }

=======
>>>>>>> 874fe861
  public getLastClassTestParam(): string {
    return this.lastClassTestParam;
  }

  public getLastMethodTestParam(): string {
    return this.lastMethodTestParam;
  }

  public hasCachedClassTestParam() {
    return isNotEmpty(this.lastClassTestParam);
  }

  public hasCachedMethodTestParam() {
    return isNotEmpty(this.lastMethodTestParam);
  }

  public async setCachedClassTestParam(test: string) {
    // enable then run 'last executed' command so command
    // added to 'recently used'
    await vscode.commands.executeCommand('setContext', 'sf:has_cached_test_class', true);
    this.lastClassTestParam = test;
  }

  public async setCachedMethodTestParam(test: string) {
    // enable then run 'last executed' command so command
    // added to 'recently used'
    await vscode.commands.executeCommand('setContext', 'sf:has_cached_test_method', true);
    this.lastMethodTestParam = test;
  }
}

export const apexTestRunCacheService = ApexTestRunCacheService.getInstance();<|MERGE_RESOLUTION|>--- conflicted
+++ resolved
@@ -24,14 +24,6 @@
     return ApexTestRunCacheService.instance;
   }
 
-<<<<<<< HEAD
-  constructor() {
-    this.lastClassTestParam = '';
-    this.lastMethodTestParam = '';
-  }
-
-=======
->>>>>>> 874fe861
   public getLastClassTestParam(): string {
     return this.lastClassTestParam;
   }
