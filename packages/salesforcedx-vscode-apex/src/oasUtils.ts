--- conflicted
+++ resolved
@@ -6,10 +6,6 @@
  */
 /* eslint-disable @typescript-eslint/consistent-type-assertions */
 
-<<<<<<< HEAD
-import { extensionUris, getJsonCandidate, identifyJsonTypeInString } from '@salesforce/salesforcedx-utils-vscode';
-import * as fs from 'node:fs';
-=======
 import {
   extensionUris,
   getJsonCandidate,
@@ -21,7 +17,6 @@
   stat,
   writeFile
 } from '@salesforce/salesforcedx-utils-vscode';
->>>>>>> 831cd578
 import * as path from 'node:path';
 import type { OpenAPIV3 } from 'openapi-types';
 import * as vscode from 'vscode';
