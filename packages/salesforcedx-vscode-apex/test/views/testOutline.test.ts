/*
 * Copyright (c) 2017, salesforce.com, inc.
 * All rights reserved.
 * Licensed under the BSD 3-Clause license.
 * For full license text, see LICENSE.txt file in the repo root or https://opensource.org/licenses/BSD-3-Clause
 */

// tslint:disable:no-unused-expression
import { expect } from 'chai';
import * as events from 'events';
import * as fs from 'fs';
import { SinonStub, stub } from 'sinon';
import * as vscode from 'vscode';
import { APEX_GROUP_RANGE } from '../../src/constants';
import { nls } from '../../src/messages';
import { ApexTestMethod } from '../../src/views/lspConverter';
import {
  ApexTestGroupNode,
  ApexTestNode,
  ApexTestOutlineProvider,
  TestNode
} from '../../src/views/testOutlineProvider';
import { ApexTestRunner } from '../../src/views/testRunner';
import {
  jsonSummaryMultipleFiles,
  jsonSummaryOneFilePass
} from './testJSONOutputs';

const NO_TESTS_DESCRIPTION = nls.localize(
  'force_test_view_no_tests_description'
);

describe('TestView', () => {
  let testOutline: ApexTestOutlineProvider;
  const apexTestInfo: ApexTestMethod[] = new Array<ApexTestMethod>();
  // All test methods, has same info as file1, file2, file3, file4
  for (let i = 0; i < 8; i++) {
    const methodName = 'test' + i;
    const definingType = 'file' + Math.floor(i / 2); // Parent is either file1, file2, file3, or file4
    const line = i / 2 * 4 + 3;
    const startPos = new vscode.Position(line, 0);
    const endPos = new vscode.Position(line, 5);
    const file = '/bogus/path/to/' + definingType + '.cls';
    const uri = vscode.Uri.file(file);
    const location = new vscode.Location(
      uri,
      new vscode.Range(startPos, endPos)
    );
    const testInfo: ApexTestMethod = {
      methodName,
      definingType,
      location
    };
    apexTestInfo.push(testInfo);
  }

  describe('Get Tests and Create Tree', () => {
    it('Should add no tests', () => {
      testOutline = new ApexTestOutlineProvider(null);
      const expected = new ApexTestGroupNode('ApexTests', null);
      expected.description = NO_TESTS_DESCRIPTION;
      expect(testOutline.getHead()).to.deep.equal(
        new ApexTestGroupNode('ApexTests', null)
      );
    });

    it('Should create one test and one class', () => {
      testOutline = new ApexTestOutlineProvider(apexTestInfo.slice(0, 1));
      if (testOutline.getHead()) {
        expect(testOutline.getHead().name).to.equal('ApexTests');
        expect(testOutline.getHead().children.length).to.equal(1);
        const testChildGroup = testOutline.getHead().children[0];
        expect(testChildGroup).instanceof(ApexTestGroupNode);
        const groupLocation = new vscode.Location(
          apexTestInfo[0].location.uri,
          APEX_GROUP_RANGE
        );
        expect(testChildGroup.location).to.deep.equal(groupLocation);
        expect(testChildGroup.name).to.equal(apexTestInfo[0].definingType);
        expect(testChildGroup.children.length).to.equal(1);
        const testChild = testChildGroup.children[0];
        const fullName =
          apexTestInfo[0].definingType + '.' + apexTestInfo[0].methodName;
        expect(testChild.name).to.deep.equal(fullName);
        expect(testChild.location).to.deep.equal(apexTestInfo[0].location);
      }
    });

    it('Should update tests with 8 tests and 4 classes', () => {
      testOutline = new ApexTestOutlineProvider(apexTestInfo);
      if (testOutline.getHead()) {
        expect(testOutline.getHead().children.length).to.equal(4);
        let i = 0;
        for (const testChildGroup of testOutline.getHead().children) {
          const testInfo1 = apexTestInfo[i];
          i++;
          const testInfo2 = apexTestInfo[i];
          expect(testChildGroup.children.length).to.equal(2); // Each group has two children
          expect(testChildGroup.name).to.equal(testInfo1.definingType);
          const groupLocation = new vscode.Location(
            testInfo1.location.uri,
            APEX_GROUP_RANGE
          );
          expect(testChildGroup.location).to.deep.equal(groupLocation);
          // Check child test
          const test1 = testChildGroup.children[0];
          const test2 = testChildGroup.children[1];
          const fullName1 = testInfo1.definingType + '.' + testInfo1.methodName;
          const fullName2 = testInfo2.definingType + '.' + testInfo2.methodName;
          expect(test1.name).to.equal(fullName1);
          expect(test2.name).to.equal(fullName2);
          expect(test1.location).to.deep.equal(testInfo1.location);
          expect(test2.location).to.deep.equal(testInfo2.location);
          i++;
        }
      }
    });
  });

  describe('Read JSON file and update tests', () => {
    let readFolderStub: SinonStub;
    let readFileStub: SinonStub;
    let parseJSONStub: SinonStub;
    // let jsonSummaryAll: FullTestResult;

    beforeEach(() => {
      readFolderStub = stub(fs, 'readdirSync');
      readFolderStub.callsFake(folderName => {
        return ['test-result.json'];
      });
      readFileStub = stub(fs, 'readFileSync');
      readFileStub.callsFake(fileName => {
        return 'nonsense';
      });
      parseJSONStub = stub(JSON, 'parse');
    });

    afterEach(() => {
      readFolderStub.restore();
      readFileStub.restore();
      parseJSONStub.restore();
    });

    it('Should update single test with Pass result', () => {
      parseJSONStub.callsFake(() => {
        return jsonSummaryOneFilePass;
      });
      testOutline = new ApexTestOutlineProvider(apexTestInfo.slice(0, 1));
      testOutline.readJSONFile('oneFilePass');
      const testGroupNode = testOutline.getHead()
        .children[0] as ApexTestGroupNode;
      expect(testGroupNode.passing).to.equal(1);
      const testNode = testGroupNode.children[0] as ApexTestNode;
      expect(testNode.outcome).to.equal('Pass');
    });

    it('Should update tests and test groups with 8 results, 6 passing and 2 failing', () => {
      parseJSONStub.callsFake(() => {
        return jsonSummaryMultipleFiles;
      });
      testOutline = new ApexTestOutlineProvider(apexTestInfo);
      testOutline.readJSONFile('multipleFilesMixed');
      let classNum = 0;
      expect(testOutline.getHead().children.length).to.equal(4);
      for (const testGroupNode of testOutline.getHead().children) {
        let outcome = 'Pass';
        if (classNum === 0 || classNum === 3) {
          // Failing Class
          expect((testGroupNode as ApexTestGroupNode).passing).to.equal(1);
          let testNode = testGroupNode.children[0] as ApexTestNode;
          if (classNum === 3) {
            // Tests 1 and 6 fail
            outcome = 'Fail';
          }
          expect(testNode.outcome).to.equal(outcome);
          outcome = 'Pass';
          testNode = testGroupNode.children[1] as ApexTestNode;
          if (classNum === 0) {
            // Tests 1 and 6 fail
            outcome = 'Fail';
          }
          expect(testNode.outcome).to.equal(outcome);
        } else {
          // Passing class
          expect((testGroupNode as ApexTestGroupNode).passing).to.equal(2);
          let testNode = testGroupNode.children[0] as ApexTestNode;
          expect(testNode.outcome).to.equal(outcome);
          testNode = testGroupNode.children[1] as ApexTestNode;
          expect(testNode.outcome).to.equal(outcome);
        }
        classNum++;
      }
    });
  });

  describe('Navigate to test definition or error', () => {
    let readFolderStub: SinonStub;
    let readFileStub: SinonStub;
    let parseJSONStub: SinonStub;
<<<<<<< HEAD
    let showTextDocumentStub: SinonStub;
    let eventEmitterStub: SinonStub;

    let testRunner: ApexTestRunner;
    const eventEmitter = new events.EventEmitter();
    // let locationResult: vscode.Range | number;
=======
    let goToPositionStub: SinonStub;

    let testRunner: ApexTestRunner;
    let locationResult: vscode.Range | number;
>>>>>>> e2b4d324

    beforeEach(() => {
      readFolderStub = stub(fs, 'readdirSync');
      readFolderStub.callsFake(folderName => ['test-result.json']);
      readFileStub = stub(fs, 'readFileSync');
      readFileStub.callsFake(fileName => 'nonsense');
      parseJSONStub = stub(JSON, 'parse');
      parseJSONStub.callsFake(() => jsonSummaryMultipleFiles);
<<<<<<< HEAD
      eventEmitterStub = stub(eventEmitter, 'emit');
      showTextDocumentStub = stub(vscode.window, 'showTextDocument');
      showTextDocumentStub.returns(Promise.resolve());

      testOutline = new ApexTestOutlineProvider(apexTestInfo);
      testOutline.readJSONFile('multipleFilesMixed');
      testRunner = new ApexTestRunner(testOutline, eventEmitter);
=======
      testOutline = new ApexTestOutlineProvider(apexTestInfo);
      testOutline.readJSONFile('multipleFilesMixed');
      testRunner = new ApexTestRunner(testOutline);
      goToPositionStub = stub(testRunner, 'goToPosition');
      goToPositionStub.callsFake((testNode, position) => {
        locationResult = position;
      });
>>>>>>> e2b4d324
    });

    afterEach(() => {
      readFolderStub.restore();
      readFileStub.restore();
      parseJSONStub.restore();
<<<<<<< HEAD
      eventEmitterStub.restore();
      showTextDocumentStub.restore();
    });

    it('Should go to definition if a test does not have an error message', async () => {
      const testNode = new ApexTestNode('sampleTest', apexTestInfo[0].location);
      const testRange = testNode.location!.range;

      await testRunner.showErrorMessage(testNode);

      // make sure we emit the update_selection event with the correct position
      expect(eventEmitterStub.getCall(0).args).to.be.deep.equal([
        'sfdx:update_selection',
        testRange
      ]);
    });

    it('Should go to error if a test has one', async () => {
=======
    });

    it('Go to definition if a test does not have an error message', () => {
      const testNode = new ApexTestNode('sampleTest', apexTestInfo[0].location);
      const testRange = testNode.location!.range;

      testRunner.showErrorMessage(testNode);

      expect(goToPositionStub.calledOnce).to.be.true;
      expect(locationResult).to.equal(testRange);
    });

    it('Go to error if a test has one', () => {
>>>>>>> e2b4d324
      const lineFailure = 22;
      const testNode = new ApexTestNode('failedTest', apexTestInfo[0].location);
      testNode.errorMessage = 'System.AssertException: Assertion Failed';
      testNode.stackTrace = `Class.fakeClass.test0: line ${lineFailure}, column 1`;

<<<<<<< HEAD
      await testRunner.showErrorMessage(testNode);

      expect(eventEmitterStub.getCall(0).args).to.be.deep.equal([
        'sfdx:update_selection',
        lineFailure - 1
      ]);
    });

    it('Should go to error of first failing test in a failed test class', async () => {
      const testClass = testOutline.getHead().children[0] as ApexTestGroupNode;
      const lineFailure = 40; // first failure in testJSONOutputs.testResultsMultipleFiles

      await testRunner.showErrorMessage(testClass);

      expect(eventEmitterStub.getCall(0).args).to.be.deep.equal([
        'sfdx:update_selection',
        lineFailure - 1
      ]);
=======
      testRunner.showErrorMessage(testNode);

      expect(goToPositionStub.calledOnce).to.be.true;
      expect(locationResult).to.equal(lineFailure - 1);
    });

    it('Go to first failing test in a failed test class', () => {
      const testClass = testOutline.getHead().children[0] as ApexTestGroupNode;
      const lineFailure = 40; // first failure in testJSONOutputs.testResultsMultipleFiles

      testRunner.showErrorMessage(testClass);

      expect(goToPositionStub.calledOnce).to.be.true;
      expect(locationResult).to.equal(lineFailure - 1);
>>>>>>> e2b4d324
    });
  });
});<|MERGE_RESOLUTION|>--- conflicted
+++ resolved
@@ -197,19 +197,11 @@
     let readFolderStub: SinonStub;
     let readFileStub: SinonStub;
     let parseJSONStub: SinonStub;
-<<<<<<< HEAD
     let showTextDocumentStub: SinonStub;
     let eventEmitterStub: SinonStub;
 
     let testRunner: ApexTestRunner;
     const eventEmitter = new events.EventEmitter();
-    // let locationResult: vscode.Range | number;
-=======
-    let goToPositionStub: SinonStub;
-
-    let testRunner: ApexTestRunner;
-    let locationResult: vscode.Range | number;
->>>>>>> e2b4d324
 
     beforeEach(() => {
       readFolderStub = stub(fs, 'readdirSync');
@@ -218,7 +210,6 @@
       readFileStub.callsFake(fileName => 'nonsense');
       parseJSONStub = stub(JSON, 'parse');
       parseJSONStub.callsFake(() => jsonSummaryMultipleFiles);
-<<<<<<< HEAD
       eventEmitterStub = stub(eventEmitter, 'emit');
       showTextDocumentStub = stub(vscode.window, 'showTextDocument');
       showTextDocumentStub.returns(Promise.resolve());
@@ -226,22 +217,12 @@
       testOutline = new ApexTestOutlineProvider(apexTestInfo);
       testOutline.readJSONFile('multipleFilesMixed');
       testRunner = new ApexTestRunner(testOutline, eventEmitter);
-=======
-      testOutline = new ApexTestOutlineProvider(apexTestInfo);
-      testOutline.readJSONFile('multipleFilesMixed');
-      testRunner = new ApexTestRunner(testOutline);
-      goToPositionStub = stub(testRunner, 'goToPosition');
-      goToPositionStub.callsFake((testNode, position) => {
-        locationResult = position;
-      });
->>>>>>> e2b4d324
     });
 
     afterEach(() => {
       readFolderStub.restore();
       readFileStub.restore();
       parseJSONStub.restore();
-<<<<<<< HEAD
       eventEmitterStub.restore();
       showTextDocumentStub.restore();
     });
@@ -260,27 +241,11 @@
     });
 
     it('Should go to error if a test has one', async () => {
-=======
-    });
-
-    it('Go to definition if a test does not have an error message', () => {
-      const testNode = new ApexTestNode('sampleTest', apexTestInfo[0].location);
-      const testRange = testNode.location!.range;
-
-      testRunner.showErrorMessage(testNode);
-
-      expect(goToPositionStub.calledOnce).to.be.true;
-      expect(locationResult).to.equal(testRange);
-    });
-
-    it('Go to error if a test has one', () => {
->>>>>>> e2b4d324
       const lineFailure = 22;
       const testNode = new ApexTestNode('failedTest', apexTestInfo[0].location);
       testNode.errorMessage = 'System.AssertException: Assertion Failed';
       testNode.stackTrace = `Class.fakeClass.test0: line ${lineFailure}, column 1`;
 
-<<<<<<< HEAD
       await testRunner.showErrorMessage(testNode);
 
       expect(eventEmitterStub.getCall(0).args).to.be.deep.equal([
@@ -299,22 +264,6 @@
         'sfdx:update_selection',
         lineFailure - 1
       ]);
-=======
-      testRunner.showErrorMessage(testNode);
-
-      expect(goToPositionStub.calledOnce).to.be.true;
-      expect(locationResult).to.equal(lineFailure - 1);
-    });
-
-    it('Go to first failing test in a failed test class', () => {
-      const testClass = testOutline.getHead().children[0] as ApexTestGroupNode;
-      const lineFailure = 40; // first failure in testJSONOutputs.testResultsMultipleFiles
-
-      testRunner.showErrorMessage(testClass);
-
-      expect(goToPositionStub.calledOnce).to.be.true;
-      expect(locationResult).to.equal(lineFailure - 1);
->>>>>>> e2b4d324
     });
   });
 });