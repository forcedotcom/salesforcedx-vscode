--- conflicted
+++ resolved
@@ -25,7 +25,7 @@
 jest.mock('../../../src/coreExtensionUtils');
 
 class MockRegistryAccess {
-  getTypeByName() {
+  public getTypeByName() {
     // will be mocked in tests
   }
 }
@@ -218,13 +218,7 @@
         .spyOn(MockRegistryAccess.prototype, 'getTypeByName')
         .mockImplementation(() => ({ directoryName: 'externalServiceRegistrations' }));
       (vscode.window.showInputBox as jest.Mock).mockResolvedValue(undefined);
-<<<<<<< HEAD
-
-      const result = await esrHandler['getFolderForArtifact']();
-
-=======
       const result = await esrHandler.getFolderForArtifact();
->>>>>>> 874fe861
       expect(result).toBeUndefined();
     });
 
