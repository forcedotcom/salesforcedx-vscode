{
  "name": "salesforcedx-vscode-apex",
  "displayName": "Apex",
  "description": "Provides code-editing features for the Apex programming language",
  "qna": "https://github.com/forcedotcom/salesforcedx-vscode/issues",
  "bugs": {
    "url": "https://github.com/forcedotcom/salesforcedx-vscode/issues"
  },
  "repository": {
    "url": "https://github.com/forcedotcom/salesforcedx-vscode"
  },
  "icon": "images/VSCodeApex.png",
  "galleryBanner": {
    "color": "#ECECEC",
    "theme": "light"
  },
  "version": "64.0.0",
  "publisher": "salesforce",
  "o11yUploadEndpoint": "https://794testsite.my.site.com/byolwr/webruntime/log/metrics",
  "enableO11y": "true",
  "license": "BSD-3-Clause",
  "engines": {
    "vscode": "^1.90.0"
  },
  "categories": [
    "Programming Languages"
  ],
  "dependencies": {
    "@salesforce/apex-node-bundle": "^8.1.26",
    "@salesforce/apex-tmlanguage": "1.8.1",
<<<<<<< HEAD
    "@salesforce/core-bundle": "^8.12.0",
    "@salesforce/salesforcedx-utils": "63.16.3",
    "@salesforce/salesforcedx-utils-vscode": "63.16.3",
=======
    "@salesforce/core-bundle": "^8.10.3",
    "@salesforce/salesforcedx-utils": "64.0.0",
    "@salesforce/salesforcedx-utils-vscode": "64.0.0",
>>>>>>> 901e5bc1
    "@salesforce/source-deploy-retrieve-bundle": "^12.19.7",
    "@salesforce/vscode-service-provider": "^1.4.0",
    "@stoplight/spectral-core": "1.20.0",
    "@stoplight/spectral-functions": "1.9.3",
    "@stoplight/spectral-rulesets": "1.22.0",
    "async-lock": "1.4.1",
    "ejs": "3.1.10",
    "expand-home-dir": "0.0.3",
    "fast-xml-parser": "4.5.1",
    "find-java-home": "1.2.2",
    "jsonpath-plus": "10.3.0",
    "openapi-types": "12.1.3",
    "vscode-languageclient": "^9.0.1",
    "vscode-uri": "^3.1.0",
    "yaml": "2.6.0"
  },
  "devDependencies": {
    "@types/async-lock": "1.4.2",
    "@types/ejs": "3.1.5",
    "@types/node": "^20.0.0",
    "@types/sinon": "^2.3.7",
    "@types/vscode": "^1.90.0",
    "cross-env": "5.2.0",
    "esbuild": "0.25.4",
    "esbuild-plugin-pino": "^2.2.2",
    "sinon": "^13.0.1",
    "typescript": "^5.6.2"
  },
  "extensionDependencies": [
    "salesforce.salesforcedx-vscode-core"
  ],
  "scripts": {
    "bundle:extension": "npm run bundle:extension:build && npm run bundle:extension:copy",
    "bundle:extension:copy": "cp ./out/apex-jorje-lsp.jar ./dist/",
    "bundle:extension:build": "node ./esbuild.config.js",
    "vscode:package": "ts-node  ../../scripts/vsce-bundled-extension.ts",
    "vscode:sha256": "node ../../scripts/generate-sha256.js >> ../../SHA256",
    "vscode:publish": "node ../../scripts/publish-vsix.js",
    "compile": "tsc -p ./",
    "lint": "eslint .",
    "lint:fix": "npm run lint -- --fix",
    "watch": "tsc -watch -p .",
    "clean": "shx rm -rf node_modules && cd out && node ../../../scripts/clean-all-but-jar.js && shx rm -rf coverage && shx rm -rf .nyc_output",
    "copy:files": "shx cp -R ../../node_modules/@salesforce/apex-tmlanguage/grammars .",
    "test": "npm run test:vscode-integration",
    "test:unit": "jest --coverage",
    "test:vscode-integration": "node ../../scripts/run-vscode-integration-tests-with-top-level-extensions",
    "test:vscode-insiders-integration": "cross-env CODE_VERSION=insiders npm run test:vscode-integration"
  },
  "packaging": {
    "assets": [
      "LICENSE.txt",
      "package.nls.ja.json",
      "package.nls.json",
      "README.md",
      ".vscodeignore",
      "OSSREADME.json",
      "grammars",
      "resources",
      "snippets",
      "syntaxes",
      "images",
      "dist"
    ],
    "packageUpdates": {
      "main": "dist/index.js",
      "languageServerDir": "dist",
      "dependencies": {
        "applicationinsights": "1.0.7",
        "jsonpath": "1.1.1",
        "jsonc-parser": "2.2.1"
      },
      "devDependencies": {}
    }
  },
  "activationEvents": [
    "workspaceContains:sfdx-project.json"
  ],
  "main": "./out/src",
  "languageServerDir": "out",
  "contributes": {
    "viewsContainers": {
      "activitybar": [
        {
          "id": "test",
          "title": "%test_view_container_title%",
          "icon": "media/dep.svg"
        }
      ]
    },
    "views": {
      "test": [
        {
          "id": "sf.test.view",
          "name": "%test_view_name%",
          "when": "sf:project_opened"
        }
      ]
    },
    "menus": {
      "editor/context": [
        {
          "command": "sf.create.apex.action.method",
          "when": "false"
        },
        {
          "command": "sf.create.apex.action.class",
          "when": "sf:project_opened && sf:has_target_org && resource =~ /.\\.(cls)?$/ && salesforcedx-einstein-gpt.isEnabled"
        },
        {
          "command": "sf.validate.oas.document",
          "when": "sf:project_opened && sf:has_target_org && ((resource =~ /.\\.externalServiceRegistration-meta\\.(xml)?$/ && !sf:is_esr_decomposed) || resource =~ /.\\.(yaml)?$/) && salesforcedx-einstein-gpt.isEnabled && sf:muleDxApiInactive"
        }
      ],
      "explorer/context": [
        {
          "command": "sf.create.apex.action.class",
          "when": "sf:project_opened && sf:has_target_org && resource =~ /.\\.(cls)?$/ && resourcePath =~ /classes/ && salesforcedx-einstein-gpt.isEnabled"
        },
        {
          "command": "sf.validate.oas.document",
          "when": "sf:project_opened && sf:has_target_org && ((resource =~ /.\\.externalServiceRegistration-meta\\.(xml)?$/ && !sf:is_esr_decomposed) || resource =~ /.\\.(yaml)?$/) && salesforcedx-einstein-gpt.isEnabled && sf:muleDxApiInactive"
        }
      ],
      "view/title": [
        {
          "command": "sf.test.view.run",
          "when": "view == sf.test.view",
          "group": "navigation@1"
        },
        {
          "command": "sf.test.view.refresh",
          "when": "view == sf.test.view",
          "group": "navigation@2"
        },
        {
          "command": "sf.test.view.collapseAll",
          "when": "view == sf.test.view",
          "group": "navigation@3"
        }
      ],
      "view/item/context": [
        {
          "command": "sf.test.view.showError",
          "when": "view == sf.test.view && viewItem =~ /(apexTest|apexTestGroup)_Fail/"
        },
        {
          "command": "sf.test.view.goToDefinition",
          "when": "view == sf.test.view && viewItem =~ /(apexTest|apexTestGroup)(_Pass|_Skip|\\b)/"
        },
        {
          "command": "sf.test.view.runClassTests",
          "when": "view == sf.test.view && viewItem =~ /apexTestGroup/",
          "group": "inline"
        },
        {
          "command": "sf.test.view.runSingleTest",
          "when": "view == sf.test.view && viewItem =~ /(apexTest)(_.*|\\b)/",
          "group": "inline"
        }
      ],
      "commandPalette": [
        {
          "command": "sf.apex.languageServer.restart",
          "when": "sf:project_opened"
        },
        {
          "command": "sf.anon.apex.execute.selection",
          "when": "sf:project_opened && editorHasSelection && sf:has_target_org"
        },
        {
          "command": "sf.anon.apex.execute.document",
          "when": "sf:project_opened && !editorHasSelection && sf:has_target_org"
        },
        {
          "command": "sf.apex.log.get",
          "when": "sf:project_opened && sf:has_target_org"
        },
        {
          "command": "sf.apex.test.last.class.run",
          "when": "sf:project_opened && sf:has_cached_test_class && sf:has_target_org"
        },
        {
          "command": "sf.apex.test.class.run",
          "when": "false"
        },
        {
          "command": "sf.apex.test.method.run",
          "when": "false"
        },
        {
          "command": "sf.apex.test.last.method.run",
          "when": "sf:project_opened && sf:has_cached_test_method && sf:has_target_org"
        },
        {
          "command": "sf.apex.test.run",
          "when": "sf:project_opened && sf:has_target_org"
        },
        {
          "command": "sf.apex.test.suite.run",
          "when": "sf:project_opened && sf:has_target_org"
        },
        {
          "command": "sf.apex.test.suite.create",
          "when": "sf:project_opened && sf:has_target_org"
        },
        {
          "command": "sf.apex.test.suite.add",
          "when": "sf:project_opened && sf:has_target_org"
        },
        {
          "command": "sf.test.view.runClassTests",
          "when": "false"
        },
        {
          "command": "sf.test.view.runSingleTest",
          "when": "false"
        },
        {
          "command": "sf.test.view.goToDefinition",
          "when": "false"
        },
        {
          "command": "sf.test.view.showError",
          "when": "false"
        },
        {
          "command": "sf.test.view.run",
          "when": "false"
        },
        {
          "command": "sf.test.view.refresh",
          "when": "false"
        },
        {
          "command": "sf.test.view.collapseAll",
          "when": "sf:project_opened"
        },
        {
          "command": "sf.create.apex.action.method",
          "when": "false"
        },
        {
          "command": "sf.create.apex.action.class",
          "when": "sf:project_opened && sf:has_target_org && resource =~ /.\\.(cls)?$/ && resourcePath =~ /classes/ && salesforcedx-einstein-gpt.isEnabled"
        },
        {
          "command": "sf.validate.oas.document",
          "when": "sf:project_opened && sf:has_target_org && (resource =~ /.\\.externalServiceRegistration-meta\\.(xml)?$/ || resource =~ /.\\.(yaml)?$/) && salesforcedx-einstein-gpt.isEnabled && sf:muleDxApiInactive"
        }
      ]
    },
    "commands": [
      {
        "command": "sf.anon.apex.execute.document",
        "title": "%anon_apex_execute_document_text%"
      },
      {
        "command": "sf.anon.apex.execute.selection",
        "title": "%anon_apex_execute_selection_text%"
      },
      {
        "command": "sf.apex.languageServer.restart",
        "title": "%apex_language_server_restart%"
      },
      {
        "command": "sf.apex.log.get",
        "title": "%apex_log_get_text%"
      },
      {
        "command": "sf.apex.test.run",
        "title": "%apex_test_run_text%"
      },
      {
        "command": "sf.apex.test.suite.run",
        "title": "%apex_test_suite_run_text%"
      },
      {
        "command": "sf.apex.test.suite.create",
        "title": "%apex_test_suite_create_text%"
      },
      {
        "command": "sf.apex.test.suite.add",
        "title": "%apex_test_suite_build_text%"
      },
      {
        "command": "sf.test.view.run",
        "title": "%run_tests_title%",
        "icon": {
          "light": "resources/light/play-button.svg",
          "dark": "resources/dark/play-button.svg"
        }
      },
      {
        "command": "sf.test.view.collapseAll",
        "title": "%collapse_tests_title%",
        "icon": {
          "light": "resources/light/collapse-all.svg",
          "dark": "resources/dark/collapse-all.svg"
        }
      },
      {
        "command": "sf.test.view.refresh",
        "title": "%refresh_test_title%",
        "icon": {
          "light": "resources/light/refresh.svg",
          "dark": "resources/dark/refresh.svg"
        }
      },
      {
        "command": "sf.test.view.showError",
        "title": "%show_error_title%",
        "icon": {
          "light": "resources/light/document/notRun.svg",
          "dark": "resources/dark/document/notRun.svg"
        }
      },
      {
        "command": "sf.test.view.goToDefinition",
        "title": "%go_to_definition_title%",
        "icon": {
          "light": "resources/light/document/notRun.svg",
          "dark": "resources/dark/document/notRun.svg"
        }
      },
      {
        "command": "sf.test.view.runClassTests",
        "title": "%run_tests_title%",
        "icon": {
          "light": "resources/light/play-button.svg",
          "dark": "resources/dark/play-button.svg"
        }
      },
      {
        "command": "sf.test.view.runSingleTest",
        "title": "%run_single_test_title%",
        "icon": {
          "light": "resources/light/play-button.svg",
          "dark": "resources/dark/play-button.svg"
        }
      },
      {
        "command": "sf.apex.test.last.class.run",
        "title": "%apex_test_last_class_run_text%"
      },
      {
        "command": "sf.apex.test.class.run",
        "title": "%apex_test_class_run_text%"
      },
      {
        "command": "sf.apex.test.method.run",
        "title": "%apex_test_method_run_text%"
      },
      {
        "command": "sf.apex.test.last.method.run",
        "title": "%apex_test_last_method_run_text%"
      },
      {
        "command": "sf.create.apex.action.method",
        "title": "%create_openapi_doc_method%"
      },
      {
        "command": "sf.create.apex.action.class",
        "title": "%create_openapi_doc_class%"
      },
      {
        "command": "sf.validate.oas.document",
        "title": "%validate_oas_document%"
      }
    ],
    "configuration": {
      "type": "object",
      "title": "%configuration_title%",
      "properties": {
        "salesforcedx-vscode-apex.java.home": {
          "type": "string",
          "default": null,
          "markdownDescription": "%java_home_description%"
        },
        "salesforcedx-vscode-apex.java.memory": {
          "type": [
            "integer",
            "null"
          ],
          "minimum": 0,
          "default": null,
          "description": "%java_memory_description%"
        },
        "salesforcedx-vscode-apex.enable-semantic-errors": {
          "type": "boolean",
          "default": false,
          "description": "%apex_semantic_errors_description%"
        },
        "salesforcedx-vscode-apex.advanced.enable-completion-statistics": {
          "type": "boolean",
          "default": false,
          "description": "%apex_code_completion_stats_description%"
        },
        "apex.trace.server": {
          "type": "string",
          "enum": [
            "verbose",
            "messages",
            "off"
          ],
          "default": "off",
          "description": "%apex_trace_server_description%",
          "enumDescriptions": [
            "%apex_verbose_level_trace_description%",
            "%apex_messages_level_trace_description%",
            "%apex_off_level_trace_description%"
          ]
        },
        "salesforcedx-vscode-apex.disable-warnings-for-missing-coverage": {
          "type": "boolean",
          "default": false,
          "description": "%apex_code_disable-warnings-for-missing-coverage%"
        },
        "salesforcedx-vscode-apex.enable-apex-ls-error-to-telemetry": {
          "type": "boolean",
          "default": false,
          "description": "%enable-apex-ls-error-to-telemetry%"
        },
        "salesforcedx-vscode-apex.apexoas.general.class.access-modifiers": {
          "type": "array",
          "items": {
            "type": "string",
            "enum": [
              "global",
              "public"
            ]
          },
          "default": [
            "global",
            "public"
          ],
          "description": "%apex_oas_general_class_access-modifiers%"
        },
        "salesforcedx-vscode-apex.apexoas.general.method.access-modifiers": {
          "type": "array",
          "items": {
            "type": "string",
            "enum": [
              "global",
              "public"
            ]
          },
          "default": [
            "global",
            "public"
          ],
          "description": "%apex_oas_general_method_access-modifiers%"
        },
        "salesforcedx-vscode-apex.apexoas.general.property.access-modifiers": {
          "type": "array",
          "items": {
            "type": "string",
            "enum": [
              "global",
              "public"
            ]
          },
          "default": [
            "global",
            "public"
          ],
          "description": "%apex_oas_general_property_access-modifiers%"
        },
        "salesforcedx-vscode-apex.oas_generation_strategy": {
          "type": "string",
          "enum": [
            "LEAST_CALLS",
            "MOST_CALLS",
            "JSON_METHOD_BY_METHOD"
          ],
          "default": "JSON_METHOD_BY_METHOD",
          "description": "%apex_oas_generation_strategy%"
        },
        "salesforcedx-vscode-apex.oas_generation_include_schema": {
          "type": "boolean",
          "default": true,
          "description": "%apex_oas_generation_schema%"
        },
        "salesforcedx-vscode-apex.oas_generation_output_token_limit": {
          "type": "number",
          "default": 750,
          "description": "%apex_generation_output_token_limit%"
        },
        "salesforcedx-vscode-apex.languageServer.restartBehavior": {
          "type": "string",
          "enum": [
            "prompt",
            "restart",
            "reset"
          ],
          "default": "prompt",
          "description": "%apex_language_server_restart_behavior_description%",
          "enumDescriptions": [
            "%apex_language_server_restart_behavior_prompt_description%",
            "%apex_language_server_restart_behavior_restart_description%",
            "%apex_language_server_restart_behavior_reset_description%"
          ]
        }
      }
    },
    "languages": [
      {
        "id": "apex",
        "aliases": [
          "Apex",
          "apex"
        ],
        "extensions": [
          ".cls",
          ".trigger",
          ".soql"
        ],
        "configuration": "./syntaxes/apex.configuration.json"
      },
      {
        "id": "apex-anon",
        "aliases": [
          "Anonymous Apex"
        ],
        "extensions": [
          ".apex"
        ],
        "configuration": "./syntaxes/apex.configuration.json"
      }
    ],
    "grammars": [
      {
        "language": "apex",
        "scopeName": "source.apex",
        "path": "./grammars/apex.tmLanguage"
      },
      {
        "language": "apex-anon",
        "scopeName": "source.apex",
        "path": "./grammars/apex.tmLanguage"
      }
    ],
    "snippets": [
      {
        "language": "apex",
        "path": "./snippets/apex.json"
      }
    ]
  }
}<|MERGE_RESOLUTION|>--- conflicted
+++ resolved
@@ -28,15 +28,9 @@
   "dependencies": {
     "@salesforce/apex-node-bundle": "^8.1.26",
     "@salesforce/apex-tmlanguage": "1.8.1",
-<<<<<<< HEAD
     "@salesforce/core-bundle": "^8.12.0",
-    "@salesforce/salesforcedx-utils": "63.16.3",
-    "@salesforce/salesforcedx-utils-vscode": "63.16.3",
-=======
-    "@salesforce/core-bundle": "^8.10.3",
     "@salesforce/salesforcedx-utils": "64.0.0",
     "@salesforce/salesforcedx-utils-vscode": "64.0.0",
->>>>>>> 901e5bc1
     "@salesforce/source-deploy-retrieve-bundle": "^12.19.7",
     "@salesforce/vscode-service-provider": "^1.4.0",
     "@stoplight/spectral-core": "1.20.0",
