{
  "name": "salesforcedx-vscode-apex",
  "displayName": "Apex",
  "description": "Provides code-editing features for the Apex programming language",
  "qna": "https://github.com/forcedotcom/salesforcedx-vscode/issues",
  "bugs": {
    "url": "https://github.com/forcedotcom/salesforcedx-vscode/issues"
  },
  "repository": {
    "url": "https://github.com/forcedotcom/salesforcedx-vscode"
  },
  "icon": "images/VSCodeApex.png",
  "galleryBanner": {
    "color": "#ECECEC",
    "theme": "light"
  },
  "version": "65.1.0",
  "publisher": "salesforce",
  "o11yUploadEndpoint": "https://794testsite.my.site.com/byolwr/webruntime/log/metrics",
  "enableO11y": "true",
  "license": "BSD-3-Clause",
  "engines": {
    "vscode": "^1.90.0"
  },
  "categories": [
    "Programming Languages"
  ],
  "dependencies": {
    "@salesforce/apex-node": "^8.3.1",
    "@salesforce/apex-tmlanguage": "1.8.1",
<<<<<<< HEAD
    "@salesforce/salesforcedx-utils": "65.0.0",
    "@salesforce/salesforcedx-utils-vscode": "65.0.0",
=======
    "@salesforce/salesforcedx-utils": "65.1.0",
    "@salesforce/salesforcedx-utils-vscode": "65.1.0",
    "@salesforce/vscode-service-provider": "^1.5.0",
    "@stoplight/spectral-core": "1.20.0",
    "@stoplight/spectral-functions": "1.10.1",
    "@stoplight/spectral-rulesets": "1.22.0",
    "async-lock": "1.4.1",
    "ejs": "3.1.10",
    "expand-home-dir": "0.0.3",
    "fast-xml-parser": "4.5.3",
>>>>>>> 47edf5d4
    "find-java-home": "1.2.2",
    "vscode-languageclient": "^9.0.1",
    "vscode-uri": "^3.1.0"
  },
  "devDependencies": {
    "@salesforce/core": "^8.18.4",
    "esbuild": "0.25.10",
<<<<<<< HEAD
    "salesforcedx-vscode-core": "65.0.0"
=======
    "openapi-types": "12.1.3",
    "salesforcedx-vscode-core": "65.1.0"
>>>>>>> 47edf5d4
  },
  "extensionDependencies": [
    "salesforce.salesforcedx-vscode-core"
  ],
  "scripts": {
    "bundle:extension": "npm run bundle:extension:build && npm run bundle:extension:copy",
    "bundle:extension:copy": "cp ./out/apex-jorje-lsp.jar ./dist/",
    "bundle:extension:build": "node ./esbuild.config.mjs",
    "vscode:package": "ts-node  ../../scripts/vsce-bundled-extension.ts",
    "vscode:sha256": "node ../../scripts/generate-sha256.js >> ../../SHA256",
    "vscode:publish": "node ../../scripts/publish-vsix.js",
    "compile": "tsc -p ./ && shx mkdir -p out && shx cp jars/apex-jorje-lsp.jar out/",
    "lint": "eslint .",
    "lint:fix": "npm run lint -- --fix",
    "watch": "tsc -watch -p .",
    "clean": "shx rm -rf node_modules && cd out && node ../../../scripts/clean-all-but-jar.js && shx rm -rf coverage && shx rm -rf .nyc_output",
    "copy:files": "shx cp -R ../../node_modules/@salesforce/apex-tmlanguage/grammars .",
    "test": "jest --coverage"
  },
  "packaging": {
    "assets": [
      "LICENSE.txt",
      "package.nls.ja.json",
      "package.nls.json",
      "README.md",
      ".vscodeignore",
      "OSSREADME.json",
      "grammars",
      "resources",
      "snippets",
      "syntaxes",
      "images",
      "dist"
    ],
    "packageUpdates": {
      "main": "dist/index.js",
      "languageServerDir": "dist",
      "dependencies": {
        "applicationinsights": "1.0.7"
      },
      "devDependencies": {}
    }
  },
  "activationEvents": [
    "workspaceContains:sfdx-project.json"
  ],
  "main": "./out/src",
  "languageServerDir": "out",
  "contributes": {
    "viewsContainers": {
      "activitybar": [
        {
          "id": "test",
          "title": "%test_view_container_title%",
          "icon": "media/dep.svg"
        }
      ]
    },
    "views": {
      "test": [
        {
          "id": "sf.test.view",
          "name": "%test_view_name%",
          "when": "sf:project_opened"
        }
      ]
    },
    "menus": {
      "editor/context": [],
      "explorer/context": [],
      "view/title": [
        {
          "command": "sf.test.view.run",
          "when": "view == sf.test.view",
          "group": "navigation@1"
        },
        {
          "command": "sf.test.view.refresh",
          "when": "view == sf.test.view",
          "group": "navigation@2"
        },
        {
          "command": "sf.test.view.collapseAll",
          "when": "view == sf.test.view",
          "group": "navigation@3"
        }
      ],
      "view/item/context": [
        {
          "command": "sf.test.view.showError",
          "when": "view == sf.test.view && viewItem =~ /(apexTest|apexTestGroup)_Fail/"
        },
        {
          "command": "sf.test.view.goToDefinition",
          "when": "view == sf.test.view && viewItem =~ /(apexTest|apexTestGroup)(_Pass|_Skip|\\b)/"
        },
        {
          "command": "sf.test.view.runClassTests",
          "when": "view == sf.test.view && viewItem =~ /apexTestGroup/",
          "group": "inline"
        },
        {
          "command": "sf.test.view.runSingleTest",
          "when": "view == sf.test.view && viewItem =~ /(apexTest)(_.*|\\b)/",
          "group": "inline"
        }
      ],
      "commandPalette": [
        {
          "command": "sf.apex.languageServer.restart",
          "when": "sf:project_opened"
        },
        {
          "command": "sf.anon.apex.execute.selection",
          "when": "sf:project_opened && editorHasSelection && sf:has_target_org"
        },
        {
          "command": "sf.anon.apex.execute.document",
          "when": "sf:project_opened && !editorHasSelection && sf:has_target_org"
        },
        {
          "command": "sf.apex.log.get",
          "when": "sf:project_opened && sf:has_target_org"
        },
        {
          "command": "sf.apex.test.last.class.run",
          "when": "sf:project_opened && sf:has_cached_test_class && sf:has_target_org"
        },
        {
          "command": "sf.apex.test.class.run",
          "when": "false"
        },
        {
          "command": "sf.apex.test.method.run",
          "when": "false"
        },
        {
          "command": "sf.apex.test.last.method.run",
          "when": "sf:project_opened && sf:has_cached_test_method && sf:has_target_org"
        },
        {
          "command": "sf.apex.test.run",
          "when": "sf:project_opened && sf:has_target_org"
        },
        {
          "command": "sf.apex.test.suite.run",
          "when": "sf:project_opened && sf:has_target_org"
        },
        {
          "command": "sf.apex.test.suite.create",
          "when": "sf:project_opened && sf:has_target_org"
        },
        {
          "command": "sf.apex.test.suite.add",
          "when": "sf:project_opened && sf:has_target_org"
        },
        {
          "command": "sf.test.view.runClassTests",
          "when": "false"
        },
        {
          "command": "sf.test.view.runSingleTest",
          "when": "false"
        },
        {
          "command": "sf.test.view.goToDefinition",
          "when": "false"
        },
        {
          "command": "sf.test.view.showError",
          "when": "false"
        },
        {
          "command": "sf.test.view.run",
          "when": "false"
        },
        {
          "command": "sf.test.view.refresh",
          "when": "false"
        },
        {
          "command": "sf.test.view.collapseAll",
          "when": "sf:project_opened"
        }
      ]
    },
    "commands": [
      {
        "command": "sf.anon.apex.execute.document",
        "title": "%anon_apex_execute_document_text%"
      },
      {
        "command": "sf.anon.apex.execute.selection",
        "title": "%anon_apex_execute_selection_text%"
      },
      {
        "command": "sf.apex.languageServer.restart",
        "title": "%apex_language_server_restart%"
      },
      {
        "command": "sf.apex.log.get",
        "title": "%apex_log_get_text%"
      },
      {
        "command": "sf.apex.test.run",
        "title": "%apex_test_run_text%"
      },
      {
        "command": "sf.apex.test.suite.run",
        "title": "%apex_test_suite_run_text%"
      },
      {
        "command": "sf.apex.test.suite.create",
        "title": "%apex_test_suite_create_text%"
      },
      {
        "command": "sf.apex.test.suite.add",
        "title": "%apex_test_suite_build_text%"
      },
      {
        "command": "sf.test.view.run",
        "title": "%run_tests_title%",
        "icon": {
          "light": "resources/light/play-button.svg",
          "dark": "resources/dark/play-button.svg"
        }
      },
      {
        "command": "sf.test.view.collapseAll",
        "title": "%collapse_tests_title%",
        "icon": {
          "light": "resources/light/collapse-all.svg",
          "dark": "resources/dark/collapse-all.svg"
        }
      },
      {
        "command": "sf.test.view.refresh",
        "title": "%refresh_test_title%",
        "icon": {
          "light": "resources/light/refresh.svg",
          "dark": "resources/dark/refresh.svg"
        }
      },
      {
        "command": "sf.test.view.showError",
        "title": "%show_error_title%",
        "icon": {
          "light": "resources/light/document/notRun.svg",
          "dark": "resources/dark/document/notRun.svg"
        }
      },
      {
        "command": "sf.test.view.goToDefinition",
        "title": "%go_to_definition_title%",
        "icon": {
          "light": "resources/light/document/notRun.svg",
          "dark": "resources/dark/document/notRun.svg"
        }
      },
      {
        "command": "sf.test.view.runClassTests",
        "title": "%run_tests_title%",
        "icon": {
          "light": "resources/light/play-button.svg",
          "dark": "resources/dark/play-button.svg"
        }
      },
      {
        "command": "sf.test.view.runSingleTest",
        "title": "%run_single_test_title%",
        "icon": {
          "light": "resources/light/play-button.svg",
          "dark": "resources/dark/play-button.svg"
        }
      },
      {
        "command": "sf.apex.test.last.class.run",
        "title": "%apex_test_last_class_run_text%"
      },
      {
        "command": "sf.apex.test.class.run",
        "title": "%apex_test_class_run_text%"
      },
      {
        "command": "sf.apex.test.method.run",
        "title": "%apex_test_method_run_text%"
      },
      {
        "command": "sf.apex.test.last.method.run",
        "title": "%apex_test_last_method_run_text%"
      }
    ],
    "configuration": {
      "type": "object",
      "title": "%configuration_title%",
      "properties": {
        "salesforcedx-vscode-apex.java.home": {
          "type": "string",
          "default": null,
          "markdownDescription": "%java_home_description%"
        },
        "salesforcedx-vscode-apex.java.memory": {
          "type": [
            "integer",
            "null"
          ],
          "minimum": 0,
          "default": null,
          "description": "%java_memory_description%"
        },
        "salesforcedx-vscode-apex.enable-semantic-errors": {
          "type": "boolean",
          "default": false,
          "description": "%apex_semantic_errors_description%"
        },
        "salesforcedx-vscode-apex.advanced.enable-completion-statistics": {
          "type": "boolean",
          "default": false,
          "description": "%apex_code_completion_stats_description%"
        },
        "salesforcedx-vscode-apex.advanced.lspParityCapabilities": {
          "type": "boolean",
          "default": true,
          "description": "%apex_lsp_parity_capabilities_description%"
        },
        "apex.trace.server": {
          "type": "string",
          "enum": [
            "verbose",
            "messages",
            "off"
          ],
          "default": "off",
          "description": "%apex_trace_server_description%",
          "enumDescriptions": [
            "%apex_verbose_level_trace_description%",
            "%apex_messages_level_trace_description%",
            "%apex_off_level_trace_description%"
          ]
        },
        "salesforcedx-vscode-apex.disable-warnings-for-missing-coverage": {
          "type": "boolean",
          "default": false,
          "description": "%apex_code_disable-warnings-for-missing-coverage%"
        },
        "salesforcedx-vscode-apex.enable-apex-ls-error-to-telemetry": {
          "type": "boolean",
          "default": false,
          "description": "%enable-apex-ls-error-to-telemetry%"
        },
        "salesforcedx-vscode-apex.languageServer.restartBehavior": {
          "type": "string",
          "enum": [
            "prompt",
            "restart",
            "reset"
          ],
          "default": "prompt",
          "description": "%apex_language_server_restart_behavior_description%",
          "enumDescriptions": [
            "%apex_language_server_restart_behavior_prompt_description%",
            "%apex_language_server_restart_behavior_restart_description%",
            "%apex_language_server_restart_behavior_reset_description%"
          ]
        }
      }
    },
    "languages": [
      {
        "id": "apex",
        "aliases": [
          "Apex",
          "apex"
        ],
        "extensions": [
          ".cls",
          ".trigger",
          ".soql"
        ],
        "configuration": "./syntaxes/apex.configuration.json"
      },
      {
        "id": "apex-anon",
        "aliases": [
          "Anonymous Apex"
        ],
        "extensions": [
          ".apex"
        ],
        "configuration": "./syntaxes/apex.configuration.json"
      }
    ],
    "grammars": [
      {
        "language": "apex",
        "scopeName": "source.apex",
        "path": "./grammars/apex.tmLanguage"
      },
      {
        "language": "apex-anon",
        "scopeName": "source.apex",
        "path": "./grammars/apex.tmLanguage"
      }
    ],
    "snippets": [
      {
        "language": "apex",
        "path": "./snippets/apex.json"
      }
    ]
  }
}<|MERGE_RESOLUTION|>--- conflicted
+++ resolved
@@ -28,21 +28,8 @@
   "dependencies": {
     "@salesforce/apex-node": "^8.3.1",
     "@salesforce/apex-tmlanguage": "1.8.1",
-<<<<<<< HEAD
-    "@salesforce/salesforcedx-utils": "65.0.0",
-    "@salesforce/salesforcedx-utils-vscode": "65.0.0",
-=======
     "@salesforce/salesforcedx-utils": "65.1.0",
     "@salesforce/salesforcedx-utils-vscode": "65.1.0",
-    "@salesforce/vscode-service-provider": "^1.5.0",
-    "@stoplight/spectral-core": "1.20.0",
-    "@stoplight/spectral-functions": "1.10.1",
-    "@stoplight/spectral-rulesets": "1.22.0",
-    "async-lock": "1.4.1",
-    "ejs": "3.1.10",
-    "expand-home-dir": "0.0.3",
-    "fast-xml-parser": "4.5.3",
->>>>>>> 47edf5d4
     "find-java-home": "1.2.2",
     "vscode-languageclient": "^9.0.1",
     "vscode-uri": "^3.1.0"
@@ -50,12 +37,7 @@
   "devDependencies": {
     "@salesforce/core": "^8.18.4",
     "esbuild": "0.25.10",
-<<<<<<< HEAD
-    "salesforcedx-vscode-core": "65.0.0"
-=======
-    "openapi-types": "12.1.3",
     "salesforcedx-vscode-core": "65.1.0"
->>>>>>> 47edf5d4
   },
   "extensionDependencies": [
     "salesforce.salesforcedx-vscode-core"
