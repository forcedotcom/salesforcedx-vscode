{
  "name": "salesforcedx-vscode-apex",
  "displayName": "Apex",
  "description": "Provides code-editing features for the Apex programming language",
  "qna": "https://github.com/forcedotcom/salesforcedx-vscode/issues",
  "bugs": {
    "url": "https://github.com/forcedotcom/salesforcedx-vscode/issues"
  },
  "repository": {
    "url": "https://github.com/forcedotcom/salesforcedx-vscode"
  },
  "icon": "images/VSCodeApex.png",
  "galleryBanner": {
    "color": "#ECECEC",
    "theme": "light"
  },
  "aiKey": "ec3632a4-df47-47a4-98dc-8134cacbaf7e",
  "version": "58.9.0",
  "publisher": "salesforce",
  "license": "BSD-3-Clause",
  "engines": {
    "vscode": "^1.61.2"
  },
  "categories": [
    "Programming Languages"
  ],
  "dependencies": {
    "@salesforce/apex-node": "1.6.2",
    "@salesforce/apex-tmlanguage": "1.4.0",
<<<<<<< HEAD
    "@salesforce/core": "^3.34.8",
    "@salesforce/salesforcedx-utils-vscode": "58.9.0",
    "@salesforce/source-deploy-retrieve": "^8.0.1",
=======
    "@salesforce/core": "^4.0.1",
    "@salesforce/source-deploy-retrieve": "^9.1.0",
    "@salesforce/salesforcedx-utils-vscode": "58.8.0",
>>>>>>> 32b99a0a
    "expand-home-dir": "0.0.3",
    "find-java-home": "0.2.0",
    "path-exists": "3.0.0",
    "shelljs": "0.8.5",
    "vscode-extension-telemetry": "0.0.17",
    "vscode-languageclient": "5.1.1"
  },
  "devDependencies": {
    "@salesforce/salesforcedx-test-utils-vscode": "58.9.0",
    "@salesforce/ts-sinon": "1.4.0",
    "@types/chai": "4.3.3",
    "@types/mkdirp": "0.5.2",
    "@types/mocha": "^5",
    "@types/node": "12.0.12",
    "@types/path-exists": "^1.0.29",
    "@types/shelljs": "^0.7.8",
    "@types/sinon": "^2.3.7",
    "@types/vscode": "^1.61.2",
    "chai": "^4.0.2",
    "cross-env": "5.2.0",
    "mocha": "^10",
    "sinon": "^13.0.1",
    "typescript": "^4.7.4",
    "vscode-extension-telemetry": "0.0.17"
  },
  "scripts": {
    "bundle:extension": "npm run bundle:extension:build && npm run bundle:extension:copy",
    "bundle:extension:copy": "cp ./out/apex-jorje-lsp.jar ./dist/",
    "bundle:extension:build": "esbuild ./src/index.ts  --bundle --outfile=dist/index.js --format=cjs --platform=node --external:vscode  --external:@salesforce/core --external:applicationinsights --external:shelljs --external:@salesforce/source-deploy-retrieve --minify",
    "vscode:package": "ts-node -P ./tsconfig.json ../../scripts/vsce-bundled-extension.ts",
    "vscode:sha256": "node ../../scripts/generate-sha256.js >> ../../SHA256",
    "vscode:publish": "node ../../scripts/publish-vsix.js",
    "compile": "tsc -p ./",
    "lint": "tslint --project .",
    "lint:fix": "npm run lint -- --fix",
    "watch": "tsc -watch -p .",
    "clean": "shx rm -rf node_modules && cd out && node ../../../scripts/clean-all-but-jar.js && shx rm -rf coverage && shx rm -rf .nyc_output",
    "test": "npm run test:vscode-integration",
    "test:unit": "jest --coverage",
    "test:vscode-integration": "node ../../scripts/run-vscode-integration-tests-with-top-level-extensions",
    "test:vscode-insiders-integration": "cross-env CODE_VERSION=insiders npm run test:vscode-integration"
  },
  "packaging": {
    "assets": [
      "License.txt",
      "package.nls.ja.json",
      "package.nls.json",
      "README.md",
      ".vscodeignore",
      "OSSREADME.json",
      "resources",
      "snippets",
      "syntaxes",
      "images",
      "dist"
    ],
    "packageUpdates": {
      "main": "dist/index.js",
      "languageServerDir": "dist",
      "dependencies": {
        "applicationinsights": "1.0.7",
        "@salesforce/apex-tmlanguage": "1.4.0",
        "@salesforce/core": "^4.0.1",
        "@salesforce/templates": "^58.0.1",
        "@salesforce/source-deploy-retrieve": "^9.1.0",
        "shelljs": "0.8.5"
      },
      "devDependencies": {}
    }
  },
  "activationEvents": [
    "workspaceContains:sfdx-project.json"
  ],
  "main": "./out/src",
  "languageServerDir": "out",
  "contributes": {
    "viewsContainers": {
      "activitybar": [
        {
          "id": "test",
          "title": "%test_view_container_title%",
          "icon": "media/dep.svg"
        }
      ]
    },
    "views": {
      "test": [
        {
          "id": "sfdx.force.test.view",
          "name": "%test_view_name%",
          "when": "sfdx:project_opened"
        }
      ]
    },
    "menus": {
      "view/title": [
        {
          "command": "sfdx.force.test.view.run",
          "when": "view == sfdx.force.test.view",
          "group": "navigation"
        },
        {
          "command": "sfdx.force.test.view.refresh",
          "when": "view == sfdx.force.test.view",
          "group": "navigation"
        }
      ],
      "view/item/context": [
        {
          "command": "sfdx.force.test.view.showError",
          "when": "view == sfdx.force.test.view && viewItem =~ /(apexTest|apexTestGroup)_Fail/"
        },
        {
          "command": "sfdx.force.test.view.goToDefinition",
          "when": "view == sfdx.force.test.view && viewItem =~ /(apexTest|apexTestGroup)(_Pass|_Skip|\\b)/"
        },
        {
          "command": "sfdx.force.test.view.runClassTests",
          "when": "view == sfdx.force.test.view && viewItem =~ /apexTestGroup/",
          "group": "inline"
        },
        {
          "command": "sfdx.force.test.view.runSingleTest",
          "when": "view == sfdx.force.test.view && viewItem =~ /(apexTest)(_.*|\\b)/",
          "group": "inline"
        }
      ],
      "commandPalette": [
        {
          "command": "sfdx.force.anon.apex.execute.selection",
          "when": "sfdx:project_opened && editorHasSelection"
        },
        {
          "command": "sfdx.force.anon.apex.execute.document",
          "when": "sfdx:project_opened && !editorHasSelection"
        },
        {
          "command": "sfdx.force.apex.log.get",
          "when": "sfdx:project_opened"
        },
        {
          "command": "sfdx.force.apex.test.last.class.run",
          "when": "sfdx:project_opened && sfdx:has_cached_test_class"
        },
        {
          "command": "sfdx.force.apex.test.class.run",
          "when": "false"
        },
        {
          "command": "sfdx.force.apex.test.method.run",
          "when": "false"
        },
        {
          "command": "sfdx.force.apex.test.last.method.run",
          "when": "sfdx:project_opened && sfdx:has_cached_test_method"
        },
        {
          "command": "sfdx.force.apex.test.run",
          "when": "sfdx:project_opened"
        },
        {
          "command": "sfdx.force.apex.test.suite.run",
          "when": "sfdx:project_opened"
        },
        {
          "command": "sfdx.force.apex.test.suite.create",
          "when": "sfdx:project_opened"
        },
        {
          "command": "sfdx.force.apex.test.suite.add",
          "when": "sfdx:project_opened"
        },
        {
          "command": "sfdx.force.test.view.runClassTests",
          "when": "false"
        },
        {
          "command": "sfdx.force.test.view.runSingleTest",
          "when": "false"
        },
        {
          "command": "sfdx.force.test.view.goToDefinition",
          "when": "false"
        },
        {
          "command": "sfdx.force.test.view.showError",
          "when": "false"
        },
        {
          "command": "sfdx.force.test.view.run",
          "when": "false"
        },
        {
          "command": "sfdx.force.test.view.refresh",
          "when": "false"
        }
      ]
    },
    "commands": [
      {
        "command": "sfdx.force.anon.apex.execute.document",
        "title": "%force_anon_apex_execute_document_text%"
      },
      {
        "command": "sfdx.force.anon.apex.execute.selection",
        "title": "%force_anon_apex_execute_selection_text%"
      },
      {
        "command": "sfdx.force.apex.log.get",
        "title": "%force_apex_log_get_text%"
      },
      {
        "command": "sfdx.force.apex.test.run",
        "title": "%force_apex_test_run_text%"
      },
      {
        "command": "sfdx.force.apex.test.suite.run",
        "title": "%force_apex_test_suite_run_text%"
      },
      {
        "command": "sfdx.force.apex.test.suite.create",
        "title": "%force_apex_test_suite_create_text%"
      },
      {
        "command": "sfdx.force.apex.test.suite.add",
        "title": "%force_apex_test_suite_build_text%"
      },
      {
        "command": "sfdx.force.test.view.run",
        "title": "%run_tests_title%",
        "icon": {
          "light": "resources/light/play-button.svg",
          "dark": "resources/dark/play-button.svg"
        }
      },
      {
        "command": "sfdx.force.test.view.refresh",
        "title": "%refresh_test_title%",
        "icon": {
          "light": "resources/light/refresh.svg",
          "dark": "resources/dark/refresh.svg"
        }
      },
      {
        "command": "sfdx.force.test.view.showError",
        "title": "%show_error_title%",
        "icon": {
          "light": "resources/light/document/notRun.svg",
          "dark": "resources/dark/document/notRun.svg"
        }
      },
      {
        "command": "sfdx.force.test.view.goToDefinition",
        "title": "%go_to_definition_title%",
        "icon": {
          "light": "resources/light/document/notRun.svg",
          "dark": "resources/dark/document/notRun.svg"
        }
      },
      {
        "command": "sfdx.force.test.view.runClassTests",
        "title": "%run_tests_title%",
        "icon": {
          "light": "resources/light/play-button.svg",
          "dark": "resources/dark/play-button.svg"
        }
      },
      {
        "command": "sfdx.force.test.view.runSingleTest",
        "title": "%run_single_test_title%",
        "icon": {
          "light": "resources/light/play-button.svg",
          "dark": "resources/dark/play-button.svg"
        }
      },
      {
        "command": "sfdx.force.apex.test.last.class.run",
        "title": "%force_apex_test_last_class_run_text%"
      },
      {
        "command": "sfdx.force.apex.test.class.run",
        "title": "%force_apex_test_class_run_text%"
      },
      {
        "command": "sfdx.force.apex.test.method.run",
        "title": "%force_apex_test_method_run_text%"
      },
      {
        "command": "sfdx.force.apex.test.last.method.run",
        "title": "%force_apex_test_last_method_run_text%"
      }
    ],
    "configuration": {
      "type": "object",
      "title": "%configuration_title%",
      "properties": {
        "salesforcedx-vscode-apex.java.home": {
          "type": "string",
          "default": null,
          "description": "%java_home_description%"
        },
        "salesforcedx-vscode-apex.java.memory": {
          "type": [
            "integer",
            "null"
          ],
          "minimum": 0,
          "default": null,
          "description": "%java_memory_description%"
        },
        "salesforcedx-vscode-apex.enable-semantic-errors": {
          "type": "boolean",
          "default": false,
          "description": "%apex_semantic_errors_description%"
        },
        "salesforcedx-vscode-apex.advanced.enable-completion-statistics": {
          "type": "boolean",
          "default": false,
          "description": "%apex_code_completion_stats_description%"
        }
      }
    },
    "languages": [
      {
        "id": "apex",
        "aliases": [
          "Apex",
          "apex"
        ],
        "extensions": [
          ".cls",
          ".trigger",
          ".soql"
        ],
        "configuration": "./syntaxes/apex.configuration.json"
      },
      {
        "id": "apex-anon",
        "aliases": [
          "Anonymous Apex"
        ],
        "extensions": [
          ".apex"
        ],
        "configuration": "./syntaxes/apex.configuration.json"
      }
    ],
    "grammars": [
      {
        "language": "apex",
        "scopeName": "source.apex",
        "path": "./node_modules/@salesforce/apex-tmlanguage/grammars/apex.tmLanguage"
      },
      {
        "language": "apex-anon",
        "scopeName": "source.apex",
        "path": "./node_modules/@salesforce/apex-tmlanguage/grammars/apex.tmLanguage"
      }
    ],
    "snippets": [
      {
        "language": "apex",
        "path": "./snippets/apex.json"
      }
    ]
  }
}<|MERGE_RESOLUTION|>--- conflicted
+++ resolved
@@ -27,15 +27,9 @@
   "dependencies": {
     "@salesforce/apex-node": "1.6.2",
     "@salesforce/apex-tmlanguage": "1.4.0",
-<<<<<<< HEAD
-    "@salesforce/core": "^3.34.8",
-    "@salesforce/salesforcedx-utils-vscode": "58.9.0",
-    "@salesforce/source-deploy-retrieve": "^8.0.1",
-=======
     "@salesforce/core": "^4.0.1",
     "@salesforce/source-deploy-retrieve": "^9.1.0",
-    "@salesforce/salesforcedx-utils-vscode": "58.8.0",
->>>>>>> 32b99a0a
+    "@salesforce/salesforcedx-utils-vscode": "58.9.0",
     "expand-home-dir": "0.0.3",
     "find-java-home": "0.2.0",
     "path-exists": "3.0.0",
