{
  "activationEvents": [
    "workspaceContains:sfdx-project.json"
  ],
  "bugs": {
    "url": "https://github.com/forcedotcom/salesforcedx-vscode/issues"
  },
  "categories": [
    "Programming Languages"
  ],
  "contributes": {
    "commands": [
      {
        "command": "sf.anon.apex.execute.document",
        "title": "%anon_apex_execute_document_text%"
      },
      {
        "command": "sf.anon.apex.execute.selection",
        "title": "%anon_apex_execute_selection_text%"
      },
      {
        "command": "sf.apex.log.get",
        "title": "%apex_log_get_text%"
      },
      {
        "command": "sf.apex.test.run",
        "title": "%apex_test_run_text%"
      },
      {
        "command": "sf.apex.test.suite.run",
        "title": "%apex_test_suite_run_text%"
      },
      {
        "command": "sf.apex.test.suite.create",
        "title": "%apex_test_suite_create_text%"
      },
      {
        "command": "sf.apex.test.suite.add",
        "title": "%apex_test_suite_build_text%"
      },
      {
        "command": "sf.test.view.run",
        "icon": {
          "dark": "resources/dark/play-button.svg",
          "light": "resources/light/play-button.svg"
        },
        "title": "%run_tests_title%"
      },
      {
        "command": "sf.test.view.refresh",
        "icon": {
          "dark": "resources/dark/refresh.svg",
          "light": "resources/light/refresh.svg"
        },
        "title": "%refresh_test_title%"
      },
      {
        "command": "sf.test.view.showError",
        "icon": {
          "dark": "resources/dark/document/notRun.svg",
          "light": "resources/light/document/notRun.svg"
        },
        "title": "%show_error_title%"
      },
      {
        "command": "sf.test.view.goToDefinition",
        "icon": {
          "dark": "resources/dark/document/notRun.svg",
          "light": "resources/light/document/notRun.svg"
        },
        "title": "%go_to_definition_title%"
      },
      {
        "command": "sf.test.view.runClassTests",
        "icon": {
          "dark": "resources/dark/play-button.svg",
          "light": "resources/light/play-button.svg"
        },
        "title": "%run_tests_title%"
      },
      {
        "command": "sf.test.view.runSingleTest",
        "icon": {
          "dark": "resources/dark/play-button.svg",
          "light": "resources/light/play-button.svg"
        },
        "title": "%run_single_test_title%"
      },
      {
        "command": "sf.apex.test.last.class.run",
        "title": "%apex_test_last_class_run_text%"
      },
      {
        "command": "sf.apex.test.class.run",
        "title": "%apex_test_class_run_text%"
      },
      {
        "command": "sf.apex.test.method.run",
        "title": "%apex_test_method_run_text%"
      },
      {
        "command": "sf.apex.test.last.method.run",
        "title": "%apex_test_last_method_run_text%"
      }
    ],
    "configuration": {
      "properties": {
        "apex.trace.server": {
          "default": "off",
          "description": "%apex_trace_server_description%",
          "enum": [
            "verbose",
            "messages",
            "off"
          ],
          "enumDescriptions": [
            "%apex_verbose_level_trace_description%",
            "%apex_messages_level_trace_description%",
            "%apex_off_level_trace_description%"
          ],
          "type": "string"
        },
        "salesforcedx-vscode-apex.advanced.enable-completion-statistics": {
          "default": false,
          "description": "%apex_code_completion_stats_description%",
          "type": "boolean"
        },
        "salesforcedx-vscode-apex.disable-warnings-for-missing-coverage": {
          "default": false,
          "description": "%apex_code_disable-warnings-for-missing-coverage%",
          "type": "boolean"
        },
        "salesforcedx-vscode-apex.enable-semantic-errors": {
          "default": false,
          "description": "%apex_semantic_errors_description%",
          "type": "boolean"
        },
        "salesforcedx-vscode-apex.java.home": {
          "default": null,
          "markdownDescription": "%java_home_description%",
          "type": "string"
        },
        "salesforcedx-vscode-apex.java.memory": {
          "default": null,
          "description": "%java_memory_description%",
          "minimum": 0,
          "type": [
            "integer",
            "null"
          ]
        }
      },
      "title": "%configuration_title%",
      "type": "object"
    },
    "grammars": [
      {
        "language": "apex",
        "path": "./grammars/apex.tmLanguage",
        "scopeName": "source.apex"
      },
      {
        "language": "apex-anon",
        "path": "./grammars/apex.tmLanguage",
        "scopeName": "source.apex"
      }
    ],
    "languages": [
      {
        "aliases": [
          "Apex",
          "apex"
        ],
        "configuration": "./syntaxes/apex.configuration.json",
        "extensions": [
          ".cls",
          ".trigger",
          ".soql"
        ],
        "id": "apex"
      },
      {
        "aliases": [
          "Anonymous Apex"
        ],
        "configuration": "./syntaxes/apex.configuration.json",
        "extensions": [
          ".apex"
        ],
        "id": "apex-anon"
      }
    ],
    "menus": {
      "commandPalette": [
        {
          "command": "sf.anon.apex.execute.selection",
          "when": "sf:project_opened && editorHasSelection && sf:has_target_org"
        },
        {
          "command": "sf.anon.apex.execute.document",
          "when": "sf:project_opened && !editorHasSelection && sf:has_target_org"
        },
        {
          "command": "sf.apex.log.get",
          "when": "sf:project_opened && sf:has_target_org"
        },
        {
          "command": "sf.apex.test.last.class.run",
          "when": "sf:project_opened && sf:has_cached_test_class && sf:has_target_org"
        },
        {
          "command": "sf.apex.test.class.run",
          "when": "false"
        },
        {
          "command": "sf.apex.test.method.run",
          "when": "false"
        },
        {
          "command": "sf.apex.test.last.method.run",
          "when": "sf:project_opened && sf:has_cached_test_method && sf:has_target_org"
        },
        {
          "command": "sf.apex.test.run",
          "when": "sf:project_opened && sf:has_target_org"
        },
        {
          "command": "sf.apex.test.suite.run",
          "when": "sf:project_opened && sf:has_target_org"
        },
        {
          "command": "sf.apex.test.suite.create",
          "when": "sf:project_opened && sf:has_target_org"
        },
        {
          "command": "sf.apex.test.suite.add",
          "when": "sf:project_opened && sf:has_target_org"
        },
        {
          "command": "sf.test.view.runClassTests",
          "when": "false"
        },
        {
          "command": "sf.test.view.runSingleTest",
          "when": "false"
        },
        {
          "command": "sf.test.view.goToDefinition",
          "when": "false"
        },
        {
          "command": "sf.test.view.showError",
          "when": "false"
        },
        {
          "command": "sf.test.view.run",
          "when": "false"
        },
        {
          "command": "sf.test.view.refresh",
          "when": "false"
        }
      ],
      "view/item/context": [
        {
          "command": "sf.test.view.showError",
          "when": "view == sf.test.view && viewItem =~ /(apexTest|apexTestGroup)_Fail/"
        },
        {
          "command": "sf.test.view.goToDefinition",
          "when": "view == sf.test.view && viewItem =~ /(apexTest|apexTestGroup)(_Pass|_Skip|\\b)/"
        },
        {
          "command": "sf.test.view.runClassTests",
          "group": "inline",
          "when": "view == sf.test.view && viewItem =~ /apexTestGroup/"
        },
        {
          "command": "sf.test.view.runSingleTest",
          "group": "inline",
          "when": "view == sf.test.view && viewItem =~ /(apexTest)(_.*|\\b)/"
        }
      ],
      "view/title": [
        {
          "command": "sf.test.view.run",
          "group": "navigation",
          "when": "view == sf.test.view"
        },
        {
          "command": "sf.test.view.refresh",
          "group": "navigation",
          "when": "view == sf.test.view"
        }
      ]
    },
    "snippets": [
      {
        "language": "apex",
        "path": "./snippets/apex.json"
      }
    ],
    "views": {
      "test": [
        {
          "id": "sf.test.view",
          "name": "%test_view_name%",
          "when": "sf:project_opened"
        }
      ]
    },
    "viewsContainers": {
      "activitybar": [
        {
          "icon": "media/dep.svg",
          "id": "test",
          "title": "%test_view_container_title%"
        }
      ]
    }
  },
  "dependencies": {
    "@salesforce/apex-node": "5.0.0-beta.0",
    "@salesforce/apex-tmlanguage": "1.8.0",
<<<<<<< HEAD
    "@salesforce/core": "7.2.0",
    "@salesforce/salesforcedx-utils-vscode": "60.9.0",
=======
    "@salesforce/core": "6.7.4",
    "@salesforce/salesforcedx-utils-vscode": "60.10.0",
>>>>>>> d3a6d95b
    "expand-home-dir": "0.0.3",
    "find-java-home": "0.2.0",
    "shelljs": "0.8.5",
    "vscode-extension-telemetry": "0.0.17",
    "vscode-languageclient": "8.1.0"
  },
  "description": "Provides code-editing features for the Apex programming language",
  "devDependencies": {
    "@salesforce/salesforcedx-test-utils-vscode": "60.10.0",
    "@salesforce/ts-sinon": "1.4.0",
    "@types/chai": "4.3.3",
    "@types/mocha": "^5",
    "@types/node": "^18.11.9",
    "@types/shelljs": "^0.7.8",
    "@types/sinon": "^2.3.7",
    "@types/vscode": "^1.61.2",
    "@typescript-eslint/eslint-plugin": "6.9.0",
    "@typescript-eslint/parser": "6.9.0",
    "chai": "^4.0.2",
    "cross-env": "5.2.0",
    "eslint": "8.52.0",
    "eslint-config-prettier": "9.0.0",
    "eslint-plugin-header": "3.1.1",
    "eslint-plugin-import": "2.29.0",
    "eslint-plugin-jest": "27.5.0",
    "eslint-plugin-jest-formatting": "3.1.0",
    "eslint-plugin-jsdoc": "46.8.2",
    "eslint-plugin-prefer-arrow": "1.2.3",
    "mocha": "^10",
    "prettier": "3.0.3",
    "sinon": "^13.0.1",
    "typescript": "^5.2.2",
    "vscode-extension-telemetry": "0.0.17"
  },
  "displayName": "Apex",
  "engines": {
    "vscode": "^1.82.0"
  },
  "extensionDependencies": [
    "salesforce.salesforcedx-vscode-core"
  ],
  "galleryBanner": {
    "color": "#ECECEC",
    "theme": "light"
  },
  "icon": "images/VSCodeApex.png",
  "languageServerDir": "out",
  "license": "BSD-3-Clause",
  "main": "./out/src",
  "name": "salesforcedx-vscode-apex",
  "packaging": {
    "assets": [
      "License.txt",
      "package.nls.ja.json",
      "package.nls.json",
      "README.md",
      ".vscodeignore",
      "OSSREADME.json",
      "grammars",
      "resources",
      "snippets",
      "syntaxes",
      "images",
      "dist"
    ],
    "packageUpdates": {
      "dependencies": {
        "@salesforce/apex-tmlanguage": "1.4.0",
        "@salesforce/core": "7.2.0",
        "@salesforce/source-tracking": "6.0.2",
        "@salesforce/templates": "^60.1.2",
        "applicationinsights": "1.0.7",
        "shelljs": "0.8.5"
      },
      "devDependencies": {},
      "languageServerDir": "dist",
      "main": "dist/index.js"
    }
  },
  "publisher": "salesforce",
  "qna": "https://github.com/forcedotcom/salesforcedx-vscode/issues",
  "repository": {
    "url": "https://github.com/forcedotcom/salesforcedx-vscode"
  },
  "scripts": {
    "bundle:extension": "npm run bundle:extension:build && npm run bundle:extension:copy",
    "bundle:extension:build": "esbuild ./src/index.ts  --bundle --outfile=dist/index.js --format=cjs --platform=node --external:vscode  --external:@salesforce/core --external:applicationinsights --external:shelljs --external:@salesforce/source-deploy-retrieve --external:@salesforce/source-tracking --minify",
    "bundle:extension:copy": "cp ./out/apex-jorje-lsp.jar ./dist/",
    "clean": "shx rm -rf node_modules && cd out && node ../../../scripts/clean-all-but-jar.js && shx rm -rf coverage && shx rm -rf .nyc_output",
    "compile": "tsc -p ./",
    "copy:files": "shx cp -R ../../node_modules/@salesforce/apex-tmlanguage/grammars .",
    "lint": "eslint .",
    "lint:fix": "npm run lint -- --fix",
    "test": "npm run test:vscode-integration",
    "test:unit": "jest --coverage",
    "test:vscode-insiders-integration": "cross-env CODE_VERSION=insiders npm run test:vscode-integration",
    "test:vscode-integration": "node ../../scripts/run-vscode-integration-tests-with-top-level-extensions",
    "vscode:package": "ts-node  ../../scripts/vsce-bundled-extension.ts",
    "vscode:publish": "node ../../scripts/publish-vsix.js",
    "vscode:sha256": "node ../../scripts/generate-sha256.js >> ../../SHA256",
    "watch": "tsc -watch -p ."
  },
  "version": "60.10.0"
}<|MERGE_RESOLUTION|>--- conflicted
+++ resolved
@@ -322,13 +322,8 @@
   "dependencies": {
     "@salesforce/apex-node": "5.0.0-beta.0",
     "@salesforce/apex-tmlanguage": "1.8.0",
-<<<<<<< HEAD
     "@salesforce/core": "7.2.0",
-    "@salesforce/salesforcedx-utils-vscode": "60.9.0",
-=======
-    "@salesforce/core": "6.7.4",
     "@salesforce/salesforcedx-utils-vscode": "60.10.0",
->>>>>>> d3a6d95b
     "expand-home-dir": "0.0.3",
     "find-java-home": "0.2.0",
     "shelljs": "0.8.5",
