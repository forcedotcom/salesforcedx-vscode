--- conflicted
+++ resolved
@@ -54,13 +54,8 @@
     "cross-env": "5.2.0",
     "esbuild": "0.25.4",
     "esbuild-plugin-pino": "^2.2.2",
-<<<<<<< HEAD
     "openapi-types": "12.1.3",
-    "sinon": "^13.0.1",
-    "typescript": "^5.6.2"
-=======
     "sinon": "^13.0.1"
->>>>>>> c3b5a30f
   },
   "extensionDependencies": [
     "salesforce.salesforcedx-vscode-core"
