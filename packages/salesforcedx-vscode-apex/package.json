{
  "name": "salesforcedx-vscode-apex",
  "displayName": "Apex",
  "description": "Provides code-editing features for the Apex programming language",
  "qna": "https://github.com/forcedotcom/salesforcedx-vscode/issues",
  "bugs": {
    "url": "https://github.com/forcedotcom/salesforcedx-vscode/issues"
  },
  "repository": {
    "url": "https://github.com/forcedotcom/salesforcedx-vscode"
  },
  "icon": "images/VSCodeApex.png",
  "galleryBanner": {
    "color": "#ECECEC",
    "theme": "light"
  },
<<<<<<< HEAD
  "version": "58.14.2",
=======
  "aiKey": "ec3632a4-df47-47a4-98dc-8134cacbaf7e",
  "version": "58.15.0",
>>>>>>> 48c8fe79
  "publisher": "salesforce",
  "license": "BSD-3-Clause",
  "engines": {
    "vscode": "^1.61.2"
  },
  "categories": [
    "Programming Languages"
  ],
  "dependencies": {
    "@salesforce/apex-node": "1.6.2",
    "@salesforce/apex-tmlanguage": "1.4.0",
    "@salesforce/core": "4.3.11",
    "@salesforce/salesforcedx-utils-vscode": "58.15.0",
    "@salesforce/source-deploy-retrieve": "9.7.0",
    "expand-home-dir": "0.0.3",
    "find-java-home": "0.2.0",
    "path-exists": "3.0.0",
    "shelljs": "0.8.5",
    "vscode-extension-telemetry": "0.0.17",
    "vscode-languageclient": "5.1.1"
  },
  "devDependencies": {
    "@salesforce/salesforcedx-test-utils-vscode": "58.15.0",
    "@salesforce/ts-sinon": "1.4.0",
    "@types/chai": "4.3.3",
    "@types/mkdirp": "0.5.2",
    "@types/mocha": "^5",
    "@types/node": "12.0.12",
    "@types/path-exists": "^1.0.29",
    "@types/shelljs": "^0.7.8",
    "@types/sinon": "^2.3.7",
    "@types/vscode": "^1.61.2",
    "chai": "^4.0.2",
    "cross-env": "5.2.0",
    "mocha": "^10",
    "sinon": "^13.0.1",
    "typescript": "^4.7.4",
    "vscode-extension-telemetry": "0.0.17"
  },
  "scripts": {
    "bundle:extension": "npm run bundle:extension:build && npm run bundle:extension:copy",
    "bundle:extension:copy": "cp ./out/apex-jorje-lsp.jar ./dist/",
    "bundle:extension:build": "esbuild ./src/index.ts  --bundle --outfile=dist/index.js --format=cjs --platform=node --external:vscode  --external:@salesforce/core --external:applicationinsights --external:shelljs --external:@salesforce/source-deploy-retrieve --minify",
    "vscode:package": "ts-node -P ./tsconfig.json ../../scripts/vsce-bundled-extension.ts",
    "vscode:sha256": "node ../../scripts/generate-sha256.js >> ../../SHA256",
    "vscode:publish": "node ../../scripts/publish-vsix.js",
    "compile": "tsc -p ./",
    "lint": "tslint --project .",
    "lint:fix": "npm run lint -- --fix",
    "watch": "tsc -watch -p .",
    "clean": "shx rm -rf node_modules && cd out && node ../../../scripts/clean-all-but-jar.js && shx rm -rf coverage && shx rm -rf .nyc_output",
    "test": "npm run test:vscode-integration",
    "test:unit": "jest --coverage",
    "test:vscode-integration": "node ../../scripts/run-vscode-integration-tests-with-top-level-extensions",
    "test:vscode-insiders-integration": "cross-env CODE_VERSION=insiders npm run test:vscode-integration"
  },
  "packaging": {
    "assets": [
      "License.txt",
      "package.nls.ja.json",
      "package.nls.json",
      "README.md",
      ".vscodeignore",
      "OSSREADME.json",
      "resources",
      "snippets",
      "syntaxes",
      "images",
      "dist"
    ],
    "packageUpdates": {
      "main": "dist/index.js",
      "languageServerDir": "dist",
      "dependencies": {
        "applicationinsights": "1.0.7",
        "@salesforce/apex-tmlanguage": "1.4.0",
        "@salesforce/core": "4.3.11",
        "@salesforce/templates": "^58.0.1",
        "@salesforce/source-deploy-retrieve": "9.7.0",
        "shelljs": "0.8.5"
      },
      "devDependencies": {}
    }
  },
  "activationEvents": [
    "workspaceContains:sfdx-project.json"
  ],
  "main": "./out/src",
  "languageServerDir": "out",
  "contributes": {
    "viewsContainers": {
      "activitybar": [
        {
          "id": "test",
          "title": "%test_view_container_title%",
          "icon": "media/dep.svg"
        }
      ]
    },
    "views": {
      "test": [
        {
          "id": "sfdx.force.test.view",
          "name": "%test_view_name%",
          "when": "sfdx:project_opened"
        }
      ]
    },
    "menus": {
      "view/title": [
        {
          "command": "sfdx.force.test.view.run",
          "when": "view == sfdx.force.test.view",
          "group": "navigation"
        },
        {
          "command": "sfdx.force.test.view.refresh",
          "when": "view == sfdx.force.test.view",
          "group": "navigation"
        }
      ],
      "view/item/context": [
        {
          "command": "sfdx.force.test.view.showError",
          "when": "view == sfdx.force.test.view && viewItem =~ /(apexTest|apexTestGroup)_Fail/"
        },
        {
          "command": "sfdx.force.test.view.goToDefinition",
          "when": "view == sfdx.force.test.view && viewItem =~ /(apexTest|apexTestGroup)(_Pass|_Skip|\\b)/"
        },
        {
          "command": "sfdx.force.test.view.runClassTests",
          "when": "view == sfdx.force.test.view && viewItem =~ /apexTestGroup/",
          "group": "inline"
        },
        {
          "command": "sfdx.force.test.view.runSingleTest",
          "when": "view == sfdx.force.test.view && viewItem =~ /(apexTest)(_.*|\\b)/",
          "group": "inline"
        }
      ],
      "commandPalette": [
        {
          "command": "sfdx.force.anon.apex.execute.selection",
          "when": "sfdx:project_opened && editorHasSelection"
        },
        {
          "command": "sfdx.force.anon.apex.execute.document",
          "when": "sfdx:project_opened && !editorHasSelection"
        },
        {
          "command": "sfdx.force.apex.log.get",
          "when": "sfdx:project_opened"
        },
        {
          "command": "sfdx.force.apex.test.last.class.run",
          "when": "sfdx:project_opened && sfdx:has_cached_test_class"
        },
        {
          "command": "sfdx.force.apex.test.class.run",
          "when": "false"
        },
        {
          "command": "sfdx.force.apex.test.method.run",
          "when": "false"
        },
        {
          "command": "sfdx.force.apex.test.last.method.run",
          "when": "sfdx:project_opened && sfdx:has_cached_test_method"
        },
        {
          "command": "sfdx.force.apex.test.run",
          "when": "sfdx:project_opened"
        },
        {
          "command": "sfdx.force.apex.test.suite.run",
          "when": "sfdx:project_opened"
        },
        {
          "command": "sfdx.force.apex.test.suite.create",
          "when": "sfdx:project_opened"
        },
        {
          "command": "sfdx.force.apex.test.suite.add",
          "when": "sfdx:project_opened"
        },
        {
          "command": "sfdx.force.test.view.runClassTests",
          "when": "false"
        },
        {
          "command": "sfdx.force.test.view.runSingleTest",
          "when": "false"
        },
        {
          "command": "sfdx.force.test.view.goToDefinition",
          "when": "false"
        },
        {
          "command": "sfdx.force.test.view.showError",
          "when": "false"
        },
        {
          "command": "sfdx.force.test.view.run",
          "when": "false"
        },
        {
          "command": "sfdx.force.test.view.refresh",
          "when": "false"
        }
      ]
    },
    "commands": [
      {
        "command": "sfdx.force.anon.apex.execute.document",
        "title": "%force_anon_apex_execute_document_text%"
      },
      {
        "command": "sfdx.force.anon.apex.execute.selection",
        "title": "%force_anon_apex_execute_selection_text%"
      },
      {
        "command": "sfdx.force.apex.log.get",
        "title": "%force_apex_log_get_text%"
      },
      {
        "command": "sfdx.force.apex.test.run",
        "title": "%force_apex_test_run_text%"
      },
      {
        "command": "sfdx.force.apex.test.suite.run",
        "title": "%force_apex_test_suite_run_text%"
      },
      {
        "command": "sfdx.force.apex.test.suite.create",
        "title": "%force_apex_test_suite_create_text%"
      },
      {
        "command": "sfdx.force.apex.test.suite.add",
        "title": "%force_apex_test_suite_build_text%"
      },
      {
        "command": "sfdx.force.test.view.run",
        "title": "%run_tests_title%",
        "icon": {
          "light": "resources/light/play-button.svg",
          "dark": "resources/dark/play-button.svg"
        }
      },
      {
        "command": "sfdx.force.test.view.refresh",
        "title": "%refresh_test_title%",
        "icon": {
          "light": "resources/light/refresh.svg",
          "dark": "resources/dark/refresh.svg"
        }
      },
      {
        "command": "sfdx.force.test.view.showError",
        "title": "%show_error_title%",
        "icon": {
          "light": "resources/light/document/notRun.svg",
          "dark": "resources/dark/document/notRun.svg"
        }
      },
      {
        "command": "sfdx.force.test.view.goToDefinition",
        "title": "%go_to_definition_title%",
        "icon": {
          "light": "resources/light/document/notRun.svg",
          "dark": "resources/dark/document/notRun.svg"
        }
      },
      {
        "command": "sfdx.force.test.view.runClassTests",
        "title": "%run_tests_title%",
        "icon": {
          "light": "resources/light/play-button.svg",
          "dark": "resources/dark/play-button.svg"
        }
      },
      {
        "command": "sfdx.force.test.view.runSingleTest",
        "title": "%run_single_test_title%",
        "icon": {
          "light": "resources/light/play-button.svg",
          "dark": "resources/dark/play-button.svg"
        }
      },
      {
        "command": "sfdx.force.apex.test.last.class.run",
        "title": "%force_apex_test_last_class_run_text%"
      },
      {
        "command": "sfdx.force.apex.test.class.run",
        "title": "%force_apex_test_class_run_text%"
      },
      {
        "command": "sfdx.force.apex.test.method.run",
        "title": "%force_apex_test_method_run_text%"
      },
      {
        "command": "sfdx.force.apex.test.last.method.run",
        "title": "%force_apex_test_last_method_run_text%"
      }
    ],
    "configuration": {
      "type": "object",
      "title": "%configuration_title%",
      "properties": {
        "salesforcedx-vscode-apex.java.home": {
          "type": "string",
          "default": null,
          "description": "%java_home_description%"
        },
        "salesforcedx-vscode-apex.java.memory": {
          "type": [
            "integer",
            "null"
          ],
          "minimum": 0,
          "default": null,
          "description": "%java_memory_description%"
        },
        "salesforcedx-vscode-apex.enable-semantic-errors": {
          "type": "boolean",
          "default": false,
          "description": "%apex_semantic_errors_description%"
        },
        "salesforcedx-vscode-apex.advanced.enable-completion-statistics": {
          "type": "boolean",
          "default": false,
          "description": "%apex_code_completion_stats_description%"
        }
      }
    },
    "languages": [
      {
        "id": "apex",
        "aliases": [
          "Apex",
          "apex"
        ],
        "extensions": [
          ".cls",
          ".trigger",
          ".soql"
        ],
        "configuration": "./syntaxes/apex.configuration.json"
      },
      {
        "id": "apex-anon",
        "aliases": [
          "Anonymous Apex"
        ],
        "extensions": [
          ".apex"
        ],
        "configuration": "./syntaxes/apex.configuration.json"
      }
    ],
    "grammars": [
      {
        "language": "apex",
        "scopeName": "source.apex",
        "path": "./node_modules/@salesforce/apex-tmlanguage/grammars/apex.tmLanguage"
      },
      {
        "language": "apex-anon",
        "scopeName": "source.apex",
        "path": "./node_modules/@salesforce/apex-tmlanguage/grammars/apex.tmLanguage"
      }
    ],
    "snippets": [
      {
        "language": "apex",
        "path": "./snippets/apex.json"
      }
    ]
  }
}<|MERGE_RESOLUTION|>--- conflicted
+++ resolved
@@ -14,12 +14,7 @@
     "color": "#ECECEC",
     "theme": "light"
   },
-<<<<<<< HEAD
-  "version": "58.14.2",
-=======
-  "aiKey": "ec3632a4-df47-47a4-98dc-8134cacbaf7e",
   "version": "58.15.0",
->>>>>>> 48c8fe79
   "publisher": "salesforce",
   "license": "BSD-3-Clause",
   "engines": {
