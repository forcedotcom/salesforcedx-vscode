{
  "name": "salesforcedx-vscode-apex",
  "displayName": "Apex",
  "description": "Provides code-editing features for the Apex programming language",
  "qna": "https://github.com/forcedotcom/salesforcedx-vscode/issues",
  "bugs": {
    "url": "https://github.com/forcedotcom/salesforcedx-vscode/issues"
  },
  "repository": {
    "url": "https://github.com/forcedotcom/salesforcedx-vscode"
  },
  "icon": "images/VSCodeApex.png",
  "galleryBanner": {
    "color": "#ECECEC",
    "theme": "light"
  },
  "aiKey": "ec3632a4-df47-47a4-98dc-8134cacbaf7e",
  "version": "55.3.0",
  "publisher": "salesforce",
  "license": "BSD-3-Clause",
  "engines": {
    "vscode": "^1.49.3"
  },
  "categories": [
    "Programming Languages"
  ],
  "dependencies": {
    "@salesforce/apex-node": "^1.0.0",
    "@salesforce/apex-tmlanguage": "1.4.0",
<<<<<<< HEAD
    "@salesforce/core": "^3.23.2",
    "@salesforce/salesforcedx-utils-vscode": "54.12.0",
    "@salesforce/source-deploy-retrieve": "6.0.4",
=======
    "@salesforce/core": "^2.35.0",
    "@salesforce/salesforcedx-utils-vscode": "55.3.0",
    "@salesforce/source-deploy-retrieve": "5.12.2",
>>>>>>> 4160dc9c
    "expand-home-dir": "0.0.3",
    "find-java-home": "0.2.0",
    "path-exists": "3.0.0",
    "shelljs": "0.8.5",
    "vscode-extension-telemetry": "0.0.17",
    "vscode-languageclient": "5.1.1"
  },
  "devDependencies": {
    "@salesforce/salesforcedx-test-utils-vscode": "55.3.0",
    "@salesforce/ts-sinon": "1.3.21",
    "@types/chai": "4.3.0",
    "@types/mkdirp": "0.5.2",
    "@types/mocha": "^5",
    "@types/node": "12.0.12",
    "@types/path-exists": "^1.0.29",
    "@types/shelljs": "^0.7.8",
    "@types/sinon": "^2.3.7",
    "@types/vscode": "1.49.0",
    "chai": "^4.0.2",
    "cross-env": "5.2.0",
    "mocha": "^10",
    "sinon": "^13.0.1",
    "typescript": "3.8.3",
    "vscode-extension-telemetry": "0.0.17"
  },
  "scripts": {
    "vscode:prepublish": "npm prune --production",
    "vscode:package": "vsce package",
    "vscode:sha256": "node ../../scripts/generate-sha256.js >> ../../SHA256",
    "vscode:publish": "node ../../scripts/publish-vsix.js",
    "compile": "tsc -p ./",
    "lint": "tslint --project .",
    "lint:fix": "npm run lint -- --fix",
    "watch": "tsc -watch -p .",
    "clean": "shx rm -rf node_modules && cd out && node ../../../scripts/clean-all-but-jar.js && shx rm -rf coverage && shx rm -rf .nyc_output",
    "test": "npm run test:vscode-integration",
    "test:vscode-integration": "node ../../scripts/run-vscode-integration-tests-with-top-level-extensions",
    "test:vscode-insiders-integration": "cross-env CODE_VERSION=insiders npm run test:vscode-integration"
  },
  "activationEvents": [
    "workspaceContains:sfdx-project.json"
  ],
  "main": "./out/src",
  "contributes": {
    "viewsContainers": {
      "activitybar": [
        {
          "id": "test",
          "title": "%test_view_container_title%",
          "icon": "media/dep.svg"
        }
      ]
    },
    "views": {
      "test": [
        {
          "id": "sfdx.force.test.view",
          "name": "%test_view_name%",
          "when": "sfdx:project_opened"
        }
      ]
    },
    "menus": {
      "view/title": [
        {
          "command": "sfdx.force.test.view.run",
          "when": "view == sfdx.force.test.view",
          "group": "navigation"
        },
        {
          "command": "sfdx.force.test.view.refresh",
          "when": "view == sfdx.force.test.view",
          "group": "navigation"
        }
      ],
      "view/item/context": [
        {
          "command": "sfdx.force.test.view.showError",
          "when": "view == sfdx.force.test.view && viewItem =~ /(apexTest|apexTestGroup)_Fail/"
        },
        {
          "command": "sfdx.force.test.view.goToDefinition",
          "when": "view == sfdx.force.test.view && viewItem =~ /(apexTest|apexTestGroup)(_Pass|_Skip|\\b)/"
        },
        {
          "command": "sfdx.force.test.view.runClassTests",
          "when": "view == sfdx.force.test.view && viewItem =~ /apexTestGroup/",
          "group": "inline"
        },
        {
          "command": "sfdx.force.test.view.runSingleTest",
          "when": "view == sfdx.force.test.view && viewItem =~ /(apexTest)(_.*|\\b)/",
          "group": "inline"
        }
      ],
      "commandPalette": [
        {
          "command": "sfdx.force.anon.apex.execute.selection",
          "when": "sfdx:project_opened && editorHasSelection"
        },
        {
          "command": "sfdx.force.anon.apex.execute.document",
          "when": "sfdx:project_opened && !editorHasSelection"
        },
        {
          "command": "sfdx.force.apex.log.get",
          "when": "sfdx:project_opened"
        },
        {
          "command": "sfdx.force.apex.test.last.class.run",
          "when": "sfdx:project_opened && sfdx:has_cached_test_class"
        },
        {
          "command": "sfdx.force.apex.test.class.run",
          "when": "false"
        },
        {
          "command": "sfdx.force.apex.test.method.run",
          "when": "false"
        },
        {
          "command": "sfdx.force.apex.test.last.method.run",
          "when": "sfdx:project_opened && sfdx:has_cached_test_method"
        },
        {
          "command": "sfdx.force.apex.test.run",
          "when": "sfdx:project_opened"
        },
        {
          "command": "sfdx.force.apex.test.suite.run",
          "when": "sfdx:project_opened"
        },
        {
          "command": "sfdx.force.apex.test.suite.create",
          "when": "sfdx:project_opened"
        },
        {
          "command": "sfdx.force.apex.test.suite.add",
          "when": "sfdx:project_opened"
        },
        {
          "command": "sfdx.force.test.view.runClassTests",
          "when": "false"
        },
        {
          "command": "sfdx.force.test.view.runSingleTest",
          "when": "false"
        },
        {
          "command": "sfdx.force.test.view.goToDefinition",
          "when": "false"
        },
        {
          "command": "sfdx.force.test.view.showError",
          "when": "false"
        },
        {
          "command": "sfdx.force.test.view.run",
          "when": "false"
        },
        {
          "command": "sfdx.force.test.view.refresh",
          "when": "false"
        }
      ]
    },
    "commands": [
      {
        "command": "sfdx.force.anon.apex.execute.document",
        "title": "%force_anon_apex_execute_document_text%"
      },
      {
        "command": "sfdx.force.anon.apex.execute.selection",
        "title": "%force_anon_apex_execute_selection_text%"
      },
      {
        "command": "sfdx.force.apex.log.get",
        "title": "%force_apex_log_get_text%"
      },
      {
        "command": "sfdx.force.apex.test.run",
        "title": "%force_apex_test_run_text%"
      },
      {
        "command": "sfdx.force.apex.test.suite.run",
        "title": "%force_apex_test_suite_run_text%"
      },
      {
        "command": "sfdx.force.apex.test.suite.create",
        "title": "%force_apex_test_suite_create_text%"
      },
      {
        "command": "sfdx.force.apex.test.suite.add",
        "title": "%force_apex_test_suite_build_text%"
      },
      {
        "command": "sfdx.force.test.view.run",
        "title": "%run_tests_title%",
        "icon": {
          "light": "resources/light/play-button.svg",
          "dark": "resources/dark/play-button.svg"
        }
      },
      {
        "command": "sfdx.force.test.view.refresh",
        "title": "%refresh_test_title%",
        "icon": {
          "light": "resources/light/refresh.svg",
          "dark": "resources/dark/refresh.svg"
        }
      },
      {
        "command": "sfdx.force.test.view.showError",
        "title": "%show_error_title%",
        "icon": {
          "light": "resources/light/document/notRun.svg",
          "dark": "resources/dark/document/notRun.svg"
        }
      },
      {
        "command": "sfdx.force.test.view.goToDefinition",
        "title": "%go_to_definition_title%",
        "icon": {
          "light": "resources/light/document/notRun.svg",
          "dark": "resources/dark/document/notRun.svg"
        }
      },
      {
        "command": "sfdx.force.test.view.runClassTests",
        "title": "%run_tests_title%",
        "icon": {
          "light": "resources/light/play-button.svg",
          "dark": "resources/dark/play-button.svg"
        }
      },
      {
        "command": "sfdx.force.test.view.runSingleTest",
        "title": "%run_single_test_title%",
        "icon": {
          "light": "resources/light/play-button.svg",
          "dark": "resources/dark/play-button.svg"
        }
      },
      {
        "command": "sfdx.force.apex.test.last.class.run",
        "title": "%force_apex_test_last_class_run_text%"
      },
      {
        "command": "sfdx.force.apex.test.class.run",
        "title": "%force_apex_test_class_run_text%"
      },
      {
        "command": "sfdx.force.apex.test.method.run",
        "title": "%force_apex_test_method_run_text%"
      },
      {
        "command": "sfdx.force.apex.test.last.method.run",
        "title": "%force_apex_test_last_method_run_text%"
      }
    ],
    "configuration": {
      "type": "object",
      "title": "%configuration_title%",
      "properties": {
        "salesforcedx-vscode-apex.java.home": {
          "type": "string",
          "default": null,
          "description": "%java_home_description%"
        },
        "salesforcedx-vscode-apex.java.memory": {
          "type": [
            "integer",
            "null"
          ],
          "minimum": 0,
          "default": null,
          "description": "%java_memory_description%"
        },
        "salesforcedx-vscode-apex.enable-semantic-errors": {
          "type": "boolean",
          "default": false,
          "description": "%apex_semantic_errors_description%"
        },
        "salesforcedx-vscode-apex.advanced.enable-completion-statistics": {
          "type": "boolean",
          "default": false,
          "description": "%apex_code_completion_stats_description%"
        }
      }
    },
    "languages": [
      {
        "id": "apex",
        "aliases": [
          "Apex",
          "apex"
        ],
        "extensions": [
          ".cls",
          ".trigger",
          ".soql"
        ],
        "configuration": "./syntaxes/apex.configuration.json"
      },
      {
        "id": "apex-anon",
        "aliases": [
          "Anonymous Apex"
        ],
        "extensions": [
          ".apex"
        ],
        "configuration": "./syntaxes/apex.configuration.json"
      }
    ],
    "grammars": [
      {
        "language": "apex",
        "scopeName": "source.apex",
        "path": "./node_modules/@salesforce/apex-tmlanguage/grammars/apex.tmLanguage"
      },
      {
        "language": "apex-anon",
        "scopeName": "source.apex",
        "path": "./node_modules/@salesforce/apex-tmlanguage/grammars/apex.tmLanguage"
      }
    ],
    "snippets": [
      {
        "language": "apex",
        "path": "./snippets/apex.json"
      }
    ]
  },
  "__metadata": {
    "id": "fb928002-4623-4d99-b7e0-4a1d473e77a3",
    "publisherDisplayName": "Salesforce",
    "publisherId": "656b996d-3c70-47b4-937e-e77c013faeea",
    "isPreReleaseVersion": false
  }
}<|MERGE_RESOLUTION|>--- conflicted
+++ resolved
@@ -27,15 +27,9 @@
   "dependencies": {
     "@salesforce/apex-node": "^1.0.0",
     "@salesforce/apex-tmlanguage": "1.4.0",
-<<<<<<< HEAD
     "@salesforce/core": "^3.23.2",
-    "@salesforce/salesforcedx-utils-vscode": "54.12.0",
+    "@salesforce/salesforcedx-utils-vscode": "55.3.0",
     "@salesforce/source-deploy-retrieve": "6.0.4",
-=======
-    "@salesforce/core": "^2.35.0",
-    "@salesforce/salesforcedx-utils-vscode": "55.3.0",
-    "@salesforce/source-deploy-retrieve": "5.12.2",
->>>>>>> 4160dc9c
     "expand-home-dir": "0.0.3",
     "find-java-home": "0.2.0",
     "path-exists": "3.0.0",
