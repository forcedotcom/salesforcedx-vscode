{
  "name": "salesforcedx-vscode-apex",
  "displayName": "Apex",
  "description": "Provides code-editing features for the Apex programming language",
  "qna": "https://github.com/forcedotcom/salesforcedx-vscode/issues",
  "bugs": {
    "url": "https://github.com/forcedotcom/salesforcedx-vscode/issues"
  },
  "repository": {
    "url": "https://github.com/forcedotcom/salesforcedx-vscode"
  },
  "icon": "images/VSCodeApex.png",
  "galleryBanner": {
    "color": "#ECECEC",
    "theme": "light"
  },
  "version": "65.0.0",
  "publisher": "salesforce",
  "o11yUploadEndpoint": "https://794testsite.my.site.com/byolwr/webruntime/log/metrics",
  "enableO11y": "true",
  "license": "BSD-3-Clause",
  "engines": {
    "vscode": "^1.90.0"
  },
  "categories": [
    "Programming Languages"
  ],
  "dependencies": {
    "@salesforce/apex-node": "^8.3.1",
    "@salesforce/apex-tmlanguage": "1.8.1",
<<<<<<< HEAD
    "@salesforce/salesforcedx-utils": "64.17.2",
    "@salesforce/salesforcedx-utils-vscode": "64.17.2",
=======
    "@salesforce/salesforcedx-utils": "65.0.0",
    "@salesforce/salesforcedx-utils-vscode": "65.0.0",
    "@salesforce/vscode-service-provider": "^1.5.0",
    "@stoplight/spectral-core": "1.20.0",
    "@stoplight/spectral-functions": "1.10.1",
    "@stoplight/spectral-rulesets": "1.22.0",
>>>>>>> 1852e662
    "async-lock": "1.4.1",
    "expand-home-dir": "0.0.3",
    "find-java-home": "1.2.2",
    "vscode-languageclient": "^9.0.1",
    "vscode-uri": "^3.1.0"
  },
  "devDependencies": {
    "@salesforce/core": "^8.18.4",
    "@types/async-lock": "1.4.2",
    "esbuild": "0.25.10",
<<<<<<< HEAD
    "salesforcedx-vscode-core": "64.17.2"
=======
    "openapi-types": "12.1.3",
    "salesforcedx-vscode-core": "65.0.0"
>>>>>>> 1852e662
  },
  "extensionDependencies": [
    "salesforce.salesforcedx-vscode-core"
  ],
  "scripts": {
    "bundle:extension": "npm run bundle:extension:build && npm run bundle:extension:copy",
    "bundle:extension:copy": "cp ./out/apex-jorje-lsp.jar ./dist/",
    "bundle:extension:build": "node ./esbuild.config.mjs",
    "vscode:package": "ts-node  ../../scripts/vsce-bundled-extension.ts",
    "vscode:sha256": "node ../../scripts/generate-sha256.js >> ../../SHA256",
    "vscode:publish": "node ../../scripts/publish-vsix.js",
    "compile": "tsc -p ./ && shx mkdir -p out && shx cp jars/apex-jorje-lsp.jar out/",
    "lint": "eslint .",
    "lint:fix": "npm run lint -- --fix",
    "watch": "tsc -watch -p .",
    "clean": "shx rm -rf node_modules && cd out && node ../../../scripts/clean-all-but-jar.js && shx rm -rf coverage && shx rm -rf .nyc_output",
    "copy:files": "shx cp -R ../../node_modules/@salesforce/apex-tmlanguage/grammars .",
    "test": "jest --coverage"
  },
  "packaging": {
    "assets": [
      "LICENSE.txt",
      "package.nls.ja.json",
      "package.nls.json",
      "README.md",
      ".vscodeignore",
      "OSSREADME.json",
      "grammars",
      "resources",
      "snippets",
      "syntaxes",
      "images",
      "dist"
    ],
    "packageUpdates": {
      "main": "dist/index.js",
      "languageServerDir": "dist",
      "dependencies": {
        "applicationinsights": "1.0.7"
      },
      "devDependencies": {}
    }
  },
  "activationEvents": [
    "workspaceContains:sfdx-project.json"
  ],
  "main": "./out/src",
  "languageServerDir": "out",
  "contributes": {
    "viewsContainers": {
      "activitybar": [
        {
          "id": "test",
          "title": "%test_view_container_title%",
          "icon": "media/dep.svg"
        }
      ]
    },
    "views": {
      "test": [
        {
          "id": "sf.test.view",
          "name": "%test_view_name%",
          "when": "sf:project_opened"
        }
      ]
    },
    "menus": {
      "editor/context": [],
      "explorer/context": [],
      "view/title": [
        {
          "command": "sf.test.view.run",
          "when": "view == sf.test.view",
          "group": "navigation@1"
        },
        {
          "command": "sf.test.view.refresh",
          "when": "view == sf.test.view",
          "group": "navigation@2"
        },
        {
          "command": "sf.test.view.collapseAll",
          "when": "view == sf.test.view",
          "group": "navigation@3"
        }
      ],
      "view/item/context": [
        {
          "command": "sf.test.view.showError",
          "when": "view == sf.test.view && viewItem =~ /(apexTest|apexTestGroup)_Fail/"
        },
        {
          "command": "sf.test.view.goToDefinition",
          "when": "view == sf.test.view && viewItem =~ /(apexTest|apexTestGroup)(_Pass|_Skip|\\b)/"
        },
        {
          "command": "sf.test.view.runClassTests",
          "when": "view == sf.test.view && viewItem =~ /apexTestGroup/",
          "group": "inline"
        },
        {
          "command": "sf.test.view.runSingleTest",
          "when": "view == sf.test.view && viewItem =~ /(apexTest)(_.*|\\b)/",
          "group": "inline"
        }
      ],
      "commandPalette": [
        {
          "command": "sf.apex.languageServer.restart",
          "when": "sf:project_opened"
        },
        {
          "command": "sf.anon.apex.execute.selection",
          "when": "sf:project_opened && editorHasSelection && sf:has_target_org"
        },
        {
          "command": "sf.anon.apex.execute.document",
          "when": "sf:project_opened && !editorHasSelection && sf:has_target_org"
        },
        {
          "command": "sf.apex.log.get",
          "when": "sf:project_opened && sf:has_target_org"
        },
        {
          "command": "sf.apex.test.last.class.run",
          "when": "sf:project_opened && sf:has_cached_test_class && sf:has_target_org"
        },
        {
          "command": "sf.apex.test.class.run",
          "when": "false"
        },
        {
          "command": "sf.apex.test.method.run",
          "when": "false"
        },
        {
          "command": "sf.apex.test.last.method.run",
          "when": "sf:project_opened && sf:has_cached_test_method && sf:has_target_org"
        },
        {
          "command": "sf.apex.test.run",
          "when": "sf:project_opened && sf:has_target_org"
        },
        {
          "command": "sf.apex.test.suite.run",
          "when": "sf:project_opened && sf:has_target_org"
        },
        {
          "command": "sf.apex.test.suite.create",
          "when": "sf:project_opened && sf:has_target_org"
        },
        {
          "command": "sf.apex.test.suite.add",
          "when": "sf:project_opened && sf:has_target_org"
        },
        {
          "command": "sf.test.view.runClassTests",
          "when": "false"
        },
        {
          "command": "sf.test.view.runSingleTest",
          "when": "false"
        },
        {
          "command": "sf.test.view.goToDefinition",
          "when": "false"
        },
        {
          "command": "sf.test.view.showError",
          "when": "false"
        },
        {
          "command": "sf.test.view.run",
          "when": "false"
        },
        {
          "command": "sf.test.view.refresh",
          "when": "false"
        },
        {
          "command": "sf.test.view.collapseAll",
          "when": "sf:project_opened"
        }
      ]
    },
    "commands": [
      {
        "command": "sf.anon.apex.execute.document",
        "title": "%anon_apex_execute_document_text%"
      },
      {
        "command": "sf.anon.apex.execute.selection",
        "title": "%anon_apex_execute_selection_text%"
      },
      {
        "command": "sf.apex.languageServer.restart",
        "title": "%apex_language_server_restart%"
      },
      {
        "command": "sf.apex.log.get",
        "title": "%apex_log_get_text%"
      },
      {
        "command": "sf.apex.test.run",
        "title": "%apex_test_run_text%"
      },
      {
        "command": "sf.apex.test.suite.run",
        "title": "%apex_test_suite_run_text%"
      },
      {
        "command": "sf.apex.test.suite.create",
        "title": "%apex_test_suite_create_text%"
      },
      {
        "command": "sf.apex.test.suite.add",
        "title": "%apex_test_suite_build_text%"
      },
      {
        "command": "sf.test.view.run",
        "title": "%run_tests_title%",
        "icon": {
          "light": "resources/light/play-button.svg",
          "dark": "resources/dark/play-button.svg"
        }
      },
      {
        "command": "sf.test.view.collapseAll",
        "title": "%collapse_tests_title%",
        "icon": {
          "light": "resources/light/collapse-all.svg",
          "dark": "resources/dark/collapse-all.svg"
        }
      },
      {
        "command": "sf.test.view.refresh",
        "title": "%refresh_test_title%",
        "icon": {
          "light": "resources/light/refresh.svg",
          "dark": "resources/dark/refresh.svg"
        }
      },
      {
        "command": "sf.test.view.showError",
        "title": "%show_error_title%",
        "icon": {
          "light": "resources/light/document/notRun.svg",
          "dark": "resources/dark/document/notRun.svg"
        }
      },
      {
        "command": "sf.test.view.goToDefinition",
        "title": "%go_to_definition_title%",
        "icon": {
          "light": "resources/light/document/notRun.svg",
          "dark": "resources/dark/document/notRun.svg"
        }
      },
      {
        "command": "sf.test.view.runClassTests",
        "title": "%run_tests_title%",
        "icon": {
          "light": "resources/light/play-button.svg",
          "dark": "resources/dark/play-button.svg"
        }
      },
      {
        "command": "sf.test.view.runSingleTest",
        "title": "%run_single_test_title%",
        "icon": {
          "light": "resources/light/play-button.svg",
          "dark": "resources/dark/play-button.svg"
        }
      },
      {
        "command": "sf.apex.test.last.class.run",
        "title": "%apex_test_last_class_run_text%"
      },
      {
        "command": "sf.apex.test.class.run",
        "title": "%apex_test_class_run_text%"
      },
      {
        "command": "sf.apex.test.method.run",
        "title": "%apex_test_method_run_text%"
      },
      {
        "command": "sf.apex.test.last.method.run",
        "title": "%apex_test_last_method_run_text%"
      }
    ],
    "configuration": {
      "type": "object",
      "title": "%configuration_title%",
      "properties": {
        "salesforcedx-vscode-apex.java.home": {
          "type": "string",
          "default": null,
          "markdownDescription": "%java_home_description%"
        },
        "salesforcedx-vscode-apex.java.memory": {
          "type": [
            "integer",
            "null"
          ],
          "minimum": 0,
          "default": null,
          "description": "%java_memory_description%"
        },
        "salesforcedx-vscode-apex.enable-semantic-errors": {
          "type": "boolean",
          "default": false,
          "description": "%apex_semantic_errors_description%"
        },
        "salesforcedx-vscode-apex.advanced.enable-completion-statistics": {
          "type": "boolean",
          "default": false,
          "description": "%apex_code_completion_stats_description%"
        },
        "salesforcedx-vscode-apex.advanced.lspParityCapabilities": {
          "type": "boolean",
          "default": true,
          "description": "%apex_lsp_parity_capabilities_description%"
        },
        "apex.trace.server": {
          "type": "string",
          "enum": [
            "verbose",
            "messages",
            "off"
          ],
          "default": "off",
          "description": "%apex_trace_server_description%",
          "enumDescriptions": [
            "%apex_verbose_level_trace_description%",
            "%apex_messages_level_trace_description%",
            "%apex_off_level_trace_description%"
          ]
        },
        "salesforcedx-vscode-apex.disable-warnings-for-missing-coverage": {
          "type": "boolean",
          "default": false,
          "description": "%apex_code_disable-warnings-for-missing-coverage%"
        },
        "salesforcedx-vscode-apex.enable-apex-ls-error-to-telemetry": {
          "type": "boolean",
          "default": false,
          "description": "%enable-apex-ls-error-to-telemetry%"
        },
        "salesforcedx-vscode-apex.languageServer.restartBehavior": {
          "type": "string",
          "enum": [
            "prompt",
            "restart",
            "reset"
          ],
          "default": "prompt",
          "description": "%apex_language_server_restart_behavior_description%",
          "enumDescriptions": [
            "%apex_language_server_restart_behavior_prompt_description%",
            "%apex_language_server_restart_behavior_restart_description%",
            "%apex_language_server_restart_behavior_reset_description%"
          ]
        }
      }
    },
    "languages": [
      {
        "id": "apex",
        "aliases": [
          "Apex",
          "apex"
        ],
        "extensions": [
          ".cls",
          ".trigger",
          ".soql"
        ],
        "configuration": "./syntaxes/apex.configuration.json"
      },
      {
        "id": "apex-anon",
        "aliases": [
          "Anonymous Apex"
        ],
        "extensions": [
          ".apex"
        ],
        "configuration": "./syntaxes/apex.configuration.json"
      }
    ],
    "grammars": [
      {
        "language": "apex",
        "scopeName": "source.apex",
        "path": "./grammars/apex.tmLanguage"
      },
      {
        "language": "apex-anon",
        "scopeName": "source.apex",
        "path": "./grammars/apex.tmLanguage"
      }
    ],
    "snippets": [
      {
        "language": "apex",
        "path": "./snippets/apex.json"
      }
    ]
  }
}<|MERGE_RESOLUTION|>--- conflicted
+++ resolved
@@ -28,17 +28,8 @@
   "dependencies": {
     "@salesforce/apex-node": "^8.3.1",
     "@salesforce/apex-tmlanguage": "1.8.1",
-<<<<<<< HEAD
-    "@salesforce/salesforcedx-utils": "64.17.2",
-    "@salesforce/salesforcedx-utils-vscode": "64.17.2",
-=======
     "@salesforce/salesforcedx-utils": "65.0.0",
     "@salesforce/salesforcedx-utils-vscode": "65.0.0",
-    "@salesforce/vscode-service-provider": "^1.5.0",
-    "@stoplight/spectral-core": "1.20.0",
-    "@stoplight/spectral-functions": "1.10.1",
-    "@stoplight/spectral-rulesets": "1.22.0",
->>>>>>> 1852e662
     "async-lock": "1.4.1",
     "expand-home-dir": "0.0.3",
     "find-java-home": "1.2.2",
@@ -49,12 +40,7 @@
     "@salesforce/core": "^8.18.4",
     "@types/async-lock": "1.4.2",
     "esbuild": "0.25.10",
-<<<<<<< HEAD
-    "salesforcedx-vscode-core": "64.17.2"
-=======
-    "openapi-types": "12.1.3",
     "salesforcedx-vscode-core": "65.0.0"
->>>>>>> 1852e662
   },
   "extensionDependencies": [
     "salesforce.salesforcedx-vscode-core"
