--- conflicted
+++ resolved
@@ -48,11 +48,6 @@
     "@salesforce/core": "^8.18.4",
     "@types/async-lock": "1.4.2",
     "@types/ejs": "3.1.5",
-<<<<<<< HEAD
-    "cross-env": "5.2.0",
-=======
-    "@types/node": "^22.15.1",
->>>>>>> 17cd0d17
     "esbuild": "0.25.0",
     "openapi-types": "12.1.3",
     "salesforcedx-vscode-core": "64.12.0"
