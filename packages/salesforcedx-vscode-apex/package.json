--- conflicted
+++ resolved
@@ -14,11 +14,7 @@
     "color": "#ECECEC",
     "theme": "light"
   },
-<<<<<<< HEAD
-  "version": "65.9.0",
-=======
   "version": "65.10.0",
->>>>>>> 3068205f
   "publisher": "salesforce",
   "o11yUploadEndpoint": "https://794testsite.my.site.com/byolwr/webruntime/log/metrics",
   "enableO11y": "true",
@@ -138,13 +134,9 @@
       "files": [
         "src/**/*.ts",
         "test/**/*.ts",
-<<<<<<< HEAD
-        "../../eslint.config.mjs"
-=======
         "../../eslint.config.mjs",
         "package.json",
         "package.nls.json"
->>>>>>> 3068205f
       ],
       "output": []
     },
