{
  "name": "salesforcedx-vscode-apex",
  "displayName": "Apex",
  "description": "Provides code-editing features for the Apex programming language",
  "qna": "https://github.com/forcedotcom/salesforcedx-vscode/issues",
  "bugs": {
    "url": "https://github.com/forcedotcom/salesforcedx-vscode/issues"
  },
  "repository": {
    "url": "https://github.com/forcedotcom/salesforcedx-vscode"
  },
  "icon": "images/VSCodeApex.png",
  "galleryBanner": {
    "color": "#ECECEC",
    "theme": "light"
  },
  "aiKey": "ec3632a4-df47-47a4-98dc-8134cacbaf7e",
  "version": "55.8.0",
  "publisher": "salesforce",
  "license": "BSD-3-Clause",
  "engines": {
    "vscode": "^1.49.3"
  },
  "categories": [
    "Programming Languages"
  ],
  "dependencies": {
    "@salesforce/apex-node": "^1.0.0",
    "@salesforce/apex-tmlanguage": "1.4.0",
<<<<<<< HEAD
    "@salesforce/core": "^3.23.2",
    "@salesforce/source-deploy-retrieve": "6.0.4",
    "@salesforce/salesforcedx-utils-vscode": "55.7.0",
=======
    "@salesforce/core": "^2.35.0",
    "@salesforce/salesforcedx-utils-vscode": "55.8.0",
    "@salesforce/source-deploy-retrieve": "5.12.2",
>>>>>>> e13c0df3
    "expand-home-dir": "0.0.3",
    "find-java-home": "0.2.0",
    "path-exists": "3.0.0",
    "shelljs": "0.8.5",
    "vscode-extension-telemetry": "0.0.17",
    "vscode-languageclient": "5.1.1"
  },
  "devDependencies": {
    "@salesforce/salesforcedx-test-utils-vscode": "55.8.0",
    "@salesforce/ts-sinon": "1.3.21",
    "@types/chai": "4.3.0",
    "@types/mkdirp": "0.5.2",
    "@types/mocha": "^5",
    "@types/node": "12.0.12",
    "@types/path-exists": "^1.0.29",
    "@types/shelljs": "^0.7.8",
    "@types/sinon": "^2.3.7",
    "@types/vscode": "1.49.0",
    "chai": "^4.0.2",
    "cross-env": "5.2.0",
    "mocha": "^10",
    "sinon": "^13.0.1",
    "typescript": "3.8.3",
    "vscode-extension-telemetry": "0.0.17"
  },
  "scripts": {
    "vscode:prepublish": "npm prune --production",
    "vscode:package": "vsce package",
    "vscode:sha256": "node ../../scripts/generate-sha256.js >> ../../SHA256",
    "vscode:publish": "node ../../scripts/publish-vsix.js",
    "compile": "tsc -p ./",
    "lint": "tslint --project .",
    "lint:fix": "npm run lint -- --fix",
    "watch": "tsc -watch -p .",
    "clean": "shx rm -rf node_modules && cd out && node ../../../scripts/clean-all-but-jar.js && shx rm -rf coverage && shx rm -rf .nyc_output",
    "test": "npm run test:vscode-integration",
    "test:vscode-integration": "node ../../scripts/run-vscode-integration-tests-with-top-level-extensions",
    "test:vscode-insiders-integration": "cross-env CODE_VERSION=insiders npm run test:vscode-integration"
  },
  "activationEvents": [
    "workspaceContains:sfdx-project.json"
  ],
  "main": "./out/src",
  "contributes": {
    "viewsContainers": {
      "activitybar": [
        {
          "id": "test",
          "title": "%test_view_container_title%",
          "icon": "media/dep.svg"
        }
      ]
    },
    "views": {
      "test": [
        {
          "id": "sfdx.force.test.view",
          "name": "%test_view_name%",
          "when": "sfdx:project_opened"
        }
      ]
    },
    "menus": {
      "view/title": [
        {
          "command": "sfdx.force.test.view.run",
          "when": "view == sfdx.force.test.view",
          "group": "navigation"
        },
        {
          "command": "sfdx.force.test.view.refresh",
          "when": "view == sfdx.force.test.view",
          "group": "navigation"
        }
      ],
      "view/item/context": [
        {
          "command": "sfdx.force.test.view.showError",
          "when": "view == sfdx.force.test.view && viewItem =~ /(apexTest|apexTestGroup)_Fail/"
        },
        {
          "command": "sfdx.force.test.view.goToDefinition",
          "when": "view == sfdx.force.test.view && viewItem =~ /(apexTest|apexTestGroup)(_Pass|_Skip|\\b)/"
        },
        {
          "command": "sfdx.force.test.view.runClassTests",
          "when": "view == sfdx.force.test.view && viewItem =~ /apexTestGroup/",
          "group": "inline"
        },
        {
          "command": "sfdx.force.test.view.runSingleTest",
          "when": "view == sfdx.force.test.view && viewItem =~ /(apexTest)(_.*|\\b)/",
          "group": "inline"
        }
      ],
      "commandPalette": [
        {
          "command": "sfdx.force.anon.apex.execute.selection",
          "when": "sfdx:project_opened && editorHasSelection"
        },
        {
          "command": "sfdx.force.anon.apex.execute.document",
          "when": "sfdx:project_opened && !editorHasSelection"
        },
        {
          "command": "sfdx.force.apex.log.get",
          "when": "sfdx:project_opened"
        },
        {
          "command": "sfdx.force.apex.test.last.class.run",
          "when": "sfdx:project_opened && sfdx:has_cached_test_class"
        },
        {
          "command": "sfdx.force.apex.test.class.run",
          "when": "false"
        },
        {
          "command": "sfdx.force.apex.test.method.run",
          "when": "false"
        },
        {
          "command": "sfdx.force.apex.test.last.method.run",
          "when": "sfdx:project_opened && sfdx:has_cached_test_method"
        },
        {
          "command": "sfdx.force.apex.test.run",
          "when": "sfdx:project_opened"
        },
        {
          "command": "sfdx.force.apex.test.suite.run",
          "when": "sfdx:project_opened"
        },
        {
          "command": "sfdx.force.apex.test.suite.create",
          "when": "sfdx:project_opened"
        },
        {
          "command": "sfdx.force.apex.test.suite.add",
          "when": "sfdx:project_opened"
        },
        {
          "command": "sfdx.force.test.view.runClassTests",
          "when": "false"
        },
        {
          "command": "sfdx.force.test.view.runSingleTest",
          "when": "false"
        },
        {
          "command": "sfdx.force.test.view.goToDefinition",
          "when": "false"
        },
        {
          "command": "sfdx.force.test.view.showError",
          "when": "false"
        },
        {
          "command": "sfdx.force.test.view.run",
          "when": "false"
        },
        {
          "command": "sfdx.force.test.view.refresh",
          "when": "false"
        }
      ]
    },
    "commands": [
      {
        "command": "sfdx.force.anon.apex.execute.document",
        "title": "%force_anon_apex_execute_document_text%"
      },
      {
        "command": "sfdx.force.anon.apex.execute.selection",
        "title": "%force_anon_apex_execute_selection_text%"
      },
      {
        "command": "sfdx.force.apex.log.get",
        "title": "%force_apex_log_get_text%"
      },
      {
        "command": "sfdx.force.apex.test.run",
        "title": "%force_apex_test_run_text%"
      },
      {
        "command": "sfdx.force.apex.test.suite.run",
        "title": "%force_apex_test_suite_run_text%"
      },
      {
        "command": "sfdx.force.apex.test.suite.create",
        "title": "%force_apex_test_suite_create_text%"
      },
      {
        "command": "sfdx.force.apex.test.suite.add",
        "title": "%force_apex_test_suite_build_text%"
      },
      {
        "command": "sfdx.force.test.view.run",
        "title": "%run_tests_title%",
        "icon": {
          "light": "resources/light/play-button.svg",
          "dark": "resources/dark/play-button.svg"
        }
      },
      {
        "command": "sfdx.force.test.view.refresh",
        "title": "%refresh_test_title%",
        "icon": {
          "light": "resources/light/refresh.svg",
          "dark": "resources/dark/refresh.svg"
        }
      },
      {
        "command": "sfdx.force.test.view.showError",
        "title": "%show_error_title%",
        "icon": {
          "light": "resources/light/document/notRun.svg",
          "dark": "resources/dark/document/notRun.svg"
        }
      },
      {
        "command": "sfdx.force.test.view.goToDefinition",
        "title": "%go_to_definition_title%",
        "icon": {
          "light": "resources/light/document/notRun.svg",
          "dark": "resources/dark/document/notRun.svg"
        }
      },
      {
        "command": "sfdx.force.test.view.runClassTests",
        "title": "%run_tests_title%",
        "icon": {
          "light": "resources/light/play-button.svg",
          "dark": "resources/dark/play-button.svg"
        }
      },
      {
        "command": "sfdx.force.test.view.runSingleTest",
        "title": "%run_single_test_title%",
        "icon": {
          "light": "resources/light/play-button.svg",
          "dark": "resources/dark/play-button.svg"
        }
      },
      {
        "command": "sfdx.force.apex.test.last.class.run",
        "title": "%force_apex_test_last_class_run_text%"
      },
      {
        "command": "sfdx.force.apex.test.class.run",
        "title": "%force_apex_test_class_run_text%"
      },
      {
        "command": "sfdx.force.apex.test.method.run",
        "title": "%force_apex_test_method_run_text%"
      },
      {
        "command": "sfdx.force.apex.test.last.method.run",
        "title": "%force_apex_test_last_method_run_text%"
      }
    ],
    "configuration": {
      "type": "object",
      "title": "%configuration_title%",
      "properties": {
        "salesforcedx-vscode-apex.java.home": {
          "type": "string",
          "default": null,
          "description": "%java_home_description%"
        },
        "salesforcedx-vscode-apex.java.memory": {
          "type": [
            "integer",
            "null"
          ],
          "minimum": 0,
          "default": null,
          "description": "%java_memory_description%"
        },
        "salesforcedx-vscode-apex.enable-semantic-errors": {
          "type": "boolean",
          "default": false,
          "description": "%apex_semantic_errors_description%"
        },
        "salesforcedx-vscode-apex.advanced.enable-completion-statistics": {
          "type": "boolean",
          "default": false,
          "description": "%apex_code_completion_stats_description%"
        }
      }
    },
    "languages": [
      {
        "id": "apex",
        "aliases": [
          "Apex",
          "apex"
        ],
        "extensions": [
          ".cls",
          ".trigger",
          ".soql"
        ],
        "configuration": "./syntaxes/apex.configuration.json"
      },
      {
        "id": "apex-anon",
        "aliases": [
          "Anonymous Apex"
        ],
        "extensions": [
          ".apex"
        ],
        "configuration": "./syntaxes/apex.configuration.json"
      }
    ],
    "grammars": [
      {
        "language": "apex",
        "scopeName": "source.apex",
        "path": "./node_modules/@salesforce/apex-tmlanguage/grammars/apex.tmLanguage"
      },
      {
        "language": "apex-anon",
        "scopeName": "source.apex",
        "path": "./node_modules/@salesforce/apex-tmlanguage/grammars/apex.tmLanguage"
      }
    ],
    "snippets": [
      {
        "language": "apex",
        "path": "./snippets/apex.json"
      }
    ]
  }
}<|MERGE_RESOLUTION|>--- conflicted
+++ resolved
@@ -27,15 +27,9 @@
   "dependencies": {
     "@salesforce/apex-node": "^1.0.0",
     "@salesforce/apex-tmlanguage": "1.4.0",
-<<<<<<< HEAD
     "@salesforce/core": "^3.23.2",
     "@salesforce/source-deploy-retrieve": "6.0.4",
-    "@salesforce/salesforcedx-utils-vscode": "55.7.0",
-=======
-    "@salesforce/core": "^2.35.0",
     "@salesforce/salesforcedx-utils-vscode": "55.8.0",
-    "@salesforce/source-deploy-retrieve": "5.12.2",
->>>>>>> e13c0df3
     "expand-home-dir": "0.0.3",
     "find-java-home": "0.2.0",
     "path-exists": "3.0.0",
