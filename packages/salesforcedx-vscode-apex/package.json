{
  "name": "salesforcedx-vscode-apex",
  "displayName": "Apex",
  "description": "Provides code-editing features for the Apex programming language",
  "qna": "https://github.com/forcedotcom/salesforcedx-vscode/issues",
  "bugs": {
    "url": "https://github.com/forcedotcom/salesforcedx-vscode/issues"
  },
  "repository": {
    "url": "https://github.com/forcedotcom/salesforcedx-vscode"
  },
  "icon": "images/VSCodeApex.png",
  "galleryBanner": {
    "color": "#ECECEC",
    "theme": "light"
  },
  "version": "63.1.1",
  "publisher": "salesforce",
  "license": "BSD-3-Clause",
  "engines": {
    "vscode": "^1.90.0"
  },
  "categories": [
    "Programming Languages"
  ],
  "dependencies": {
    "@salesforce/apex-node-bundle": "8.1.12",
    "@salesforce/apex-tmlanguage": "1.8.0",
    "@salesforce/core-bundle": "8.8.2",
<<<<<<< HEAD
    "@salesforce/salesforcedx-utils-vscode": "63.1.1",
    "@salesforce/vscode-service-provider": "1.3.0-rc.6.4",
=======
    "@salesforce/salesforcedx-utils-vscode": "62.14.1",
    "@salesforce/vscode-service-provider": "1.3.0-rc.6.5",
>>>>>>> a1710d08
    "@stoplight/spectral-core": "1.19.4",
    "@stoplight/spectral-functions": "1.9.3",
    "@stoplight/spectral-rulesets": "1.21.3",
    "ejs": "3.1.10",
    "expand-home-dir": "0.0.3",
    "find-java-home": "0.2.0",
    "jsonpath-plus": "10.3.0",
    "shelljs": "0.8.5",
    "vscode-extension-telemetry": "0.0.17",
    "vscode-languageclient": "8.1.0"
  },
  "devDependencies": {
    "@salesforce/salesforcedx-test-utils-vscode": "63.1.1",
    "@salesforce/ts-sinon": "1.4.30",
    "@types/chai": "4.3.3",
    "@types/ejs": "3.1.5",
    "@types/mocha": "^5",
    "@types/node": "^20.0.0",
    "@types/shelljs": "^0.7.8",
    "@types/sinon": "^2.3.7",
    "@types/vscode": "^1.90.0",
    "chai": "^4.0.2",
    "cross-env": "5.2.0",
    "esbuild": "^0.19.5",
    "esbuild-plugin-pino": "^2.1.0",
    "mocha": "^10",
    "prettier": "3.3.3",
    "sinon": "^13.0.1",
    "typescript": "^5.6.2",
    "vscode-extension-telemetry": "0.0.17"
  },
  "extensionDependencies": [
    "salesforce.salesforcedx-vscode-core"
  ],
  "scripts": {
    "bundle:extension": "npm run bundle:extension:build && npm run bundle:extension:copy",
    "bundle:extension:copy": "cp ./out/apex-jorje-lsp.jar ./dist/",
    "bundle:extension:build": "node ./esbuild.config.js",
    "vscode:package": "ts-node  ../../scripts/vsce-bundled-extension.ts",
    "vscode:sha256": "node ../../scripts/generate-sha256.js >> ../../SHA256",
    "vscode:publish": "node ../../scripts/publish-vsix.js",
    "compile": "tsc -p ./",
    "lint": "eslint .",
    "lint:fix": "npm run lint -- --fix",
    "watch": "tsc -watch -p .",
    "clean": "shx rm -rf node_modules && cd out && node ../../../scripts/clean-all-but-jar.js && shx rm -rf coverage && shx rm -rf .nyc_output",
    "copy:files": "shx cp -R ../../node_modules/@salesforce/apex-tmlanguage/grammars .",
    "test": "npm run test:vscode-integration",
    "test:unit": "jest --coverage",
    "test:vscode-integration": "node ../../scripts/run-vscode-integration-tests-with-top-level-extensions",
    "test:vscode-insiders-integration": "cross-env CODE_VERSION=insiders npm run test:vscode-integration"
  },
  "packaging": {
    "assets": [
      "License.txt",
      "package.nls.ja.json",
      "package.nls.json",
      "README.md",
      ".vscodeignore",
      "OSSREADME.json",
      "grammars",
      "resources",
      "snippets",
      "syntaxes",
      "images",
      "dist"
    ],
    "packageUpdates": {
      "main": "dist/index.js",
      "languageServerDir": "dist",
      "dependencies": {
        "applicationinsights": "1.0.7",
        "shelljs": "0.8.5",
        "jsonpath": "1.1.1",
        "jsonc-parser": "2.2.1"
      },
      "devDependencies": {}
    }
  },
  "activationEvents": [
    "workspaceContains:sfdx-project.json"
  ],
  "main": "./out/src",
  "languageServerDir": "out",
  "contributes": {
    "viewsContainers": {
      "activitybar": [
        {
          "id": "test",
          "title": "%test_view_container_title%",
          "icon": "media/dep.svg"
        }
      ]
    },
    "views": {
      "test": [
        {
          "id": "sf.test.view",
          "name": "%test_view_name%",
          "when": "sf:project_opened"
        }
      ]
    },
    "menus": {
      "editor/context": [
        {
          "command": "sf.create.apex.action.method",
          "when": "false"
        },
        {
          "command": "sf.create.apex.action.class",
          "when": "sf:project_opened && sf:has_target_org && resource =~ /.\\.(cls)?$/ && salesforcedx-einstein-gpt.isEnabled"
        },
        {
          "command": "sf.validate.oas.document",
          "when": "sf:project_opened && sf:has_target_org && ((resource =~ /.\\.externalServiceRegistration-meta\\.(xml)?$/ && !sf:is_esr_decomposed) || resource =~ /.\\.(yaml)?$/) && salesforcedx-einstein-gpt.isEnabled"
        }
      ],
      "explorer/context": [
        {
          "command": "sf.create.apex.action.class",
          "when": "sf:project_opened && sf:has_target_org && resource =~ /.\\.(cls)?$/ && resourcePath =~ /classes/ && salesforcedx-einstein-gpt.isEnabled"
        },
        {
          "command": "sf.validate.oas.document",
          "when": "sf:project_opened && sf:has_target_org && ((resource =~ /.\\.externalServiceRegistration-meta\\.(xml)?$/ && !sf:is_esr_decomposed) || resource =~ /.\\.(yaml)?$/) && salesforcedx-einstein-gpt.isEnabled"
        }
      ],
      "view/title": [
        {
          "command": "sf.test.view.run",
          "when": "view == sf.test.view",
          "group": "navigation@1"
        },
        {
          "command": "sf.test.view.refresh",
          "when": "view == sf.test.view",
          "group": "navigation@2"
        },
        {
          "command": "sf.test.view.collapseAll",
          "when": "view == sf.test.view",
          "group": "navigation@3"
        }
      ],
      "view/item/context": [
        {
          "command": "sf.test.view.showError",
          "when": "view == sf.test.view && viewItem =~ /(apexTest|apexTestGroup)_Fail/"
        },
        {
          "command": "sf.test.view.goToDefinition",
          "when": "view == sf.test.view && viewItem =~ /(apexTest|apexTestGroup)(_Pass|_Skip|\\b)/"
        },
        {
          "command": "sf.test.view.runClassTests",
          "when": "view == sf.test.view && viewItem =~ /apexTestGroup/",
          "group": "inline"
        },
        {
          "command": "sf.test.view.runSingleTest",
          "when": "view == sf.test.view && viewItem =~ /(apexTest)(_.*|\\b)/",
          "group": "inline"
        }
      ],
      "commandPalette": [
        {
          "command": "sf.anon.apex.execute.selection",
          "when": "sf:project_opened && editorHasSelection && sf:has_target_org"
        },
        {
          "command": "sf.anon.apex.execute.document",
          "when": "sf:project_opened && !editorHasSelection && sf:has_target_org"
        },
        {
          "command": "sf.apex.log.get",
          "when": "sf:project_opened && sf:has_target_org"
        },
        {
          "command": "sf.apex.test.last.class.run",
          "when": "sf:project_opened && sf:has_cached_test_class && sf:has_target_org"
        },
        {
          "command": "sf.apex.test.class.run",
          "when": "false"
        },
        {
          "command": "sf.apex.test.method.run",
          "when": "false"
        },
        {
          "command": "sf.apex.test.last.method.run",
          "when": "sf:project_opened && sf:has_cached_test_method && sf:has_target_org"
        },
        {
          "command": "sf.apex.test.run",
          "when": "sf:project_opened && sf:has_target_org"
        },
        {
          "command": "sf.apex.test.suite.run",
          "when": "sf:project_opened && sf:has_target_org"
        },
        {
          "command": "sf.apex.test.suite.create",
          "when": "sf:project_opened && sf:has_target_org"
        },
        {
          "command": "sf.apex.test.suite.add",
          "when": "sf:project_opened && sf:has_target_org"
        },
        {
          "command": "sf.test.view.runClassTests",
          "when": "false"
        },
        {
          "command": "sf.test.view.runSingleTest",
          "when": "false"
        },
        {
          "command": "sf.test.view.goToDefinition",
          "when": "false"
        },
        {
          "command": "sf.test.view.showError",
          "when": "false"
        },
        {
          "command": "sf.test.view.run",
          "when": "false"
        },
        {
          "command": "sf.test.view.refresh",
          "when": "false"
        },
        {
          "command": "sf.test.view.collapseAll",
          "when": "sf:project_opened"
        },
        {
          "command": "sf.create.apex.action.method",
          "when": "false"
        },
        {
          "command": "sf.create.apex.action.class",
          "when": "sf:project_opened && sf:has_target_org && resource =~ /.\\.(cls)?$/ && resourcePath =~ /classes/ && salesforcedx-einstein-gpt.isEnabled"
        },
        {
          "command": "sf.validate.oas.document",
          "when": "sf:project_opened && sf:has_target_org && (resource =~ /.\\.externalServiceRegistration-meta\\.(xml)?$/ || resource =~ /.\\.(yaml)?$/) && salesforcedx-einstein-gpt.isEnabled"
        }
      ]
    },
    "commands": [
      {
        "command": "sf.anon.apex.execute.document",
        "title": "%anon_apex_execute_document_text%"
      },
      {
        "command": "sf.anon.apex.execute.selection",
        "title": "%anon_apex_execute_selection_text%"
      },
      {
        "command": "sf.apex.log.get",
        "title": "%apex_log_get_text%"
      },
      {
        "command": "sf.apex.test.run",
        "title": "%apex_test_run_text%"
      },
      {
        "command": "sf.apex.test.suite.run",
        "title": "%apex_test_suite_run_text%"
      },
      {
        "command": "sf.apex.test.suite.create",
        "title": "%apex_test_suite_create_text%"
      },
      {
        "command": "sf.apex.test.suite.add",
        "title": "%apex_test_suite_build_text%"
      },
      {
        "command": "sf.test.view.run",
        "title": "%run_tests_title%",
        "icon": {
          "light": "resources/light/play-button.svg",
          "dark": "resources/dark/play-button.svg"
        }
      },
      {
        "command": "sf.test.view.collapseAll",
        "title": "%collapse_tests_title%",
        "icon": {
          "light": "resources/light/collapse-all.svg",
          "dark": "resources/dark/collapse-all.svg"
        }
      },
      {
        "command": "sf.test.view.refresh",
        "title": "%refresh_test_title%",
        "icon": {
          "light": "resources/light/refresh.svg",
          "dark": "resources/dark/refresh.svg"
        }
      },
      {
        "command": "sf.test.view.showError",
        "title": "%show_error_title%",
        "icon": {
          "light": "resources/light/document/notRun.svg",
          "dark": "resources/dark/document/notRun.svg"
        }
      },
      {
        "command": "sf.test.view.goToDefinition",
        "title": "%go_to_definition_title%",
        "icon": {
          "light": "resources/light/document/notRun.svg",
          "dark": "resources/dark/document/notRun.svg"
        }
      },
      {
        "command": "sf.test.view.runClassTests",
        "title": "%run_tests_title%",
        "icon": {
          "light": "resources/light/play-button.svg",
          "dark": "resources/dark/play-button.svg"
        }
      },
      {
        "command": "sf.test.view.runSingleTest",
        "title": "%run_single_test_title%",
        "icon": {
          "light": "resources/light/play-button.svg",
          "dark": "resources/dark/play-button.svg"
        }
      },
      {
        "command": "sf.apex.test.last.class.run",
        "title": "%apex_test_last_class_run_text%"
      },
      {
        "command": "sf.apex.test.class.run",
        "title": "%apex_test_class_run_text%"
      },
      {
        "command": "sf.apex.test.method.run",
        "title": "%apex_test_method_run_text%"
      },
      {
        "command": "sf.apex.test.last.method.run",
        "title": "%apex_test_last_method_run_text%"
      },
      {
        "command": "sf.create.apex.action.method",
        "title": "%create_openapi_doc_method%"
      },
      {
        "command": "sf.create.apex.action.class",
        "title": "%create_openapi_doc_class%"
      },
      {
        "command": "sf.validate.oas.document",
        "title": "%validate_oas_document%"
      }
    ],
    "configuration": {
      "type": "object",
      "title": "%configuration_title%",
      "properties": {
        "salesforcedx-vscode-apex.java.home": {
          "type": "string",
          "default": null,
          "markdownDescription": "%java_home_description%"
        },
        "salesforcedx-vscode-apex.java.memory": {
          "type": [
            "integer",
            "null"
          ],
          "minimum": 0,
          "default": null,
          "description": "%java_memory_description%"
        },
        "salesforcedx-vscode-apex.enable-semantic-errors": {
          "type": "boolean",
          "default": false,
          "description": "%apex_semantic_errors_description%"
        },
        "salesforcedx-vscode-apex.advanced.enable-completion-statistics": {
          "type": "boolean",
          "default": false,
          "description": "%apex_code_completion_stats_description%"
        },
        "apex.trace.server": {
          "type": "string",
          "enum": [
            "verbose",
            "messages",
            "off"
          ],
          "default": "off",
          "description": "%apex_trace_server_description%",
          "enumDescriptions": [
            "%apex_verbose_level_trace_description%",
            "%apex_messages_level_trace_description%",
            "%apex_off_level_trace_description%"
          ]
        },
        "salesforcedx-vscode-apex.disable-warnings-for-missing-coverage": {
          "type": "boolean",
          "default": false,
          "description": "%apex_code_disable-warnings-for-missing-coverage%"
        },
        "salesforcedx-vscode-apex.enable-apex-ls-error-to-telemetry": {
          "type": "boolean",
          "default": false,
          "description": "%enable-apex-ls-error-to-telemetry%"
        },
        "salesforcedx-vscode-apex.apexoas.general.class.access-modifiers": {
          "type": "array",
          "items": {
            "type": "string",
            "enum": [
              "global",
              "public"
            ]
          },
          "default": [
            "global",
            "public"
          ],
          "description": "%apex_oas_general_class_access-modifiers%"
        },
        "salesforcedx-vscode-apex.apexoas.general.method.access-modifiers": {
          "type": "array",
          "items": {
            "type": "string",
            "enum": [
              "global",
              "public"
            ]
          },
          "default": [
            "global",
            "public"
          ],
          "description": "%apex_oas_general_method_access-modifiers%"
        },
        "salesforcedx-vscode-apex.apexoas.general.property.access-modifiers": {
          "type": "array",
          "items": {
            "type": "string",
            "enum": [
              "global",
              "public"
            ]
          },
          "default": [
            "global",
            "public"
          ],
          "description": "%apex_oas_general_property_access-modifiers%"
        },
        "salesforcedx-vscode-apex.oas_generation_strategy": {
          "type": "string",
          "enum": [
            "LEAST_CALLS",
            "MOST_CALLS",
            "METHOD_BY_METHOD",
            "JSON_METHOD_BY_METHOD",
            "WHOLE_CLASS"
          ],
          "default": "METHOD_BY_METHOD",
          "description": "%apex_oas_generation_strategy%"
        },
        "salesforcedx-vscode-apex.oas_generation_include_schema": {
          "type": "boolean",
          "default": true,
          "description": "%apex_oas_generation_schema%"
        },
        "salesforcedx-vscode-apex.oas_generation_output_token_limit": {
          "type": "number",
          "default": 750,
          "description": "%apex_generation_output_token_limit%"
        }
      }
    },
    "languages": [
      {
        "id": "apex",
        "aliases": [
          "Apex",
          "apex"
        ],
        "extensions": [
          ".cls",
          ".trigger",
          ".soql"
        ],
        "configuration": "./syntaxes/apex.configuration.json"
      },
      {
        "id": "apex-anon",
        "aliases": [
          "Anonymous Apex"
        ],
        "extensions": [
          ".apex"
        ],
        "configuration": "./syntaxes/apex.configuration.json"
      }
    ],
    "grammars": [
      {
        "language": "apex",
        "scopeName": "source.apex",
        "path": "./grammars/apex.tmLanguage"
      },
      {
        "language": "apex-anon",
        "scopeName": "source.apex",
        "path": "./grammars/apex.tmLanguage"
      }
    ],
    "snippets": [
      {
        "language": "apex",
        "path": "./snippets/apex.json"
      }
    ]
  }
}<|MERGE_RESOLUTION|>--- conflicted
+++ resolved
@@ -27,13 +27,8 @@
     "@salesforce/apex-node-bundle": "8.1.12",
     "@salesforce/apex-tmlanguage": "1.8.0",
     "@salesforce/core-bundle": "8.8.2",
-<<<<<<< HEAD
     "@salesforce/salesforcedx-utils-vscode": "63.1.1",
-    "@salesforce/vscode-service-provider": "1.3.0-rc.6.4",
-=======
-    "@salesforce/salesforcedx-utils-vscode": "62.14.1",
     "@salesforce/vscode-service-provider": "1.3.0-rc.6.5",
->>>>>>> a1710d08
     "@stoplight/spectral-core": "1.19.4",
     "@stoplight/spectral-functions": "1.9.3",
     "@stoplight/spectral-rulesets": "1.21.3",
