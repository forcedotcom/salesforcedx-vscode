{
  "name": "salesforcedx-vscode-apex",
  "displayName": "Apex",
  "description": "Provides code-editing features for the Apex programming language",
  "qna": "https://github.com/forcedotcom/salesforcedx-vscode/issues",
  "bugs": {
    "url": "https://github.com/forcedotcom/salesforcedx-vscode/issues"
  },
  "repository": {
    "url": "https://github.com/forcedotcom/salesforcedx-vscode"
  },
  "icon": "images/VSCodeApex.png",
  "galleryBanner": {
    "color": "#ECECEC",
    "theme": "light"
  },
  "version": "64.2.1",
  "publisher": "salesforce",
  "o11yUploadEndpoint": "https://794testsite.my.site.com/byolwr/webruntime/log/metrics",
  "enableO11y": "true",
  "license": "BSD-3-Clause",
  "engines": {
    "vscode": "^1.90.0"
  },
  "categories": [
    "Programming Languages"
  ],
  "dependencies": {
    "@salesforce/apex-node-bundle": "^8.1.26",
    "@salesforce/apex-tmlanguage": "1.8.1",
<<<<<<< HEAD
    "@salesforce/salesforcedx-utils": "*",
    "@salesforce/salesforcedx-utils-vscode": "*",
=======
    "@salesforce/core-bundle": "^8.12.0",
    "@salesforce/salesforcedx-utils": "64.2.1",
    "@salesforce/salesforcedx-utils-vscode": "64.2.1",
    "@salesforce/source-deploy-retrieve-bundle": "^12.19.7",
>>>>>>> f95d1215
    "@salesforce/vscode-service-provider": "^1.4.0",
    "@stoplight/spectral-core": "1.20.0",
    "@stoplight/spectral-functions": "1.9.3",
    "@stoplight/spectral-rulesets": "1.22.0",
    "async-lock": "1.4.1",
    "ejs": "3.1.10",
    "expand-home-dir": "0.0.3",
    "fast-xml-parser": "4.5.1",
    "find-java-home": "1.2.2",
    "jsonpath-plus": "10.3.0",
    "vscode-languageclient": "^9.0.1",
    "vscode-uri": "^3.1.0",
    "yaml": "2.6.0"
  },
  "devDependencies": {
    "salesforcedx-vscode-core": "*",
    "@salesforce/core": "^8.12.0",
    "@types/async-lock": "1.4.2",
    "@types/ejs": "3.1.5",
    "@types/node": "^20.0.0",
    "cross-env": "5.2.0",
    "esbuild": "0.25.0",
    "esbuild-plugin-pino": "^2.2.2",
    "openapi-types": "12.1.3"
  },
  "extensionDependencies": [
    "salesforce.salesforcedx-vscode-core"
  ],
  "scripts": {
    "bundle:extension": "npm run bundle:extension:build && npm run bundle:extension:copy",
    "bundle:extension:copy": "cp ./out/apex-jorje-lsp.jar ./dist/",
    "bundle:extension:build": "node ./esbuild.config.js",
    "vscode:package": "ts-node  ../../scripts/vsce-bundled-extension.ts",
    "vscode:sha256": "node ../../scripts/generate-sha256.js >> ../../SHA256",
    "vscode:publish": "node ../../scripts/publish-vsix.js",
    "compile": "tsc -p ./ && shx mkdir -p out && shx cp jars/apex-jorje-lsp.jar out/",
    "lint": "eslint .",
    "lint:fix": "npm run lint -- --fix",
    "watch": "tsc -watch -p .",
    "clean": "shx rm -rf node_modules && cd out && node ../../../scripts/clean-all-but-jar.js && shx rm -rf coverage && shx rm -rf .nyc_output",
    "copy:files": "shx cp -R ../../node_modules/@salesforce/apex-tmlanguage/grammars .",
    "test": "npm run test:vscode-integration",
    "test:unit": "jest --coverage",
    "test:vscode-integration": "node ../../scripts/run-vscode-integration-tests-with-top-level-extensions",
    "test:vscode-insiders-integration": "cross-env CODE_VERSION=insiders npm run test:vscode-integration"
  },
  "packaging": {
    "assets": [
      "LICENSE.txt",
      "package.nls.ja.json",
      "package.nls.json",
      "README.md",
      ".vscodeignore",
      "OSSREADME.json",
      "grammars",
      "resources",
      "snippets",
      "syntaxes",
      "images",
      "dist"
    ],
    "packageUpdates": {
      "main": "dist/index.js",
      "languageServerDir": "dist",
      "dependencies": {
        "applicationinsights": "1.0.7",
        "jsonpath": "1.1.1",
        "jsonc-parser": "2.2.1"
      },
      "devDependencies": {}
    }
  },
  "activationEvents": [
    "workspaceContains:sfdx-project.json"
  ],
  "main": "./out/src",
  "languageServerDir": "out",
  "contributes": {
    "viewsContainers": {
      "activitybar": [
        {
          "id": "test",
          "title": "%test_view_container_title%",
          "icon": "media/dep.svg"
        }
      ]
    },
    "views": {
      "test": [
        {
          "id": "sf.test.view",
          "name": "%test_view_name%",
          "when": "sf:project_opened"
        }
      ]
    },
    "menus": {
      "editor/context": [
        {
          "command": "sf.create.apex.action.class",
          "when": "sf:project_opened && sf:has_target_org && resource =~ /.\\.(cls)?$/ && salesforcedx-einstein-gpt.isEnabled"
        },
        {
          "command": "sf.validate.oas.document",
          "when": "sf:project_opened && sf:has_target_org && ((resource =~ /.\\.externalServiceRegistration-meta\\.(xml)?$/ && !sf:is_esr_decomposed) || resource =~ /.\\.(yaml)?$/) && salesforcedx-einstein-gpt.isEnabled && sf:muleDxApiInactive"
        }
      ],
      "explorer/context": [
        {
          "command": "sf.create.apex.action.class",
          "when": "sf:project_opened && sf:has_target_org && resource =~ /.\\.(cls)?$/ && resourcePath =~ /classes/ && salesforcedx-einstein-gpt.isEnabled"
        },
        {
          "command": "sf.validate.oas.document",
          "when": "sf:project_opened && sf:has_target_org && ((resource =~ /.\\.externalServiceRegistration-meta\\.(xml)?$/ && !sf:is_esr_decomposed) || resource =~ /.\\.(yaml)?$/) && salesforcedx-einstein-gpt.isEnabled && sf:muleDxApiInactive"
        }
      ],
      "view/title": [
        {
          "command": "sf.test.view.run",
          "when": "view == sf.test.view",
          "group": "navigation@1"
        },
        {
          "command": "sf.test.view.refresh",
          "when": "view == sf.test.view",
          "group": "navigation@2"
        },
        {
          "command": "sf.test.view.collapseAll",
          "when": "view == sf.test.view",
          "group": "navigation@3"
        }
      ],
      "view/item/context": [
        {
          "command": "sf.test.view.showError",
          "when": "view == sf.test.view && viewItem =~ /(apexTest|apexTestGroup)_Fail/"
        },
        {
          "command": "sf.test.view.goToDefinition",
          "when": "view == sf.test.view && viewItem =~ /(apexTest|apexTestGroup)(_Pass|_Skip|\\b)/"
        },
        {
          "command": "sf.test.view.runClassTests",
          "when": "view == sf.test.view && viewItem =~ /apexTestGroup/",
          "group": "inline"
        },
        {
          "command": "sf.test.view.runSingleTest",
          "when": "view == sf.test.view && viewItem =~ /(apexTest)(_.*|\\b)/",
          "group": "inline"
        }
      ],
      "commandPalette": [
        {
          "command": "sf.apex.languageServer.restart",
          "when": "sf:project_opened"
        },
        {
          "command": "sf.anon.apex.execute.selection",
          "when": "sf:project_opened && editorHasSelection && sf:has_target_org"
        },
        {
          "command": "sf.anon.apex.execute.document",
          "when": "sf:project_opened && !editorHasSelection && sf:has_target_org"
        },
        {
          "command": "sf.apex.log.get",
          "when": "sf:project_opened && sf:has_target_org"
        },
        {
          "command": "sf.apex.test.last.class.run",
          "when": "sf:project_opened && sf:has_cached_test_class && sf:has_target_org"
        },
        {
          "command": "sf.apex.test.class.run",
          "when": "false"
        },
        {
          "command": "sf.apex.test.method.run",
          "when": "false"
        },
        {
          "command": "sf.apex.test.last.method.run",
          "when": "sf:project_opened && sf:has_cached_test_method && sf:has_target_org"
        },
        {
          "command": "sf.apex.test.run",
          "when": "sf:project_opened && sf:has_target_org"
        },
        {
          "command": "sf.apex.test.suite.run",
          "when": "sf:project_opened && sf:has_target_org"
        },
        {
          "command": "sf.apex.test.suite.create",
          "when": "sf:project_opened && sf:has_target_org"
        },
        {
          "command": "sf.apex.test.suite.add",
          "when": "sf:project_opened && sf:has_target_org"
        },
        {
          "command": "sf.test.view.runClassTests",
          "when": "false"
        },
        {
          "command": "sf.test.view.runSingleTest",
          "when": "false"
        },
        {
          "command": "sf.test.view.goToDefinition",
          "when": "false"
        },
        {
          "command": "sf.test.view.showError",
          "when": "false"
        },
        {
          "command": "sf.test.view.run",
          "when": "false"
        },
        {
          "command": "sf.test.view.refresh",
          "when": "false"
        },
        {
          "command": "sf.test.view.collapseAll",
          "when": "sf:project_opened"
        },
        {
          "command": "sf.create.apex.action.class",
          "when": "sf:project_opened && sf:has_target_org && resource =~ /.\\.(cls)?$/ && resourcePath =~ /classes/ && salesforcedx-einstein-gpt.isEnabled"
        },
        {
          "command": "sf.validate.oas.document",
          "when": "sf:project_opened && sf:has_target_org && (resource =~ /.\\.externalServiceRegistration-meta\\.(xml)?$/ || resource =~ /.\\.(yaml)?$/) && salesforcedx-einstein-gpt.isEnabled && sf:muleDxApiInactive"
        }
      ]
    },
    "commands": [
      {
        "command": "sf.anon.apex.execute.document",
        "title": "%anon_apex_execute_document_text%"
      },
      {
        "command": "sf.anon.apex.execute.selection",
        "title": "%anon_apex_execute_selection_text%"
      },
      {
        "command": "sf.apex.languageServer.restart",
        "title": "%apex_language_server_restart%"
      },
      {
        "command": "sf.apex.log.get",
        "title": "%apex_log_get_text%"
      },
      {
        "command": "sf.apex.test.run",
        "title": "%apex_test_run_text%"
      },
      {
        "command": "sf.apex.test.suite.run",
        "title": "%apex_test_suite_run_text%"
      },
      {
        "command": "sf.apex.test.suite.create",
        "title": "%apex_test_suite_create_text%"
      },
      {
        "command": "sf.apex.test.suite.add",
        "title": "%apex_test_suite_build_text%"
      },
      {
        "command": "sf.test.view.run",
        "title": "%run_tests_title%",
        "icon": {
          "light": "resources/light/play-button.svg",
          "dark": "resources/dark/play-button.svg"
        }
      },
      {
        "command": "sf.test.view.collapseAll",
        "title": "%collapse_tests_title%",
        "icon": {
          "light": "resources/light/collapse-all.svg",
          "dark": "resources/dark/collapse-all.svg"
        }
      },
      {
        "command": "sf.test.view.refresh",
        "title": "%refresh_test_title%",
        "icon": {
          "light": "resources/light/refresh.svg",
          "dark": "resources/dark/refresh.svg"
        }
      },
      {
        "command": "sf.test.view.showError",
        "title": "%show_error_title%",
        "icon": {
          "light": "resources/light/document/notRun.svg",
          "dark": "resources/dark/document/notRun.svg"
        }
      },
      {
        "command": "sf.test.view.goToDefinition",
        "title": "%go_to_definition_title%",
        "icon": {
          "light": "resources/light/document/notRun.svg",
          "dark": "resources/dark/document/notRun.svg"
        }
      },
      {
        "command": "sf.test.view.runClassTests",
        "title": "%run_tests_title%",
        "icon": {
          "light": "resources/light/play-button.svg",
          "dark": "resources/dark/play-button.svg"
        }
      },
      {
        "command": "sf.test.view.runSingleTest",
        "title": "%run_single_test_title%",
        "icon": {
          "light": "resources/light/play-button.svg",
          "dark": "resources/dark/play-button.svg"
        }
      },
      {
        "command": "sf.apex.test.last.class.run",
        "title": "%apex_test_last_class_run_text%"
      },
      {
        "command": "sf.apex.test.class.run",
        "title": "%apex_test_class_run_text%"
      },
      {
        "command": "sf.apex.test.method.run",
        "title": "%apex_test_method_run_text%"
      },
      {
        "command": "sf.apex.test.last.method.run",
        "title": "%apex_test_last_method_run_text%"
      },
      {
        "command": "sf.create.apex.action.class",
        "title": "%create_openapi_doc_class%"
      },
      {
        "command": "sf.validate.oas.document",
        "title": "%validate_oas_document%"
      }
    ],
    "configuration": {
      "type": "object",
      "title": "%configuration_title%",
      "properties": {
        "salesforcedx-vscode-apex.java.home": {
          "type": "string",
          "default": null,
          "markdownDescription": "%java_home_description%"
        },
        "salesforcedx-vscode-apex.java.memory": {
          "type": [
            "integer",
            "null"
          ],
          "minimum": 0,
          "default": null,
          "description": "%java_memory_description%"
        },
        "salesforcedx-vscode-apex.enable-semantic-errors": {
          "type": "boolean",
          "default": false,
          "description": "%apex_semantic_errors_description%"
        },
        "salesforcedx-vscode-apex.advanced.enable-completion-statistics": {
          "type": "boolean",
          "default": false,
          "description": "%apex_code_completion_stats_description%"
        },
        "apex.trace.server": {
          "type": "string",
          "enum": [
            "verbose",
            "messages",
            "off"
          ],
          "default": "off",
          "description": "%apex_trace_server_description%",
          "enumDescriptions": [
            "%apex_verbose_level_trace_description%",
            "%apex_messages_level_trace_description%",
            "%apex_off_level_trace_description%"
          ]
        },
        "salesforcedx-vscode-apex.disable-warnings-for-missing-coverage": {
          "type": "boolean",
          "default": false,
          "description": "%apex_code_disable-warnings-for-missing-coverage%"
        },
        "salesforcedx-vscode-apex.enable-apex-ls-error-to-telemetry": {
          "type": "boolean",
          "default": false,
          "description": "%enable-apex-ls-error-to-telemetry%"
        },
        "salesforcedx-vscode-apex.apexoas.general.class.access-modifiers": {
          "type": "array",
          "items": {
            "type": "string",
            "enum": [
              "global",
              "public"
            ]
          },
          "default": [
            "global",
            "public"
          ],
          "description": "%apex_oas_general_class_access-modifiers%"
        },
        "salesforcedx-vscode-apex.apexoas.general.method.access-modifiers": {
          "type": "array",
          "items": {
            "type": "string",
            "enum": [
              "global",
              "public"
            ]
          },
          "default": [
            "global",
            "public"
          ],
          "description": "%apex_oas_general_method_access-modifiers%"
        },
        "salesforcedx-vscode-apex.apexoas.general.property.access-modifiers": {
          "type": "array",
          "items": {
            "type": "string",
            "enum": [
              "global",
              "public"
            ]
          },
          "default": [
            "global",
            "public"
          ],
          "description": "%apex_oas_general_property_access-modifiers%"
        },
        "salesforcedx-vscode-apex.oas_generation_strategy": {
          "type": "string",
          "enum": [
            "LEAST_CALLS",
            "MOST_CALLS"
          ],
          "default": "LEAST_CALLS",
          "description": "%apex_oas_generation_strategy%"
        },
        "salesforcedx-vscode-apex.oas_generation_include_schema": {
          "type": "boolean",
          "default": true,
          "description": "%apex_oas_generation_schema%"
        },
        "salesforcedx-vscode-apex.oas_generation_output_token_limit": {
          "type": "number",
          "default": 750,
          "description": "%apex_generation_output_token_limit%"
        },
        "salesforcedx-vscode-apex.languageServer.restartBehavior": {
          "type": "string",
          "enum": [
            "prompt",
            "restart",
            "reset"
          ],
          "default": "prompt",
          "description": "%apex_language_server_restart_behavior_description%",
          "enumDescriptions": [
            "%apex_language_server_restart_behavior_prompt_description%",
            "%apex_language_server_restart_behavior_restart_description%",
            "%apex_language_server_restart_behavior_reset_description%"
          ]
        }
      }
    },
    "languages": [
      {
        "id": "apex",
        "aliases": [
          "Apex",
          "apex"
        ],
        "extensions": [
          ".cls",
          ".trigger",
          ".soql"
        ],
        "configuration": "./syntaxes/apex.configuration.json"
      },
      {
        "id": "apex-anon",
        "aliases": [
          "Anonymous Apex"
        ],
        "extensions": [
          ".apex"
        ],
        "configuration": "./syntaxes/apex.configuration.json"
      }
    ],
    "grammars": [
      {
        "language": "apex",
        "scopeName": "source.apex",
        "path": "./grammars/apex.tmLanguage"
      },
      {
        "language": "apex-anon",
        "scopeName": "source.apex",
        "path": "./grammars/apex.tmLanguage"
      }
    ],
    "snippets": [
      {
        "language": "apex",
        "path": "./snippets/apex.json"
      }
    ]
  }
}<|MERGE_RESOLUTION|>--- conflicted
+++ resolved
@@ -28,15 +28,8 @@
   "dependencies": {
     "@salesforce/apex-node-bundle": "^8.1.26",
     "@salesforce/apex-tmlanguage": "1.8.1",
-<<<<<<< HEAD
     "@salesforce/salesforcedx-utils": "*",
     "@salesforce/salesforcedx-utils-vscode": "*",
-=======
-    "@salesforce/core-bundle": "^8.12.0",
-    "@salesforce/salesforcedx-utils": "64.2.1",
-    "@salesforce/salesforcedx-utils-vscode": "64.2.1",
-    "@salesforce/source-deploy-retrieve-bundle": "^12.19.7",
->>>>>>> f95d1215
     "@salesforce/vscode-service-provider": "^1.4.0",
     "@stoplight/spectral-core": "1.20.0",
     "@stoplight/spectral-functions": "1.9.3",
