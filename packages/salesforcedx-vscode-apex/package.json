--- conflicted
+++ resolved
@@ -27,15 +27,9 @@
   "dependencies": {
     "@salesforce/apex-node": "0.2.9",
     "@salesforce/apex-tmlanguage": "1.4.0",
-<<<<<<< HEAD
     "@salesforce/core": "2.28.0",
-    "@salesforce/salesforcedx-utils-vscode": "52.15.0",
+    "@salesforce/salesforcedx-utils-vscode": "52.16.0",
     "@salesforce/source-deploy-retrieve": "4.4.7",
-=======
-    "@salesforce/core": "2.25.1",
-    "@salesforce/salesforcedx-utils-vscode": "52.16.0",
-    "@salesforce/source-deploy-retrieve": "4.1.1",
->>>>>>> 908fdae9
     "expand-home-dir": "0.0.3",
     "find-java-home": "0.2.0",
     "path-exists": "3.0.0",
