{
  "name": "salesforcedx-vscode-apex",
  "displayName": "Apex",
  "description": "Provides code-editing features for the Apex programming language",
  "qna": "https://github.com/forcedotcom/salesforcedx-vscode/issues",
  "bugs": {
    "url": "https://github.com/forcedotcom/salesforcedx-vscode/issues"
  },
  "repository": {
    "url": "https://github.com/forcedotcom/salesforcedx-vscode"
  },
  "icon": "images/VSCodeApex.png",
  "galleryBanner": {
    "color": "#ECECEC",
    "theme": "light"
  },
  "version": "63.16.3",
  "publisher": "salesforce",
  "license": "BSD-3-Clause",
  "engines": {
    "vscode": "^1.90.0"
  },
  "categories": [
    "Programming Languages"
  ],
  "dependencies": {
    "@salesforce/apex-node-bundle": "^8.1.26",
    "@salesforce/apex-tmlanguage": "1.8.1",
<<<<<<< HEAD
    "@salesforce/core-bundle": "^8.12.0",
    "@salesforce/salesforcedx-utils": "63.16.0",
    "@salesforce/salesforcedx-utils-vscode": "63.16.0",
=======
    "@salesforce/core-bundle": "^8.10.3",
    "@salesforce/salesforcedx-utils": "63.16.3",
    "@salesforce/salesforcedx-utils-vscode": "63.16.3",
>>>>>>> d4ef60bf
    "@salesforce/source-deploy-retrieve-bundle": "^12.19.7",
    "@salesforce/vscode-service-provider": "^1.4.0",
    "@stoplight/spectral-core": "1.20.0",
    "@stoplight/spectral-functions": "1.9.3",
    "@stoplight/spectral-rulesets": "1.22.0",
    "async-lock": "1.4.1",
    "ejs": "3.1.10",
    "expand-home-dir": "0.0.3",
    "fast-xml-parser": "4.5.1",
    "find-java-home": "1.2.2",
    "jsonpath-plus": "10.3.0",
    "openapi-types": "12.1.3",
    "vscode-languageclient": "^9.0.1",
    "vscode-uri": "^3.1.0",
    "yaml": "2.6.0"
  },
  "devDependencies": {
    "@types/async-lock": "1.4.2",
    "@types/ejs": "3.1.5",
    "@types/node": "^20.0.0",
    "@types/sinon": "^2.3.7",
    "@types/vscode": "^1.90.0",
    "cross-env": "5.2.0",
    "esbuild": "0.25.4",
    "esbuild-plugin-pino": "^2.2.2",
    "sinon": "^13.0.1",
    "typescript": "^5.6.2"
  },
  "extensionDependencies": [
    "salesforce.salesforcedx-vscode-core"
  ],
  "scripts": {
    "bundle:extension": "npm run bundle:extension:build && npm run bundle:extension:copy",
    "bundle:extension:copy": "cp ./out/apex-jorje-lsp.jar ./dist/",
    "bundle:extension:build": "node ./esbuild.config.js",
    "vscode:package": "ts-node  ../../scripts/vsce-bundled-extension.ts",
    "vscode:sha256": "node ../../scripts/generate-sha256.js >> ../../SHA256",
    "vscode:publish": "node ../../scripts/publish-vsix.js",
    "compile": "tsc -p ./",
    "lint": "eslint .",
    "lint:fix": "npm run lint -- --fix",
    "watch": "tsc -watch -p .",
    "clean": "shx rm -rf node_modules && cd out && node ../../../scripts/clean-all-but-jar.js && shx rm -rf coverage && shx rm -rf .nyc_output",
    "copy:files": "shx cp -R ../../node_modules/@salesforce/apex-tmlanguage/grammars .",
    "test": "npm run test:vscode-integration",
    "test:unit": "jest --coverage",
    "test:vscode-integration": "node ../../scripts/run-vscode-integration-tests-with-top-level-extensions",
    "test:vscode-insiders-integration": "cross-env CODE_VERSION=insiders npm run test:vscode-integration"
  },
  "packaging": {
    "assets": [
      "LICENSE.txt",
      "package.nls.ja.json",
      "package.nls.json",
      "README.md",
      ".vscodeignore",
      "OSSREADME.json",
      "grammars",
      "resources",
      "snippets",
      "syntaxes",
      "images",
      "dist"
    ],
    "packageUpdates": {
      "main": "dist/index.js",
      "languageServerDir": "dist",
      "dependencies": {
        "applicationinsights": "1.0.7",
        "jsonpath": "1.1.1",
        "jsonc-parser": "2.2.1"
      },
      "devDependencies": {}
    }
  },
  "activationEvents": [
    "workspaceContains:sfdx-project.json"
  ],
  "main": "./out/src",
  "languageServerDir": "out",
  "contributes": {
    "viewsContainers": {
      "activitybar": [
        {
          "id": "test",
          "title": "%test_view_container_title%",
          "icon": "media/dep.svg"
        }
      ]
    },
    "views": {
      "test": [
        {
          "id": "sf.test.view",
          "name": "%test_view_name%",
          "when": "sf:project_opened"
        }
      ]
    },
    "menus": {
      "editor/context": [
        {
          "command": "sf.create.apex.action.method",
          "when": "false"
        },
        {
          "command": "sf.create.apex.action.class",
          "when": "sf:project_opened && sf:has_target_org && resource =~ /.\\.(cls)?$/ && salesforcedx-einstein-gpt.isEnabled"
        },
        {
          "command": "sf.validate.oas.document",
          "when": "sf:project_opened && sf:has_target_org && ((resource =~ /.\\.externalServiceRegistration-meta\\.(xml)?$/ && !sf:is_esr_decomposed) || resource =~ /.\\.(yaml)?$/) && salesforcedx-einstein-gpt.isEnabled && sf:muleDxApiInactive"
        }
      ],
      "explorer/context": [
        {
          "command": "sf.create.apex.action.class",
          "when": "sf:project_opened && sf:has_target_org && resource =~ /.\\.(cls)?$/ && resourcePath =~ /classes/ && salesforcedx-einstein-gpt.isEnabled"
        },
        {
          "command": "sf.validate.oas.document",
          "when": "sf:project_opened && sf:has_target_org && ((resource =~ /.\\.externalServiceRegistration-meta\\.(xml)?$/ && !sf:is_esr_decomposed) || resource =~ /.\\.(yaml)?$/) && salesforcedx-einstein-gpt.isEnabled && sf:muleDxApiInactive"
        }
      ],
      "view/title": [
        {
          "command": "sf.test.view.run",
          "when": "view == sf.test.view",
          "group": "navigation@1"
        },
        {
          "command": "sf.test.view.refresh",
          "when": "view == sf.test.view",
          "group": "navigation@2"
        },
        {
          "command": "sf.test.view.collapseAll",
          "when": "view == sf.test.view",
          "group": "navigation@3"
        }
      ],
      "view/item/context": [
        {
          "command": "sf.test.view.showError",
          "when": "view == sf.test.view && viewItem =~ /(apexTest|apexTestGroup)_Fail/"
        },
        {
          "command": "sf.test.view.goToDefinition",
          "when": "view == sf.test.view && viewItem =~ /(apexTest|apexTestGroup)(_Pass|_Skip|\\b)/"
        },
        {
          "command": "sf.test.view.runClassTests",
          "when": "view == sf.test.view && viewItem =~ /apexTestGroup/",
          "group": "inline"
        },
        {
          "command": "sf.test.view.runSingleTest",
          "when": "view == sf.test.view && viewItem =~ /(apexTest)(_.*|\\b)/",
          "group": "inline"
        }
      ],
      "commandPalette": [
        {
          "command": "sf.apex.languageServer.restart",
          "when": "sf:project_opened"
        },
        {
          "command": "sf.anon.apex.execute.selection",
          "when": "sf:project_opened && editorHasSelection && sf:has_target_org"
        },
        {
          "command": "sf.anon.apex.execute.document",
          "when": "sf:project_opened && !editorHasSelection && sf:has_target_org"
        },
        {
          "command": "sf.apex.log.get",
          "when": "sf:project_opened && sf:has_target_org"
        },
        {
          "command": "sf.apex.test.last.class.run",
          "when": "sf:project_opened && sf:has_cached_test_class && sf:has_target_org"
        },
        {
          "command": "sf.apex.test.class.run",
          "when": "false"
        },
        {
          "command": "sf.apex.test.method.run",
          "when": "false"
        },
        {
          "command": "sf.apex.test.last.method.run",
          "when": "sf:project_opened && sf:has_cached_test_method && sf:has_target_org"
        },
        {
          "command": "sf.apex.test.run",
          "when": "sf:project_opened && sf:has_target_org"
        },
        {
          "command": "sf.apex.test.suite.run",
          "when": "sf:project_opened && sf:has_target_org"
        },
        {
          "command": "sf.apex.test.suite.create",
          "when": "sf:project_opened && sf:has_target_org"
        },
        {
          "command": "sf.apex.test.suite.add",
          "when": "sf:project_opened && sf:has_target_org"
        },
        {
          "command": "sf.test.view.runClassTests",
          "when": "false"
        },
        {
          "command": "sf.test.view.runSingleTest",
          "when": "false"
        },
        {
          "command": "sf.test.view.goToDefinition",
          "when": "false"
        },
        {
          "command": "sf.test.view.showError",
          "when": "false"
        },
        {
          "command": "sf.test.view.run",
          "when": "false"
        },
        {
          "command": "sf.test.view.refresh",
          "when": "false"
        },
        {
          "command": "sf.test.view.collapseAll",
          "when": "sf:project_opened"
        },
        {
          "command": "sf.create.apex.action.method",
          "when": "false"
        },
        {
          "command": "sf.create.apex.action.class",
          "when": "sf:project_opened && sf:has_target_org && resource =~ /.\\.(cls)?$/ && resourcePath =~ /classes/ && salesforcedx-einstein-gpt.isEnabled"
        },
        {
          "command": "sf.validate.oas.document",
          "when": "sf:project_opened && sf:has_target_org && (resource =~ /.\\.externalServiceRegistration-meta\\.(xml)?$/ || resource =~ /.\\.(yaml)?$/) && salesforcedx-einstein-gpt.isEnabled && sf:muleDxApiInactive"
        }
      ]
    },
    "commands": [
      {
        "command": "sf.anon.apex.execute.document",
        "title": "%anon_apex_execute_document_text%"
      },
      {
        "command": "sf.anon.apex.execute.selection",
        "title": "%anon_apex_execute_selection_text%"
      },
      {
        "command": "sf.apex.languageServer.restart",
        "title": "%apex_language_server_restart%"
      },
      {
        "command": "sf.apex.log.get",
        "title": "%apex_log_get_text%"
      },
      {
        "command": "sf.apex.test.run",
        "title": "%apex_test_run_text%"
      },
      {
        "command": "sf.apex.test.suite.run",
        "title": "%apex_test_suite_run_text%"
      },
      {
        "command": "sf.apex.test.suite.create",
        "title": "%apex_test_suite_create_text%"
      },
      {
        "command": "sf.apex.test.suite.add",
        "title": "%apex_test_suite_build_text%"
      },
      {
        "command": "sf.test.view.run",
        "title": "%run_tests_title%",
        "icon": {
          "light": "resources/light/play-button.svg",
          "dark": "resources/dark/play-button.svg"
        }
      },
      {
        "command": "sf.test.view.collapseAll",
        "title": "%collapse_tests_title%",
        "icon": {
          "light": "resources/light/collapse-all.svg",
          "dark": "resources/dark/collapse-all.svg"
        }
      },
      {
        "command": "sf.test.view.refresh",
        "title": "%refresh_test_title%",
        "icon": {
          "light": "resources/light/refresh.svg",
          "dark": "resources/dark/refresh.svg"
        }
      },
      {
        "command": "sf.test.view.showError",
        "title": "%show_error_title%",
        "icon": {
          "light": "resources/light/document/notRun.svg",
          "dark": "resources/dark/document/notRun.svg"
        }
      },
      {
        "command": "sf.test.view.goToDefinition",
        "title": "%go_to_definition_title%",
        "icon": {
          "light": "resources/light/document/notRun.svg",
          "dark": "resources/dark/document/notRun.svg"
        }
      },
      {
        "command": "sf.test.view.runClassTests",
        "title": "%run_tests_title%",
        "icon": {
          "light": "resources/light/play-button.svg",
          "dark": "resources/dark/play-button.svg"
        }
      },
      {
        "command": "sf.test.view.runSingleTest",
        "title": "%run_single_test_title%",
        "icon": {
          "light": "resources/light/play-button.svg",
          "dark": "resources/dark/play-button.svg"
        }
      },
      {
        "command": "sf.apex.test.last.class.run",
        "title": "%apex_test_last_class_run_text%"
      },
      {
        "command": "sf.apex.test.class.run",
        "title": "%apex_test_class_run_text%"
      },
      {
        "command": "sf.apex.test.method.run",
        "title": "%apex_test_method_run_text%"
      },
      {
        "command": "sf.apex.test.last.method.run",
        "title": "%apex_test_last_method_run_text%"
      },
      {
        "command": "sf.create.apex.action.method",
        "title": "%create_openapi_doc_method%"
      },
      {
        "command": "sf.create.apex.action.class",
        "title": "%create_openapi_doc_class%"
      },
      {
        "command": "sf.validate.oas.document",
        "title": "%validate_oas_document%"
      }
    ],
    "configuration": {
      "type": "object",
      "title": "%configuration_title%",
      "properties": {
        "salesforcedx-vscode-apex.java.home": {
          "type": "string",
          "default": null,
          "markdownDescription": "%java_home_description%"
        },
        "salesforcedx-vscode-apex.java.memory": {
          "type": [
            "integer",
            "null"
          ],
          "minimum": 0,
          "default": null,
          "description": "%java_memory_description%"
        },
        "salesforcedx-vscode-apex.enable-semantic-errors": {
          "type": "boolean",
          "default": false,
          "description": "%apex_semantic_errors_description%"
        },
        "salesforcedx-vscode-apex.advanced.enable-completion-statistics": {
          "type": "boolean",
          "default": false,
          "description": "%apex_code_completion_stats_description%"
        },
        "apex.trace.server": {
          "type": "string",
          "enum": [
            "verbose",
            "messages",
            "off"
          ],
          "default": "off",
          "description": "%apex_trace_server_description%",
          "enumDescriptions": [
            "%apex_verbose_level_trace_description%",
            "%apex_messages_level_trace_description%",
            "%apex_off_level_trace_description%"
          ]
        },
        "salesforcedx-vscode-apex.disable-warnings-for-missing-coverage": {
          "type": "boolean",
          "default": false,
          "description": "%apex_code_disable-warnings-for-missing-coverage%"
        },
        "salesforcedx-vscode-apex.enable-apex-ls-error-to-telemetry": {
          "type": "boolean",
          "default": false,
          "description": "%enable-apex-ls-error-to-telemetry%"
        },
        "salesforcedx-vscode-apex.apexoas.general.class.access-modifiers": {
          "type": "array",
          "items": {
            "type": "string",
            "enum": [
              "global",
              "public"
            ]
          },
          "default": [
            "global",
            "public"
          ],
          "description": "%apex_oas_general_class_access-modifiers%"
        },
        "salesforcedx-vscode-apex.apexoas.general.method.access-modifiers": {
          "type": "array",
          "items": {
            "type": "string",
            "enum": [
              "global",
              "public"
            ]
          },
          "default": [
            "global",
            "public"
          ],
          "description": "%apex_oas_general_method_access-modifiers%"
        },
        "salesforcedx-vscode-apex.apexoas.general.property.access-modifiers": {
          "type": "array",
          "items": {
            "type": "string",
            "enum": [
              "global",
              "public"
            ]
          },
          "default": [
            "global",
            "public"
          ],
          "description": "%apex_oas_general_property_access-modifiers%"
        },
        "salesforcedx-vscode-apex.oas_generation_strategy": {
          "type": "string",
          "enum": [
            "LEAST_CALLS",
            "MOST_CALLS",
            "JSON_METHOD_BY_METHOD"
          ],
          "default": "JSON_METHOD_BY_METHOD",
          "description": "%apex_oas_generation_strategy%"
        },
        "salesforcedx-vscode-apex.oas_generation_include_schema": {
          "type": "boolean",
          "default": true,
          "description": "%apex_oas_generation_schema%"
        },
        "salesforcedx-vscode-apex.oas_generation_output_token_limit": {
          "type": "number",
          "default": 750,
          "description": "%apex_generation_output_token_limit%"
        },
        "salesforcedx-vscode-apex.languageServer.restartBehavior": {
          "type": "string",
          "enum": [
            "prompt",
            "restart",
            "reset"
          ],
          "default": "prompt",
          "description": "%apex_language_server_restart_behavior_description%",
          "enumDescriptions": [
            "%apex_language_server_restart_behavior_prompt_description%",
            "%apex_language_server_restart_behavior_restart_description%",
            "%apex_language_server_restart_behavior_reset_description%"
          ]
        }
      }
    },
    "languages": [
      {
        "id": "apex",
        "aliases": [
          "Apex",
          "apex"
        ],
        "extensions": [
          ".cls",
          ".trigger",
          ".soql"
        ],
        "configuration": "./syntaxes/apex.configuration.json"
      },
      {
        "id": "apex-anon",
        "aliases": [
          "Anonymous Apex"
        ],
        "extensions": [
          ".apex"
        ],
        "configuration": "./syntaxes/apex.configuration.json"
      }
    ],
    "grammars": [
      {
        "language": "apex",
        "scopeName": "source.apex",
        "path": "./grammars/apex.tmLanguage"
      },
      {
        "language": "apex-anon",
        "scopeName": "source.apex",
        "path": "./grammars/apex.tmLanguage"
      }
    ],
    "snippets": [
      {
        "language": "apex",
        "path": "./snippets/apex.json"
      }
    ]
  }
}<|MERGE_RESOLUTION|>--- conflicted
+++ resolved
@@ -26,15 +26,9 @@
   "dependencies": {
     "@salesforce/apex-node-bundle": "^8.1.26",
     "@salesforce/apex-tmlanguage": "1.8.1",
-<<<<<<< HEAD
     "@salesforce/core-bundle": "^8.12.0",
-    "@salesforce/salesforcedx-utils": "63.16.0",
-    "@salesforce/salesforcedx-utils-vscode": "63.16.0",
-=======
-    "@salesforce/core-bundle": "^8.10.3",
     "@salesforce/salesforcedx-utils": "63.16.3",
     "@salesforce/salesforcedx-utils-vscode": "63.16.3",
->>>>>>> d4ef60bf
     "@salesforce/source-deploy-retrieve-bundle": "^12.19.7",
     "@salesforce/vscode-service-provider": "^1.4.0",
     "@stoplight/spectral-core": "1.20.0",
