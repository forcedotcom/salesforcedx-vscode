--- conflicted
+++ resolved
@@ -28,11 +28,7 @@
   "dependencies": {
     "@salesforce/apex-node-bundle": "^8.1.26",
     "@salesforce/apex-tmlanguage": "1.8.1",
-<<<<<<< HEAD
-    "@salesforce/core-bundle": "^8.10.3",
-=======
     "@salesforce/core-bundle": "^8.12.0",
->>>>>>> 6bf3cc79
     "@salesforce/salesforcedx-utils": "64.0.0",
     "@salesforce/salesforcedx-utils-vscode": "64.0.0",
     "@salesforce/source-deploy-retrieve-bundle": "^12.19.7",
