--- conflicted
+++ resolved
@@ -39,12 +39,8 @@
     "find-java-home": "0.2.0",
     "jsonpath-plus": "10.3.0",
     "openapi-types": "12.1.3",
-<<<<<<< HEAD
     "vscode-extension-telemetry": "^0.0.17",
     "vscode-languageclient": "^9.0.1",
-=======
-    "vscode-languageclient": "8.1.0",
->>>>>>> fb74ea2f
     "yaml": "2.6.0"
   },
   "devDependencies": {
@@ -64,12 +60,8 @@
     "mocha": "^10",
     "prettier": "3.3.3",
     "sinon": "^13.0.1",
-<<<<<<< HEAD
     "typescript": "^5.6.2",
     "vscode-extension-telemetry": "^0.0.17"
-=======
-    "typescript": "^5.6.2"
->>>>>>> fb74ea2f
   },
   "extensionDependencies": [
     "salesforce.salesforcedx-vscode-core"
