{
  "activationEvents": [
    "workspaceContains:sfdx-project.json"
  ],
  "bugs": {
    "url": "https://github.com/forcedotcom/salesforcedx-vscode/issues"
  },
<<<<<<< HEAD
=======
  "repository": {
    "url": "https://github.com/forcedotcom/salesforcedx-vscode"
  },
  "icon": "images/VSCodeApex.png",
  "galleryBanner": {
    "color": "#ECECEC",
    "theme": "light"
  },
  "version": "60.1.2",
  "publisher": "salesforce",
  "license": "BSD-3-Clause",
  "engines": {
    "vscode": "^1.82.0"
  },
>>>>>>> ed9348cd
  "categories": [
    "Programming Languages"
  ],
  "contributes": {
    "commands": [
      {
        "command": "sfdx.anon.apex.execute.document",
        "title": "%anon_apex_execute_document_text%"
      },
      {
        "command": "sfdx.anon.apex.execute.selection",
        "title": "%anon_apex_execute_selection_text%"
      },
      {
        "command": "sfdx.apex.log.get",
        "title": "%apex_log_get_text%"
      },
      {
        "command": "sfdx.apex.test.run",
        "title": "%apex_test_run_text%"
      },
      {
        "command": "sfdx.apex.test.suite.run",
        "title": "%apex_test_suite_run_text%"
      },
      {
        "command": "sfdx.apex.test.suite.create",
        "title": "%apex_test_suite_create_text%"
      },
      {
        "command": "sfdx.apex.test.suite.add",
        "title": "%apex_test_suite_build_text%"
      },
      {
        "command": "sfdx.test.view.run",
        "icon": {
          "dark": "resources/dark/play-button.svg",
          "light": "resources/light/play-button.svg"
        },
        "title": "%run_tests_title%"
      },
      {
        "command": "sfdx.test.view.refresh",
        "icon": {
          "dark": "resources/dark/refresh.svg",
          "light": "resources/light/refresh.svg"
        },
        "title": "%refresh_test_title%"
      },
      {
        "command": "sfdx.test.view.showError",
        "icon": {
          "dark": "resources/dark/document/notRun.svg",
          "light": "resources/light/document/notRun.svg"
        },
        "title": "%show_error_title%"
      },
      {
        "command": "sfdx.test.view.goToDefinition",
        "icon": {
          "dark": "resources/dark/document/notRun.svg",
          "light": "resources/light/document/notRun.svg"
        },
        "title": "%go_to_definition_title%"
      },
      {
        "command": "sfdx.test.view.runClassTests",
        "icon": {
          "dark": "resources/dark/play-button.svg",
          "light": "resources/light/play-button.svg"
        },
        "title": "%run_tests_title%"
      },
      {
        "command": "sfdx.test.view.runSingleTest",
        "icon": {
          "dark": "resources/dark/play-button.svg",
          "light": "resources/light/play-button.svg"
        },
        "title": "%run_single_test_title%"
      },
      {
        "command": "sfdx.apex.test.last.class.run",
        "title": "%apex_test_last_class_run_text%"
      },
      {
        "command": "sfdx.apex.test.class.run",
        "title": "%apex_test_class_run_text%"
      },
      {
        "command": "sfdx.apex.test.method.run",
        "title": "%apex_test_method_run_text%"
      },
      {
        "command": "sfdx.apex.test.last.method.run",
        "title": "%apex_test_last_method_run_text%"
      }
    ],
    "configuration": {
      "properties": {
        "apex.trace.server": {
          "default": "off",
          "description": "%apex_trace_server_description%",
          "enum": [
            "verbose",
            "messages",
            "off"
          ],
          "enumDescriptions": [
            "%apex_verbose_level_trace_description%",
            "%apex_messages_level_trace_description%",
            "%apex_off_level_trace_description%"
          ],
          "type": "string"
        },
        "salesforcedx-vscode-apex.advanced.enable-completion-statistics": {
          "default": false,
          "description": "%apex_code_completion_stats_description%",
          "type": "boolean"
        },
        "salesforcedx-vscode-apex.disable-warnings-for-missing-coverage": {
          "default": false,
          "description": "%apex_code_disable-warnings-for-missing-coverage%",
          "type": "boolean"
        },
        "salesforcedx-vscode-apex.enable-semantic-errors": {
          "default": false,
          "description": "%apex_semantic_errors_description%",
          "type": "boolean"
        },
        "salesforcedx-vscode-apex.java.home": {
          "default": null,
          "description": "%java_home_description%",
          "type": "string"
        },
        "salesforcedx-vscode-apex.java.memory": {
          "default": null,
          "description": "%java_memory_description%",
          "minimum": 0,
          "type": [
            "integer",
            "null"
          ]
        }
      },
      "title": "%configuration_title%",
      "type": "object"
    },
    "grammars": [
      {
        "language": "apex",
        "path": "./grammars/apex.tmLanguage",
        "scopeName": "source.apex"
      },
      {
        "language": "apex-anon",
        "path": "./grammars/apex.tmLanguage",
        "scopeName": "source.apex"
      }
    ],
    "languages": [
      {
        "aliases": [
          "Apex",
          "apex"
        ],
        "configuration": "./syntaxes/apex.configuration.json",
        "extensions": [
          ".cls",
          ".trigger",
          ".soql"
        ],
        "id": "apex"
      },
      {
        "aliases": [
          "Anonymous Apex"
        ],
        "configuration": "./syntaxes/apex.configuration.json",
        "extensions": [
          ".apex"
        ],
        "id": "apex-anon"
      }
    ],
    "menus": {
      "commandPalette": [
        {
          "command": "sfdx.anon.apex.execute.selection",
          "when": "sfdx:project_opened && editorHasSelection && sfdx:has_default_username"
        },
        {
          "command": "sfdx.anon.apex.execute.document",
          "when": "sfdx:project_opened && !editorHasSelection && sfdx:has_default_username"
        },
        {
          "command": "sfdx.apex.log.get",
          "when": "sfdx:project_opened && sfdx:has_default_username"
        },
        {
          "command": "sfdx.apex.test.last.class.run",
          "when": "sfdx:project_opened && sfdx:has_cached_test_class && sfdx:has_default_username"
        },
        {
          "command": "sfdx.apex.test.class.run",
          "when": "false"
        },
        {
          "command": "sfdx.apex.test.method.run",
          "when": "false"
        },
        {
          "command": "sfdx.apex.test.last.method.run",
          "when": "sfdx:project_opened && sfdx:has_cached_test_method && sfdx:has_default_username"
        },
        {
          "command": "sfdx.apex.test.run",
          "when": "sfdx:project_opened && sfdx:has_default_username"
        },
        {
          "command": "sfdx.apex.test.suite.run",
          "when": "sfdx:project_opened && sfdx:has_default_username"
        },
        {
          "command": "sfdx.apex.test.suite.create",
          "when": "sfdx:project_opened && sfdx:has_default_username"
        },
        {
          "command": "sfdx.apex.test.suite.add",
          "when": "sfdx:project_opened && sfdx:has_default_username"
        },
        {
          "command": "sfdx.test.view.runClassTests",
          "when": "false"
        },
        {
          "command": "sfdx.test.view.runSingleTest",
          "when": "false"
        },
        {
          "command": "sfdx.test.view.goToDefinition",
          "when": "false"
        },
        {
          "command": "sfdx.test.view.showError",
          "when": "false"
        },
        {
          "command": "sfdx.test.view.run",
          "when": "false"
        },
        {
          "command": "sfdx.test.view.refresh",
          "when": "false"
        }
      ],
      "view/item/context": [
        {
          "command": "sfdx.test.view.showError",
          "when": "view == sfdx.test.view && viewItem =~ /(apexTest|apexTestGroup)_Fail/"
        },
        {
          "command": "sfdx.test.view.goToDefinition",
          "when": "view == sfdx.test.view && viewItem =~ /(apexTest|apexTestGroup)(_Pass|_Skip|\\b)/"
        },
        {
          "command": "sfdx.test.view.runClassTests",
          "group": "inline",
          "when": "view == sfdx.test.view && viewItem =~ /apexTestGroup/"
        },
        {
          "command": "sfdx.test.view.runSingleTest",
          "group": "inline",
          "when": "view == sfdx.test.view && viewItem =~ /(apexTest)(_.*|\\b)/"
        }
      ],
      "view/title": [
        {
          "command": "sfdx.test.view.run",
          "group": "navigation",
          "when": "view == sfdx.test.view"
        },
        {
          "command": "sfdx.test.view.refresh",
          "group": "navigation",
          "when": "view == sfdx.test.view"
        }
      ]
    },
    "snippets": [
      {
        "language": "apex",
        "path": "./snippets/apex.json"
      }
    ],
    "views": {
      "test": [
        {
          "id": "sfdx.test.view",
          "name": "%test_view_name%",
          "when": "sfdx:project_opened"
        }
      ]
    },
    "viewsContainers": {
      "activitybar": [
        {
          "icon": "media/dep.svg",
          "id": "test",
          "title": "%test_view_container_title%"
        }
      ]
    }
  },
  "dependencies": {
    "@salesforce/apex-node": "3.0.1",
    "@salesforce/apex-tmlanguage": "1.8.0",
    "@salesforce/core": "6.5.2",
    "@salesforce/salesforcedx-utils-vscode": "60.1.2",
    "@salesforce/source-deploy-retrieve": "10.3.3",
    "expand-home-dir": "0.0.3",
    "find-java-home": "0.2.0",
    "shelljs": "0.8.5",
    "vscode-extension-telemetry": "0.0.17",
    "vscode-languageclient": "8.1.0"
  },
  "description": "Provides code-editing features for the Apex programming language",
  "devDependencies": {
    "@salesforce/salesforcedx-test-utils-vscode": "60.1.2",
    "@salesforce/ts-sinon": "1.4.0",
    "@types/chai": "4.3.3",
    "@types/mocha": "^5",
    "@types/node": "^18.11.9",
    "@types/shelljs": "^0.7.8",
    "@types/sinon": "^2.3.7",
    "@types/vscode": "^1.61.2",
    "@typescript-eslint/eslint-plugin": "6.9.0",
    "@typescript-eslint/parser": "6.9.0",
    "chai": "^4.0.2",
    "cross-env": "5.2.0",
    "eslint": "8.52.0",
    "eslint-config-prettier": "9.0.0",
    "eslint-plugin-header": "3.1.1",
    "eslint-plugin-import": "2.29.0",
    "eslint-plugin-jest": "27.5.0",
    "eslint-plugin-jest-formatting": "3.1.0",
    "eslint-plugin-jsdoc": "46.8.2",
    "eslint-plugin-prefer-arrow": "1.2.3",
    "mocha": "^10",
    "prettier": "3.0.3",
    "sinon": "^13.0.1",
    "typescript": "^5.2.2",
    "vscode-extension-telemetry": "0.0.17"
  },
  "displayName": "Apex",
  "engines": {
    "vscode": "^1.61.2"
  },
  "extensionDependencies": [
    "salesforce.salesforcedx-vscode-core"
  ],
  "galleryBanner": {
    "color": "#ECECEC",
    "theme": "light"
  },
  "icon": "images/VSCodeApex.png",
  "languageServerDir": "out",
  "license": "BSD-3-Clause",
  "main": "./out/src",
  "name": "salesforcedx-vscode-apex",
  "packaging": {
    "assets": [
      "License.txt",
      "package.nls.ja.json",
      "package.nls.json",
      "README.md",
      ".vscodeignore",
      "OSSREADME.json",
      "grammars",
      "resources",
      "snippets",
      "syntaxes",
      "images",
      "dist"
    ],
    "packageUpdates": {
      "dependencies": {
        "@salesforce/apex-tmlanguage": "1.4.0",
        "@salesforce/core": "6.5.2",
        "@salesforce/source-deploy-retrieve": "10.3.3",
        "@salesforce/source-tracking": "5.1.11",
        "@salesforce/templates": "^60.1.0",
        "applicationinsights": "1.0.7",
        "shelljs": "0.8.5"
      },
      "devDependencies": {},
      "languageServerDir": "dist",
      "main": "dist/index.js"
    }
  },
  "publisher": "salesforce",
  "qna": "https://github.com/forcedotcom/salesforcedx-vscode/issues",
  "repository": {
    "url": "https://github.com/forcedotcom/salesforcedx-vscode"
  },
  "scripts": {
    "bundle:extension": "npm run bundle:extension:build && npm run bundle:extension:copy",
    "bundle:extension:build": "esbuild ./src/index.ts  --bundle --outfile=dist/index.js --format=cjs --platform=node --external:vscode  --external:@salesforce/core --external:applicationinsights --external:shelljs --external:@salesforce/source-deploy-retrieve --external:@salesforce/source-tracking --minify",
    "bundle:extension:copy": "cp ./out/apex-jorje-lsp.jar ./dist/",
    "clean": "shx rm -rf node_modules && cd out && node ../../../scripts/clean-all-but-jar.js && shx rm -rf coverage && shx rm -rf .nyc_output",
    "compile": "tsc -p ./",
    "copy:files": "shx cp -R ../../node_modules/@salesforce/apex-tmlanguage/grammars .",
    "lint": "eslint .",
    "lint:fix": "npm run lint -- --fix",
    "test": "npm run test:vscode-integration",
    "test:unit": "jest --coverage",
    "test:vscode-insiders-integration": "cross-env CODE_VERSION=insiders npm run test:vscode-integration",
    "test:vscode-integration": "node ../../scripts/run-vscode-integration-tests-with-top-level-extensions",
    "vscode:package": "ts-node  ../../scripts/vsce-bundled-extension.ts",
    "vscode:publish": "node ../../scripts/publish-vsix.js",
    "vscode:sha256": "node ../../scripts/generate-sha256.js >> ../../SHA256",
    "watch": "tsc -watch -p ."
  },
  "version": "60.1.2"
}<|MERGE_RESOLUTION|>--- conflicted
+++ resolved
@@ -5,23 +5,6 @@
   "bugs": {
     "url": "https://github.com/forcedotcom/salesforcedx-vscode/issues"
   },
-<<<<<<< HEAD
-=======
-  "repository": {
-    "url": "https://github.com/forcedotcom/salesforcedx-vscode"
-  },
-  "icon": "images/VSCodeApex.png",
-  "galleryBanner": {
-    "color": "#ECECEC",
-    "theme": "light"
-  },
-  "version": "60.1.2",
-  "publisher": "salesforce",
-  "license": "BSD-3-Clause",
-  "engines": {
-    "vscode": "^1.82.0"
-  },
->>>>>>> ed9348cd
   "categories": [
     "Programming Languages"
   ],
@@ -378,7 +361,7 @@
   },
   "displayName": "Apex",
   "engines": {
-    "vscode": "^1.61.2"
+    "vscode": "^1.82.0"
   },
   "extensionDependencies": [
     "salesforce.salesforcedx-vscode-core"
