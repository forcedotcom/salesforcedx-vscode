{
  "name": "salesforcedx-vscode-apex",
  "displayName": "Apex",
  "description": "Provides code-editing features for the Apex programming language",
  "qna": "https://github.com/forcedotcom/salesforcedx-vscode/issues",
  "bugs": {
    "url": "https://github.com/forcedotcom/salesforcedx-vscode/issues"
  },
  "repository": {
    "url": "https://github.com/forcedotcom/salesforcedx-vscode"
  },
  "icon": "images/VSCodeApex.png",
  "galleryBanner": {
    "color": "#ECECEC",
    "theme": "light"
  },
  "version": "64.0.0",
  "publisher": "salesforce",
  "o11yUploadEndpoint": "https://794testsite.my.site.com/byolwr/webruntime/log/metrics",
  "enableO11y": "true",
  "license": "BSD-3-Clause",
  "engines": {
    "vscode": "^1.90.0"
  },
  "categories": [
    "Programming Languages"
  ],
  "dependencies": {
    "@salesforce/apex-node-bundle": "^8.1.26",
    "@salesforce/apex-tmlanguage": "1.8.1",
<<<<<<< HEAD
    "@salesforce/salesforcedx-utils": "63.16.3",
    "@salesforce/salesforcedx-utils-vscode": "63.16.3",
=======
    "@salesforce/core-bundle": "^8.12.0",
    "@salesforce/salesforcedx-utils": "64.0.0",
    "@salesforce/salesforcedx-utils-vscode": "64.0.0",
>>>>>>> 631ed6d0
    "@salesforce/source-deploy-retrieve-bundle": "^12.19.7",
    "@salesforce/vscode-service-provider": "^1.4.0",
    "@stoplight/spectral-core": "1.20.0",
    "@stoplight/spectral-functions": "1.9.3",
    "@stoplight/spectral-rulesets": "1.22.0",
    "async-lock": "1.4.1",
    "ejs": "3.1.10",
    "expand-home-dir": "0.0.3",
    "fast-xml-parser": "4.5.1",
    "find-java-home": "1.2.2",
    "jsonpath-plus": "10.3.0",
    "openapi-types": "12.1.3",
    "vscode-languageclient": "^9.0.1",
    "vscode-uri": "^3.1.0",
    "yaml": "2.6.0"
  },
  "devDependencies": {
    "salesforcedx-vscode-core": "63.16.3",
    "@salesforce/core": "^8.12.0",
    "@types/async-lock": "1.4.2",
    "@types/ejs": "3.1.5",
    "@types/node": "^20.0.0",
    "@types/sinon": "^2.3.7",
    "@types/vscode": "^1.90.0",
    "cross-env": "5.2.0",
    "esbuild": "0.25.4",
    "esbuild-plugin-pino": "^2.2.2",
    "sinon": "^13.0.1",
    "typescript": "^5.6.2"
  },
  "extensionDependencies": [
    "salesforce.salesforcedx-vscode-core"
  ],
  "scripts": {
    "bundle:extension": "npm run bundle:extension:build && npm run bundle:extension:copy",
    "bundle:extension:copy": "cp ./out/apex-jorje-lsp.jar ./dist/",
    "bundle:extension:build": "node ./esbuild.config.js",
    "vscode:package": "ts-node  ../../scripts/vsce-bundled-extension.ts",
    "vscode:sha256": "node ../../scripts/generate-sha256.js >> ../../SHA256",
    "vscode:publish": "node ../../scripts/publish-vsix.js",
    "compile": "tsc -p ./",
    "lint": "eslint .",
    "lint:fix": "npm run lint -- --fix",
    "watch": "tsc -watch -p .",
    "clean": "shx rm -rf node_modules && cd out && node ../../../scripts/clean-all-but-jar.js && shx rm -rf coverage && shx rm -rf .nyc_output",
    "copy:files": "shx cp -R ../../node_modules/@salesforce/apex-tmlanguage/grammars .",
    "test": "npm run test:vscode-integration",
    "test:unit": "jest --coverage",
    "test:vscode-integration": "node ../../scripts/run-vscode-integration-tests-with-top-level-extensions",
    "test:vscode-insiders-integration": "cross-env CODE_VERSION=insiders npm run test:vscode-integration"
  },
  "packaging": {
    "assets": [
      "LICENSE.txt",
      "package.nls.ja.json",
      "package.nls.json",
      "README.md",
      ".vscodeignore",
      "OSSREADME.json",
      "grammars",
      "resources",
      "snippets",
      "syntaxes",
      "images",
      "dist"
    ],
    "packageUpdates": {
      "main": "dist/index.js",
      "languageServerDir": "dist",
      "dependencies": {
        "applicationinsights": "1.0.7",
        "jsonpath": "1.1.1",
        "jsonc-parser": "2.2.1"
      },
      "devDependencies": {}
    }
  },
  "activationEvents": [
    "workspaceContains:sfdx-project.json"
  ],
  "main": "./out/src",
  "languageServerDir": "out",
  "contributes": {
    "viewsContainers": {
      "activitybar": [
        {
          "id": "test",
          "title": "%test_view_container_title%",
          "icon": "media/dep.svg"
        }
      ]
    },
    "views": {
      "test": [
        {
          "id": "sf.test.view",
          "name": "%test_view_name%",
          "when": "sf:project_opened"
        }
      ]
    },
    "menus": {
      "editor/context": [
        {
          "command": "sf.create.apex.action.method",
          "when": "false"
        },
        {
          "command": "sf.create.apex.action.class",
          "when": "sf:project_opened && sf:has_target_org && resource =~ /.\\.(cls)?$/ && salesforcedx-einstein-gpt.isEnabled"
        },
        {
          "command": "sf.validate.oas.document",
          "when": "sf:project_opened && sf:has_target_org && ((resource =~ /.\\.externalServiceRegistration-meta\\.(xml)?$/ && !sf:is_esr_decomposed) || resource =~ /.\\.(yaml)?$/) && salesforcedx-einstein-gpt.isEnabled && sf:muleDxApiInactive"
        }
      ],
      "explorer/context": [
        {
          "command": "sf.create.apex.action.class",
          "when": "sf:project_opened && sf:has_target_org && resource =~ /.\\.(cls)?$/ && resourcePath =~ /classes/ && salesforcedx-einstein-gpt.isEnabled"
        },
        {
          "command": "sf.validate.oas.document",
          "when": "sf:project_opened && sf:has_target_org && ((resource =~ /.\\.externalServiceRegistration-meta\\.(xml)?$/ && !sf:is_esr_decomposed) || resource =~ /.\\.(yaml)?$/) && salesforcedx-einstein-gpt.isEnabled && sf:muleDxApiInactive"
        }
      ],
      "view/title": [
        {
          "command": "sf.test.view.run",
          "when": "view == sf.test.view",
          "group": "navigation@1"
        },
        {
          "command": "sf.test.view.refresh",
          "when": "view == sf.test.view",
          "group": "navigation@2"
        },
        {
          "command": "sf.test.view.collapseAll",
          "when": "view == sf.test.view",
          "group": "navigation@3"
        }
      ],
      "view/item/context": [
        {
          "command": "sf.test.view.showError",
          "when": "view == sf.test.view && viewItem =~ /(apexTest|apexTestGroup)_Fail/"
        },
        {
          "command": "sf.test.view.goToDefinition",
          "when": "view == sf.test.view && viewItem =~ /(apexTest|apexTestGroup)(_Pass|_Skip|\\b)/"
        },
        {
          "command": "sf.test.view.runClassTests",
          "when": "view == sf.test.view && viewItem =~ /apexTestGroup/",
          "group": "inline"
        },
        {
          "command": "sf.test.view.runSingleTest",
          "when": "view == sf.test.view && viewItem =~ /(apexTest)(_.*|\\b)/",
          "group": "inline"
        }
      ],
      "commandPalette": [
        {
          "command": "sf.apex.languageServer.restart",
          "when": "sf:project_opened"
        },
        {
          "command": "sf.anon.apex.execute.selection",
          "when": "sf:project_opened && editorHasSelection && sf:has_target_org"
        },
        {
          "command": "sf.anon.apex.execute.document",
          "when": "sf:project_opened && !editorHasSelection && sf:has_target_org"
        },
        {
          "command": "sf.apex.log.get",
          "when": "sf:project_opened && sf:has_target_org"
        },
        {
          "command": "sf.apex.test.last.class.run",
          "when": "sf:project_opened && sf:has_cached_test_class && sf:has_target_org"
        },
        {
          "command": "sf.apex.test.class.run",
          "when": "false"
        },
        {
          "command": "sf.apex.test.method.run",
          "when": "false"
        },
        {
          "command": "sf.apex.test.last.method.run",
          "when": "sf:project_opened && sf:has_cached_test_method && sf:has_target_org"
        },
        {
          "command": "sf.apex.test.run",
          "when": "sf:project_opened && sf:has_target_org"
        },
        {
          "command": "sf.apex.test.suite.run",
          "when": "sf:project_opened && sf:has_target_org"
        },
        {
          "command": "sf.apex.test.suite.create",
          "when": "sf:project_opened && sf:has_target_org"
        },
        {
          "command": "sf.apex.test.suite.add",
          "when": "sf:project_opened && sf:has_target_org"
        },
        {
          "command": "sf.test.view.runClassTests",
          "when": "false"
        },
        {
          "command": "sf.test.view.runSingleTest",
          "when": "false"
        },
        {
          "command": "sf.test.view.goToDefinition",
          "when": "false"
        },
        {
          "command": "sf.test.view.showError",
          "when": "false"
        },
        {
          "command": "sf.test.view.run",
          "when": "false"
        },
        {
          "command": "sf.test.view.refresh",
          "when": "false"
        },
        {
          "command": "sf.test.view.collapseAll",
          "when": "sf:project_opened"
        },
        {
          "command": "sf.create.apex.action.method",
          "when": "false"
        },
        {
          "command": "sf.create.apex.action.class",
          "when": "sf:project_opened && sf:has_target_org && resource =~ /.\\.(cls)?$/ && resourcePath =~ /classes/ && salesforcedx-einstein-gpt.isEnabled"
        },
        {
          "command": "sf.validate.oas.document",
          "when": "sf:project_opened && sf:has_target_org && (resource =~ /.\\.externalServiceRegistration-meta\\.(xml)?$/ || resource =~ /.\\.(yaml)?$/) && salesforcedx-einstein-gpt.isEnabled && sf:muleDxApiInactive"
        }
      ]
    },
    "commands": [
      {
        "command": "sf.anon.apex.execute.document",
        "title": "%anon_apex_execute_document_text%"
      },
      {
        "command": "sf.anon.apex.execute.selection",
        "title": "%anon_apex_execute_selection_text%"
      },
      {
        "command": "sf.apex.languageServer.restart",
        "title": "%apex_language_server_restart%"
      },
      {
        "command": "sf.apex.log.get",
        "title": "%apex_log_get_text%"
      },
      {
        "command": "sf.apex.test.run",
        "title": "%apex_test_run_text%"
      },
      {
        "command": "sf.apex.test.suite.run",
        "title": "%apex_test_suite_run_text%"
      },
      {
        "command": "sf.apex.test.suite.create",
        "title": "%apex_test_suite_create_text%"
      },
      {
        "command": "sf.apex.test.suite.add",
        "title": "%apex_test_suite_build_text%"
      },
      {
        "command": "sf.test.view.run",
        "title": "%run_tests_title%",
        "icon": {
          "light": "resources/light/play-button.svg",
          "dark": "resources/dark/play-button.svg"
        }
      },
      {
        "command": "sf.test.view.collapseAll",
        "title": "%collapse_tests_title%",
        "icon": {
          "light": "resources/light/collapse-all.svg",
          "dark": "resources/dark/collapse-all.svg"
        }
      },
      {
        "command": "sf.test.view.refresh",
        "title": "%refresh_test_title%",
        "icon": {
          "light": "resources/light/refresh.svg",
          "dark": "resources/dark/refresh.svg"
        }
      },
      {
        "command": "sf.test.view.showError",
        "title": "%show_error_title%",
        "icon": {
          "light": "resources/light/document/notRun.svg",
          "dark": "resources/dark/document/notRun.svg"
        }
      },
      {
        "command": "sf.test.view.goToDefinition",
        "title": "%go_to_definition_title%",
        "icon": {
          "light": "resources/light/document/notRun.svg",
          "dark": "resources/dark/document/notRun.svg"
        }
      },
      {
        "command": "sf.test.view.runClassTests",
        "title": "%run_tests_title%",
        "icon": {
          "light": "resources/light/play-button.svg",
          "dark": "resources/dark/play-button.svg"
        }
      },
      {
        "command": "sf.test.view.runSingleTest",
        "title": "%run_single_test_title%",
        "icon": {
          "light": "resources/light/play-button.svg",
          "dark": "resources/dark/play-button.svg"
        }
      },
      {
        "command": "sf.apex.test.last.class.run",
        "title": "%apex_test_last_class_run_text%"
      },
      {
        "command": "sf.apex.test.class.run",
        "title": "%apex_test_class_run_text%"
      },
      {
        "command": "sf.apex.test.method.run",
        "title": "%apex_test_method_run_text%"
      },
      {
        "command": "sf.apex.test.last.method.run",
        "title": "%apex_test_last_method_run_text%"
      },
      {
        "command": "sf.create.apex.action.method",
        "title": "%create_openapi_doc_method%"
      },
      {
        "command": "sf.create.apex.action.class",
        "title": "%create_openapi_doc_class%"
      },
      {
        "command": "sf.validate.oas.document",
        "title": "%validate_oas_document%"
      }
    ],
    "configuration": {
      "type": "object",
      "title": "%configuration_title%",
      "properties": {
        "salesforcedx-vscode-apex.java.home": {
          "type": "string",
          "default": null,
          "markdownDescription": "%java_home_description%"
        },
        "salesforcedx-vscode-apex.java.memory": {
          "type": [
            "integer",
            "null"
          ],
          "minimum": 0,
          "default": null,
          "description": "%java_memory_description%"
        },
        "salesforcedx-vscode-apex.enable-semantic-errors": {
          "type": "boolean",
          "default": false,
          "description": "%apex_semantic_errors_description%"
        },
        "salesforcedx-vscode-apex.advanced.enable-completion-statistics": {
          "type": "boolean",
          "default": false,
          "description": "%apex_code_completion_stats_description%"
        },
        "apex.trace.server": {
          "type": "string",
          "enum": [
            "verbose",
            "messages",
            "off"
          ],
          "default": "off",
          "description": "%apex_trace_server_description%",
          "enumDescriptions": [
            "%apex_verbose_level_trace_description%",
            "%apex_messages_level_trace_description%",
            "%apex_off_level_trace_description%"
          ]
        },
        "salesforcedx-vscode-apex.disable-warnings-for-missing-coverage": {
          "type": "boolean",
          "default": false,
          "description": "%apex_code_disable-warnings-for-missing-coverage%"
        },
        "salesforcedx-vscode-apex.enable-apex-ls-error-to-telemetry": {
          "type": "boolean",
          "default": false,
          "description": "%enable-apex-ls-error-to-telemetry%"
        },
        "salesforcedx-vscode-apex.apexoas.general.class.access-modifiers": {
          "type": "array",
          "items": {
            "type": "string",
            "enum": [
              "global",
              "public"
            ]
          },
          "default": [
            "global",
            "public"
          ],
          "description": "%apex_oas_general_class_access-modifiers%"
        },
        "salesforcedx-vscode-apex.apexoas.general.method.access-modifiers": {
          "type": "array",
          "items": {
            "type": "string",
            "enum": [
              "global",
              "public"
            ]
          },
          "default": [
            "global",
            "public"
          ],
          "description": "%apex_oas_general_method_access-modifiers%"
        },
        "salesforcedx-vscode-apex.apexoas.general.property.access-modifiers": {
          "type": "array",
          "items": {
            "type": "string",
            "enum": [
              "global",
              "public"
            ]
          },
          "default": [
            "global",
            "public"
          ],
          "description": "%apex_oas_general_property_access-modifiers%"
        },
        "salesforcedx-vscode-apex.oas_generation_strategy": {
          "type": "string",
          "enum": [
            "LEAST_CALLS",
            "MOST_CALLS",
            "JSON_METHOD_BY_METHOD"
          ],
          "default": "JSON_METHOD_BY_METHOD",
          "description": "%apex_oas_generation_strategy%"
        },
        "salesforcedx-vscode-apex.oas_generation_include_schema": {
          "type": "boolean",
          "default": true,
          "description": "%apex_oas_generation_schema%"
        },
        "salesforcedx-vscode-apex.oas_generation_output_token_limit": {
          "type": "number",
          "default": 750,
          "description": "%apex_generation_output_token_limit%"
        },
        "salesforcedx-vscode-apex.languageServer.restartBehavior": {
          "type": "string",
          "enum": [
            "prompt",
            "restart",
            "reset"
          ],
          "default": "prompt",
          "description": "%apex_language_server_restart_behavior_description%",
          "enumDescriptions": [
            "%apex_language_server_restart_behavior_prompt_description%",
            "%apex_language_server_restart_behavior_restart_description%",
            "%apex_language_server_restart_behavior_reset_description%"
          ]
        }
      }
    },
    "languages": [
      {
        "id": "apex",
        "aliases": [
          "Apex",
          "apex"
        ],
        "extensions": [
          ".cls",
          ".trigger",
          ".soql"
        ],
        "configuration": "./syntaxes/apex.configuration.json"
      },
      {
        "id": "apex-anon",
        "aliases": [
          "Anonymous Apex"
        ],
        "extensions": [
          ".apex"
        ],
        "configuration": "./syntaxes/apex.configuration.json"
      }
    ],
    "grammars": [
      {
        "language": "apex",
        "scopeName": "source.apex",
        "path": "./grammars/apex.tmLanguage"
      },
      {
        "language": "apex-anon",
        "scopeName": "source.apex",
        "path": "./grammars/apex.tmLanguage"
      }
    ],
    "snippets": [
      {
        "language": "apex",
        "path": "./snippets/apex.json"
      }
    ]
  }
}<|MERGE_RESOLUTION|>--- conflicted
+++ resolved
@@ -28,14 +28,8 @@
   "dependencies": {
     "@salesforce/apex-node-bundle": "^8.1.26",
     "@salesforce/apex-tmlanguage": "1.8.1",
-<<<<<<< HEAD
-    "@salesforce/salesforcedx-utils": "63.16.3",
-    "@salesforce/salesforcedx-utils-vscode": "63.16.3",
-=======
-    "@salesforce/core-bundle": "^8.12.0",
     "@salesforce/salesforcedx-utils": "64.0.0",
     "@salesforce/salesforcedx-utils-vscode": "64.0.0",
->>>>>>> 631ed6d0
     "@salesforce/source-deploy-retrieve-bundle": "^12.19.7",
     "@salesforce/vscode-service-provider": "^1.4.0",
     "@stoplight/spectral-core": "1.20.0",
@@ -53,7 +47,7 @@
     "yaml": "2.6.0"
   },
   "devDependencies": {
-    "salesforcedx-vscode-core": "63.16.3",
+    "salesforcedx-vscode-core": "64.0.0",
     "@salesforce/core": "^8.12.0",
     "@types/async-lock": "1.4.2",
     "@types/ejs": "3.1.5",
