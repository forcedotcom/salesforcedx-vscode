--- conflicted
+++ resolved
@@ -35,13 +35,7 @@
     "vscode-uri": "^3.1.0"
   },
   "devDependencies": {
-<<<<<<< HEAD
     "@salesforce/core": "^8.23.2",
-    "@types/async-lock": "1.4.2",
-    "@types/ejs": "3.1.5",
-=======
-    "@salesforce/core": "^8.18.4",
->>>>>>> 66dfb7db
     "esbuild": "0.25.10",
     "salesforcedx-vscode-core": "65.2.0"
   },
