--- conflicted
+++ resolved
@@ -14,11 +14,7 @@
     "color": "#ECECEC",
     "theme": "light"
   },
-<<<<<<< HEAD
   "version": "63.1.1",
-=======
-  "version": "62.14.1",
->>>>>>> b1875723
   "publisher": "salesforce",
   "license": "BSD-3-Clause",
   "engines": {
@@ -31,16 +27,11 @@
     "@salesforce/apex-node-bundle": "8.1.12",
     "@salesforce/apex-tmlanguage": "1.8.0",
     "@salesforce/core-bundle": "8.8.2",
-<<<<<<< HEAD
     "@salesforce/salesforcedx-utils-vscode": "63.1.1",
-    "@salesforce/vscode-service-provider": "1.2.1",
-=======
-    "@salesforce/salesforcedx-utils-vscode": "62.14.1",
     "@salesforce/vscode-service-provider": "1.3.0-rc.6.4",
     "@stoplight/spectral-core": "1.19.4",
     "@stoplight/spectral-functions": "1.9.3",
     "@stoplight/spectral-rulesets": "1.21.3",
->>>>>>> b1875723
     "expand-home-dir": "0.0.3",
     "find-java-home": "0.2.0",
     "jsonpath-plus": "10.2.0",
@@ -49,13 +40,8 @@
     "vscode-languageclient": "8.1.0"
   },
   "devDependencies": {
-<<<<<<< HEAD
     "@salesforce/salesforcedx-test-utils-vscode": "63.1.1",
     "@salesforce/ts-sinon": "1.4.30",
-=======
-    "@salesforce/salesforcedx-test-utils-vscode": "62.14.1",
-    "@salesforce/ts-sinon": "1.4.0",
->>>>>>> b1875723
     "@types/chai": "4.3.3",
     "@types/mocha": "^5",
     "@types/node": "^20.0.0",
@@ -459,8 +445,6 @@
           "type": "boolean",
           "default": false,
           "description": "%enable-apex-ls-error-to-telemetry%"
-<<<<<<< HEAD
-=======
         },
         "salesforcedx-vscode-apex.apexoas.general.class.access-modifiers": {
           "type": "array",
@@ -517,7 +501,6 @@
           ],
           "default": "METHOD_BY_METHOD",
           "description": "%apex_oas_generation_strategy%"
->>>>>>> b1875723
         }
       }
     },
