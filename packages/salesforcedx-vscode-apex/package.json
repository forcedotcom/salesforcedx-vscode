{
  "name": "salesforcedx-vscode-apex",
  "displayName": "Apex",
  "description": "Provides code-editing features for the Apex programming language",
  "qna": "https://github.com/forcedotcom/salesforcedx-vscode/issues",
  "bugs": {
    "url": "https://github.com/forcedotcom/salesforcedx-vscode/issues"
  },
  "repository": {
    "url": "https://github.com/forcedotcom/salesforcedx-vscode"
  },
  "icon": "images/VSCodeApex.png",
  "galleryBanner": {
    "color": "#ECECEC",
    "theme": "light"
  },
  "version": "63.2.1",
  "publisher": "salesforce",
  "license": "BSD-3-Clause",
  "engines": {
    "vscode": "^1.90.0"
  },
  "categories": [
    "Programming Languages"
  ],
  "dependencies": {
    "@salesforce/apex-node-bundle": "8.1.12",
    "@salesforce/apex-tmlanguage": "1.8.0",
    "@salesforce/core-bundle": "8.8.2",
<<<<<<< HEAD
    "@salesforce/salesforcedx-utils-vscode": "63.1.1",
    "@salesforce/vscode-service-provider": "1.3.0-rc.6.5",
    "@stoplight/spectral-core": "1.19.4",
    "@stoplight/spectral-functions": "1.9.3",
    "@stoplight/spectral-rulesets": "1.21.3",
    "async-lock": "1.4.1",
    "ejs": "3.1.10",
=======
    "@salesforce/salesforcedx-utils-vscode": "63.2.1",
    "@salesforce/vscode-service-provider": "1.2.1",
>>>>>>> 972a63a0
    "expand-home-dir": "0.0.3",
    "find-java-home": "0.2.0",
    "jsonpath-plus": "10.3.0",
    "shelljs": "0.8.5",
    "vscode-extension-telemetry": "0.0.17",
    "vscode-languageclient": "8.1.0"
  },
  "devDependencies": {
    "@salesforce/salesforcedx-test-utils-vscode": "63.2.1",
    "@salesforce/ts-sinon": "1.4.30",
    "@types/async-lock": "1.4.2",
    "@types/chai": "4.3.3",
    "@types/ejs": "3.1.5",
    "@types/mocha": "^5",
    "@types/node": "^20.0.0",
    "@types/shelljs": "^0.7.8",
    "@types/sinon": "^2.3.7",
    "@types/vscode": "^1.90.0",
    "chai": "^4.0.2",
    "cross-env": "5.2.0",
    "esbuild": "^0.19.5",
    "esbuild-plugin-pino": "^2.1.0",
    "mocha": "^10",
    "prettier": "3.3.3",
    "sinon": "^13.0.1",
    "typescript": "^5.6.2",
    "vscode-extension-telemetry": "0.0.17"
  },
  "extensionDependencies": [
    "salesforce.salesforcedx-vscode-core"
  ],
  "scripts": {
    "bundle:extension": "npm run bundle:extension:build && npm run bundle:extension:copy",
    "bundle:extension:copy": "cp ./out/apex-jorje-lsp.jar ./dist/",
    "bundle:extension:build": "node ./esbuild.config.js",
    "vscode:package": "ts-node  ../../scripts/vsce-bundled-extension.ts",
    "vscode:sha256": "node ../../scripts/generate-sha256.js >> ../../SHA256",
    "vscode:publish": "node ../../scripts/publish-vsix.js",
    "compile": "tsc -p ./",
    "lint": "eslint .",
    "lint:fix": "npm run lint -- --fix",
    "watch": "tsc -watch -p .",
    "clean": "shx rm -rf node_modules && cd out && node ../../../scripts/clean-all-but-jar.js && shx rm -rf coverage && shx rm -rf .nyc_output",
    "copy:files": "shx cp -R ../../node_modules/@salesforce/apex-tmlanguage/grammars .",
    "test": "npm run test:vscode-integration",
    "test:unit": "jest --coverage",
    "test:vscode-integration": "node ../../scripts/run-vscode-integration-tests-with-top-level-extensions",
    "test:vscode-insiders-integration": "cross-env CODE_VERSION=insiders npm run test:vscode-integration"
  },
  "packaging": {
    "assets": [
      "License.txt",
      "package.nls.ja.json",
      "package.nls.json",
      "README.md",
      ".vscodeignore",
      "OSSREADME.json",
      "grammars",
      "resources",
      "snippets",
      "syntaxes",
      "images",
      "dist"
    ],
    "packageUpdates": {
      "main": "dist/index.js",
      "languageServerDir": "dist",
      "dependencies": {
        "applicationinsights": "1.0.7",
        "shelljs": "0.8.5",
        "jsonpath": "1.1.1",
        "jsonc-parser": "2.2.1"
      },
      "devDependencies": {}
    }
  },
  "activationEvents": [
    "workspaceContains:sfdx-project.json"
  ],
  "main": "./out/src",
  "languageServerDir": "out",
  "contributes": {
    "viewsContainers": {
      "activitybar": [
        {
          "id": "test",
          "title": "%test_view_container_title%",
          "icon": "media/dep.svg"
        }
      ]
    },
    "views": {
      "test": [
        {
          "id": "sf.test.view",
          "name": "%test_view_name%",
          "when": "sf:project_opened"
        }
      ]
    },
    "menus": {
      "editor/context": [
        {
          "command": "sf.create.apex.action.method",
          "when": "false"
        },
        {
          "command": "sf.create.apex.action.class",
          "when": "sf:project_opened && sf:has_target_org && resource =~ /.\\.(cls)?$/ && salesforcedx-einstein-gpt.isEnabled"
        },
        {
          "command": "sf.validate.oas.document",
          "when": "sf:project_opened && sf:has_target_org && ((resource =~ /.\\.externalServiceRegistration-meta\\.(xml)?$/ && !sf:is_esr_decomposed) || resource =~ /.\\.(yaml)?$/) && salesforcedx-einstein-gpt.isEnabled"
        }
      ],
      "explorer/context": [
        {
          "command": "sf.create.apex.action.class",
          "when": "sf:project_opened && sf:has_target_org && resource =~ /.\\.(cls)?$/ && resourcePath =~ /classes/ && salesforcedx-einstein-gpt.isEnabled"
        },
        {
          "command": "sf.validate.oas.document",
          "when": "sf:project_opened && sf:has_target_org && ((resource =~ /.\\.externalServiceRegistration-meta\\.(xml)?$/ && !sf:is_esr_decomposed) || resource =~ /.\\.(yaml)?$/) && salesforcedx-einstein-gpt.isEnabled"
        }
      ],
      "view/title": [
        {
          "command": "sf.test.view.run",
          "when": "view == sf.test.view",
          "group": "navigation@1"
        },
        {
          "command": "sf.test.view.refresh",
          "when": "view == sf.test.view",
          "group": "navigation@2"
        },
        {
          "command": "sf.test.view.collapseAll",
          "when": "view == sf.test.view",
          "group": "navigation@3"
        }
      ],
      "view/item/context": [
        {
          "command": "sf.test.view.showError",
          "when": "view == sf.test.view && viewItem =~ /(apexTest|apexTestGroup)_Fail/"
        },
        {
          "command": "sf.test.view.goToDefinition",
          "when": "view == sf.test.view && viewItem =~ /(apexTest|apexTestGroup)(_Pass|_Skip|\\b)/"
        },
        {
          "command": "sf.test.view.runClassTests",
          "when": "view == sf.test.view && viewItem =~ /apexTestGroup/",
          "group": "inline"
        },
        {
          "command": "sf.test.view.runSingleTest",
          "when": "view == sf.test.view && viewItem =~ /(apexTest)(_.*|\\b)/",
          "group": "inline"
        }
      ],
      "commandPalette": [
        {
          "command": "sf.anon.apex.execute.selection",
          "when": "sf:project_opened && editorHasSelection && sf:has_target_org"
        },
        {
          "command": "sf.anon.apex.execute.document",
          "when": "sf:project_opened && !editorHasSelection && sf:has_target_org"
        },
        {
          "command": "sf.apex.log.get",
          "when": "sf:project_opened && sf:has_target_org"
        },
        {
          "command": "sf.apex.test.last.class.run",
          "when": "sf:project_opened && sf:has_cached_test_class && sf:has_target_org"
        },
        {
          "command": "sf.apex.test.class.run",
          "when": "false"
        },
        {
          "command": "sf.apex.test.method.run",
          "when": "false"
        },
        {
          "command": "sf.apex.test.last.method.run",
          "when": "sf:project_opened && sf:has_cached_test_method && sf:has_target_org"
        },
        {
          "command": "sf.apex.test.run",
          "when": "sf:project_opened && sf:has_target_org"
        },
        {
          "command": "sf.apex.test.suite.run",
          "when": "sf:project_opened && sf:has_target_org"
        },
        {
          "command": "sf.apex.test.suite.create",
          "when": "sf:project_opened && sf:has_target_org"
        },
        {
          "command": "sf.apex.test.suite.add",
          "when": "sf:project_opened && sf:has_target_org"
        },
        {
          "command": "sf.test.view.runClassTests",
          "when": "false"
        },
        {
          "command": "sf.test.view.runSingleTest",
          "when": "false"
        },
        {
          "command": "sf.test.view.goToDefinition",
          "when": "false"
        },
        {
          "command": "sf.test.view.showError",
          "when": "false"
        },
        {
          "command": "sf.test.view.run",
          "when": "false"
        },
        {
          "command": "sf.test.view.refresh",
          "when": "false"
        },
        {
          "command": "sf.test.view.collapseAll",
          "when": "sf:project_opened"
        },
        {
          "command": "sf.create.apex.action.method",
          "when": "false"
        },
        {
          "command": "sf.create.apex.action.class",
          "when": "sf:project_opened && sf:has_target_org && resource =~ /.\\.(cls)?$/ && resourcePath =~ /classes/ && salesforcedx-einstein-gpt.isEnabled"
        },
        {
          "command": "sf.validate.oas.document",
          "when": "sf:project_opened && sf:has_target_org && (resource =~ /.\\.externalServiceRegistration-meta\\.(xml)?$/ || resource =~ /.\\.(yaml)?$/) && salesforcedx-einstein-gpt.isEnabled"
        }
      ]
    },
    "commands": [
      {
        "command": "sf.anon.apex.execute.document",
        "title": "%anon_apex_execute_document_text%"
      },
      {
        "command": "sf.anon.apex.execute.selection",
        "title": "%anon_apex_execute_selection_text%"
      },
      {
        "command": "sf.apex.log.get",
        "title": "%apex_log_get_text%"
      },
      {
        "command": "sf.apex.test.run",
        "title": "%apex_test_run_text%"
      },
      {
        "command": "sf.apex.test.suite.run",
        "title": "%apex_test_suite_run_text%"
      },
      {
        "command": "sf.apex.test.suite.create",
        "title": "%apex_test_suite_create_text%"
      },
      {
        "command": "sf.apex.test.suite.add",
        "title": "%apex_test_suite_build_text%"
      },
      {
        "command": "sf.test.view.run",
        "title": "%run_tests_title%",
        "icon": {
          "light": "resources/light/play-button.svg",
          "dark": "resources/dark/play-button.svg"
        }
      },
      {
        "command": "sf.test.view.collapseAll",
        "title": "%collapse_tests_title%",
        "icon": {
          "light": "resources/light/collapse-all.svg",
          "dark": "resources/dark/collapse-all.svg"
        }
      },
      {
        "command": "sf.test.view.refresh",
        "title": "%refresh_test_title%",
        "icon": {
          "light": "resources/light/refresh.svg",
          "dark": "resources/dark/refresh.svg"
        }
      },
      {
        "command": "sf.test.view.showError",
        "title": "%show_error_title%",
        "icon": {
          "light": "resources/light/document/notRun.svg",
          "dark": "resources/dark/document/notRun.svg"
        }
      },
      {
        "command": "sf.test.view.goToDefinition",
        "title": "%go_to_definition_title%",
        "icon": {
          "light": "resources/light/document/notRun.svg",
          "dark": "resources/dark/document/notRun.svg"
        }
      },
      {
        "command": "sf.test.view.runClassTests",
        "title": "%run_tests_title%",
        "icon": {
          "light": "resources/light/play-button.svg",
          "dark": "resources/dark/play-button.svg"
        }
      },
      {
        "command": "sf.test.view.runSingleTest",
        "title": "%run_single_test_title%",
        "icon": {
          "light": "resources/light/play-button.svg",
          "dark": "resources/dark/play-button.svg"
        }
      },
      {
        "command": "sf.apex.test.last.class.run",
        "title": "%apex_test_last_class_run_text%"
      },
      {
        "command": "sf.apex.test.class.run",
        "title": "%apex_test_class_run_text%"
      },
      {
        "command": "sf.apex.test.method.run",
        "title": "%apex_test_method_run_text%"
      },
      {
        "command": "sf.apex.test.last.method.run",
        "title": "%apex_test_last_method_run_text%"
      },
      {
        "command": "sf.create.apex.action.method",
        "title": "%create_openapi_doc_method%"
      },
      {
        "command": "sf.create.apex.action.class",
        "title": "%create_openapi_doc_class%"
      },
      {
        "command": "sf.validate.oas.document",
        "title": "%validate_oas_document%"
      }
    ],
    "configuration": {
      "type": "object",
      "title": "%configuration_title%",
      "properties": {
        "salesforcedx-vscode-apex.java.home": {
          "type": "string",
          "default": null,
          "markdownDescription": "%java_home_description%"
        },
        "salesforcedx-vscode-apex.java.memory": {
          "type": [
            "integer",
            "null"
          ],
          "minimum": 0,
          "default": null,
          "description": "%java_memory_description%"
        },
        "salesforcedx-vscode-apex.enable-semantic-errors": {
          "type": "boolean",
          "default": false,
          "description": "%apex_semantic_errors_description%"
        },
        "salesforcedx-vscode-apex.advanced.enable-completion-statistics": {
          "type": "boolean",
          "default": false,
          "description": "%apex_code_completion_stats_description%"
        },
        "apex.trace.server": {
          "type": "string",
          "enum": [
            "verbose",
            "messages",
            "off"
          ],
          "default": "off",
          "description": "%apex_trace_server_description%",
          "enumDescriptions": [
            "%apex_verbose_level_trace_description%",
            "%apex_messages_level_trace_description%",
            "%apex_off_level_trace_description%"
          ]
        },
        "salesforcedx-vscode-apex.disable-warnings-for-missing-coverage": {
          "type": "boolean",
          "default": false,
          "description": "%apex_code_disable-warnings-for-missing-coverage%"
        },
        "salesforcedx-vscode-apex.enable-apex-ls-error-to-telemetry": {
          "type": "boolean",
          "default": false,
          "description": "%enable-apex-ls-error-to-telemetry%"
        },
        "salesforcedx-vscode-apex.apexoas.general.class.access-modifiers": {
          "type": "array",
          "items": {
            "type": "string",
            "enum": [
              "global",
              "public"
            ]
          },
          "default": [
            "global",
            "public"
          ],
          "description": "%apex_oas_general_class_access-modifiers%"
        },
        "salesforcedx-vscode-apex.apexoas.general.method.access-modifiers": {
          "type": "array",
          "items": {
            "type": "string",
            "enum": [
              "global",
              "public"
            ]
          },
          "default": [
            "global",
            "public"
          ],
          "description": "%apex_oas_general_method_access-modifiers%"
        },
        "salesforcedx-vscode-apex.apexoas.general.property.access-modifiers": {
          "type": "array",
          "items": {
            "type": "string",
            "enum": [
              "global",
              "public"
            ]
          },
          "default": [
            "global",
            "public"
          ],
          "description": "%apex_oas_general_property_access-modifiers%"
        },
        "salesforcedx-vscode-apex.oas_generation_strategy": {
          "type": "string",
          "enum": [
            "LEAST_CALLS",
            "MOST_CALLS",
            "METHOD_BY_METHOD",
            "JSON_METHOD_BY_METHOD",
            "WHOLE_CLASS"
          ],
          "default": "METHOD_BY_METHOD",
          "description": "%apex_oas_generation_strategy%"
        },
        "salesforcedx-vscode-apex.oas_generation_include_schema": {
          "type": "boolean",
          "default": true,
          "description": "%apex_oas_generation_schema%"
        },
        "salesforcedx-vscode-apex.oas_generation_output_token_limit": {
          "type": "number",
          "default": 750,
          "description": "%apex_generation_output_token_limit%"
        }
      }
    },
    "languages": [
      {
        "id": "apex",
        "aliases": [
          "Apex",
          "apex"
        ],
        "extensions": [
          ".cls",
          ".trigger",
          ".soql"
        ],
        "configuration": "./syntaxes/apex.configuration.json"
      },
      {
        "id": "apex-anon",
        "aliases": [
          "Anonymous Apex"
        ],
        "extensions": [
          ".apex"
        ],
        "configuration": "./syntaxes/apex.configuration.json"
      }
    ],
    "grammars": [
      {
        "language": "apex",
        "scopeName": "source.apex",
        "path": "./grammars/apex.tmLanguage"
      },
      {
        "language": "apex-anon",
        "scopeName": "source.apex",
        "path": "./grammars/apex.tmLanguage"
      }
    ],
    "snippets": [
      {
        "language": "apex",
        "path": "./snippets/apex.json"
      }
    ]
  }
}<|MERGE_RESOLUTION|>--- conflicted
+++ resolved
@@ -27,18 +27,13 @@
     "@salesforce/apex-node-bundle": "8.1.12",
     "@salesforce/apex-tmlanguage": "1.8.0",
     "@salesforce/core-bundle": "8.8.2",
-<<<<<<< HEAD
-    "@salesforce/salesforcedx-utils-vscode": "63.1.1",
+    "@salesforce/salesforcedx-utils-vscode": "63.2.1",
     "@salesforce/vscode-service-provider": "1.3.0-rc.6.5",
     "@stoplight/spectral-core": "1.19.4",
     "@stoplight/spectral-functions": "1.9.3",
     "@stoplight/spectral-rulesets": "1.21.3",
     "async-lock": "1.4.1",
     "ejs": "3.1.10",
-=======
-    "@salesforce/salesforcedx-utils-vscode": "63.2.1",
-    "@salesforce/vscode-service-provider": "1.2.1",
->>>>>>> 972a63a0
     "expand-home-dir": "0.0.3",
     "find-java-home": "0.2.0",
     "jsonpath-plus": "10.3.0",
