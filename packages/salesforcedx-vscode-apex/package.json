{
  "name": "salesforcedx-vscode-apex",
  "displayName": "Apex",
  "description": "Provides code-editing features for the Apex programming language",
  "qna": "https://github.com/forcedotcom/salesforcedx-vscode/issues",
  "bugs": {
    "url": "https://github.com/forcedotcom/salesforcedx-vscode/issues"
  },
  "repository": {
    "url": "https://github.com/forcedotcom/salesforcedx-vscode"
  },
  "icon": "images/VSCodeApex.png",
  "galleryBanner": {
    "color": "#ECECEC",
    "theme": "light"
  },
  "version": "61.3.0",
  "publisher": "salesforce",
  "license": "BSD-3-Clause",
  "engines": {
    "vscode": "^1.82.0"
  },
  "categories": [
    "Programming Languages"
  ],
  "dependencies": {
    "@salesforce/apex-node-bundle": "7.0.1",
    "@salesforce/apex-tmlanguage": "1.8.0",
<<<<<<< HEAD
    "@salesforce/core-bundle": "8.0.5",
    "@salesforce/salesforcedx-utils-vscode": "61.2.1",
=======
    "@salesforce/core-bundle": "7.5.0",
    "@salesforce/salesforcedx-utils-vscode": "61.3.0",
>>>>>>> 9ad179b4
    "expand-home-dir": "0.0.3",
    "find-java-home": "0.2.0",
    "shelljs": "0.8.5",
    "vscode-extension-telemetry": "0.0.17",
    "vscode-languageclient": "8.1.0"
  },
  "devDependencies": {
    "@salesforce/salesforcedx-test-utils-vscode": "61.3.0",
    "@salesforce/ts-sinon": "1.4.0",
    "@types/chai": "4.3.3",
    "@types/mocha": "^5",
    "@types/node": "^18.11.9",
    "@types/shelljs": "^0.7.8",
    "@types/sinon": "^2.3.7",
    "@types/vscode": "^1.61.2",
    "@typescript-eslint/eslint-plugin": "6.9.0",
    "@typescript-eslint/parser": "6.9.0",
    "chai": "^4.0.2",
    "cross-env": "5.2.0",
    "esbuild": "^0.19.5",
    "esbuild-plugin-pino": "^2.1.0",
    "eslint": "8.52.0",
    "eslint-config-prettier": "9.0.0",
    "eslint-plugin-header": "3.1.1",
    "eslint-plugin-import": "2.29.0",
    "eslint-plugin-jest": "27.5.0",
    "eslint-plugin-jest-formatting": "3.1.0",
    "eslint-plugin-jsdoc": "46.8.2",
    "eslint-plugin-prefer-arrow": "1.2.3",
    "mocha": "^10",
    "prettier": "3.0.3",
    "sinon": "^13.0.1",
    "typescript": "^5.2.2",
    "vscode-extension-telemetry": "0.0.17"
  },
  "extensionDependencies": [
    "salesforce.salesforcedx-vscode-core"
  ],
  "scripts": {
    "bundle:extension": "npm run bundle:extension:build && npm run bundle:extension:copy",
    "bundle:extension:copy": "cp ./out/apex-jorje-lsp.jar ./dist/",
    "bundle:extension:build": "node ./esbuild.config.js",
    "vscode:package": "ts-node  ../../scripts/vsce-bundled-extension.ts",
    "vscode:sha256": "node ../../scripts/generate-sha256.js >> ../../SHA256",
    "vscode:publish": "node ../../scripts/publish-vsix.js",
    "compile": "tsc -p ./",
    "lint": "eslint .",
    "lint:fix": "npm run lint -- --fix",
    "watch": "tsc -watch -p .",
    "clean": "shx rm -rf node_modules && cd out && node ../../../scripts/clean-all-but-jar.js && shx rm -rf coverage && shx rm -rf .nyc_output",
    "copy:files": "shx cp -R ../../node_modules/@salesforce/apex-tmlanguage/grammars .",
    "test": "npm run test:vscode-integration",
    "test:unit": "jest --coverage",
    "test:vscode-integration": "node ../../scripts/run-vscode-integration-tests-with-top-level-extensions",
    "test:vscode-insiders-integration": "cross-env CODE_VERSION=insiders npm run test:vscode-integration"
  },
  "packaging": {
    "assets": [
      "License.txt",
      "package.nls.ja.json",
      "package.nls.json",
      "README.md",
      ".vscodeignore",
      "OSSREADME.json",
      "grammars",
      "resources",
      "snippets",
      "syntaxes",
      "images",
      "dist"
    ],
    "packageUpdates": {
      "main": "dist/index.js",
      "languageServerDir": "dist",
      "dependencies": {
        "@salesforce/apex-tmlanguage": "1.4.0",
        "applicationinsights": "1.0.7",
        "shelljs": "0.8.5",
        "jsonpath": "1.1.1"
      },
      "devDependencies": {}
    }
  },
  "activationEvents": [
    "workspaceContains:sfdx-project.json"
  ],
  "main": "./out/src",
  "languageServerDir": "out",
  "contributes": {
    "viewsContainers": {
      "activitybar": [
        {
          "id": "test",
          "title": "%test_view_container_title%",
          "icon": "media/dep.svg"
        }
      ]
    },
    "views": {
      "test": [
        {
          "id": "sf.test.view",
          "name": "%test_view_name%",
          "when": "sf:project_opened"
        }
      ]
    },
    "menus": {
      "view/title": [
        {
          "command": "sf.test.view.run",
          "when": "view == sf.test.view",
          "group": "navigation"
        },
        {
          "command": "sf.test.view.refresh",
          "when": "view == sf.test.view",
          "group": "navigation"
        }
      ],
      "view/item/context": [
        {
          "command": "sf.test.view.showError",
          "when": "view == sf.test.view && viewItem =~ /(apexTest|apexTestGroup)_Fail/"
        },
        {
          "command": "sf.test.view.goToDefinition",
          "when": "view == sf.test.view && viewItem =~ /(apexTest|apexTestGroup)(_Pass|_Skip|\\b)/"
        },
        {
          "command": "sf.test.view.runClassTests",
          "when": "view == sf.test.view && viewItem =~ /apexTestGroup/",
          "group": "inline"
        },
        {
          "command": "sf.test.view.runSingleTest",
          "when": "view == sf.test.view && viewItem =~ /(apexTest)(_.*|\\b)/",
          "group": "inline"
        }
      ],
      "commandPalette": [
        {
          "command": "sf.anon.apex.execute.selection",
          "when": "sf:project_opened && editorHasSelection && sf:has_target_org"
        },
        {
          "command": "sf.anon.apex.execute.document",
          "when": "sf:project_opened && !editorHasSelection && sf:has_target_org"
        },
        {
          "command": "sf.apex.log.get",
          "when": "sf:project_opened && sf:has_target_org"
        },
        {
          "command": "sf.apex.test.last.class.run",
          "when": "sf:project_opened && sf:has_cached_test_class && sf:has_target_org"
        },
        {
          "command": "sf.apex.test.class.run",
          "when": "false"
        },
        {
          "command": "sf.apex.test.method.run",
          "when": "false"
        },
        {
          "command": "sf.apex.test.last.method.run",
          "when": "sf:project_opened && sf:has_cached_test_method && sf:has_target_org"
        },
        {
          "command": "sf.apex.test.run",
          "when": "sf:project_opened && sf:has_target_org"
        },
        {
          "command": "sf.apex.test.suite.run",
          "when": "sf:project_opened && sf:has_target_org"
        },
        {
          "command": "sf.apex.test.suite.create",
          "when": "sf:project_opened && sf:has_target_org"
        },
        {
          "command": "sf.apex.test.suite.add",
          "when": "sf:project_opened && sf:has_target_org"
        },
        {
          "command": "sf.test.view.runClassTests",
          "when": "false"
        },
        {
          "command": "sf.test.view.runSingleTest",
          "when": "false"
        },
        {
          "command": "sf.test.view.goToDefinition",
          "when": "false"
        },
        {
          "command": "sf.test.view.showError",
          "when": "false"
        },
        {
          "command": "sf.test.view.run",
          "when": "false"
        },
        {
          "command": "sf.test.view.refresh",
          "when": "false"
        }
      ]
    },
    "commands": [
      {
        "command": "sf.anon.apex.execute.document",
        "title": "%anon_apex_execute_document_text%"
      },
      {
        "command": "sf.anon.apex.execute.selection",
        "title": "%anon_apex_execute_selection_text%"
      },
      {
        "command": "sf.apex.log.get",
        "title": "%apex_log_get_text%"
      },
      {
        "command": "sf.apex.test.run",
        "title": "%apex_test_run_text%"
      },
      {
        "command": "sf.apex.test.suite.run",
        "title": "%apex_test_suite_run_text%"
      },
      {
        "command": "sf.apex.test.suite.create",
        "title": "%apex_test_suite_create_text%"
      },
      {
        "command": "sf.apex.test.suite.add",
        "title": "%apex_test_suite_build_text%"
      },
      {
        "command": "sf.test.view.run",
        "title": "%run_tests_title%",
        "icon": {
          "light": "resources/light/play-button.svg",
          "dark": "resources/dark/play-button.svg"
        }
      },
      {
        "command": "sf.test.view.refresh",
        "title": "%refresh_test_title%",
        "icon": {
          "light": "resources/light/refresh.svg",
          "dark": "resources/dark/refresh.svg"
        }
      },
      {
        "command": "sf.test.view.showError",
        "title": "%show_error_title%",
        "icon": {
          "light": "resources/light/document/notRun.svg",
          "dark": "resources/dark/document/notRun.svg"
        }
      },
      {
        "command": "sf.test.view.goToDefinition",
        "title": "%go_to_definition_title%",
        "icon": {
          "light": "resources/light/document/notRun.svg",
          "dark": "resources/dark/document/notRun.svg"
        }
      },
      {
        "command": "sf.test.view.runClassTests",
        "title": "%run_tests_title%",
        "icon": {
          "light": "resources/light/play-button.svg",
          "dark": "resources/dark/play-button.svg"
        }
      },
      {
        "command": "sf.test.view.runSingleTest",
        "title": "%run_single_test_title%",
        "icon": {
          "light": "resources/light/play-button.svg",
          "dark": "resources/dark/play-button.svg"
        }
      },
      {
        "command": "sf.apex.test.last.class.run",
        "title": "%apex_test_last_class_run_text%"
      },
      {
        "command": "sf.apex.test.class.run",
        "title": "%apex_test_class_run_text%"
      },
      {
        "command": "sf.apex.test.method.run",
        "title": "%apex_test_method_run_text%"
      },
      {
        "command": "sf.apex.test.last.method.run",
        "title": "%apex_test_last_method_run_text%"
      }
    ],
    "configuration": {
      "type": "object",
      "title": "%configuration_title%",
      "properties": {
        "salesforcedx-vscode-apex.java.home": {
          "type": "string",
          "default": null,
          "markdownDescription": "%java_home_description%"
        },
        "salesforcedx-vscode-apex.java.memory": {
          "type": [
            "integer",
            "null"
          ],
          "minimum": 0,
          "default": null,
          "description": "%java_memory_description%"
        },
        "salesforcedx-vscode-apex.enable-semantic-errors": {
          "type": "boolean",
          "default": false,
          "description": "%apex_semantic_errors_description%"
        },
        "salesforcedx-vscode-apex.advanced.enable-completion-statistics": {
          "type": "boolean",
          "default": false,
          "description": "%apex_code_completion_stats_description%"
        },
        "apex.trace.server": {
          "type": "string",
          "enum": [
            "verbose",
            "messages",
            "off"
          ],
          "default": "off",
          "description": "%apex_trace_server_description%",
          "enumDescriptions": [
            "%apex_verbose_level_trace_description%",
            "%apex_messages_level_trace_description%",
            "%apex_off_level_trace_description%"
          ]
        },
        "salesforcedx-vscode-apex.disable-warnings-for-missing-coverage": {
          "type": "boolean",
          "default": false,
          "description": "%apex_code_disable-warnings-for-missing-coverage%"
        }
      }
    },
    "languages": [
      {
        "id": "apex",
        "aliases": [
          "Apex",
          "apex"
        ],
        "extensions": [
          ".cls",
          ".trigger",
          ".soql"
        ],
        "configuration": "./syntaxes/apex.configuration.json"
      },
      {
        "id": "apex-anon",
        "aliases": [
          "Anonymous Apex"
        ],
        "extensions": [
          ".apex"
        ],
        "configuration": "./syntaxes/apex.configuration.json"
      }
    ],
    "grammars": [
      {
        "language": "apex",
        "scopeName": "source.apex",
        "path": "./grammars/apex.tmLanguage"
      },
      {
        "language": "apex-anon",
        "scopeName": "source.apex",
        "path": "./grammars/apex.tmLanguage"
      }
    ],
    "snippets": [
      {
        "language": "apex",
        "path": "./snippets/apex.json"
      }
    ]
  }
}<|MERGE_RESOLUTION|>--- conflicted
+++ resolved
@@ -24,15 +24,10 @@
     "Programming Languages"
   ],
   "dependencies": {
-    "@salesforce/apex-node-bundle": "7.0.1",
+    "@salesforce/apex-node-bundle": "7.0.2",
     "@salesforce/apex-tmlanguage": "1.8.0",
-<<<<<<< HEAD
-    "@salesforce/core-bundle": "8.0.5",
-    "@salesforce/salesforcedx-utils-vscode": "61.2.1",
-=======
-    "@salesforce/core-bundle": "7.5.0",
+    "@salesforce/core-bundle": "8.1.0",
     "@salesforce/salesforcedx-utils-vscode": "61.3.0",
->>>>>>> 9ad179b4
     "expand-home-dir": "0.0.3",
     "find-java-home": "0.2.0",
     "shelljs": "0.8.5",
