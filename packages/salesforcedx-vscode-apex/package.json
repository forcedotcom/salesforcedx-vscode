--- conflicted
+++ resolved
@@ -28,13 +28,8 @@
     "@salesforce/apex-node": "0.10.0",
     "@salesforce/apex-tmlanguage": "1.4.0",
     "@salesforce/core": "^2.35.0",
-<<<<<<< HEAD
-    "@salesforce/salesforcedx-utils-vscode": "54.2.0",
+    "@salesforce/salesforcedx-utils-vscode": "54.3.0",
     "@salesforce/source-deploy-retrieve": "5.12.3",
-=======
-    "@salesforce/salesforcedx-utils-vscode": "54.3.0",
-    "@salesforce/source-deploy-retrieve": "5.12.0",
->>>>>>> 78c8e9fd
     "expand-home-dir": "0.0.3",
     "find-java-home": "0.2.0",
     "path-exists": "3.0.0",
