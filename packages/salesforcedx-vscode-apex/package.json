{
  "name": "salesforcedx-vscode-apex",
  "displayName": "Apex",
  "description": "Provides code-editing features for the Apex programming language",
  "qna": "https://github.com/forcedotcom/salesforcedx-vscode/issues",
  "bugs": {
    "url": "https://github.com/forcedotcom/salesforcedx-vscode/issues"
  },
  "repository": {
    "url": "https://github.com/forcedotcom/salesforcedx-vscode"
  },
  "icon": "images/VSCodeApex.png",
  "galleryBanner": {
    "color": "#ECECEC",
    "theme": "light"
  },
  "aiKey": "ec3632a4-df47-47a4-98dc-8134cacbaf7e",
  "version": "51.2.0",
  "publisher": "salesforce",
  "license": "BSD-3-Clause",
  "engines": {
    "vscode": "^1.46.0"
  },
  "categories": [
    "Programming Languages"
  ],
  "dependencies": {
    "@salesforce/apex-node": "0.1.15",
    "@salesforce/apex-tmlanguage": "1.4.0",
    "@salesforce/core": "2.13.0",
<<<<<<< HEAD
    "@salesforce/salesforcedx-utils-vscode": "50.19.0",
=======
    "@salesforce/salesforcedx-sobjects-faux-generator": "51.2.0",
    "@salesforce/salesforcedx-utils-vscode": "51.2.0",
>>>>>>> 16b207f6
    "@salesforce/source-deploy-retrieve": "1.1.17",
    "expand-home-dir": "0.0.3",
    "find-java-home": "0.2.0",
    "path-exists": "3.0.0",
    "shelljs": "0.8.3",
    "vscode-extension-telemetry": "0.0.17",
    "vscode-languageclient": "5.1.1"
  },
  "devDependencies": {
    "@salesforce/salesforcedx-test-utils-vscode": "51.2.0",
    "@types/chai": "^4.0.0",
    "@types/mkdirp": "0.5.2",
    "@types/mocha": "^5",
    "@types/node": "12.0.12",
    "@types/path-exists": "^1.0.29",
    "@types/shelljs": "^0.7.8",
    "@types/sinon": "^2.3.2",
    "@types/vscode": "1.46.0",
    "chai": "^4.0.2",
    "cross-env": "5.2.0",
    "mocha": "^5",
    "sinon": "^7.3.1",
    "typescript": "3.8.3",
    "vscode-extension-telemetry": "0.0.17"
  },
  "scripts": {
    "vscode:prepublish": "npm prune --production",
    "vscode:package": "vsce package",
    "vscode:sha256": "node ../../scripts/generate-sha256.js >> ../../SHA256",
    "vscode:publish": "node ../../scripts/publish-vsix.js",
    "compile": "tsc -p ./",
    "lint": "tslint --project .",
    "watch": "tsc -watch -p .",
    "clean": "shx rm -rf node_modules && cd out && node ../../../scripts/clean-all-but-jar.js && shx rm -rf coverage && shx rm -rf .nyc_output",
    "test": "npm run test:vscode-integration",
    "test:vscode-integration": "node ../../scripts/run-vscode-integration-tests-with-top-level-extensions",
    "test:vscode-insiders-integration": "cross-env CODE_VERSION=insiders npm run test:vscode-integration"
  },
  "activationEvents": [
    "workspaceContains:sfdx-project.json"
  ],
  "main": "./out/src",
  "contributes": {
    "viewsContainers": {
      "activitybar": [
        {
          "id": "test",
          "title": "%test_view_container_title%",
          "icon": "media/dep.svg"
        }
      ]
    },
    "views": {
      "test": [
        {
          "id": "sfdx.force.test.view",
          "name": "%test_view_name%",
          "when": "sfdx:project_opened"
        }
      ]
    },
    "menus": {
      "view/title": [
        {
          "command": "sfdx.force.test.view.run",
          "when": "view == sfdx.force.test.view",
          "group": "navigation"
        },
        {
          "command": "sfdx.force.test.view.refresh",
          "when": "view == sfdx.force.test.view",
          "group": "navigation"
        }
      ],
      "view/item/context": [
        {
          "command": "sfdx.force.test.view.showError",
          "when": "view == sfdx.force.test.view && viewItem =~ /(apexTest|apexTestGroup)_Fail/"
        },
        {
          "command": "sfdx.force.test.view.goToDefinition",
          "when": "view == sfdx.force.test.view && viewItem =~ /(apexTest|apexTestGroup)(_Pass|_Skip|\\b)/"
        },
        {
          "command": "sfdx.force.test.view.runClassTests",
          "when": "view == sfdx.force.test.view && viewItem =~ /apexTestGroup/",
          "group": "inline"
        },
        {
          "command": "sfdx.force.test.view.runSingleTest",
          "when": "view == sfdx.force.test.view && viewItem =~ /(apexTest)(_.*|\\b)/",
          "group": "inline"
        }
      ],
      "commandPalette": [
        {
          "command": "sfdx.force.apex.execute.selection",
          "when": "sfdx:project_opened && editorHasSelection"
        },
        {
          "command": "sfdx.force.apex.execute.document",
          "when": "sfdx:project_opened && !editorHasSelection"
        },
        {
          "command": "sfdx.force.apex.log.get",
          "when": "sfdx:project_opened"
        },
        {
          "command": "sfdx.force.apex.test.last.class.run",
          "when": "sfdx:project_opened && sfdx:has_cached_test_class"
        },
        {
          "command": "sfdx.force.apex.test.class.run",
          "when": "false"
        },
        {
          "command": "sfdx.force.apex.test.method.run",
          "when": "false"
        },
        {
          "command": "sfdx.force.apex.test.last.method.run",
          "when": "sfdx:project_opened && sfdx:has_cached_test_method"
        },
        {
          "command": "sfdx.force.apex.test.run",
          "when": "sfdx:project_opened"
        },
        {
          "command": "sfdx.force.test.view.runClassTests",
          "when": "false"
        },
        {
          "command": "sfdx.force.test.view.runSingleTest",
          "when": "false"
        },
        {
          "command": "sfdx.force.test.view.goToDefinition",
          "when": "false"
        },
        {
          "command": "sfdx.force.test.view.showError",
          "when": "false"
        },
        {
          "command": "sfdx.force.test.view.run",
          "when": "false"
        },
        {
          "command": "sfdx.force.test.view.refresh",
          "when": "false"
        }
      ]
    },
    "commands": [
      {
        "command": "sfdx.force.apex.execute.document",
        "title": "%force_apex_execute_document_text%"
      },
      {
        "command": "sfdx.force.apex.execute.selection",
        "title": "%force_apex_execute_selection_text%"
      },
      {
        "command": "sfdx.force.apex.log.get",
        "title": "%force_apex_log_get_text%"
      },
      {
        "command": "sfdx.force.apex.test.run",
        "title": "%force_apex_test_run_text%"
      },
      {
        "command": "sfdx.force.test.view.run",
        "title": "%run_tests_title%",
        "icon": {
          "light": "resources/light/play-button.svg",
          "dark": "resources/dark/play-button.svg"
        }
      },
      {
        "command": "sfdx.force.test.view.refresh",
        "title": "%refresh_test_title%",
        "icon": {
          "light": "resources/light/refresh.svg",
          "dark": "resources/dark/refresh.svg"
        }
      },
      {
        "command": "sfdx.force.test.view.showError",
        "title": "%show_error_title%",
        "icon": {
          "light": "resources/light/document/notRun.svg",
          "dark": "resources/dark/document/notRun.svg"
        }
      },
      {
        "command": "sfdx.force.test.view.goToDefinition",
        "title": "%go_to_definition_title%",
        "icon": {
          "light": "resources/light/document/notRun.svg",
          "dark": "resources/dark/document/notRun.svg"
        }
      },
      {
        "command": "sfdx.force.test.view.runClassTests",
        "title": "%run_tests_title%",
        "icon": {
          "light": "resources/light/play-button.svg",
          "dark": "resources/dark/play-button.svg"
        }
      },
      {
        "command": "sfdx.force.test.view.runSingleTest",
        "title": "%run_single_test_title%",
        "icon": {
          "light": "resources/light/play-button.svg",
          "dark": "resources/dark/play-button.svg"
        }
      },
      {
        "command": "sfdx.force.apex.test.last.class.run",
        "title": "%force_apex_test_last_class_run_text%"
      },
      {
        "command": "sfdx.force.apex.test.class.run",
        "title": "%force_apex_test_class_run_text%"
      },
      {
        "command": "sfdx.force.apex.test.method.run",
        "title": "%force_apex_test_method_run_text%"
      },
      {
        "command": "sfdx.force.apex.test.last.method.run",
        "title": "%force_apex_test_last_method_run_text%"
      }
    ],
    "configuration": {
      "type": "object",
      "title": "%configuration_title%",
      "properties": {
        "salesforcedx-vscode-apex.java.home": {
          "type": "string",
          "default": null,
          "description": "%java_home_description%"
        },
        "salesforcedx-vscode-apex.java.memory": {
          "type": [
            "integer",
            "null"
          ],
          "minimum": 0,
          "default": null,
          "description": "%java_memory_description%"
        },
        "salesforcedx-vscode-apex.enable-semantic-errors": {
          "type": "boolean",
          "default": false,
          "description": "%apex_semantic_errors_description%"
        }
      }
    },
    "languages": [
      {
        "id": "apex",
        "aliases": [
          "Apex",
          "apex"
        ],
        "extensions": [
          ".cls",
          ".trigger",
          ".soql"
        ],
        "configuration": "./syntaxes/apex.configuration.json"
      },
      {
        "id": "apex-anon",
        "aliases": [
          "Anonymous Apex"
        ],
        "extensions": [
          ".apex"
        ],
        "configuration": "./syntaxes/apex.configuration.json"
      }
    ],
    "grammars": [
      {
        "language": "apex",
        "scopeName": "source.apex",
        "path": "./node_modules/@salesforce/apex-tmlanguage/grammars/apex.tmLanguage"
      },
      {
        "language": "apex-anon",
        "scopeName": "source.apex",
        "path": "./node_modules/@salesforce/apex-tmlanguage/grammars/apex.tmLanguage"
      }
    ],
    "snippets": [
      {
        "language": "apex",
        "path": "./snippets/apex.json"
      }
    ]
  }
}<|MERGE_RESOLUTION|>--- conflicted
+++ resolved
@@ -28,12 +28,7 @@
     "@salesforce/apex-node": "0.1.15",
     "@salesforce/apex-tmlanguage": "1.4.0",
     "@salesforce/core": "2.13.0",
-<<<<<<< HEAD
-    "@salesforce/salesforcedx-utils-vscode": "50.19.0",
-=======
-    "@salesforce/salesforcedx-sobjects-faux-generator": "51.2.0",
     "@salesforce/salesforcedx-utils-vscode": "51.2.0",
->>>>>>> 16b207f6
     "@salesforce/source-deploy-retrieve": "1.1.17",
     "expand-home-dir": "0.0.3",
     "find-java-home": "0.2.0",
