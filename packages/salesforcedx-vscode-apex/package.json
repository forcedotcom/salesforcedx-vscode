--- conflicted
+++ resolved
@@ -9,131 +9,6 @@
     "Programming Languages"
   ],
   "contributes": {
-<<<<<<< HEAD
-    "viewsContainers": {
-      "activitybar": [
-        {
-          "id": "test",
-          "title": "%test_view_container_title%",
-          "icon": "media/dep.svg"
-        }
-      ]
-    },
-    "views": {
-      "test": [
-        {
-          "id": "sf.test.view",
-          "name": "%test_view_name%",
-          "when": "sf:project_opened"
-        }
-      ]
-    },
-    "menus": {
-      "view/title": [
-        {
-          "command": "sf.test.view.run",
-          "when": "view == sf.test.view",
-          "group": "navigation"
-        },
-        {
-          "command": "sf.test.view.refresh",
-          "when": "view == sf.test.view",
-          "group": "navigation"
-        }
-      ],
-      "view/item/context": [
-        {
-          "command": "sf.test.view.showError",
-          "when": "view == sf.test.view && viewItem =~ /(apexTest|apexTestGroup)_Fail/"
-        },
-        {
-          "command": "sf.test.view.goToDefinition",
-          "when": "view == sf.test.view && viewItem =~ /(apexTest|apexTestGroup)(_Pass|_Skip|\\b)/"
-        },
-        {
-          "command": "sf.test.view.runClassTests",
-          "when": "view == sf.test.view && viewItem =~ /apexTestGroup/",
-          "group": "inline"
-        },
-        {
-          "command": "sf.test.view.runSingleTest",
-          "when": "view == sf.test.view && viewItem =~ /(apexTest)(_.*|\\b)/",
-          "group": "inline"
-        }
-      ],
-      "commandPalette": [
-        {
-          "command": "sf.anon.apex.execute.selection",
-          "when": "sf:project_opened && editorHasSelection && sf:has_default_username"
-        },
-        {
-          "command": "sf.anon.apex.execute.document",
-          "when": "sf:project_opened && !editorHasSelection && sf:has_default_username"
-        },
-        {
-          "command": "sf.apex.log.get",
-          "when": "sf:project_opened && sf:has_default_username"
-        },
-        {
-          "command": "sf.apex.test.last.class.run",
-          "when": "sf:project_opened && sf:has_cached_test_class && sf:has_default_username"
-        },
-        {
-          "command": "sf.apex.test.class.run",
-          "when": "false"
-        },
-        {
-          "command": "sf.apex.test.method.run",
-          "when": "false"
-        },
-        {
-          "command": "sf.apex.test.last.method.run",
-          "when": "sf:project_opened && sf:has_cached_test_method && sf:has_default_username"
-        },
-        {
-          "command": "sf.apex.test.run",
-          "when": "sf:project_opened && sf:has_default_username"
-        },
-        {
-          "command": "sf.apex.test.suite.run",
-          "when": "sf:project_opened && sf:has_default_username"
-        },
-        {
-          "command": "sf.apex.test.suite.create",
-          "when": "sf:project_opened && sf:has_default_username"
-        },
-        {
-          "command": "sf.apex.test.suite.add",
-          "when": "sf:project_opened && sf:has_default_username"
-        },
-        {
-          "command": "sf.test.view.runClassTests",
-          "when": "false"
-        },
-        {
-          "command": "sf.test.view.runSingleTest",
-          "when": "false"
-        },
-        {
-          "command": "sf.test.view.goToDefinition",
-          "when": "false"
-        },
-        {
-          "command": "sf.test.view.showError",
-          "when": "false"
-        },
-        {
-          "command": "sf.test.view.run",
-          "when": "false"
-        },
-        {
-          "command": "sf.test.view.refresh",
-          "when": "false"
-        }
-      ]
-    },
-=======
->>>>>>> 7dec0106
     "commands": [
       {
         "command": "sf.anon.apex.execute.document",
@@ -164,12 +39,7 @@
         "title": "%apex_test_suite_build_text%"
       },
       {
-<<<<<<< HEAD
         "command": "sf.test.view.run",
-        "title": "%run_tests_title%",
-=======
-        "command": "sfdx.test.view.run",
->>>>>>> 7dec0106
         "icon": {
           "dark": "resources/dark/play-button.svg",
           "light": "resources/light/play-button.svg"
@@ -177,12 +47,7 @@
         "title": "%run_tests_title%"
       },
       {
-<<<<<<< HEAD
         "command": "sf.test.view.refresh",
-        "title": "%refresh_test_title%",
-=======
-        "command": "sfdx.test.view.refresh",
->>>>>>> 7dec0106
         "icon": {
           "dark": "resources/dark/refresh.svg",
           "light": "resources/light/refresh.svg"
@@ -190,12 +55,7 @@
         "title": "%refresh_test_title%"
       },
       {
-<<<<<<< HEAD
         "command": "sf.test.view.showError",
-        "title": "%show_error_title%",
-=======
-        "command": "sfdx.test.view.showError",
->>>>>>> 7dec0106
         "icon": {
           "dark": "resources/dark/document/notRun.svg",
           "light": "resources/light/document/notRun.svg"
@@ -203,12 +63,7 @@
         "title": "%show_error_title%"
       },
       {
-<<<<<<< HEAD
         "command": "sf.test.view.goToDefinition",
-        "title": "%go_to_definition_title%",
-=======
-        "command": "sfdx.test.view.goToDefinition",
->>>>>>> 7dec0106
         "icon": {
           "dark": "resources/dark/document/notRun.svg",
           "light": "resources/light/document/notRun.svg"
@@ -216,12 +71,7 @@
         "title": "%go_to_definition_title%"
       },
       {
-<<<<<<< HEAD
         "command": "sf.test.view.runClassTests",
-        "title": "%run_tests_title%",
-=======
-        "command": "sfdx.test.view.runClassTests",
->>>>>>> 7dec0106
         "icon": {
           "dark": "resources/dark/play-button.svg",
           "light": "resources/light/play-button.svg"
@@ -229,12 +79,7 @@
         "title": "%run_tests_title%"
       },
       {
-<<<<<<< HEAD
         "command": "sf.test.view.runSingleTest",
-        "title": "%run_single_test_title%",
-=======
-        "command": "sfdx.test.view.runSingleTest",
->>>>>>> 7dec0106
         "icon": {
           "dark": "resources/dark/play-button.svg",
           "light": "resources/light/play-button.svg"
@@ -348,104 +193,104 @@
     "menus": {
       "commandPalette": [
         {
-          "command": "sfdx.anon.apex.execute.selection",
-          "when": "sfdx:project_opened && editorHasSelection && sfdx:has_default_username"
-        },
-        {
-          "command": "sfdx.anon.apex.execute.document",
-          "when": "sfdx:project_opened && !editorHasSelection && sfdx:has_default_username"
-        },
-        {
-          "command": "sfdx.apex.log.get",
-          "when": "sfdx:project_opened && sfdx:has_default_username"
-        },
-        {
-          "command": "sfdx.apex.test.last.class.run",
-          "when": "sfdx:project_opened && sfdx:has_cached_test_class && sfdx:has_default_username"
-        },
-        {
-          "command": "sfdx.apex.test.class.run",
-          "when": "false"
-        },
-        {
-          "command": "sfdx.apex.test.method.run",
-          "when": "false"
-        },
-        {
-          "command": "sfdx.apex.test.last.method.run",
-          "when": "sfdx:project_opened && sfdx:has_cached_test_method && sfdx:has_default_username"
-        },
-        {
-          "command": "sfdx.apex.test.run",
-          "when": "sfdx:project_opened && sfdx:has_default_username"
-        },
-        {
-          "command": "sfdx.apex.test.suite.run",
-          "when": "sfdx:project_opened && sfdx:has_default_username"
-        },
-        {
-          "command": "sfdx.apex.test.suite.create",
-          "when": "sfdx:project_opened && sfdx:has_default_username"
-        },
-        {
-          "command": "sfdx.apex.test.suite.add",
-          "when": "sfdx:project_opened && sfdx:has_default_username"
-        },
-        {
-          "command": "sfdx.test.view.runClassTests",
-          "when": "false"
-        },
-        {
-          "command": "sfdx.test.view.runSingleTest",
-          "when": "false"
-        },
-        {
-          "command": "sfdx.test.view.goToDefinition",
-          "when": "false"
-        },
-        {
-          "command": "sfdx.test.view.showError",
-          "when": "false"
-        },
-        {
-          "command": "sfdx.test.view.run",
-          "when": "false"
-        },
-        {
-          "command": "sfdx.test.view.refresh",
+          "command": "sf.anon.apex.execute.selection",
+          "when": "sf:project_opened && editorHasSelection && sf:has_default_username"
+        },
+        {
+          "command": "sf.anon.apex.execute.document",
+          "when": "sf:project_opened && !editorHasSelection && sf:has_default_username"
+        },
+        {
+          "command": "sf.apex.log.get",
+          "when": "sf:project_opened && sf:has_default_username"
+        },
+        {
+          "command": "sf.apex.test.last.class.run",
+          "when": "sf:project_opened && sf:has_cached_test_class && sf:has_default_username"
+        },
+        {
+          "command": "sf.apex.test.class.run",
+          "when": "false"
+        },
+        {
+          "command": "sf.apex.test.method.run",
+          "when": "false"
+        },
+        {
+          "command": "sf.apex.test.last.method.run",
+          "when": "sf:project_opened && sf:has_cached_test_method && sf:has_default_username"
+        },
+        {
+          "command": "sf.apex.test.run",
+          "when": "sf:project_opened && sf:has_default_username"
+        },
+        {
+          "command": "sf.apex.test.suite.run",
+          "when": "sf:project_opened && sf:has_default_username"
+        },
+        {
+          "command": "sf.apex.test.suite.create",
+          "when": "sf:project_opened && sf:has_default_username"
+        },
+        {
+          "command": "sf.apex.test.suite.add",
+          "when": "sf:project_opened && sf:has_default_username"
+        },
+        {
+          "command": "sf.test.view.runClassTests",
+          "when": "false"
+        },
+        {
+          "command": "sf.test.view.runSingleTest",
+          "when": "false"
+        },
+        {
+          "command": "sf.test.view.goToDefinition",
+          "when": "false"
+        },
+        {
+          "command": "sf.test.view.showError",
+          "when": "false"
+        },
+        {
+          "command": "sf.test.view.run",
+          "when": "false"
+        },
+        {
+          "command": "sf.test.view.refresh",
           "when": "false"
         }
       ],
       "view/item/context": [
         {
-          "command": "sfdx.test.view.showError",
-          "when": "view == sfdx.test.view && viewItem =~ /(apexTest|apexTestGroup)_Fail/"
-        },
-        {
-          "command": "sfdx.test.view.goToDefinition",
-          "when": "view == sfdx.test.view && viewItem =~ /(apexTest|apexTestGroup)(_Pass|_Skip|\\b)/"
-        },
-        {
-          "command": "sfdx.test.view.runClassTests",
+          "command": "sf.test.view.showError",
+          "when": "view == sf.test.view && viewItem =~ /(apexTest|apexTestGroup)_Fail/"
+        },
+        {
+          "command": "sf.test.view.goToDefinition",
+          "when": "view == sf.test.view && viewItem =~ /(apexTest|apexTestGroup)(_Pass|_Skip|\\b)/"
+        },
+        {
+          "command": "sf.test.view.runClassTests",
           "group": "inline",
-          "when": "view == sfdx.test.view && viewItem =~ /apexTestGroup/"
-        },
-        {
-          "command": "sfdx.test.view.runSingleTest",
+          "when": "view == sf.test.view && viewItem =~ /apexTestGroup/"
+        },
+        {
+          "command": "sf.test.view.runSingleTest",
           "group": "inline",
-          "when": "view == sfdx.test.view && viewItem =~ /(apexTest)(_.*|\\b)/"
+          "when": "view == sf.test.view && viewItem =~ /(apexTest)(_.*|\\b)/"
         }
       ],
       "view/title": [
         {
-          "command": "sfdx.test.view.run",
+          "command": "sf.test.view.run",
           "group": "navigation",
-          "when": "view == sfdx.test.view"
-        },
-        {
-          "command": "sfdx.test.view.refresh",
+          "when": "view == sf.test.view"
+        },
+        {
+          "command": "sf.test.view.refresh",
           "group": "navigation",
-          "when": "view == sfdx.test.view"
+          "when": "view == sf.test.view"
         }
       ]
     },
@@ -458,9 +303,9 @@
     "views": {
       "test": [
         {
-          "id": "sfdx.test.view",
+          "id": "sf.test.view",
           "name": "%test_view_name%",
-          "when": "sfdx:project_opened"
+          "when": "sf:project_opened"
         }
       ]
     },
