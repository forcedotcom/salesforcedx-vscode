--- conflicted
+++ resolved
@@ -28,15 +28,8 @@
   "dependencies": {
     "@salesforce/apex-node-bundle": "^8.1.26",
     "@salesforce/apex-tmlanguage": "1.8.1",
-<<<<<<< HEAD
-    "@salesforce/salesforcedx-utils": "64.0.0",
-    "@salesforce/salesforcedx-utils-vscode": "64.0.0",
-=======
-    "@salesforce/core-bundle": "^8.12.0",
-    "@salesforce/salesforcedx-utils": "64.1.0",
-    "@salesforce/salesforcedx-utils-vscode": "64.1.0",
-    "@salesforce/source-deploy-retrieve-bundle": "^12.19.7",
->>>>>>> 2ba04f15
+    "@salesforce/salesforcedx-utils": "*",
+    "@salesforce/salesforcedx-utils-vscode": "*",
     "@salesforce/vscode-service-provider": "^1.4.0",
     "@stoplight/spectral-core": "1.20.0",
     "@stoplight/spectral-functions": "1.9.3",
@@ -52,7 +45,7 @@
     "yaml": "2.6.0"
   },
   "devDependencies": {
-    "salesforcedx-vscode-core": "64.0.0",
+    "salesforcedx-vscode-core": "*",
     "@salesforce/core": "^8.12.0",
     "@types/async-lock": "1.4.2",
     "@types/ejs": "3.1.5",
