--- conflicted
+++ resolved
@@ -39,10 +39,6 @@
     "find-java-home": "0.2.0",
     "jsonpath-plus": "10.3.0",
     "openapi-types": "12.1.3",
-<<<<<<< HEAD
-=======
-    "vscode-extension-telemetry": "0.0.17",
->>>>>>> 9b7d6ec5
     "vscode-languageclient": "8.1.0",
     "yaml": "2.6.0"
   },
