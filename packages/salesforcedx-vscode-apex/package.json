{
  "name": "salesforcedx-vscode-apex",
  "displayName": "Apex",
  "description": "Provides code-editing features for the Apex programming language",
  "qna": "https://github.com/forcedotcom/salesforcedx-vscode/issues",
  "bugs": {
    "url": "https://github.com/forcedotcom/salesforcedx-vscode/issues"
  },
  "repository": {
    "url": "https://github.com/forcedotcom/salesforcedx-vscode"
  },
  "icon": "images/VSCodeApex.png",
  "galleryBanner": {
    "color": "#ECECEC",
    "theme": "light"
  },
  "version": "65.2.0",
  "publisher": "salesforce",
  "o11yUploadEndpoint": "https://794testsite.my.site.com/byolwr/webruntime/log/metrics",
  "enableO11y": "true",
  "license": "BSD-3-Clause",
  "engines": {
    "vscode": "^1.90.0"
  },
  "categories": [
    "Programming Languages"
  ],
  "dependencies": {
    "@salesforce/apex-node": "^8.3.1",
<<<<<<< HEAD
    "@salesforce/apex-tmlanguage": "1.8.2",
    "@salesforce/salesforcedx-utils": "65.1.0",
    "@salesforce/salesforcedx-utils-vscode": "65.1.0",
=======
    "@salesforce/apex-tmlanguage": "1.8.1",
    "@salesforce/salesforcedx-utils": "65.2.0",
    "@salesforce/salesforcedx-utils-vscode": "65.2.0",
>>>>>>> 6d65a34b
    "@salesforce/vscode-service-provider": "^1.5.0",
    "@stoplight/spectral-core": "1.20.0",
    "@stoplight/spectral-functions": "1.10.1",
    "@stoplight/spectral-rulesets": "1.22.0",
    "async-lock": "1.4.1",
    "ejs": "3.1.10",
    "expand-home-dir": "0.0.3",
    "fast-xml-parser": "4.5.3",
    "find-java-home": "1.2.2",
    "jsonpath-plus": "10.3.0",
    "vscode-languageclient": "^9.0.1",
    "vscode-uri": "^3.1.0",
    "yaml": "2.8.1"
  },
  "devDependencies": {
    "@salesforce/core": "^8.18.4",
    "@types/async-lock": "1.4.2",
    "@types/ejs": "3.1.5",
    "esbuild": "0.25.10",
    "openapi-types": "12.1.3",
    "salesforcedx-vscode-core": "65.2.0"
  },
  "extensionDependencies": [
    "salesforce.salesforcedx-vscode-core"
  ],
  "scripts": {
    "bundle:extension": "npm run bundle:extension:build && npm run bundle:extension:copy",
    "bundle:extension:copy": "cp ./out/apex-jorje-lsp.jar ./dist/",
    "bundle:extension:build": "node ./esbuild.config.mjs",
    "vscode:package": "ts-node  ../../scripts/vsce-bundled-extension.ts",
    "vscode:sha256": "node ../../scripts/generate-sha256.js >> ../../SHA256",
    "vscode:publish": "node ../../scripts/publish-vsix.js",
    "compile": "tsc -p ./ && shx mkdir -p out && shx cp jars/apex-jorje-lsp.jar out/",
    "lint": "eslint .",
    "lint:fix": "npm run lint -- --fix",
    "watch": "tsc -watch -p .",
    "clean": "shx rm -rf node_modules && cd out && node ../../../scripts/clean-all-but-jar.js && shx rm -rf coverage && shx rm -rf .nyc_output",
    "copy:files": "shx cp -R ../../node_modules/@salesforce/apex-tmlanguage/grammars .",
    "test": "jest --coverage"
  },
  "packaging": {
    "assets": [
      "LICENSE.txt",
      "package.nls.ja.json",
      "package.nls.json",
      "README.md",
      ".vscodeignore",
      "OSSREADME.json",
      "grammars",
      "resources",
      "snippets",
      "syntaxes",
      "images",
      "dist"
    ],
    "packageUpdates": {
      "main": "dist/index.js",
      "languageServerDir": "dist",
      "dependencies": {
        "applicationinsights": "1.0.7",
        "jsonpath": "1.1.1",
        "jsonc-parser": "2.2.1"
      },
      "devDependencies": {}
    }
  },
  "activationEvents": [
    "workspaceContains:sfdx-project.json"
  ],
  "main": "./out/src",
  "languageServerDir": "out",
  "contributes": {
    "viewsContainers": {
      "activitybar": [
        {
          "id": "test",
          "title": "%test_view_container_title%",
          "icon": "media/dep.svg"
        }
      ]
    },
    "views": {
      "test": [
        {
          "id": "sf.test.view",
          "name": "%test_view_name%",
          "when": "sf:project_opened"
        }
      ]
    },
    "menus": {
      "editor/context": [
        {
          "command": "sf.create.apex.action.class",
          "when": "sf:project_opened && sf:has_target_org && resource =~ /.\\.(cls)?$/ && salesforcedx-einstein-gpt.isEnabled"
        },
        {
          "command": "sf.validate.oas.document",
          "when": "sf:project_opened && sf:has_target_org && ((resource =~ /.\\.externalServiceRegistration-meta\\.(xml)?$/ && !sf:is_esr_decomposed) || resource =~ /.\\.(yaml)?$/) && salesforcedx-einstein-gpt.isEnabled && sf:muleDxApiInactive"
        }
      ],
      "explorer/context": [
        {
          "command": "sf.create.apex.action.class",
          "when": "sf:project_opened && sf:has_target_org && resource =~ /.\\.(cls)?$/ && resourcePath =~ /classes/ && salesforcedx-einstein-gpt.isEnabled"
        },
        {
          "command": "sf.validate.oas.document",
          "when": "sf:project_opened && sf:has_target_org && ((resource =~ /.\\.externalServiceRegistration-meta\\.(xml)?$/ && !sf:is_esr_decomposed) || resource =~ /.\\.(yaml)?$/) && salesforcedx-einstein-gpt.isEnabled && sf:muleDxApiInactive"
        }
      ],
      "view/title": [
        {
          "command": "sf.test.view.run",
          "when": "view == sf.test.view",
          "group": "navigation@1"
        },
        {
          "command": "sf.test.view.refresh",
          "when": "view == sf.test.view",
          "group": "navigation@2"
        },
        {
          "command": "sf.test.view.collapseAll",
          "when": "view == sf.test.view",
          "group": "navigation@3"
        }
      ],
      "view/item/context": [
        {
          "command": "sf.test.view.showError",
          "when": "view == sf.test.view && viewItem =~ /(apexTest|apexTestGroup)_Fail/"
        },
        {
          "command": "sf.test.view.goToDefinition",
          "when": "view == sf.test.view && viewItem =~ /(apexTest|apexTestGroup)(_Pass|_Skip|\\b)/"
        },
        {
          "command": "sf.test.view.runClassTests",
          "when": "view == sf.test.view && viewItem =~ /apexTestGroup/",
          "group": "inline"
        },
        {
          "command": "sf.test.view.runSingleTest",
          "when": "view == sf.test.view && viewItem =~ /(apexTest)(_.*|\\b)/",
          "group": "inline"
        }
      ],
      "commandPalette": [
        {
          "command": "sf.apex.languageServer.restart",
          "when": "sf:project_opened"
        },
        {
          "command": "sf.anon.apex.execute.selection",
          "when": "sf:project_opened && editorHasSelection && sf:has_target_org"
        },
        {
          "command": "sf.anon.apex.execute.document",
          "when": "sf:project_opened && !editorHasSelection && sf:has_target_org"
        },
        {
          "command": "sf.apex.log.get",
          "when": "sf:project_opened && sf:has_target_org"
        },
        {
          "command": "sf.apex.test.last.class.run",
          "when": "sf:project_opened && sf:has_cached_test_class && sf:has_target_org"
        },
        {
          "command": "sf.apex.test.class.run",
          "when": "false"
        },
        {
          "command": "sf.apex.test.method.run",
          "when": "false"
        },
        {
          "command": "sf.apex.test.last.method.run",
          "when": "sf:project_opened && sf:has_cached_test_method && sf:has_target_org"
        },
        {
          "command": "sf.apex.test.run",
          "when": "sf:project_opened && sf:has_target_org"
        },
        {
          "command": "sf.apex.test.suite.run",
          "when": "sf:project_opened && sf:has_target_org"
        },
        {
          "command": "sf.apex.test.suite.create",
          "when": "sf:project_opened && sf:has_target_org"
        },
        {
          "command": "sf.apex.test.suite.add",
          "when": "sf:project_opened && sf:has_target_org"
        },
        {
          "command": "sf.test.view.runClassTests",
          "when": "false"
        },
        {
          "command": "sf.test.view.runSingleTest",
          "when": "false"
        },
        {
          "command": "sf.test.view.goToDefinition",
          "when": "false"
        },
        {
          "command": "sf.test.view.showError",
          "when": "false"
        },
        {
          "command": "sf.test.view.run",
          "when": "false"
        },
        {
          "command": "sf.test.view.refresh",
          "when": "false"
        },
        {
          "command": "sf.test.view.collapseAll",
          "when": "sf:project_opened"
        },
        {
          "command": "sf.create.apex.action.class",
          "when": "sf:project_opened && sf:has_target_org && resource =~ /.\\.(cls)?$/ && resourcePath =~ /classes/ && salesforcedx-einstein-gpt.isEnabled"
        },
        {
          "command": "sf.validate.oas.document",
          "when": "sf:project_opened && sf:has_target_org && (resource =~ /.\\.externalServiceRegistration-meta\\.(xml)?$/ || resource =~ /.\\.(yaml)?$/) && salesforcedx-einstein-gpt.isEnabled && sf:muleDxApiInactive"
        }
      ]
    },
    "commands": [
      {
        "command": "sf.anon.apex.execute.document",
        "title": "%anon_apex_execute_document_text%"
      },
      {
        "command": "sf.anon.apex.execute.selection",
        "title": "%anon_apex_execute_selection_text%"
      },
      {
        "command": "sf.apex.languageServer.restart",
        "title": "%apex_language_server_restart%"
      },
      {
        "command": "sf.apex.log.get",
        "title": "%apex_log_get_text%"
      },
      {
        "command": "sf.apex.test.run",
        "title": "%apex_test_run_text%"
      },
      {
        "command": "sf.apex.test.suite.run",
        "title": "%apex_test_suite_run_text%"
      },
      {
        "command": "sf.apex.test.suite.create",
        "title": "%apex_test_suite_create_text%"
      },
      {
        "command": "sf.apex.test.suite.add",
        "title": "%apex_test_suite_build_text%"
      },
      {
        "command": "sf.test.view.run",
        "title": "%run_tests_title%",
        "icon": {
          "light": "resources/light/play-button.svg",
          "dark": "resources/dark/play-button.svg"
        }
      },
      {
        "command": "sf.test.view.collapseAll",
        "title": "%collapse_tests_title%",
        "icon": {
          "light": "resources/light/collapse-all.svg",
          "dark": "resources/dark/collapse-all.svg"
        }
      },
      {
        "command": "sf.test.view.refresh",
        "title": "%refresh_test_title%",
        "icon": {
          "light": "resources/light/refresh.svg",
          "dark": "resources/dark/refresh.svg"
        }
      },
      {
        "command": "sf.test.view.showError",
        "title": "%show_error_title%",
        "icon": {
          "light": "resources/light/document/notRun.svg",
          "dark": "resources/dark/document/notRun.svg"
        }
      },
      {
        "command": "sf.test.view.goToDefinition",
        "title": "%go_to_definition_title%",
        "icon": {
          "light": "resources/light/document/notRun.svg",
          "dark": "resources/dark/document/notRun.svg"
        }
      },
      {
        "command": "sf.test.view.runClassTests",
        "title": "%run_tests_title%",
        "icon": {
          "light": "resources/light/play-button.svg",
          "dark": "resources/dark/play-button.svg"
        }
      },
      {
        "command": "sf.test.view.runSingleTest",
        "title": "%run_single_test_title%",
        "icon": {
          "light": "resources/light/play-button.svg",
          "dark": "resources/dark/play-button.svg"
        }
      },
      {
        "command": "sf.apex.test.last.class.run",
        "title": "%apex_test_last_class_run_text%"
      },
      {
        "command": "sf.apex.test.class.run",
        "title": "%apex_test_class_run_text%"
      },
      {
        "command": "sf.apex.test.method.run",
        "title": "%apex_test_method_run_text%"
      },
      {
        "command": "sf.apex.test.last.method.run",
        "title": "%apex_test_last_method_run_text%"
      },
      {
        "command": "sf.create.apex.action.class",
        "title": "%create_openapi_doc_class%"
      },
      {
        "command": "sf.validate.oas.document",
        "title": "%validate_oas_document%"
      }
    ],
    "configuration": {
      "type": "object",
      "title": "%configuration_title%",
      "properties": {
        "salesforcedx-vscode-apex.java.home": {
          "type": "string",
          "default": null,
          "markdownDescription": "%java_home_description%"
        },
        "salesforcedx-vscode-apex.java.memory": {
          "type": [
            "integer",
            "null"
          ],
          "minimum": 0,
          "default": null,
          "description": "%java_memory_description%"
        },
        "salesforcedx-vscode-apex.enable-semantic-errors": {
          "type": "boolean",
          "default": false,
          "description": "%apex_semantic_errors_description%"
        },
        "salesforcedx-vscode-apex.advanced.enable-completion-statistics": {
          "type": "boolean",
          "default": false,
          "description": "%apex_code_completion_stats_description%"
        },
        "salesforcedx-vscode-apex.advanced.lspParityCapabilities": {
          "type": "boolean",
          "default": true,
          "description": "%apex_lsp_parity_capabilities_description%"
        },
        "apex.trace.server": {
          "type": "string",
          "enum": [
            "verbose",
            "messages",
            "off"
          ],
          "default": "off",
          "description": "%apex_trace_server_description%",
          "enumDescriptions": [
            "%apex_verbose_level_trace_description%",
            "%apex_messages_level_trace_description%",
            "%apex_off_level_trace_description%"
          ]
        },
        "salesforcedx-vscode-apex.disable-warnings-for-missing-coverage": {
          "type": "boolean",
          "default": false,
          "description": "%apex_code_disable-warnings-for-missing-coverage%"
        },
        "salesforcedx-vscode-apex.enable-apex-ls-error-to-telemetry": {
          "type": "boolean",
          "default": false,
          "description": "%enable-apex-ls-error-to-telemetry%"
        },
        "salesforcedx-vscode-apex.apexoas.general.class.access-modifiers": {
          "type": "array",
          "items": {
            "type": "string",
            "enum": [
              "global",
              "public"
            ]
          },
          "default": [
            "global",
            "public"
          ],
          "description": "%apex_oas_general_class_access-modifiers%"
        },
        "salesforcedx-vscode-apex.apexoas.general.method.access-modifiers": {
          "type": "array",
          "items": {
            "type": "string",
            "enum": [
              "global",
              "public"
            ]
          },
          "default": [
            "global",
            "public"
          ],
          "description": "%apex_oas_general_method_access-modifiers%"
        },
        "salesforcedx-vscode-apex.apexoas.general.property.access-modifiers": {
          "type": "array",
          "items": {
            "type": "string",
            "enum": [
              "global",
              "public"
            ]
          },
          "default": [
            "global",
            "public"
          ],
          "description": "%apex_oas_general_property_access-modifiers%"
        },
        "salesforcedx-vscode-apex.oas_generation_strategy": {
          "type": "string",
          "enum": [
            "LEAST_CALLS",
            "MOST_CALLS"
          ],
          "default": "LEAST_CALLS",
          "description": "%apex_oas_generation_strategy%"
        },
        "salesforcedx-vscode-apex.oas_generation_output_token_limit": {
          "type": "number",
          "default": 750,
          "description": "%apex_generation_output_token_limit%"
        },
        "salesforcedx-vscode-apex.languageServer.restartBehavior": {
          "type": "string",
          "enum": [
            "prompt",
            "restart",
            "reset"
          ],
          "default": "prompt",
          "description": "%apex_language_server_restart_behavior_description%",
          "enumDescriptions": [
            "%apex_language_server_restart_behavior_prompt_description%",
            "%apex_language_server_restart_behavior_restart_description%",
            "%apex_language_server_restart_behavior_reset_description%"
          ]
        }
      }
    },
    "languages": [
      {
        "id": "apex",
        "aliases": [
          "Apex",
          "apex"
        ],
        "extensions": [
          ".cls",
          ".trigger",
          ".soql"
        ],
        "configuration": "./syntaxes/apex.configuration.json"
      },
      {
        "id": "apex-anon",
        "aliases": [
          "Anonymous Apex"
        ],
        "extensions": [
          ".apex"
        ],
        "configuration": "./syntaxes/apex.configuration.json"
      }
    ],
    "grammars": [
      {
        "language": "apex",
        "scopeName": "source.apex",
        "path": "./grammars/apex.tmLanguage"
      },
      {
        "language": "apex-anon",
        "scopeName": "source.apex",
        "path": "./grammars/apex.tmLanguage"
      }
    ],
    "snippets": [
      {
        "language": "apex",
        "path": "./snippets/apex.json"
      }
    ]
  }
}<|MERGE_RESOLUTION|>--- conflicted
+++ resolved
@@ -27,15 +27,9 @@
   ],
   "dependencies": {
     "@salesforce/apex-node": "^8.3.1",
-<<<<<<< HEAD
     "@salesforce/apex-tmlanguage": "1.8.2",
-    "@salesforce/salesforcedx-utils": "65.1.0",
-    "@salesforce/salesforcedx-utils-vscode": "65.1.0",
-=======
-    "@salesforce/apex-tmlanguage": "1.8.1",
     "@salesforce/salesforcedx-utils": "65.2.0",
     "@salesforce/salesforcedx-utils-vscode": "65.2.0",
->>>>>>> 6d65a34b
     "@salesforce/vscode-service-provider": "^1.5.0",
     "@stoplight/spectral-core": "1.20.0",
     "@stoplight/spectral-functions": "1.10.1",
