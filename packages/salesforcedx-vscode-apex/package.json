--- conflicted
+++ resolved
@@ -80,12 +80,8 @@
     ]
   },
   "dependencies": {
-<<<<<<< HEAD
     "@salesforce/salesforcedx-sobjects-faux-generator": "40.9.0",
-    "@salesforce/salesforcedx-utils-vscode": "40.9.0",
-=======
     "@salesforce/salesforcedx-utils-vscode": "^40.10.0",
->>>>>>> 61e407fa
     "expand-home-dir": "0.0.3",
     "find-java-home": "0.2.0",
     "path-exists": "3.0.0",
