--- conflicted
+++ resolved
@@ -42,14 +42,9 @@
     "vscode-languageclient": "8.1.0"
   },
   "devDependencies": {
-<<<<<<< HEAD
     "@salesforce/salesforcedx-test-utils-vscode": "63.1.1",
     "@salesforce/ts-sinon": "1.4.30",
-=======
-    "@salesforce/salesforcedx-test-utils-vscode": "62.14.1",
-    "@salesforce/ts-sinon": "1.4.0",
     "@types/async-lock": "1.4.2",
->>>>>>> 4057d9e2
     "@types/chai": "4.3.3",
     "@types/ejs": "3.1.5",
     "@types/mocha": "^5",
