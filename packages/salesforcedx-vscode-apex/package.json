--- conflicted
+++ resolved
@@ -25,6 +25,7 @@
   ],
   "dependencies": {
     "@salesforce/apex-tmlanguage": "1.1.0",
+    "@salesforce/salesforcedx-sobjects-faux-generator": "45.10.0",
     "@salesforce/salesforcedx-utils-vscode": "45.10.0",
     "expand-home-dir": "0.0.3",
     "find-java-home": "0.2.0",
@@ -34,12 +35,7 @@
     "vscode-languageclient": "5.1.1"
   },
   "devDependencies": {
-<<<<<<< HEAD
-    "@salesforce/salesforcedx-sobjects-faux-generator": "45.9.0",
-    "@salesforce/salesforcedx-test-utils-vscode": "45.9.0",
-=======
     "@salesforce/salesforcedx-test-utils-vscode": "45.10.0",
->>>>>>> f9049c0d
     "@types/chai": "^4.0.0",
     "@types/mocha": "2.2.38",
     "@types/node": "8.9.3",
