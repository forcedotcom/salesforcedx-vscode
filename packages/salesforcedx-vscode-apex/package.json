--- conflicted
+++ resolved
@@ -29,11 +29,7 @@
     "@salesforce/core-bundle": "8.9.1",
     "@salesforce/salesforcedx-utils-vscode": "63.12.0",
     "@salesforce/source-deploy-retrieve-bundle": "^12.19.2",
-<<<<<<< HEAD
-    "@salesforce/salesforcedx-utils-vscode": "63.11.0",
-    "@salesforce/salesforcedx-utils": "63.11.0",
-=======
->>>>>>> eb630a48
+    "@salesforce/salesforcedx-utils": "63.12.0",
     "@salesforce/vscode-service-provider": "1.4.0",
     "@stoplight/spectral-core": "1.19.5",
     "@stoplight/spectral-functions": "1.9.3",
