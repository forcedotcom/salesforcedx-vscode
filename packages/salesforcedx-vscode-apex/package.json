{
  "activationEvents": [
    "workspaceContains:sfdx-project.json"
  ],
  "bugs": {
    "url": "https://github.com/forcedotcom/salesforcedx-vscode/issues"
  },
  "categories": [
    "Programming Languages"
  ],
  "contributes": {
    "commands": [
      {
        "command": "sf.anon.apex.execute.document",
        "title": "%anon_apex_execute_document_text%"
      },
      {
        "command": "sf.anon.apex.execute.selection",
        "title": "%anon_apex_execute_selection_text%"
      },
      {
        "command": "sf.apex.log.get",
        "title": "%apex_log_get_text%"
      },
      {
        "command": "sf.apex.test.run",
        "title": "%apex_test_run_text%"
      },
      {
        "command": "sf.apex.test.suite.run",
        "title": "%apex_test_suite_run_text%"
      },
      {
        "command": "sf.apex.test.suite.create",
        "title": "%apex_test_suite_create_text%"
      },
      {
        "command": "sf.apex.test.suite.add",
        "title": "%apex_test_suite_build_text%"
      },
      {
<<<<<<< HEAD
        "command": "sf.test.view.run",
=======
        "command": "sfdx.test.view.run",
>>>>>>> f6e46d3a
        "icon": {
          "dark": "resources/dark/play-button.svg",
          "light": "resources/light/play-button.svg"
        },
        "title": "%run_tests_title%"
      },
      {
<<<<<<< HEAD
        "command": "sf.test.view.refresh",
=======
        "command": "sfdx.test.view.refresh",
>>>>>>> f6e46d3a
        "icon": {
          "dark": "resources/dark/refresh.svg",
          "light": "resources/light/refresh.svg"
        },
        "title": "%refresh_test_title%"
      },
      {
<<<<<<< HEAD
        "command": "sf.test.view.showError",
=======
        "command": "sfdx.test.view.showError",
>>>>>>> f6e46d3a
        "icon": {
          "dark": "resources/dark/document/notRun.svg",
          "light": "resources/light/document/notRun.svg"
        },
        "title": "%show_error_title%"
      },
      {
<<<<<<< HEAD
        "command": "sf.test.view.goToDefinition",
=======
        "command": "sfdx.test.view.goToDefinition",
>>>>>>> f6e46d3a
        "icon": {
          "dark": "resources/dark/document/notRun.svg",
          "light": "resources/light/document/notRun.svg"
        },
        "title": "%go_to_definition_title%"
      },
      {
<<<<<<< HEAD
        "command": "sf.test.view.runClassTests",
=======
        "command": "sfdx.test.view.runClassTests",
>>>>>>> f6e46d3a
        "icon": {
          "dark": "resources/dark/play-button.svg",
          "light": "resources/light/play-button.svg"
        },
        "title": "%run_tests_title%"
      },
      {
<<<<<<< HEAD
        "command": "sf.test.view.runSingleTest",
=======
        "command": "sfdx.test.view.runSingleTest",
>>>>>>> f6e46d3a
        "icon": {
          "dark": "resources/dark/play-button.svg",
          "light": "resources/light/play-button.svg"
        },
        "title": "%run_single_test_title%"
      },
      {
        "command": "sf.apex.test.last.class.run",
        "title": "%apex_test_last_class_run_text%"
      },
      {
        "command": "sf.apex.test.class.run",
        "title": "%apex_test_class_run_text%"
      },
      {
        "command": "sf.apex.test.method.run",
        "title": "%apex_test_method_run_text%"
      },
      {
        "command": "sf.apex.test.last.method.run",
        "title": "%apex_test_last_method_run_text%"
      }
    ],
    "configuration": {
      "properties": {
        "apex.trace.server": {
          "default": "off",
          "description": "%apex_trace_server_description%",
          "enum": [
            "verbose",
            "messages",
            "off"
          ],
          "enumDescriptions": [
            "%apex_verbose_level_trace_description%",
            "%apex_messages_level_trace_description%",
            "%apex_off_level_trace_description%"
          ],
          "type": "string"
        },
        "salesforcedx-vscode-apex.advanced.enable-completion-statistics": {
          "default": false,
          "description": "%apex_code_completion_stats_description%",
          "type": "boolean"
        },
        "salesforcedx-vscode-apex.disable-warnings-for-missing-coverage": {
          "default": false,
          "description": "%apex_code_disable-warnings-for-missing-coverage%",
          "type": "boolean"
        },
        "salesforcedx-vscode-apex.enable-semantic-errors": {
          "default": false,
          "description": "%apex_semantic_errors_description%",
          "type": "boolean"
        },
        "salesforcedx-vscode-apex.java.home": {
          "default": null,
          "description": "%java_home_description%",
          "type": "string"
        },
        "salesforcedx-vscode-apex.java.memory": {
          "default": null,
          "description": "%java_memory_description%",
          "minimum": 0,
          "type": [
            "integer",
            "null"
          ]
        }
      },
      "title": "%configuration_title%",
      "type": "object"
    },
    "grammars": [
      {
        "language": "apex",
        "path": "./grammars/apex.tmLanguage",
        "scopeName": "source.apex"
      },
      {
        "language": "apex-anon",
        "path": "./grammars/apex.tmLanguage",
        "scopeName": "source.apex"
      }
    ],
    "languages": [
      {
        "aliases": [
          "Apex",
          "apex"
        ],
        "configuration": "./syntaxes/apex.configuration.json",
        "extensions": [
          ".cls",
          ".trigger",
          ".soql"
        ],
        "id": "apex"
      },
      {
        "aliases": [
          "Anonymous Apex"
        ],
        "configuration": "./syntaxes/apex.configuration.json",
        "extensions": [
          ".apex"
        ],
        "id": "apex-anon"
      }
    ],
    "menus": {
      "commandPalette": [
        {
<<<<<<< HEAD
          "command": "sf.anon.apex.execute.selection",
          "when": "sf:project_opened && editorHasSelection && sf:has_default_username"
        },
        {
          "command": "sf.anon.apex.execute.document",
          "when": "sf:project_opened && !editorHasSelection && sf:has_default_username"
        },
        {
          "command": "sf.apex.log.get",
          "when": "sf:project_opened && sf:has_default_username"
        },
        {
          "command": "sf.apex.test.last.class.run",
          "when": "sf:project_opened && sf:has_cached_test_class && sf:has_default_username"
        },
        {
          "command": "sf.apex.test.class.run",
          "when": "false"
        },
        {
          "command": "sf.apex.test.method.run",
          "when": "false"
        },
        {
          "command": "sf.apex.test.last.method.run",
          "when": "sf:project_opened && sf:has_cached_test_method && sf:has_default_username"
        },
        {
          "command": "sf.apex.test.run",
          "when": "sf:project_opened && sf:has_default_username"
        },
        {
          "command": "sf.apex.test.suite.run",
          "when": "sf:project_opened && sf:has_default_username"
        },
        {
          "command": "sf.apex.test.suite.create",
          "when": "sf:project_opened && sf:has_default_username"
        },
        {
          "command": "sf.apex.test.suite.add",
          "when": "sf:project_opened && sf:has_default_username"
        },
        {
          "command": "sf.test.view.runClassTests",
          "when": "false"
        },
        {
          "command": "sf.test.view.runSingleTest",
          "when": "false"
        },
        {
          "command": "sf.test.view.goToDefinition",
          "when": "false"
        },
        {
          "command": "sf.test.view.showError",
          "when": "false"
        },
        {
          "command": "sf.test.view.run",
          "when": "false"
        },
        {
          "command": "sf.test.view.refresh",
=======
          "command": "sfdx.anon.apex.execute.selection",
          "when": "sfdx:project_opened && editorHasSelection && sfdx:has_default_username"
        },
        {
          "command": "sfdx.anon.apex.execute.document",
          "when": "sfdx:project_opened && !editorHasSelection && sfdx:has_default_username"
        },
        {
          "command": "sfdx.apex.log.get",
          "when": "sfdx:project_opened && sfdx:has_default_username"
        },
        {
          "command": "sfdx.apex.test.last.class.run",
          "when": "sfdx:project_opened && sfdx:has_cached_test_class && sfdx:has_default_username"
        },
        {
          "command": "sfdx.apex.test.class.run",
          "when": "false"
        },
        {
          "command": "sfdx.apex.test.method.run",
          "when": "false"
        },
        {
          "command": "sfdx.apex.test.last.method.run",
          "when": "sfdx:project_opened && sfdx:has_cached_test_method && sfdx:has_default_username"
        },
        {
          "command": "sfdx.apex.test.run",
          "when": "sfdx:project_opened && sfdx:has_default_username"
        },
        {
          "command": "sfdx.apex.test.suite.run",
          "when": "sfdx:project_opened && sfdx:has_default_username"
        },
        {
          "command": "sfdx.apex.test.suite.create",
          "when": "sfdx:project_opened && sfdx:has_default_username"
        },
        {
          "command": "sfdx.apex.test.suite.add",
          "when": "sfdx:project_opened && sfdx:has_default_username"
        },
        {
          "command": "sfdx.test.view.runClassTests",
          "when": "false"
        },
        {
          "command": "sfdx.test.view.runSingleTest",
          "when": "false"
        },
        {
          "command": "sfdx.test.view.goToDefinition",
          "when": "false"
        },
        {
          "command": "sfdx.test.view.showError",
          "when": "false"
        },
        {
          "command": "sfdx.test.view.run",
          "when": "false"
        },
        {
          "command": "sfdx.test.view.refresh",
>>>>>>> f6e46d3a
          "when": "false"
        }
      ],
      "view/item/context": [
        {
<<<<<<< HEAD
          "command": "sf.test.view.showError",
          "when": "view == sf.test.view && viewItem =~ /(apexTest|apexTestGroup)_Fail/"
        },
        {
          "command": "sf.test.view.goToDefinition",
          "when": "view == sf.test.view && viewItem =~ /(apexTest|apexTestGroup)(_Pass|_Skip|\\b)/"
        },
        {
          "command": "sf.test.view.runClassTests",
          "group": "inline",
          "when": "view == sf.test.view && viewItem =~ /apexTestGroup/"
        },
        {
          "command": "sf.test.view.runSingleTest",
          "group": "inline",
          "when": "view == sf.test.view && viewItem =~ /(apexTest)(_.*|\\b)/"
=======
          "command": "sfdx.test.view.showError",
          "when": "view == sfdx.test.view && viewItem =~ /(apexTest|apexTestGroup)_Fail/"
        },
        {
          "command": "sfdx.test.view.goToDefinition",
          "when": "view == sfdx.test.view && viewItem =~ /(apexTest|apexTestGroup)(_Pass|_Skip|\\b)/"
        },
        {
          "command": "sfdx.test.view.runClassTests",
          "group": "inline",
          "when": "view == sfdx.test.view && viewItem =~ /apexTestGroup/"
        },
        {
          "command": "sfdx.test.view.runSingleTest",
          "group": "inline",
          "when": "view == sfdx.test.view && viewItem =~ /(apexTest)(_.*|\\b)/"
>>>>>>> f6e46d3a
        }
      ],
      "view/title": [
        {
<<<<<<< HEAD
          "command": "sf.test.view.run",
          "group": "navigation",
          "when": "view == sf.test.view"
        },
        {
          "command": "sf.test.view.refresh",
          "group": "navigation",
          "when": "view == sf.test.view"
=======
          "command": "sfdx.test.view.run",
          "group": "navigation",
          "when": "view == sfdx.test.view"
        },
        {
          "command": "sfdx.test.view.refresh",
          "group": "navigation",
          "when": "view == sfdx.test.view"
>>>>>>> f6e46d3a
        }
      ]
    },
    "snippets": [
      {
        "language": "apex",
        "path": "./snippets/apex.json"
      }
    ],
    "views": {
      "test": [
        {
<<<<<<< HEAD
          "id": "sf.test.view",
          "name": "%test_view_name%",
          "when": "sf:project_opened"
=======
          "id": "sfdx.test.view",
          "name": "%test_view_name%",
          "when": "sfdx:project_opened"
>>>>>>> f6e46d3a
        }
      ]
    },
    "viewsContainers": {
      "activitybar": [
        {
          "icon": "media/dep.svg",
          "id": "test",
          "title": "%test_view_container_title%"
        }
      ]
    }
  },
  "dependencies": {
    "@salesforce/apex-node": "3.0.1",
    "@salesforce/apex-tmlanguage": "1.8.0",
    "@salesforce/core": "6.5.2",
<<<<<<< HEAD
    "@salesforce/salesforcedx-utils-vscode": "60.3.2",
=======
    "@salesforce/salesforcedx-utils-vscode": "60.4.0",
>>>>>>> f6e46d3a
    "@salesforce/source-deploy-retrieve": "10.3.3",
    "expand-home-dir": "0.0.3",
    "find-java-home": "0.2.0",
    "shelljs": "0.8.5",
    "vscode-extension-telemetry": "0.0.17",
    "vscode-languageclient": "8.1.0"
  },
  "description": "Provides code-editing features for the Apex programming language",
  "devDependencies": {
<<<<<<< HEAD
    "@salesforce/salesforcedx-test-utils-vscode": "60.3.2",
=======
    "@salesforce/salesforcedx-test-utils-vscode": "60.4.0",
>>>>>>> f6e46d3a
    "@salesforce/ts-sinon": "1.4.0",
    "@types/chai": "4.3.3",
    "@types/mocha": "^5",
    "@types/node": "^18.11.9",
    "@types/shelljs": "^0.7.8",
    "@types/sinon": "^2.3.7",
    "@types/vscode": "^1.61.2",
    "@typescript-eslint/eslint-plugin": "6.9.0",
    "@typescript-eslint/parser": "6.9.0",
    "chai": "^4.0.2",
    "cross-env": "5.2.0",
    "eslint": "8.52.0",
    "eslint-config-prettier": "9.0.0",
    "eslint-plugin-header": "3.1.1",
    "eslint-plugin-import": "2.29.0",
    "eslint-plugin-jest": "27.5.0",
    "eslint-plugin-jest-formatting": "3.1.0",
    "eslint-plugin-jsdoc": "46.8.2",
    "eslint-plugin-prefer-arrow": "1.2.3",
    "mocha": "^10",
    "prettier": "3.0.3",
    "sinon": "^13.0.1",
    "typescript": "^5.2.2",
    "vscode-extension-telemetry": "0.0.17"
  },
  "displayName": "Apex",
  "engines": {
    "vscode": "^1.82.0"
  },
  "extensionDependencies": [
    "salesforce.salesforcedx-vscode-core"
  ],
  "galleryBanner": {
    "color": "#ECECEC",
    "theme": "light"
  },
  "icon": "images/VSCodeApex.png",
  "languageServerDir": "out",
  "license": "BSD-3-Clause",
  "main": "./out/src",
  "name": "salesforcedx-vscode-apex",
  "packaging": {
    "assets": [
      "License.txt",
      "package.nls.ja.json",
      "package.nls.json",
      "README.md",
      ".vscodeignore",
      "OSSREADME.json",
      "grammars",
      "resources",
      "snippets",
      "syntaxes",
      "images",
      "dist"
    ],
    "packageUpdates": {
      "dependencies": {
        "@salesforce/apex-tmlanguage": "1.4.0",
        "@salesforce/core": "6.5.2",
        "@salesforce/source-deploy-retrieve": "10.3.3",
        "@salesforce/source-tracking": "5.1.11",
        "@salesforce/templates": "^60.1.0",
        "applicationinsights": "1.0.7",
        "shelljs": "0.8.5"
      },
      "devDependencies": {},
      "languageServerDir": "dist",
      "main": "dist/index.js"
    }
  },
  "publisher": "salesforce",
  "qna": "https://github.com/forcedotcom/salesforcedx-vscode/issues",
  "repository": {
    "url": "https://github.com/forcedotcom/salesforcedx-vscode"
  },
  "scripts": {
    "bundle:extension": "npm run bundle:extension:build && npm run bundle:extension:copy",
    "bundle:extension:build": "esbuild ./src/index.ts  --bundle --outfile=dist/index.js --format=cjs --platform=node --external:vscode  --external:@salesforce/core --external:applicationinsights --external:shelljs --external:@salesforce/source-deploy-retrieve --external:@salesforce/source-tracking --minify",
    "bundle:extension:copy": "cp ./out/apex-jorje-lsp.jar ./dist/",
    "clean": "shx rm -rf node_modules && cd out && node ../../../scripts/clean-all-but-jar.js && shx rm -rf coverage && shx rm -rf .nyc_output",
    "compile": "tsc -p ./",
    "copy:files": "shx cp -R ../../node_modules/@salesforce/apex-tmlanguage/grammars .",
    "lint": "eslint .",
    "lint:fix": "npm run lint -- --fix",
    "test": "npm run test:vscode-integration",
    "test:unit": "jest --coverage",
    "test:vscode-insiders-integration": "cross-env CODE_VERSION=insiders npm run test:vscode-integration",
    "test:vscode-integration": "node ../../scripts/run-vscode-integration-tests-with-top-level-extensions",
    "vscode:package": "ts-node  ../../scripts/vsce-bundled-extension.ts",
    "vscode:publish": "node ../../scripts/publish-vsix.js",
    "vscode:sha256": "node ../../scripts/generate-sha256.js >> ../../SHA256",
    "watch": "tsc -watch -p ."
  },
<<<<<<< HEAD
  "version": "60.3.2"
=======
  "version": "60.4.0"
>>>>>>> f6e46d3a
}<|MERGE_RESOLUTION|>--- conflicted
+++ resolved
@@ -39,11 +39,7 @@
         "title": "%apex_test_suite_build_text%"
       },
       {
-<<<<<<< HEAD
         "command": "sf.test.view.run",
-=======
-        "command": "sfdx.test.view.run",
->>>>>>> f6e46d3a
         "icon": {
           "dark": "resources/dark/play-button.svg",
           "light": "resources/light/play-button.svg"
@@ -51,11 +47,7 @@
         "title": "%run_tests_title%"
       },
       {
-<<<<<<< HEAD
         "command": "sf.test.view.refresh",
-=======
-        "command": "sfdx.test.view.refresh",
->>>>>>> f6e46d3a
         "icon": {
           "dark": "resources/dark/refresh.svg",
           "light": "resources/light/refresh.svg"
@@ -63,11 +55,7 @@
         "title": "%refresh_test_title%"
       },
       {
-<<<<<<< HEAD
         "command": "sf.test.view.showError",
-=======
-        "command": "sfdx.test.view.showError",
->>>>>>> f6e46d3a
         "icon": {
           "dark": "resources/dark/document/notRun.svg",
           "light": "resources/light/document/notRun.svg"
@@ -75,11 +63,7 @@
         "title": "%show_error_title%"
       },
       {
-<<<<<<< HEAD
         "command": "sf.test.view.goToDefinition",
-=======
-        "command": "sfdx.test.view.goToDefinition",
->>>>>>> f6e46d3a
         "icon": {
           "dark": "resources/dark/document/notRun.svg",
           "light": "resources/light/document/notRun.svg"
@@ -87,11 +71,7 @@
         "title": "%go_to_definition_title%"
       },
       {
-<<<<<<< HEAD
         "command": "sf.test.view.runClassTests",
-=======
-        "command": "sfdx.test.view.runClassTests",
->>>>>>> f6e46d3a
         "icon": {
           "dark": "resources/dark/play-button.svg",
           "light": "resources/light/play-button.svg"
@@ -99,11 +79,7 @@
         "title": "%run_tests_title%"
       },
       {
-<<<<<<< HEAD
         "command": "sf.test.view.runSingleTest",
-=======
-        "command": "sfdx.test.view.runSingleTest",
->>>>>>> f6e46d3a
         "icon": {
           "dark": "resources/dark/play-button.svg",
           "light": "resources/light/play-button.svg"
@@ -217,7 +193,6 @@
     "menus": {
       "commandPalette": [
         {
-<<<<<<< HEAD
           "command": "sf.anon.apex.execute.selection",
           "when": "sf:project_opened && editorHasSelection && sf:has_default_username"
         },
@@ -283,79 +258,11 @@
         },
         {
           "command": "sf.test.view.refresh",
-=======
-          "command": "sfdx.anon.apex.execute.selection",
-          "when": "sfdx:project_opened && editorHasSelection && sfdx:has_default_username"
-        },
-        {
-          "command": "sfdx.anon.apex.execute.document",
-          "when": "sfdx:project_opened && !editorHasSelection && sfdx:has_default_username"
-        },
-        {
-          "command": "sfdx.apex.log.get",
-          "when": "sfdx:project_opened && sfdx:has_default_username"
-        },
-        {
-          "command": "sfdx.apex.test.last.class.run",
-          "when": "sfdx:project_opened && sfdx:has_cached_test_class && sfdx:has_default_username"
-        },
-        {
-          "command": "sfdx.apex.test.class.run",
-          "when": "false"
-        },
-        {
-          "command": "sfdx.apex.test.method.run",
-          "when": "false"
-        },
-        {
-          "command": "sfdx.apex.test.last.method.run",
-          "when": "sfdx:project_opened && sfdx:has_cached_test_method && sfdx:has_default_username"
-        },
-        {
-          "command": "sfdx.apex.test.run",
-          "when": "sfdx:project_opened && sfdx:has_default_username"
-        },
-        {
-          "command": "sfdx.apex.test.suite.run",
-          "when": "sfdx:project_opened && sfdx:has_default_username"
-        },
-        {
-          "command": "sfdx.apex.test.suite.create",
-          "when": "sfdx:project_opened && sfdx:has_default_username"
-        },
-        {
-          "command": "sfdx.apex.test.suite.add",
-          "when": "sfdx:project_opened && sfdx:has_default_username"
-        },
-        {
-          "command": "sfdx.test.view.runClassTests",
-          "when": "false"
-        },
-        {
-          "command": "sfdx.test.view.runSingleTest",
-          "when": "false"
-        },
-        {
-          "command": "sfdx.test.view.goToDefinition",
-          "when": "false"
-        },
-        {
-          "command": "sfdx.test.view.showError",
-          "when": "false"
-        },
-        {
-          "command": "sfdx.test.view.run",
-          "when": "false"
-        },
-        {
-          "command": "sfdx.test.view.refresh",
->>>>>>> f6e46d3a
           "when": "false"
         }
       ],
       "view/item/context": [
         {
-<<<<<<< HEAD
           "command": "sf.test.view.showError",
           "when": "view == sf.test.view && viewItem =~ /(apexTest|apexTestGroup)_Fail/"
         },
@@ -372,29 +279,10 @@
           "command": "sf.test.view.runSingleTest",
           "group": "inline",
           "when": "view == sf.test.view && viewItem =~ /(apexTest)(_.*|\\b)/"
-=======
-          "command": "sfdx.test.view.showError",
-          "when": "view == sfdx.test.view && viewItem =~ /(apexTest|apexTestGroup)_Fail/"
-        },
-        {
-          "command": "sfdx.test.view.goToDefinition",
-          "when": "view == sfdx.test.view && viewItem =~ /(apexTest|apexTestGroup)(_Pass|_Skip|\\b)/"
-        },
-        {
-          "command": "sfdx.test.view.runClassTests",
-          "group": "inline",
-          "when": "view == sfdx.test.view && viewItem =~ /apexTestGroup/"
-        },
-        {
-          "command": "sfdx.test.view.runSingleTest",
-          "group": "inline",
-          "when": "view == sfdx.test.view && viewItem =~ /(apexTest)(_.*|\\b)/"
->>>>>>> f6e46d3a
         }
       ],
       "view/title": [
         {
-<<<<<<< HEAD
           "command": "sf.test.view.run",
           "group": "navigation",
           "when": "view == sf.test.view"
@@ -403,16 +291,6 @@
           "command": "sf.test.view.refresh",
           "group": "navigation",
           "when": "view == sf.test.view"
-=======
-          "command": "sfdx.test.view.run",
-          "group": "navigation",
-          "when": "view == sfdx.test.view"
-        },
-        {
-          "command": "sfdx.test.view.refresh",
-          "group": "navigation",
-          "when": "view == sfdx.test.view"
->>>>>>> f6e46d3a
         }
       ]
     },
@@ -425,15 +303,9 @@
     "views": {
       "test": [
         {
-<<<<<<< HEAD
           "id": "sf.test.view",
           "name": "%test_view_name%",
           "when": "sf:project_opened"
-=======
-          "id": "sfdx.test.view",
-          "name": "%test_view_name%",
-          "when": "sfdx:project_opened"
->>>>>>> f6e46d3a
         }
       ]
     },
@@ -451,11 +323,7 @@
     "@salesforce/apex-node": "3.0.1",
     "@salesforce/apex-tmlanguage": "1.8.0",
     "@salesforce/core": "6.5.2",
-<<<<<<< HEAD
-    "@salesforce/salesforcedx-utils-vscode": "60.3.2",
-=======
     "@salesforce/salesforcedx-utils-vscode": "60.4.0",
->>>>>>> f6e46d3a
     "@salesforce/source-deploy-retrieve": "10.3.3",
     "expand-home-dir": "0.0.3",
     "find-java-home": "0.2.0",
@@ -465,11 +333,7 @@
   },
   "description": "Provides code-editing features for the Apex programming language",
   "devDependencies": {
-<<<<<<< HEAD
-    "@salesforce/salesforcedx-test-utils-vscode": "60.3.2",
-=======
     "@salesforce/salesforcedx-test-utils-vscode": "60.4.0",
->>>>>>> f6e46d3a
     "@salesforce/ts-sinon": "1.4.0",
     "@types/chai": "4.3.3",
     "@types/mocha": "^5",
@@ -564,9 +428,5 @@
     "vscode:sha256": "node ../../scripts/generate-sha256.js >> ../../SHA256",
     "watch": "tsc -watch -p ."
   },
-<<<<<<< HEAD
-  "version": "60.3.2"
-=======
   "version": "60.4.0"
->>>>>>> f6e46d3a
 }