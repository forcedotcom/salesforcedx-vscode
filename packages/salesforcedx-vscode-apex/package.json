--- conflicted
+++ resolved
@@ -26,15 +26,9 @@
   "dependencies": {
     "@salesforce/apex-node": "3.0.1",
     "@salesforce/apex-tmlanguage": "1.8.0",
-<<<<<<< HEAD
     "@salesforce/core": "6.4.3",
-    "@salesforce/salesforcedx-utils-vscode": "59.12.0",
+    "@salesforce/salesforcedx-utils-vscode": "59.13.0",
     "@salesforce/source-deploy-retrieve": "10.2.5",
-=======
-    "@salesforce/core": "5.3.20",
-    "@salesforce/salesforcedx-utils-vscode": "59.13.0",
-    "@salesforce/source-deploy-retrieve": "9.8.4",
->>>>>>> b49b2baa
     "expand-home-dir": "0.0.3",
     "find-java-home": "0.2.0",
     "shelljs": "0.8.5",
