--- conflicted
+++ resolved
@@ -18,7 +18,6 @@
 ![Animation showing code completion of a System.debug() statement](https://raw.githubusercontent.com/forcedotcom/salesforcedx-vscode/develop/packages/salesforcedx-vscode-apex/images/apex_completion.gif)
 
 ## View or Jump to Definitions
-<<<<<<< HEAD
 You can preview, view, or go to definitions of:  
 * Apex  
   * methods  
@@ -35,9 +34,6 @@
   * custom fields  
 
 (See the "Enable Code Smartness for SObjects" section of this README for information on working with standard and custom objects.)
-=======
-You can preview, view, or go to definitions of Apex methods, properties, constructors, and local and class variables, and of the standard and custom objects and fields in your default scratch org. (See the "Enable Code Smartness for SObjects" section of this README for information on working with standard and custom objects.)  
->>>>>>> e65d7d0d
 
 To preview a definition, hold down Cmd (macOS) or Ctrl (Windows or Linux) and hover over the item whose definition you want to see.  
 
@@ -57,15 +53,9 @@
 ![Outline view, showing the symbols in an Apex class](https://raw.githubusercontent.com/forcedotcom/salesforcedx-vscode/develop/packages/salesforcedx-vscode-apex/images/apex_outline.png)
 
 ## Enable Code Smartness for SObjects
-<<<<<<< HEAD
-To activate this extension’s code smartness features for standard and custom objects, press Cmd+Shift+P (macOS) or Ctrl+Shift+P (Windows or Linux), and then select **SFDX: Refresh SObject Definitions** from the command palette. 
-
-When you refresh your sObject definitions, VS Code uses your default scratch org to generate faux Apex classes. These faux classes represent the standard and custom objects that the admin user of your default scratch org has access to. The classes are stored in a hidden directory on your local workstation. Don’t edit the faux classes! They are deleted and regenerated each time that you refresh your sObject definitions. To modify your sObjects, either modify the objects’ `.object-meta.xml` and `.field-meta.xml` files (and then run **SFDX: Push Source to Default Scratch Org**), or make changes declaratively in your scratch org (and then run **SFDX: Pull Source from Default Scratch Org**).  
-=======
 To activate this extension’s code smartness features for standard and custom objects and their fields, including for custom fields on standard objects, press Cmd+Shift+P (macOS) or Ctrl+Shift+P (Windows or Linux) and then select **SFDX: Refresh SObject Definitions** from the command palette. 
 
-When you refresh your sObject definitions, VS Code uses your default scratch org to generate faux Apex classes. These faux classes represent the standard and custom objects that the admin user of your default scratch org has access to. The classes are stored in a hidden directory on your local workstation. Don’t edit the faux classes! They are deleted and regenerated each time that you refresh your sObject definitions. To modify your sObjects, either modify the objects’ `.object-meta.xml` and `.field-meta.xml` files (and then run **SFDX: Push Source to Default Scratch Org**) or make changes declaratively in your scratch org (and then run **SFDX: Pull Source from Default Scratch Org**). The scratch org’s admin user doesn’t automatically gain access to new custom objects, so be sure to assign new permissions to the user as necessary. To assign permissions from the command line, run `sfdx force:user:permset:assign -n YourPermSetName`. 
->>>>>>> e65d7d0d
+When you refresh your sObject definitions, VS Code uses your default scratch org to generate faux Apex classes. These faux classes represent the standard and custom objects that the admin user of your default scratch org has access to. The classes are stored in a hidden directory on your local workstation. Don’t edit the faux classes! They are deleted and regenerated each time that you refresh your sObject definitions. To modify your sObjects, either modify the objects’ `.object-meta.xml` and `.field-meta.xml` files (and then run **SFDX: Push Source to Default Scratch Org**), or make changes declaratively in your scratch org (and then run **SFDX: Pull Source from Default Scratch Org**). The scratch org’s admin user doesn’t automatically gain access to new custom objects, so be sure to assign new permissions to the user as necessary. To assign permissions from the command line, run `sfdx force:user:permset:assign -n YourPermSetName`. 
 
 After you add or edit standard or custom objects or their fields, be sure to rerun **SFDX: Refresh SObject Definitions**.  
 
