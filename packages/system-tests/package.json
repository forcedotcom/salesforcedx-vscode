{
  "name": "system-tests",
  "description": "System tests for Salesforce DX Extensions for VS Code",
<<<<<<< HEAD
  "version": "56.17.0",
=======
  "version": "57.0.1",
>>>>>>> 55989dae
  "publisher": "salesforce",
  "license": "BSD-3-Clause",
  "main": "./out/src",
  "engines": {
    "vscode": "^1.61.2"
  },
  "devDependencies": {
<<<<<<< HEAD
    "@salesforce/salesforcedx-test-utils-vscode": "56.17.0",
    "@salesforce/salesforcedx-utils-vscode": "56.17.0",
=======
    "@salesforce/salesforcedx-test-utils-vscode": "57.0.1",
    "@salesforce/salesforcedx-utils-vscode": "57.0.1",
>>>>>>> 55989dae
    "@types/chai": "4.3.3",
    "@types/mkdirp": "0.5.2",
    "@types/mocha": "^5",
    "@types/node": "12.0.12",
    "@types/rimraf": "3.0.2",
    "@types/shelljs": "^0.7.4",
    "@types/vscode": "^1.61.2",
    "@types/webdriverio": "4.6.1",
    "chai": "^4.0.2",
    "cross-env": "5.2.0",
    "decache": "^4.1.0",
    "electron": "7.3.2",
    "glob": "^8.0.3",
    "istanbul": "^0.4.5",
    "mkdirp": "0.5.1",
    "mocha": "^10",
    "mocha-junit-reporter": "^1.23.3",
    "mocha-multi-reporters": "^1.1.7",
    "remap-istanbul": "^0.9.5",
    "rimraf": "^3.0.2",
    "shelljs": "0.8.5",
    "spectron": "9.0.0",
    "typescript": "^4.7.4"
  },
  "scripts": {
    "compile": "tsc -p ./",
    "lint": "tslint --project .",
    "lint:fix": "npm run lint -- --fix",
    "watch": "tsc -watch -p .",
    "clean": "shx rm -rf .vscode-test && shx rm -rf node_modules && shx rm -rf out",
    "pretest": "npm run compile && node ../../scripts/download-vscode-for-system-tests",
    "test": "node ../../scripts/install-vsix-dependencies dbaeumer.vscode-eslint && node out/src/main.js",
    "test:vscode-insiders-system-tests": "cross-env CODE_VERSION=insiders npm run pretest && node ../../scripts/install-vsix-dependencies dbaeumer.vscode-eslint && CODE_VERSION=insiders node out/src/main.js",
    "coverage:system-tests": "npm run pretest && node ../../scripts/instrument-salesforcedx-vscode-extensions && cross-env COLLECT_COVERAGE=1 npm run test && node ../../scripts/remap-coverage"
  },
  "activationEvents": [
    "*"
  ]
}<|MERGE_RESOLUTION|>--- conflicted
+++ resolved
@@ -1,11 +1,7 @@
 {
   "name": "system-tests",
   "description": "System tests for Salesforce DX Extensions for VS Code",
-<<<<<<< HEAD
-  "version": "56.17.0",
-=======
   "version": "57.0.1",
->>>>>>> 55989dae
   "publisher": "salesforce",
   "license": "BSD-3-Clause",
   "main": "./out/src",
@@ -13,13 +9,8 @@
     "vscode": "^1.61.2"
   },
   "devDependencies": {
-<<<<<<< HEAD
-    "@salesforce/salesforcedx-test-utils-vscode": "56.17.0",
-    "@salesforce/salesforcedx-utils-vscode": "56.17.0",
-=======
     "@salesforce/salesforcedx-test-utils-vscode": "57.0.1",
     "@salesforce/salesforcedx-utils-vscode": "57.0.1",
->>>>>>> 55989dae
     "@types/chai": "4.3.3",
     "@types/mkdirp": "0.5.2",
     "@types/mocha": "^5",
