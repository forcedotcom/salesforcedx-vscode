{
  "name": "salesforcedx-vscode-expanded",
  "displayName": "Salesforce Extension Pack (Expanded)",
  "description": "Extensions for developing on the Salesforce Platform",
  "qna": "https://github.com/forcedotcom/salesforcedx-vscode/issues",
  "bugs": {
    "url": "https://github.com/forcedotcom/salesforcedx-vscode/issues"
  },
  "repository": {
    "url": "https://github.com/forcedotcom/salesforcedx-vscode"
  },
  "icon": "images/VSCodeBundle.png",
  "galleryBanner": {
    "color": "#ECECEC",
    "theme": "light"
  },
<<<<<<< HEAD
  "version": "62.8.0",
=======
  "version": "62.10.0",
>>>>>>> effb332c
  "publisher": "salesforce",
  "license": "BSD-3-Clause",
  "engines": {
    "vscode": "^1.90.0"
  },
  "scripts": {
    "vscode:package": "vsce package --no-dependencies",
    "vscode:sha256": "node ../../scripts/generate-sha256.js >> ../../SHA256",
    "vscode:publish": "node ../../scripts/publish-vsix.js"
  },
  "categories": [
    "Extension Packs"
  ],
  "extensionPack": [
    "salesforce.salesforcedx-vscode-apex",
    "salesforce.salesforcedx-vscode-apex-debugger",
    "salesforce.salesforcedx-vscode-apex-replay-debugger",
    "salesforce.salesforcedx-einstein-gpt",
    "salesforce.salesforcedx-vscode-core",
    "salesforce.salesforcedx-vscode-lightning",
    "salesforce.salesforcedx-vscode-visualforce",
    "salesforce.salesforcedx-vscode-lwc",
    "salesforce.salesforcedx-vscode-soql",
    "salesforce.salesforce-vscode-slds",
    "salesforce.sfdx-code-analyzer-vscode",
    "redhat.vscode-xml",
    "dbaeumer.vscode-eslint",
    "esbenp.prettier-vscode",
    "chuckjonas.apex-pmd",
    "pmd.apex-pmd",
    "financialforce.lana"
  ]
}<|MERGE_RESOLUTION|>--- conflicted
+++ resolved
@@ -14,11 +14,7 @@
     "color": "#ECECEC",
     "theme": "light"
   },
-<<<<<<< HEAD
-  "version": "62.8.0",
-=======
   "version": "62.10.0",
->>>>>>> effb332c
   "publisher": "salesforce",
   "license": "BSD-3-Clause",
   "engines": {
