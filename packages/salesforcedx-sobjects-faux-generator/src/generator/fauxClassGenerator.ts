/*
 * Copyright (c) 2017, salesforce.com, inc.
 * All rights reserved.
 * Licensed under the BSD 3-Clause license.
 * For full license text, see LICENSE.txt file in the repo root or https://opensource.org/licenses/BSD-3-Clause
 */
import { AuthInfo, Connection } from '@salesforce/core';
import { EventEmitter } from 'events';
import * as fs from 'fs';
import { EOL } from 'os';
import * as path from 'path';
import { mkdir, rm } from 'shelljs';
import * as minSObjectsFromFile from '../../src/data/minSObjects.json';
import {
  CUSTOMOBJECTS_DIR,
  ERROR_EVENT,
  EXIT_EVENT,
  FAILURE_CODE,
  SFDX_DIR,
  SFDX_PROJECT_FILE,
  SOBJECTS_DIR,
  STANDARDOBJECTS_DIR,
  STDERR_EVENT,
  STDOUT_EVENT,
  SUCCESS_CODE,
  TOOLS_DIR
} from '../constants';
import { SObjectDescribe } from '../describe';
import { nls } from '../messages';
import { SObject, SObjectCategory, SObjectRefreshSource } from '../types';
import { ConfigUtil } from './configUtil';
import {
  DeclarationGenerator,
  FieldDeclaration,
  MODIFIER
} from './declarationGenerator';
import { TypingGenerator } from './typingGenerator';

const TYPING_PATH = ['typings', 'lwc', 'sobjects2'];
export const INDENT = '    ';
<<<<<<< HEAD
const startupMinSObjects = [
  'Account',
  'Attachment',
  'Case',
  'Contact',
  'Contract',
  'Lead',
  'Note',
  'Opportunity',
  'Order',
  'Pricebook2',
  'PricebookEntry',
  'Product2',
  'RecordType',
  'Report',
  'Task',
  'User'
];
=======
const MODIFIER = 'global';
>>>>>>> 10381734
export interface CancellationToken {
  isCancellationRequested: boolean;
}

<<<<<<< HEAD
=======
export interface FieldDeclaration {
  modifier: string;
  type: string;
  name: string;
  comment?: string;
}

export interface SObjectDefinition {
  name: string;
  fields: FieldDeclaration[];
}

>>>>>>> 10381734
export interface SObjectRefreshResult {
  data: {
    category?: SObjectCategory;
    source?: SObjectRefreshSource;
    cancelled: boolean;
    standardObjects?: number;
    customObjects?: number;
  };
  error?: { message: string; stack?: string };
}

export class FauxClassGenerator {
  private static fieldDeclToString(decl: FieldDeclaration): string {
    return `${FauxClassGenerator.commentToString(decl.comment)}${INDENT}${
      decl.modifier
    } ${decl.type} ${decl.name};`;
  }

  // VisibleForTesting
  public static commentToString(comment?: string): string {
    // for some reasons if the comment is on a single line the help context shows the last '*/'
    return comment
      ? `${INDENT}/* ${comment.replace(
          /(\/\*+\/)|(\/\*+)|(\*+\/)/g,
          ''
        )}${EOL}${INDENT}*/${EOL}`
      : '';
  }

  private emitter: EventEmitter;
  private cancellationToken: CancellationToken | undefined;
  private result: SObjectRefreshResult;
  private typingGenerator: TypingGenerator;
  private declGenerator: DeclarationGenerator;

  constructor(emitter: EventEmitter, cancellationToken?: CancellationToken) {
    this.emitter = emitter;
    this.cancellationToken = cancellationToken;
    this.result = { data: { cancelled: false } };
    this.typingGenerator = new TypingGenerator();
    this.declGenerator = new DeclarationGenerator();
  }

  public async generate(
    projectPath: string,
    category: SObjectCategory,
    source: SObjectRefreshSource
  ): Promise<SObjectRefreshResult> {
    this.result = { data: { category, source, cancelled: false } };
    const sobjectsFolderPath = path.join(
      projectPath,
      SFDX_DIR,
      TOOLS_DIR,
      SOBJECTS_DIR
    );
    const standardSObjectsFolderPath = path.join(
      sobjectsFolderPath,
      STANDARDOBJECTS_DIR
    );
    const customSObjectsFolderPath = path.join(
      sobjectsFolderPath,
      CUSTOMOBJECTS_DIR
    );
    const typingsFolderPath = path.join(projectPath, SFDX_DIR, ...TYPING_PATH);

    if (
      !fs.existsSync(projectPath) ||
      !fs.existsSync(path.join(projectPath, SFDX_PROJECT_FILE))
    ) {
      return this.errorExit(
        nls.localize('no_generate_if_not_in_project', sobjectsFolderPath)
      );
    }
    this.cleanupSObjectFolders(sobjectsFolderPath, category);

    const connection = await Connection.create({
      authInfo: await AuthInfo.create({
        username: await ConfigUtil.getUsername(projectPath)
      })
    });
    const describe = new SObjectDescribe(connection);

    let sobjects: string[] = [];
    try {
      sobjects = await describe.describeGlobal(category, source);
    } catch (e) {
      const err = JSON.parse(e);
      return this.errorExit(
        nls.localize('failure_fetching_sobjects_list_text', err.message),
        err.stack
      );
    }

    if (
      this.cancellationToken &&
      this.cancellationToken.isCancellationRequested
    ) {
      return this.cancelExit();
    }

    let fetchedSObjects: SObject[] = [];
    try {
      fetchedSObjects = await describe.fetchObjects(sobjects);
    } catch (errorMessage) {
      return this.errorExit(
        nls.localize('failure_in_sobject_describe_text', errorMessage)
      );
    }

    const standardSObjects: SObject[] = [];
    const customSObjects: SObject[] = [];
    // tslint:disable-next-line:prefer-for-of
    for (let i = 0; i < fetchedSObjects.length; i++) {
      if (fetchedSObjects[i].custom) {
        customSObjects.push(fetchedSObjects[i]);
      } else {
        standardSObjects.push(fetchedSObjects[i]);
      }
    }

    this.result.data.standardObjects = standardSObjects.length;
    this.result.data.customObjects = customSObjects.length;

    this.logFetchedObjects(standardSObjects, customSObjects);

    try {
      this.generateFauxClasses(standardSObjects, standardSObjectsFolderPath);
    } catch (errorMessage) {
      return this.errorExit(errorMessage);
    }

    try {
      this.generateFauxClasses(customSObjects, customSObjectsFolderPath);
    } catch (errorMessage) {
      return this.errorExit(errorMessage);
    }

    try {
      this.typingGenerator.generate(fetchedSObjects, typingsFolderPath);
    } catch (errorMessage) {
      return this.errorExit(errorMessage);
    }

    return this.successExit();
  }

  public async generateMin(
    projectPath: string,
    source: SObjectRefreshSource
  ): Promise<SObjectRefreshResult> {
    this.result = {
      data: { category: SObjectCategory.STANDARD, source, cancelled: false }
    };
    const sobjectsFolderPath = path.join(
      projectPath,
      SFDX_DIR,
      TOOLS_DIR,
      SOBJECTS_DIR
    );
    const standardSObjectsFolderPath = path.join(
      sobjectsFolderPath,
      STANDARDOBJECTS_DIR
    );
    const typingsFolderPath = path.join(projectPath, SFDX_DIR, ...TYPING_PATH);

    if (
      !fs.existsSync(projectPath) ||
      !fs.existsSync(path.join(projectPath, SFDX_PROJECT_FILE))
    ) {
      return this.errorExit(
        nls.localize('no_generate_if_not_in_project', sobjectsFolderPath)
      );
    }
    this.cleanupSObjectFolders(sobjectsFolderPath, SObjectCategory.STANDARD);

    if (
      this.cancellationToken &&
      this.cancellationToken.isCancellationRequested
    ) {
      return this.cancelExit();
    }

    if (!this.createIfNeededOutputFolder(standardSObjectsFolderPath)) {
      throw nls.localize('no_sobject_output_folder_text', standardSObjectsFolderPath);
    }

    const sobjectDecl: SObjectDefinition[] = this.getSObjectSubsetDefinitions();
    this.generateAndWriteFauxClasses(sobjectDecl, standardSObjectsFolderPath);
    this.result.data.standardObjects = sobjectDecl.length;
    this.logSObjects('Standard', sobjectDecl.length);
    return this.successExit();
  }

  // VisibleForTesting
  public generateAndWriteFauxClasses(sobjectDecl: SObjectDefinition[], standardSObjectsFolderPath: string) {
    // This method is different from generateFauxClasses -  generateFauxClasses takes SObject array as input
    // and to generate that we would need a large definition file. If we go one level more specific, as what
    // generateAndWriteFauxClasses here requires, simpler declarations we have in the minSObjects.json is good.
    for (const sobject of sobjectDecl) {
      const fauxClassPath = path.join(standardSObjectsFolderPath, sobject.name + '.cls');
      sobject.fields.forEach(field => { field.modifier = 'global'; });
      fs.writeFileSync(fauxClassPath, this.generateFauxClassTextFromDecls(sobject.name, sobject.fields), {
        mode: 0o444
      });
    }
  }

<<<<<<< HEAD
    try {
      this.typingGenerator.generate(fetchedSObjects, typingsFolderPath);
    } catch (errorMessage) {
      return this.errorExit(errorMessage);
    }

    return this.successExit();
=======
  // VisibleForTesting
  public getSObjectSubsetDefinitions(): SObjectDefinition[] {
    return minSObjectsFromFile as SObjectDefinition[];
>>>>>>> 10381734
  }

  // VisibleForTesting
  public generateFauxClassText(sobject: SObject): string {
    const definition = this.declGenerator.generateFieldDeclarations(sobject);
    return this.generateFauxClassTextFromDecls(
      definition.name,
      definition.fields
    );
  }

  // VisibleForTesting
  public generateFauxClass(folderPath: string, sobject: SObject): string {
    if (!fs.existsSync(folderPath)) {
      fs.mkdirSync(folderPath);
    }
    const fauxClassPath = path.join(folderPath, sobject.name + '.cls');
    fs.writeFileSync(fauxClassPath, this.generateFauxClassText(sobject), {
      mode: 0o444
    });
    return fauxClassPath;
  }

  // VisibleForTesting
  public cleanupSObjectFolders(
    baseSObjectsFolder: string,
    category: SObjectCategory
  ) {
    let pathToClean;
    switch (category) {
      case SObjectCategory.STANDARD:
        pathToClean = path.join(baseSObjectsFolder, STANDARDOBJECTS_DIR);
        break;
      case SObjectCategory.CUSTOM:
        pathToClean = path.join(baseSObjectsFolder, CUSTOMOBJECTS_DIR);
        break;
      default:
        pathToClean = baseSObjectsFolder;
    }
    if (fs.existsSync(pathToClean)) {
      rm('-rf', pathToClean);
    }
  }

  private errorExit(
    message: string,
    stack?: string
  ): Promise<SObjectRefreshResult> {
    this.emitter.emit(STDERR_EVENT, `${message}\n`);
    this.emitter.emit(ERROR_EVENT, new Error(message));
    this.emitter.emit(EXIT_EVENT, FAILURE_CODE);
    this.result.error = { message, stack };
    return Promise.reject(this.result);
  }

  private successExit(): Promise<SObjectRefreshResult> {
    this.emitter.emit(EXIT_EVENT, SUCCESS_CODE);
    return Promise.resolve(this.result);
  }

  private cancelExit(): Promise<SObjectRefreshResult> {
    this.emitter.emit(EXIT_EVENT, FAILURE_CODE);
    this.result.data.cancelled = true;
    return Promise.resolve(this.result);
  }

  private generateFauxClasses(sobjects: SObject[], targetFolder: string): void {
    if (!this.createIfNeededOutputFolder(targetFolder)) {
      throw nls.localize('no_sobject_output_folder_text', targetFolder);
    }
    for (const sobject of sobjects) {
      if (sobject.name) {
        this.generateFauxClass(targetFolder, sobject);
      }
    }
  }

<<<<<<< HEAD
  private generateFauxClassTextFromDecls(
=======
  private generateFauxClassDecls(sobject: SObject): FieldDeclaration[] {
    const declarations: FieldDeclaration[] = [];
    if (sobject.fields) {
      for (const field of sobject.fields) {
        const decls: FieldDeclaration[] = this.generateField(field);
        if (decls && decls.length > 0) {
          for (const decl of decls) {
            declarations.push(decl);
          }
        }
      }
    }

    if (sobject.childRelationships) {
      for (const rel of sobject.childRelationships) {
        if (rel.relationshipName) {
          const decl: FieldDeclaration = this.generateChildRelationship(rel);
          if (decl) {
            declarations.push(decl);
          }
        }
      }
      for (const rel of sobject.childRelationships) {
        // handle the odd childRelationships last (without relationshipName)
        if (!rel.relationshipName) {
          const decl: FieldDeclaration = this.generateChildRelationship(rel);
          if (decl) {
            declarations.push(decl);
          }
        }
      }
    }
    return declarations;
  }

  // VisibleForTesting
  public generateFauxClassTextFromDecls(
>>>>>>> 10381734
    className: string,
    declarations: FieldDeclaration[]
  ): string {
    // sort, but filter out duplicates
    // which can happen due to childRelationships w/o a relationshipName
    declarations.sort((first, second): number => {
      return first.name || first.type > second.name || second.type ? 1 : -1;
    });

    declarations = declarations.filter((value, index, array): boolean => {
      return !index || value.name !== array[index - 1].name;
    });

    const classDeclaration = `${MODIFIER} class ${className} {${EOL}`;
    const declarationLines = declarations
      .map(FauxClassGenerator.fieldDeclToString)
      .join(`${EOL}`);
    const classConstructor = `${INDENT}${MODIFIER} ${className} () ${EOL}    {${EOL}    }${EOL}`;

    const generatedClass = `${nls.localize(
      'class_header_generated_comment'
    )}${classDeclaration}${declarationLines}${EOL}${EOL}${classConstructor}}`;

    return generatedClass;
  }

  private createIfNeededOutputFolder(folderPath: string): boolean {
    if (!fs.existsSync(folderPath)) {
      mkdir('-p', folderPath);
      return fs.existsSync(folderPath);
    }
    return true;
  }

  private logSObjects(sobjectKind: string, fetchedLength: number) {
    if (fetchedLength > 0) {
      this.emitter.emit(
        STDOUT_EVENT,
        nls.localize('fetched_sobjects_length_text', fetchedLength, sobjectKind)
      );
    }
  }

  private logFetchedObjects(
    standardSObjects: SObject[],
    customSObjects: SObject[]
  ) {
    this.logSObjects('Standard', standardSObjects.length);
    this.logSObjects('Custom', customSObjects.length);
  }
}<|MERGE_RESOLUTION|>--- conflicted
+++ resolved
@@ -38,47 +38,23 @@
 
 const TYPING_PATH = ['typings', 'lwc', 'sobjects2'];
 export const INDENT = '    ';
-<<<<<<< HEAD
-const startupMinSObjects = [
-  'Account',
-  'Attachment',
-  'Case',
-  'Contact',
-  'Contract',
-  'Lead',
-  'Note',
-  'Opportunity',
-  'Order',
-  'Pricebook2',
-  'PricebookEntry',
-  'Product2',
-  'RecordType',
-  'Report',
-  'Task',
-  'User'
-];
-=======
-const MODIFIER = 'global';
->>>>>>> 10381734
+// const MODIFIER = 'global';
 export interface CancellationToken {
   isCancellationRequested: boolean;
 }
 
-<<<<<<< HEAD
-=======
-export interface FieldDeclaration {
-  modifier: string;
-  type: string;
-  name: string;
-  comment?: string;
-}
+// export interface FieldDeclaration {
+//   modifier: string;
+//   type: string;
+//   name: string;
+//   comment?: string;
+// }
 
 export interface SObjectDefinition {
   name: string;
   fields: FieldDeclaration[];
 }
 
->>>>>>> 10381734
 export interface SObjectRefreshResult {
   data: {
     category?: SObjectCategory;
@@ -262,43 +238,55 @@
     }
 
     if (!this.createIfNeededOutputFolder(standardSObjectsFolderPath)) {
-      throw nls.localize('no_sobject_output_folder_text', standardSObjectsFolderPath);
+      throw nls.localize(
+        'no_sobject_output_folder_text',
+        standardSObjectsFolderPath
+      );
     }
 
     const sobjectDecl: SObjectDefinition[] = this.getSObjectSubsetDefinitions();
     this.generateAndWriteFauxClasses(sobjectDecl, standardSObjectsFolderPath);
     this.result.data.standardObjects = sobjectDecl.length;
     this.logSObjects('Standard', sobjectDecl.length);
+
+    // try {
+    //   this.typingGenerator.generate(fetchedSObjects, typingsFolderPath);
+    // } catch (errorMessage) {
+    //   return this.errorExit(errorMessage);
+    // }
+
     return this.successExit();
   }
 
   // VisibleForTesting
-  public generateAndWriteFauxClasses(sobjectDecl: SObjectDefinition[], standardSObjectsFolderPath: string) {
+  public generateAndWriteFauxClasses(
+    sobjectDecl: SObjectDefinition[],
+    standardSObjectsFolderPath: string
+  ) {
     // This method is different from generateFauxClasses -  generateFauxClasses takes SObject array as input
     // and to generate that we would need a large definition file. If we go one level more specific, as what
     // generateAndWriteFauxClasses here requires, simpler declarations we have in the minSObjects.json is good.
     for (const sobject of sobjectDecl) {
-      const fauxClassPath = path.join(standardSObjectsFolderPath, sobject.name + '.cls');
-      sobject.fields.forEach(field => { field.modifier = 'global'; });
-      fs.writeFileSync(fauxClassPath, this.generateFauxClassTextFromDecls(sobject.name, sobject.fields), {
-        mode: 0o444
+      const fauxClassPath = path.join(
+        standardSObjectsFolderPath,
+        sobject.name + '.cls'
+      );
+      sobject.fields.forEach(field => {
+        field.modifier = 'global';
       });
-    }
-  }
-
-<<<<<<< HEAD
-    try {
-      this.typingGenerator.generate(fetchedSObjects, typingsFolderPath);
-    } catch (errorMessage) {
-      return this.errorExit(errorMessage);
-    }
-
-    return this.successExit();
-=======
+      fs.writeFileSync(
+        fauxClassPath,
+        this.generateFauxClassTextFromDecls(sobject.name, sobject.fields),
+        {
+          mode: 0o444
+        }
+      );
+    }
+  }
+
   // VisibleForTesting
   public getSObjectSubsetDefinitions(): SObjectDefinition[] {
     return minSObjectsFromFile as SObjectDefinition[];
->>>>>>> 10381734
   }
 
   // VisibleForTesting
@@ -376,47 +364,8 @@
     }
   }
 
-<<<<<<< HEAD
-  private generateFauxClassTextFromDecls(
-=======
-  private generateFauxClassDecls(sobject: SObject): FieldDeclaration[] {
-    const declarations: FieldDeclaration[] = [];
-    if (sobject.fields) {
-      for (const field of sobject.fields) {
-        const decls: FieldDeclaration[] = this.generateField(field);
-        if (decls && decls.length > 0) {
-          for (const decl of decls) {
-            declarations.push(decl);
-          }
-        }
-      }
-    }
-
-    if (sobject.childRelationships) {
-      for (const rel of sobject.childRelationships) {
-        if (rel.relationshipName) {
-          const decl: FieldDeclaration = this.generateChildRelationship(rel);
-          if (decl) {
-            declarations.push(decl);
-          }
-        }
-      }
-      for (const rel of sobject.childRelationships) {
-        // handle the odd childRelationships last (without relationshipName)
-        if (!rel.relationshipName) {
-          const decl: FieldDeclaration = this.generateChildRelationship(rel);
-          if (decl) {
-            declarations.push(decl);
-          }
-        }
-      }
-    }
-    return declarations;
-  }
-
   // VisibleForTesting
   public generateFauxClassTextFromDecls(
->>>>>>> 10381734
     className: string,
     declarations: FieldDeclaration[]
   ): string {
