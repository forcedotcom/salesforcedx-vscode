/*
 * Copyright (c) 2021, salesforce.com, inc.
 * All rights reserved.
 * Licensed under the BSD 3-Clause license.
 * For full license text, see LICENSE.txt file in the repo root or https://opensource.org/licenses/BSD-3-Clause
 */
import type { Connection } from '@salesforce/core';
import type { CancellationToken } from '@salesforce/salesforcedx-utils';
import { EventEmitter } from 'node:events';
import { ERROR_EVENT, EXIT_EVENT, FAILURE_CODE, STDERR_EVENT, STDOUT_EVENT, SUCCESS_CODE } from '../constants';
import { describeGlobal, describeSObjects } from '../describe/sObjectDescribe';
import { generateFauxClasses } from '../generator/fauxClassGenerator';
import { writeTypeNamesFile, generateAllMetadata } from '../generator/soqlMetadataGenerator';
import { generateAllTypes } from '../generator/typingGenerator';
import { nls } from '../messages';
import { getMinNames, getMinObjects } from '../retriever/minObjectRetriever';
import { SObjectCategory, SObjectRefreshResult, SObjectRefreshSource } from '../types';
<<<<<<< HEAD
=======
import { capitalize } from '../utils';
>>>>>>> 6bf3cc79
import { sobjectTypeFilter } from './sobjectFilter';

type WriteSobjectFilesArgs = {
  emitter: EventEmitter;
  cancellationToken: CancellationToken;
} & (
  | {
      source: Extract<SObjectRefreshSource, 'startupmin'>;
      category: Extract<SObjectCategory, 'STANDARD'>;
    }
  | {
      source: Exclude<SObjectRefreshSource, 'startupmin'>;
      category: SObjectCategory;
      conn: Connection;
    }
);

export const writeSobjectFiles = async (args: WriteSobjectFilesArgs): Promise<SObjectRefreshResult> => {
  try {
    const { sobjectNames, sobjects } =
      args.source === 'startupmin'
        ? { sobjectNames: getMinNames(), sobjects: getMinObjects() }
        : await getNamesAndTypes(args.conn, args.category, args.source);

<<<<<<< HEAD
    Array.from(
      Object.entries(sobjects).map(([category, objects]) => {
        args.emitter.emit(STDOUT_EVENT, nls.localize('processed_sobjects_length_text', objects.length, category));
      })
    );

    // those describes are the slow part.  Not much point cancelling now, it's just file transforms and writes
    if (!args.cancellationToken.isCancellationRequested) {
      await Promise.all([
        generateFauxClasses(sobjects),
        generateAllTypes(sobjects),
        writeTypeNamesFile(sobjectNames),
        generateAllMetadata(sobjects)
      ]);

      args.emitter.emit(EXIT_EVENT, SUCCESS_CODE);
    } else {
      args.emitter.emit(EXIT_EVENT, FAILURE_CODE);
    }
=======
    if (!args.cancellationToken.isCancellationRequested) {
      Array.from(
        Object.entries(sobjects).map(([category, objects]) => {
          args.emitter.emit(
            STDOUT_EVENT,
            nls.localize('processed_sobjects_length_text', objects.length, capitalize(category))
          );
        })
      );
    }
    // those describes are the slow part.  Not much point cancelling now, it's just file transforms and writes
    if (!args.cancellationToken.isCancellationRequested) {
      await Promise.all([
        generateFauxClasses(sobjects),
        generateAllTypes(sobjects),
        writeTypeNamesFile(sobjectNames),
        generateAllMetadata(sobjects)
      ]);
    }

    args.emitter.emit(EXIT_EVENT, !args.cancellationToken.isCancellationRequested ? SUCCESS_CODE : FAILURE_CODE);
>>>>>>> 6bf3cc79

    return {
      data: {
        cancelled: args.cancellationToken.isCancellationRequested,
        standardObjects: sobjects.standard.length,
        customObjects: sobjects.custom.length
      }
    };
  } catch (error) {
    args.emitter.emit(STDERR_EVENT, `${error instanceof Error ? error.message : String(error)}\n`);
    args.emitter.emit(ERROR_EVENT, error);
    args.emitter.emit(EXIT_EVENT, FAILURE_CODE);
    return Promise.reject({
      error: error instanceof Error ? error : new Error(String(error)),
      data: { cancelled: false }
    });
  }
};

const getNamesAndTypes = async (conn: Connection, category: SObjectCategory, source: SObjectRefreshSource) => {
  const sobjectNames = (await describeGlobal(conn)).filter(sobjectTypeFilter(category, source));
  const sobjects = await describeSObjects(conn, sobjectNames);
  return { sobjectNames, sobjects };
};<|MERGE_RESOLUTION|>--- conflicted
+++ resolved
@@ -15,10 +15,6 @@
 import { nls } from '../messages';
 import { getMinNames, getMinObjects } from '../retriever/minObjectRetriever';
 import { SObjectCategory, SObjectRefreshResult, SObjectRefreshSource } from '../types';
-<<<<<<< HEAD
-=======
-import { capitalize } from '../utils';
->>>>>>> 6bf3cc79
 import { sobjectTypeFilter } from './sobjectFilter';
 
 type WriteSobjectFilesArgs = {
@@ -43,27 +39,6 @@
         ? { sobjectNames: getMinNames(), sobjects: getMinObjects() }
         : await getNamesAndTypes(args.conn, args.category, args.source);
 
-<<<<<<< HEAD
-    Array.from(
-      Object.entries(sobjects).map(([category, objects]) => {
-        args.emitter.emit(STDOUT_EVENT, nls.localize('processed_sobjects_length_text', objects.length, category));
-      })
-    );
-
-    // those describes are the slow part.  Not much point cancelling now, it's just file transforms and writes
-    if (!args.cancellationToken.isCancellationRequested) {
-      await Promise.all([
-        generateFauxClasses(sobjects),
-        generateAllTypes(sobjects),
-        writeTypeNamesFile(sobjectNames),
-        generateAllMetadata(sobjects)
-      ]);
-
-      args.emitter.emit(EXIT_EVENT, SUCCESS_CODE);
-    } else {
-      args.emitter.emit(EXIT_EVENT, FAILURE_CODE);
-    }
-=======
     if (!args.cancellationToken.isCancellationRequested) {
       Array.from(
         Object.entries(sobjects).map(([category, objects]) => {
@@ -85,7 +60,6 @@
     }
 
     args.emitter.emit(EXIT_EVENT, !args.cancellationToken.isCancellationRequested ? SUCCESS_CODE : FAILURE_CODE);
->>>>>>> 6bf3cc79
 
     return {
       data: {
