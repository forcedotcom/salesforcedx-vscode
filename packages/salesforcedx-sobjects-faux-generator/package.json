{
  "name": "@salesforce/salesforcedx-sobjects-faux-generator",
  "displayName": "Salesforce SObject Faux Generator",
  "description": "Fetches sobjects and generates their faux apex class to be used for Apex Language Server",
<<<<<<< HEAD
  "version": "65.6.0",
=======
  "version": "65.7.0",
>>>>>>> 2b61abbe
  "publisher": "salesforce",
  "license": "BSD-3-Clause",
  "engines": {
    "vscode": "^1.90.0"
  },
  "main": "out/src",
  "dependencies": {
<<<<<<< HEAD
    "@salesforce/salesforcedx-utils-vscode": "65.6.0",
    "@salesforce/vscode-i18n": "65.6.0"
  },
  "devDependencies": {
    "@salesforce/core": "^8.23.2",
    "@salesforce/salesforcedx-utils": "65.6.0",
=======
    "@salesforce/salesforcedx-utils-vscode": "65.7.0",
    "@salesforce/vscode-i18n": "65.7.0"
  },
  "devDependencies": {
    "@salesforce/core": "^8.23.2",
    "@salesforce/salesforcedx-utils": "65.7.0",
>>>>>>> 2b61abbe
    "@types/jest": "^29.5.5",
    "jest": "^29.7.0",
    "jest-junit": "14.0.1",
    "ts-jest": "^29.4.1"
  },
  "scripts": {
    "compile": "tsc -p ./",
    "lint": "eslint .",
    "lint:fix": "npm run lint -- --fix",
    "watch": "tsc -watch -p .",
    "clean": "shx rm -rf node_modules && shx rm -rf out",
    "test": "jest --coverage"
  }
}<|MERGE_RESOLUTION|>--- conflicted
+++ resolved
@@ -2,11 +2,7 @@
   "name": "@salesforce/salesforcedx-sobjects-faux-generator",
   "displayName": "Salesforce SObject Faux Generator",
   "description": "Fetches sobjects and generates their faux apex class to be used for Apex Language Server",
-<<<<<<< HEAD
-  "version": "65.6.0",
-=======
   "version": "65.7.0",
->>>>>>> 2b61abbe
   "publisher": "salesforce",
   "license": "BSD-3-Clause",
   "engines": {
@@ -14,21 +10,12 @@
   },
   "main": "out/src",
   "dependencies": {
-<<<<<<< HEAD
-    "@salesforce/salesforcedx-utils-vscode": "65.6.0",
-    "@salesforce/vscode-i18n": "65.6.0"
-  },
-  "devDependencies": {
-    "@salesforce/core": "^8.23.2",
-    "@salesforce/salesforcedx-utils": "65.6.0",
-=======
     "@salesforce/salesforcedx-utils-vscode": "65.7.0",
     "@salesforce/vscode-i18n": "65.7.0"
   },
   "devDependencies": {
     "@salesforce/core": "^8.23.2",
     "@salesforce/salesforcedx-utils": "65.7.0",
->>>>>>> 2b61abbe
     "@types/jest": "^29.5.5",
     "jest": "^29.7.0",
     "jest-junit": "14.0.1",
