{
  "name": "@salesforce/salesforcedx-sobjects-faux-generator",
  "displayName": "Salesforce SObject Faux Generator",
  "description": "Fetches sobjects and generates their faux apex class to be used for Apex Language Server",
<<<<<<< HEAD
  "version": "55.12.0",
=======
  "version": "55.13.0",
>>>>>>> 18ad0be2
  "publisher": "salesforce",
  "license": "BSD-3-Clause",
  "engines": {
    "vscode": "^1.49.3"
  },
  "main": "out/src",
  "dependencies": {
    "@salesforce/core": "^3.23.2",
    "@salesforce/salesforcedx-utils-vscode": "55.13.0",
    "jsforce": "2.0.0-beta.18",
    "shelljs": "0.8.5"
  },
  "devDependencies": {
    "@types/chai": "4.3.3",
    "@types/jest": "28.1.7",
    "@types/mocha": "^5",
    "@types/node": "12.0.12",
    "@types/rimraf": "^3.0.2",
    "@types/shelljs": "0.7.4",
    "@types/sinon": "^2.3.7",
    "chai": "^4.0.2",
    "cross-env": "5.2.0",
    "jest": "28.1.3",
    "jest-junit": "14.0.1",
    "mocha": "^10",
    "mocha-junit-reporter": "^1.23.3",
    "mocha-multi-reporters": "^1.1.7",
    "nyc": "^15",
    "sinon": "^13.0.1",
    "ts-jest": "28.0.8",
    "ts-node": "^10.9.1",
    "typescript": "^4.7.4",
    "webpack": "^5.74.0"
  },
  "scripts": {
    "compile": "tsc -p ./ && webpack",
    "webpack": "webpack",
    "lint": "tslint --project . -e **/minSObjects.json",
    "lint:fix": "npm run lint -- --fix",
    "watch": "tsc -watch -p .",
    "clean": "shx rm -rf node_modules && shx rm -rf out",
    "test": "npm run test:unit && npm run test:integration",
    "test:unit": "jest --coverage",
    "test:integration": "jest --coverage -c ./jest.integration.config.js"
  },
  "nyc": {
    "reporter": [
      "text-summary",
      "lcov"
    ]
  }
}<|MERGE_RESOLUTION|>--- conflicted
+++ resolved
@@ -2,11 +2,7 @@
   "name": "@salesforce/salesforcedx-sobjects-faux-generator",
   "displayName": "Salesforce SObject Faux Generator",
   "description": "Fetches sobjects and generates their faux apex class to be used for Apex Language Server",
-<<<<<<< HEAD
-  "version": "55.12.0",
-=======
   "version": "55.13.0",
->>>>>>> 18ad0be2
   "publisher": "salesforce",
   "license": "BSD-3-Clause",
   "engines": {
