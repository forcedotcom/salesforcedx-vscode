--- conflicted
+++ resolved
@@ -11,13 +11,8 @@
   "main": "out/src",
   "dependencies": {
     "@salesforce/core-bundle": "8.9.1",
-<<<<<<< HEAD
-    "@salesforce/salesforcedx-utils": "63.11.0",
-    "@salesforce/salesforcedx-utils-vscode": "63.11.0"
-=======
     "@salesforce/salesforcedx-utils": "63.12.0",
     "@salesforce/salesforcedx-utils-vscode": "63.12.0"
->>>>>>> e704ff31
   },
   "devDependencies": {
     "@types/jest": "^29.5.5",
