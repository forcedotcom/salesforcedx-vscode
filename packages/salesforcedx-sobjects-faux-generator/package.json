{
  "name": "@salesforce/salesforcedx-sobjects-faux-generator",
  "displayName": "Salesforce SObject Faux Generator",
  "description": "Fetches sobjects and generates their faux apex class to be used for Apex Language Server",
<<<<<<< HEAD
  "version": "62.8.0",
=======
  "version": "62.10.0",
>>>>>>> effb332c
  "publisher": "salesforce",
  "license": "BSD-3-Clause",
  "engines": {
    "vscode": "^1.90.0"
  },
  "main": "out/src",
  "dependencies": {
    "@jsforce/jsforce-node": "3.4.1",
    "@salesforce/core-bundle": "8.6.1",
<<<<<<< HEAD
    "@salesforce/salesforcedx-utils-vscode": "62.8.0",
=======
    "@salesforce/salesforcedx-utils-vscode": "62.10.0",
>>>>>>> effb332c
    "shelljs": "0.8.5"
  },
  "devDependencies": {
    "@types/chai": "4.3.3",
    "@types/jest": "^29.5.5",
    "@types/mocha": "^5",
    "@types/node": "^20.0.0",
    "@types/rimraf": "^3.0.2",
    "@types/shelljs": "0.7.4",
    "@types/sinon": "^2.3.7",
    "chai": "^4.0.2",
    "cross-env": "5.2.0",
    "jest": "^29.7.0",
    "jest-junit": "14.0.1",
    "mocha": "^10",
    "mocha-junit-reporter": "^1.23.3",
    "mocha-multi-reporters": "^1.1.7",
    "prettier": "3.3.3",
    "sinon": "^13.0.1",
    "ts-jest": "^29.1.1",
    "ts-node": "^10.9.1",
    "typescript": "^5.6.2"
  },
  "scripts": {
    "compile": "tsc -p ./",
    "lint": "eslint .",
    "lint:fix": "npm run lint -- --fix",
    "watch": "tsc -watch -p .",
    "clean": "shx rm -rf node_modules && shx rm -rf out",
    "test": "npm run test:unit && npm run test:integration",
    "test:unit": "jest --coverage",
    "test:integration": "jest --coverage -c ./jest.integration.config.js"
  }
}<|MERGE_RESOLUTION|>--- conflicted
+++ resolved
@@ -2,11 +2,7 @@
   "name": "@salesforce/salesforcedx-sobjects-faux-generator",
   "displayName": "Salesforce SObject Faux Generator",
   "description": "Fetches sobjects and generates their faux apex class to be used for Apex Language Server",
-<<<<<<< HEAD
-  "version": "62.8.0",
-=======
   "version": "62.10.0",
->>>>>>> effb332c
   "publisher": "salesforce",
   "license": "BSD-3-Clause",
   "engines": {
@@ -16,11 +12,7 @@
   "dependencies": {
     "@jsforce/jsforce-node": "3.4.1",
     "@salesforce/core-bundle": "8.6.1",
-<<<<<<< HEAD
-    "@salesforce/salesforcedx-utils-vscode": "62.8.0",
-=======
     "@salesforce/salesforcedx-utils-vscode": "62.10.0",
->>>>>>> effb332c
     "shelljs": "0.8.5"
   },
   "devDependencies": {
