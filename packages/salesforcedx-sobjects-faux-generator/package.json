--- conflicted
+++ resolved
@@ -10,14 +10,8 @@
   },
   "main": "out/src",
   "dependencies": {
-<<<<<<< HEAD
-    "@salesforce/salesforcedx-utils": "63.16.0",
-    "@salesforce/salesforcedx-utils-vscode": "63.16.0"
-=======
-    "@salesforce/core-bundle": "^8.10.3",
     "@salesforce/salesforcedx-utils": "63.16.3",
     "@salesforce/salesforcedx-utils-vscode": "63.16.3"
->>>>>>> d4ef60bf
   },
   "devDependencies": {
     "@salesforce/core": "^8.11.4",
