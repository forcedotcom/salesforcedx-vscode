{
  "name": "@salesforce/salesforcedx-sobjects-faux-generator",
  "displayName": "Salesforce SObject Faux Generator",
  "description": "Fetches sobjects and generates their faux apex class to be used for Apex Language Server",
  "version": "55.11.0",
  "publisher": "salesforce",
  "license": "BSD-3-Clause",
  "engines": {
    "vscode": "^1.49.3"
  },
  "main": "out/src",
  "dependencies": {
    "@salesforce/core": "^3.23.2",
<<<<<<< HEAD
    "@salesforce/salesforcedx-utils-vscode": "55.9.0",
    "jsforce": "2.0.0-beta.10",
    "shelljs": "0.8.5"
  },
  "devDependencies": {
    "@types/chai": "4.3.0",
    "@types/jest": "28.1.7",
=======
    "jsforce": "2.0.0-beta.18",
    "shelljs": "0.8.5"
  },
  "devDependencies": {
    "@types/chai": "4.3.3",
>>>>>>> 40b6f2e1
    "@types/mocha": "^5",
    "@types/node": "12.0.12",
    "@types/rimraf": "^3.0.2",
    "@types/shelljs": "0.7.4",
    "@types/sinon": "^2.3.7",
    "chai": "^4.0.2",
    "cross-env": "5.2.0",
    "jest": "28.1.3",
    "jest-junit": "14.0.0",
    "mocha": "^10",
    "mocha-junit-reporter": "^1.23.3",
    "mocha-multi-reporters": "^1.1.7",
    "nyc": "^15",
    "sinon": "^13.0.1",
    "ts-jest": "28.0.8",
    "ts-node": "^9.1.1",
    "typescript": "^4.7.4",
    "webpack": "^5.74.0"
  },
  "scripts": {
    "compile": "tsc -p ./ && webpack",
    "webpack": "webpack",
    "lint": "tslint --project . -e **/minSObjects.json",
    "lint:fix": "npm run lint -- --fix",
    "watch": "tsc -watch -p .",
    "clean": "shx rm -rf node_modules && shx rm -rf out",
    "test": "npm run test:unit && npm run test:integration",
    "test:unit": "jest --coverage",
    "test:integration": "jest --coverage -c ./jest.integration.config.js"
  },
  "nyc": {
    "reporter": [
      "text-summary",
      "lcov"
    ]
  }
}<|MERGE_RESOLUTION|>--- conflicted
+++ resolved
@@ -11,21 +11,13 @@
   "main": "out/src",
   "dependencies": {
     "@salesforce/core": "^3.23.2",
-<<<<<<< HEAD
-    "@salesforce/salesforcedx-utils-vscode": "55.9.0",
-    "jsforce": "2.0.0-beta.10",
-    "shelljs": "0.8.5"
-  },
-  "devDependencies": {
-    "@types/chai": "4.3.0",
-    "@types/jest": "28.1.7",
-=======
+    "@salesforce/salesforcedx-utils-vscode": "55.11.0",
     "jsforce": "2.0.0-beta.18",
     "shelljs": "0.8.5"
   },
   "devDependencies": {
     "@types/chai": "4.3.3",
->>>>>>> 40b6f2e1
+    "@types/jest": "28.1.7",
     "@types/mocha": "^5",
     "@types/node": "12.0.12",
     "@types/rimraf": "^3.0.2",
