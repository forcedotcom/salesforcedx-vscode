{
  "name": "@salesforce/salesforcedx-sobjects-faux-generator",
  "displayName": "Salesforce SObject Faux Generator",
  "description": "Fetches sobjects and generates their faux apex class to be used for Apex Language Server",
  "version": "58.8.0",
  "publisher": "salesforce",
  "license": "BSD-3-Clause",
  "engines": {
    "vscode": "^1.61.2"
  },
  "main": "out/src",
  "dependencies": {
<<<<<<< HEAD
    "@salesforce/core": "^4.0.1",
    "@salesforce/salesforcedx-utils-vscode": "58.7.1",
=======
    "@salesforce/core": "^3.34.8",
    "@salesforce/salesforcedx-utils-vscode": "58.8.0",
>>>>>>> 048fb773
    "jsforce": "2.0.0-beta.20",
    "shelljs": "0.8.5"
  },
  "devDependencies": {
    "@types/chai": "4.3.3",
    "@types/jest": "28.1.7",
    "@types/mocha": "^5",
    "@types/node": "12.0.12",
    "@types/rimraf": "^3.0.2",
    "@types/shelljs": "0.7.4",
    "@types/sinon": "^2.3.7",
    "chai": "^4.0.2",
    "cross-env": "5.2.0",
    "jest": "28.1.3",
    "jest-junit": "14.0.1",
    "mocha": "^10",
    "mocha-junit-reporter": "^1.23.3",
    "mocha-multi-reporters": "^1.1.7",
    "nyc": "^15",
    "sinon": "^13.0.1",
    "ts-jest": "28.0.8",
    "ts-node": "^10.9.1",
    "typescript": "^4.7.4"
  },
  "scripts": {
    "compile": "tsc -p ./",
    "lint": "tslint --project . -e **/minSObjects.json",
    "lint:fix": "npm run lint -- --fix",
    "watch": "tsc -watch -p .",
    "clean": "shx rm -rf node_modules && shx rm -rf out",
    "test": "npm run test:unit && npm run test:integration",
    "test:unit": "jest --coverage",
    "test:integration": "jest --coverage -c ./jest.integration.config.js"
  },
  "nyc": {
    "reporter": [
      "text-summary",
      "lcov"
    ]
  }
}<|MERGE_RESOLUTION|>--- conflicted
+++ resolved
@@ -10,13 +10,8 @@
   },
   "main": "out/src",
   "dependencies": {
-<<<<<<< HEAD
     "@salesforce/core": "^4.0.1",
-    "@salesforce/salesforcedx-utils-vscode": "58.7.1",
-=======
-    "@salesforce/core": "^3.34.8",
     "@salesforce/salesforcedx-utils-vscode": "58.8.0",
->>>>>>> 048fb773
     "jsforce": "2.0.0-beta.20",
     "shelljs": "0.8.5"
   },
