{
  "name": "@salesforce/salesforcedx-sobjects-faux-generator",
  "displayName": "Salesforce SObject Faux Generator",
  "description": "Fetches sobjects and generates their faux apex class to be used for Apex Language Server",
  "version": "57.12.0",
  "publisher": "salesforce",
  "license": "BSD-3-Clause",
  "engines": {
    "vscode": "^1.61.2"
  },
  "main": "out/src",
  "dependencies": {
    "@salesforce/core": "^3.34.8",
<<<<<<< HEAD
    "@salesforce/salesforcedx-utils-vscode": "57.11.0",
=======
    "@salesforce/salesforcedx-utils-vscode": "57.12.0",
>>>>>>> 12de885c
    "jsforce": "2.0.0-beta.20",
    "shelljs": "0.8.5"
  },
  "devDependencies": {
    "@types/chai": "4.3.3",
    "@types/jest": "28.1.7",
    "@types/mocha": "^5",
    "@types/node": "12.0.12",
    "@types/rimraf": "^3.0.2",
    "@types/shelljs": "0.7.4",
    "@types/sinon": "^2.3.7",
    "chai": "^4.0.2",
    "cross-env": "5.2.0",
    "jest": "28.1.3",
    "jest-junit": "14.0.1",
    "mocha": "^10",
    "mocha-junit-reporter": "^1.23.3",
    "mocha-multi-reporters": "^1.1.7",
    "nyc": "^15",
    "sinon": "^13.0.1",
    "ts-jest": "28.0.8",
    "ts-node": "^10.9.1",
    "typescript": "^4.7.4"
  },
  "scripts": {
    "compile": "tsc -p ./",
    "lint": "tslint --project . -e **/minSObjects.json",
    "lint:fix": "npm run lint -- --fix",
    "watch": "tsc -watch -p .",
    "clean": "shx rm -rf node_modules && shx rm -rf out",
    "test": "npm run test:unit && npm run test:integration",
    "test:unit": "jest --coverage",
    "test:integration": "jest --coverage -c ./jest.integration.config.js"
  },
  "nyc": {
    "reporter": [
      "text-summary",
      "lcov"
    ]
  }
}<|MERGE_RESOLUTION|>--- conflicted
+++ resolved
@@ -11,11 +11,7 @@
   "main": "out/src",
   "dependencies": {
     "@salesforce/core": "^3.34.8",
-<<<<<<< HEAD
-    "@salesforce/salesforcedx-utils-vscode": "57.11.0",
-=======
     "@salesforce/salesforcedx-utils-vscode": "57.12.0",
->>>>>>> 12de885c
     "jsforce": "2.0.0-beta.20",
     "shelljs": "0.8.5"
   },
