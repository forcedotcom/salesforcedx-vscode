{
  "name": "@salesforce/salesforcedx-sobjects-faux-generator",
  "displayName": "Salesforce SObject Faux Generator",
  "description": "Fetches sobjects and generates their faux apex class to be used for Apex Language Server",
  "version": "60.12.0",
  "publisher": "salesforce",
  "license": "BSD-3-Clause",
  "engines": {
    "vscode": "^1.82.0"
  },
  "main": "out/src",
  "dependencies": {
    "@jsforce/jsforce-node": "3.2.0",
    "@salesforce/core": "7.3.1",
<<<<<<< HEAD
    "@salesforce/salesforcedx-utils-vscode": "60.11.0",
=======
    "@salesforce/salesforcedx-utils-vscode": "60.12.0",
>>>>>>> 02fee8eb
    "shelljs": "0.8.5"
  },
  "devDependencies": {
    "@types/chai": "4.3.3",
    "@types/jest": "^29.5.5",
    "@types/mocha": "^5",
    "@types/node": "^18.11.9",
    "@types/rimraf": "^3.0.2",
    "@types/shelljs": "0.7.4",
    "@types/sinon": "^2.3.7",
    "@typescript-eslint/eslint-plugin": "6.9.0",
    "@typescript-eslint/parser": "6.9.0",
    "chai": "^4.0.2",
    "cross-env": "5.2.0",
    "eslint": "8.52.0",
    "eslint-config-prettier": "9.0.0",
    "eslint-plugin-header": "3.1.1",
    "eslint-plugin-import": "2.29.0",
    "eslint-plugin-jest": "27.5.0",
    "eslint-plugin-jest-formatting": "3.1.0",
    "eslint-plugin-jsdoc": "46.8.2",
    "eslint-plugin-prefer-arrow": "1.2.3",
    "jest": "^29.7.0",
    "jest-junit": "14.0.1",
    "mocha": "^10",
    "mocha-junit-reporter": "^1.23.3",
    "mocha-multi-reporters": "^1.1.7",
    "prettier": "3.0.3",
    "sinon": "^13.0.1",
    "ts-jest": "^29.1.1",
    "ts-node": "^10.9.1",
    "typescript": "^5.2.2"
  },
  "scripts": {
    "compile": "tsc -p ./",
    "lint": "eslint .",
    "lint:fix": "npm run lint -- --fix",
    "watch": "tsc -watch -p .",
    "clean": "shx rm -rf node_modules && shx rm -rf out",
    "test": "npm run test:unit && npm run test:integration",
    "test:unit": "jest --coverage",
    "test:integration": "jest --coverage -c ./jest.integration.config.js"
  }
}<|MERGE_RESOLUTION|>--- conflicted
+++ resolved
@@ -12,11 +12,7 @@
   "dependencies": {
     "@jsforce/jsforce-node": "3.2.0",
     "@salesforce/core": "7.3.1",
-<<<<<<< HEAD
-    "@salesforce/salesforcedx-utils-vscode": "60.11.0",
-=======
     "@salesforce/salesforcedx-utils-vscode": "60.12.0",
->>>>>>> 02fee8eb
     "shelljs": "0.8.5"
   },
   "devDependencies": {
