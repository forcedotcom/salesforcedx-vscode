--- conflicted
+++ resolved
@@ -3,22 +3,14 @@
   "displayName": "Salesforce SObject Faux Generator",
   "description":
     "Fetches sobjects and generates their faux apex class to be used for Apex Language Server",
-<<<<<<< HEAD
-  "version": "44.11.0",
-=======
   "version": "44.15.0",
->>>>>>> cacbb715
   "publisher": "salesforce",
   "license": "BSD-3-Clause",
   "engines": {
     "vscode": "^1.26.0"
   },
   "dependencies": {
-<<<<<<< HEAD
-    "@salesforce/salesforcedx-utils-vscode": "44.11.0",
-=======
     "@salesforce/salesforcedx-utils-vscode": "44.15.0",
->>>>>>> cacbb715
     "cross-spawn": "6.0.5",
     "path-exists": "3.0.0",
     "request-light": "0.2.1",
