--- conflicted
+++ resolved
@@ -10,15 +10,11 @@
   },
   "main": "out/src",
   "dependencies": {
-<<<<<<< HEAD
-    "@salesforce/core-bundle": "^8.10.3",
-=======
->>>>>>> 6bf3cc79
     "@salesforce/salesforcedx-utils": "64.0.0",
     "@salesforce/salesforcedx-utils-vscode": "64.0.0"
   },
   "devDependencies": {
-    "@salesforce/core": "^8.11.4",
+    "@salesforce/core": "^8.12.0",
     "@types/jest": "^29.5.5",
     "@types/node": "^20.0.0",
     "@types/vscode": "^1.90.0",
