--- conflicted
+++ resolved
@@ -10,15 +10,9 @@
   },
   "main": "out/src",
   "dependencies": {
-<<<<<<< HEAD
     "@salesforce/core": "7.3.1",
-    "@salesforce/salesforcedx-utils-vscode": "60.10.0",
+    "@salesforce/salesforcedx-utils-vscode": "60.11.0",
     "@jsforce/jsforce-node": "3.2.0",
-=======
-    "@salesforce/core": "6.7.4",
-    "@salesforce/salesforcedx-utils-vscode": "60.11.0",
-    "jsforce": "2.0.0-beta.29",
->>>>>>> abae3dd6
     "shelljs": "0.8.5"
   },
   "devDependencies": {
