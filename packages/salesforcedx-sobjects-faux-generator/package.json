{
  "name": "@salesforce/salesforcedx-sobjects-faux-generator",
  "displayName": "Salesforce SObject Faux Generator",
  "description": "Fetches sobjects and generates their faux apex class to be used for Apex Language Server",
<<<<<<< HEAD
  "version": "60.2.2",
=======
  "version": "60.2.3",
>>>>>>> 9e5b69e5
  "publisher": "salesforce",
  "license": "BSD-3-Clause",
  "engines": {
    "vscode": "^1.82.0"
  },
  "main": "out/src",
  "dependencies": {
    "@salesforce/core": "6.5.2",
<<<<<<< HEAD
    "@salesforce/salesforcedx-utils-vscode": "60.2.2",
=======
    "@salesforce/salesforcedx-utils-vscode": "60.2.3",
>>>>>>> 9e5b69e5
    "jsforce": "2.0.0-beta.29",
    "shelljs": "0.8.5"
  },
  "devDependencies": {
    "@types/chai": "4.3.3",
    "@types/jest": "^29.5.5",
    "@types/mocha": "^5",
    "@types/node": "^18.11.9",
    "@types/rimraf": "^3.0.2",
    "@types/shelljs": "0.7.4",
    "@types/sinon": "^2.3.7",
    "@typescript-eslint/eslint-plugin": "6.9.0",
    "@typescript-eslint/parser": "6.9.0",
    "chai": "^4.0.2",
    "cross-env": "5.2.0",
    "eslint": "8.52.0",
    "eslint-config-prettier": "9.0.0",
    "eslint-plugin-header": "3.1.1",
    "eslint-plugin-import": "2.29.0",
    "eslint-plugin-jest": "27.5.0",
    "eslint-plugin-jest-formatting": "3.1.0",
    "eslint-plugin-jsdoc": "46.8.2",
    "eslint-plugin-prefer-arrow": "1.2.3",
    "jest": "^29.7.0",
    "jest-junit": "14.0.1",
    "mocha": "^10",
    "mocha-junit-reporter": "^1.23.3",
    "mocha-multi-reporters": "^1.1.7",
    "prettier": "3.0.3",
    "sinon": "^13.0.1",
    "ts-jest": "^29.1.1",
    "ts-node": "^10.9.1",
    "typescript": "^5.2.2"
  },
  "scripts": {
    "compile": "tsc -p ./",
    "lint": "eslint .",
    "lint:fix": "npm run lint -- --fix",
    "watch": "tsc -watch -p .",
    "clean": "shx rm -rf node_modules && shx rm -rf out",
    "test": "npm run test:unit && npm run test:integration",
    "test:unit": "jest --coverage",
    "test:integration": "jest --coverage -c ./jest.integration.config.js"
  }
}<|MERGE_RESOLUTION|>--- conflicted
+++ resolved
@@ -2,11 +2,7 @@
   "name": "@salesforce/salesforcedx-sobjects-faux-generator",
   "displayName": "Salesforce SObject Faux Generator",
   "description": "Fetches sobjects and generates their faux apex class to be used for Apex Language Server",
-<<<<<<< HEAD
-  "version": "60.2.2",
-=======
   "version": "60.2.3",
->>>>>>> 9e5b69e5
   "publisher": "salesforce",
   "license": "BSD-3-Clause",
   "engines": {
@@ -15,11 +11,7 @@
   "main": "out/src",
   "dependencies": {
     "@salesforce/core": "6.5.2",
-<<<<<<< HEAD
-    "@salesforce/salesforcedx-utils-vscode": "60.2.2",
-=======
     "@salesforce/salesforcedx-utils-vscode": "60.2.3",
->>>>>>> 9e5b69e5
     "jsforce": "2.0.0-beta.29",
     "shelljs": "0.8.5"
   },
