{
  "name": "@salesforce/salesforcedx-sobjects-faux-generator",
  "displayName": "Salesforce SObject Faux Generator",
  "description": "Fetches sobjects and generates their faux apex class to be used for Apex Language Server",
<<<<<<< HEAD
  "version": "56.17.0",
=======
  "version": "57.0.1",
>>>>>>> 55989dae
  "publisher": "salesforce",
  "license": "BSD-3-Clause",
  "engines": {
    "vscode": "^1.61.2"
  },
  "main": "out/src",
  "dependencies": {
    "@salesforce/core": "^3.31.18",
<<<<<<< HEAD
    "@salesforce/salesforcedx-utils-vscode": "56.17.0",
=======
    "@salesforce/salesforcedx-utils-vscode": "57.0.1",
>>>>>>> 55989dae
    "jsforce": "2.0.0-beta.18",
    "shelljs": "0.8.5"
  },
  "devDependencies": {
    "@types/chai": "4.3.3",
    "@types/jest": "28.1.7",
    "@types/mocha": "^5",
    "@types/node": "12.0.12",
    "@types/rimraf": "^3.0.2",
    "@types/shelljs": "0.7.4",
    "@types/sinon": "^2.3.7",
    "chai": "^4.0.2",
    "cross-env": "5.2.0",
    "jest": "28.1.3",
    "jest-junit": "14.0.1",
    "mocha": "^10",
    "mocha-junit-reporter": "^1.23.3",
    "mocha-multi-reporters": "^1.1.7",
    "nyc": "^15",
    "sinon": "^13.0.1",
    "ts-jest": "28.0.8",
    "ts-node": "^10.9.1",
    "typescript": "^4.7.4"
  },
  "scripts": {
    "compile": "tsc -p ./",
    "lint": "tslint --project . -e **/minSObjects.json",
    "lint:fix": "npm run lint -- --fix",
    "watch": "tsc -watch -p .",
    "clean": "shx rm -rf node_modules && shx rm -rf out",
    "test": "npm run test:unit && npm run test:integration",
    "test:unit": "jest --coverage",
    "test:integration": "jest --coverage -c ./jest.integration.config.js"
  },
  "nyc": {
    "reporter": [
      "text-summary",
      "lcov"
    ]
  }
}<|MERGE_RESOLUTION|>--- conflicted
+++ resolved
@@ -2,11 +2,7 @@
   "name": "@salesforce/salesforcedx-sobjects-faux-generator",
   "displayName": "Salesforce SObject Faux Generator",
   "description": "Fetches sobjects and generates their faux apex class to be used for Apex Language Server",
-<<<<<<< HEAD
-  "version": "56.17.0",
-=======
   "version": "57.0.1",
->>>>>>> 55989dae
   "publisher": "salesforce",
   "license": "BSD-3-Clause",
   "engines": {
@@ -15,11 +11,7 @@
   "main": "out/src",
   "dependencies": {
     "@salesforce/core": "^3.31.18",
-<<<<<<< HEAD
-    "@salesforce/salesforcedx-utils-vscode": "56.17.0",
-=======
     "@salesforce/salesforcedx-utils-vscode": "57.0.1",
->>>>>>> 55989dae
     "jsforce": "2.0.0-beta.18",
     "shelljs": "0.8.5"
   },
