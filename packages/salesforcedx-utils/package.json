--- conflicted
+++ resolved
@@ -1,11 +1,7 @@
 {
   "name": "@salesforce/salesforcedx-utils",
   "displayName": "Node Utilities for VS Code",
-<<<<<<< HEAD
-  "version": "56.17.0",
-=======
   "version": "57.0.1",
->>>>>>> 55989dae
   "description": "Provides node specific utilities for the Salesforce VSCode extensions",
   "aiKey": "ec3632a4-df47-47a4-98dc-8134cacbaf7e",
   "publisher": "salesforce",
