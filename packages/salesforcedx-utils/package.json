--- conflicted
+++ resolved
@@ -15,11 +15,7 @@
     "test": "jest --coverage"
   },
   "dependencies": {
-<<<<<<< HEAD
     "@salesforce/core": "^8.23.3",
-=======
-    "@salesforce/core": "^8.23.2",
->>>>>>> f2dfb320
     "cross-spawn": "7.0.6",
     "request-light": "^0.8.0",
     "rxjs": "^5.4.1",
