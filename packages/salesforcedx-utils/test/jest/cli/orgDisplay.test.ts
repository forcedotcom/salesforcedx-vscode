/*
 * Copyright (c) 2022, salesforce.com, inc.
 * All rights reserved.
 * Licensed under the BSD 3-Clause license.
 * For full license text, see LICENSE.txt file in the repo root or https://opensource.org/licenses/BSD-3-Clause
 */

import { AuthInfo, Connection, Org, Config, StateAggregator } from '@salesforce/core-bundle';
import { OrgDisplay } from '../../../src';

// Mock the Salesforce Core classes
jest.mock('@salesforce/core-bundle', () => ({
  AuthInfo: {
    create: jest.fn()
  },
  Connection: {
    create: jest.fn()
  },
  Org: {
    create: jest.fn()
  },
  Config: {
    create: jest.fn(),
    getDefaultOptions: jest.fn()
  },
  StateAggregator: {
    getInstance: jest.fn()
  }
}));

describe('OrgDisplay unit tests.', () => {
  let orgDisplay: OrgDisplay;
  let mockAuthInfo: any;
  let mockConnection: any;
  let mockOrg: any;
  let mockConfig: any;
  let mockStateAggregator: any;

  beforeEach(() => {
    orgDisplay = new OrgDisplay();

    // Reset all mocks
    jest.clearAllMocks();

    // Setup mock AuthInfo
    mockAuthInfo = {
      getUsername: jest.fn().mockReturnValue('test@example.com'),
      getFields: jest.fn().mockReturnValue({
        username: 'test@example.com',
        orgId: '00D1234567890123',
        accessToken: 'test-token',
        instanceUrl: 'https://test.salesforce.com',
        clientId: 'test-client-id'
      })
    };

    // Setup mock Connection
    mockConnection = {
      identity: jest.fn().mockResolvedValue({}),
      singleRecordQuery: jest.fn().mockResolvedValue({
        Id: '00D1234567890123',
        Name: 'Test Org',
        CreatedDate: '2024-01-01T00:00:00.000+0000',
        CreatedBy: { Username: 'admin@example.com' },
        OrganizationType: 'Enterprise'
      }),
      instanceUrl: 'https://test.salesforce.com',
      accessToken: 'test-token'
    };

    // Setup mock Org
    mockOrg = {
      getDevHubOrg: jest.fn()
    };

    // Setup mock Config
    mockConfig = {
      get: jest.fn()
    };

    // Setup mock StateAggregator
    mockStateAggregator = {
      aliases: {
        getAll: jest.fn().mockReturnValue([])
      }
    };

    jest.mocked(AuthInfo).create.mockResolvedValue(mockAuthInfo);
    jest.mocked(Connection).create.mockResolvedValue(mockConnection);
    jest.mocked(Org).create.mockResolvedValue(mockOrg);
    jest.mocked(Config).create.mockResolvedValue(mockConfig);
    jest.mocked(Config).getDefaultOptions.mockReturnValue({});
    jest.mocked(StateAggregator).getInstance.mockResolvedValue(mockStateAggregator);
  });

  it('Should create instance.', () => {
    expect(orgDisplay).toBeInstanceOf(OrgDisplay);
  });

  it('Should be able to successfully get org info with username provided.', async () => {
    const orgDisplayWithUsername = new OrgDisplay('test@example.com');

    const result = await orgDisplayWithUsername.getOrgInfo();

    expect(result).toEqual({
      username: 'test@example.com',
      devHubId: '',
      id: '00D1234567890123',
      createdBy: 'admin@example.com',
      createdDate: '2024-01-01T00:00:00.000+0000',
      expirationDate: '',
      status: 'Active',
      edition: 'Enterprise',
      orgName: 'Test Org',
      accessToken: 'test-token',
      instanceUrl: 'https://test.salesforce.com',
      clientId: 'test-client-id',
      apiVersion: '',
      alias: '',
      connectionStatus: 'Connected',
      password: ''
    });
  });

  it('Should get username from config when not provided.', async () => {
    // Mock config to return username
    mockConfig.get.mockReturnValue('test@example.com');

    const result = await orgDisplay.getOrgInfo();

    expect(result.username).toBe('test@example.com');
  });

<<<<<<< HEAD
  it('Should reject with result when json is not parseable.', async () => {
    const partialJson = fakeResult.substring(2);
    getCmdResultSpy.mockResolvedValue(partialJson);
    const orgDisplay = new OrgDisplay();
    await expect(orgDisplay.getOrgInfo(fakePath)).rejects.toEqual(partialJson);
    expect(executeSpy).toHaveBeenCalled();
    expect(getCmdResultSpy).toHaveBeenCalledWith(fakeExecution);
=======
  it('Should get username from state aggregator when config fails.', async () => {
    // Mock state aggregator to return username
    mockStateAggregator.aliases.getAll.mockReturnValue({
      defaultusername: 'test@example.com'
    });

    const result = await orgDisplay.getOrgInfo();

    expect(result.username).toBe('test@example.com');
  });

  it('Should throw error when no username can be found.', async () => {
    await expect(orgDisplay.getOrgInfo()).rejects.toThrow(
      'No username provided and no default username found in project config or state'
    );
  });

  it('Should handle scratch org detection.', async () => {
    const orgDisplayWithUsername = new OrgDisplay('test@example.com');

    // Mock auth fields to indicate scratch org
    mockAuthInfo.getFields.mockReturnValue({
      username: 'test@example.com',
      orgId: '00D1234567890123',
      accessToken: 'test-token',
      instanceUrl: 'https://test.salesforce.com',
      clientId: 'test-client-id',
      devHubUsername: 'devhub@example.com'
    });

    // Mock dev hub org
    const mockHubOrg = {
      getConnection: jest.fn().mockReturnValue({
        singleRecordQuery: jest.fn().mockResolvedValue({
          Status: 'Active',
          CreatedBy: { Username: 'admin@example.com' },
          CreatedDate: '2024-01-01T00:00:00.000+0000',
          ExpirationDate: '2024-12-31T00:00:00.000+0000',
          Edition: 'Developer',
          OrgName: 'Test Scratch Org'
        })
      })
    };
    mockOrg.getDevHubOrg.mockResolvedValue(mockHubOrg);

    const result = await orgDisplayWithUsername.getOrgInfo();

    expect(result.devHubId).toBe('devhub@example.com');
    expect(result.edition).toBe('Developer');
    expect(result.status).toBe('Active');
    expect(result.expirationDate).toBe('2024-12-31T00:00:00.000+0000');
  });

  it('Should handle sandbox org detection.', async () => {
    const orgDisplayWithUsername = new OrgDisplay('test@example.com');

    // Mock org query for sandbox
    mockConnection.singleRecordQuery.mockResolvedValue({
      Id: '00D1234567890123',
      Name: 'Test Sandbox',
      CreatedDate: '2024-01-01T00:00:00.000+0000',
      CreatedBy: { Username: 'admin@example.com' },
      OrganizationType: 'Enterprise',
      InstanceName: 'NA1',
      IsSandbox: true
    });

    const result = await orgDisplayWithUsername.getOrgInfo();

    expect(result.edition).toBe('Sandbox');
  });

  it('Should retrieve alias when available.', async () => {
    const orgDisplayWithUsername = new OrgDisplay('test@example.com');

    // Mock state aggregator to return aliases
    mockStateAggregator.aliases.getAll.mockReturnValue(['test-alias']);

    const result = await orgDisplayWithUsername.getOrgInfo();

    expect(result.alias).toBe('test-alias');
  });

  it('Should return empty string when no alias is available.', async () => {
    const orgDisplayWithUsername = new OrgDisplay('test@example.com');

    // Mock state aggregator to return empty array
    mockStateAggregator.aliases.getAll.mockReturnValue([]);

    const result = await orgDisplayWithUsername.getOrgInfo();

    expect(result.alias).toBe('');
>>>>>>> f178f8fd
  });
});<|MERGE_RESOLUTION|>--- conflicted
+++ resolved
@@ -131,15 +131,6 @@
     expect(result.username).toBe('test@example.com');
   });
 
-<<<<<<< HEAD
-  it('Should reject with result when json is not parseable.', async () => {
-    const partialJson = fakeResult.substring(2);
-    getCmdResultSpy.mockResolvedValue(partialJson);
-    const orgDisplay = new OrgDisplay();
-    await expect(orgDisplay.getOrgInfo(fakePath)).rejects.toEqual(partialJson);
-    expect(executeSpy).toHaveBeenCalled();
-    expect(getCmdResultSpy).toHaveBeenCalledWith(fakeExecution);
-=======
   it('Should get username from state aggregator when config fails.', async () => {
     // Mock state aggregator to return username
     mockStateAggregator.aliases.getAll.mockReturnValue({
@@ -232,6 +223,5 @@
     const result = await orgDisplayWithUsername.getOrgInfo();
 
     expect(result.alias).toBe('');
->>>>>>> f178f8fd
   });
 });