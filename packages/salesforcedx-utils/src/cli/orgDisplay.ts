--- conflicted
+++ resolved
@@ -5,10 +5,10 @@
  * For full license text, see LICENSE.txt file in the repo root or https://opensource.org/licenses/BSD-3-Clause
  */
 
-import { AuthInfo, Connection, Org, StateAggregator, ConfigAggregator } from '@salesforce/core';
+import { AuthFields, AuthInfo, Connection, Org, StateAggregator, ConfigAggregator } from '@salesforce/core';
 import { getConnectionStatusFromError } from '../helpers/utils';
 import { messages } from '../i18n/i18n';
-import { OrgInfo, OrgQueryResult, ScratchOrgQueryResult, ScratchOrgInfo } from '../types/orgInfo';
+import { OrgInfo, OrgQueryResult, ScratchOrgQueryResult } from '../types/orgInfo';
 
 export class OrgDisplay {
   private username?: string;
@@ -68,11 +68,11 @@
   }
 }
 
-/** Create OrgInfo object with common fields */
+/** Create OrgInfo object with common fields and fallback values full of empty strings */
 const createOrgInfo = (
   username: string,
-  authFields: any,
-  alias: string,
+  authFields: AuthFields | undefined,
+  alias: string | undefined,
   connectionStatus: string,
   overrides: Partial<OrgInfo> = {}
 ): OrgInfo => ({
@@ -82,16 +82,16 @@
   createdBy: '',
   createdDate: '',
   expirationDate: authFields?.expirationDate ?? '',
-  status: connectionStatus,
   edition: '',
   orgName: '',
   accessToken: authFields?.accessToken ?? '',
   instanceUrl: authFields?.instanceUrl ?? '',
   clientId: authFields?.clientId ?? '',
   apiVersion: authFields?.instanceApiVersion ?? '',
-  alias,
+  alias: alias ?? '',
   connectionStatus,
   password: '',
+  status: connectionStatus,
   ...overrides
 });
 
@@ -103,157 +103,94 @@
   username: string
 ): Promise<OrgInfo> => {
   const authFields = authInfo.getFields(true);
-
-  // Get alias using StateAggregator
-  const stateAggregator = await StateAggregator.getInstance();
-  const aliases = stateAggregator.aliases.getAll(username);
-  const alias = aliases.length > 0 ? aliases[0] : '';
+  const alias = await getFirstAlias(username);
 
   // Check if this is a scratch org
   const isScratchOrg = Boolean(authFields.devHubUsername);
 
-  // Test connection to determine status
-  let connectionStatus = 'Disconnected';
-  try {
-    await connection.identity();
-    connectionStatus = 'Connected';
-  } catch (error) {
-    connectionStatus = getConnectionStatusFromError(error, username);
-  }
-
-<<<<<<< HEAD
-    // Get organization details via SOQL
-    const orgQuery = await connection.singleRecordQuery<OrgQueryResult>(
-      'SELECT Id, Name, CreatedDate, CreatedBy.Username, OrganizationType, InstanceName, NamespacePrefix, IsSandbox FROM Organization'
-=======
   // Get organization details via SOQL
   let orgQuery: OrgQueryResult;
   try {
     orgQuery = await connection.singleRecordQuery<OrgQueryResult>(
-      'SELECT Id, Name, CreatedDate, CreatedBy.Username, OrganizationType, InstanceName, IsSandbox FROM Organization'
->>>>>>> 9cab1969
+      'SELECT Id, Name, CreatedDate, CreatedBy.Username, OrganizationType, InstanceName, NamespacePrefix, IsSandbox FROM Organization'
     );
   } catch (error) {
     // If SOQL query fails, return basic info with error status
     return getOrgInfoWithError(username, error);
   }
 
-  // For scratch orgs, get detailed information from the dev hub
-  let scratchOrgInfo: ScratchOrgInfo = {
-    status: 'Active',
-    createdBy: orgQuery.CreatedBy.Username,
-    createdDate: orgQuery.CreatedDate,
-    expirationDate: '',
-    edition: 'Developer',
-    orgName: orgQuery.Name
-  };
+  const scratchOrgQuery = isScratchOrg && authFields.orgId ? await queryScratchOrg(org, authFields.orgId) : undefined;
+  const connectionStatus = await getConnectionStatus(connection, username);
 
-  if (isScratchOrg && authFields.orgId) {
-    try {
-      const hubOrg = await org.getDevHubOrg();
-      if (hubOrg) {
-        const hubConnection = hubOrg.getConnection();
-        try {
-          // Query the dev hub for scratch org information
-          const scratchOrgQuery = await hubConnection.singleRecordQuery<ScratchOrgQueryResult>(
-            `SELECT Status, CreatedBy.Username, CreatedDate, ExpirationDate, Edition, OrgName FROM ScratchOrgInfo WHERE ScratchOrg = '${authFields.orgId.substring(
-              0,
-              15
-            )}'`
-          );
-
-          scratchOrgInfo = {
-            status: scratchOrgQuery.Status,
-            createdBy: scratchOrgQuery.CreatedBy.Username,
-            createdDate: scratchOrgQuery.CreatedDate,
-            expirationDate: scratchOrgQuery.ExpirationDate,
-            edition: scratchOrgQuery.Edition,
-            orgName: scratchOrgQuery.OrgName,
-            password: authFields.password ?? ''
-          };
-        } catch {
-          // If dev hub query fails, fall back to basic info with connection status as error
-          scratchOrgInfo.status = connectionStatus;
-        }
-      }
-    } catch {
-      // If we can't get scratch org info, fall back to basic info
-      scratchOrgInfo.expirationDate = authFields.expirationDate ?? '';
-    }
-  }
-
-  // Determine org type and status
-  let edition = scratchOrgInfo.edition;
-  const status = scratchOrgInfo.status;
-
-  if (!isScratchOrg) {
-    if (orgQuery.IsSandbox) {
-      edition = 'Sandbox';
-    } else if (orgQuery.OrganizationType === 'Enterprise') {
-      edition = 'Enterprise';
-    } else if (orgQuery.OrganizationType === 'Professional') {
-      edition = 'Professional';
-    }
-  }
-
-  const orgInfo = createOrgInfo(username, authFields, alias, connectionStatus, {
+  // scratch org query results, when present, are preferred over org query results
+  return createOrgInfo(username, authFields, alias, connectionStatus, {
     id: authFields.orgId ?? orgQuery.Id,
-    createdBy: scratchOrgInfo.createdBy,
-    createdDate: scratchOrgInfo.createdDate,
-    expirationDate: scratchOrgInfo.expirationDate,
-    status,
-    edition,
-    orgName: scratchOrgInfo.orgName,
-    password: scratchOrgInfo.password ?? ''
+    createdBy: scratchOrgQuery?.CreatedBy.Username ?? orgQuery.CreatedBy.Username,
+    createdDate: scratchOrgQuery?.CreatedDate ?? orgQuery.CreatedDate,
+    expirationDate: scratchOrgQuery?.ExpirationDate ?? authFields.expirationDate ?? '',
+    edition: scratchOrgQuery?.Edition ?? getEdition(orgQuery),
+    orgName: scratchOrgQuery?.OrgName ?? orgQuery.Name,
+    ...(authFields.password ? { password: authFields.password } : {}),
+    status: scratchOrgQuery?.Status ?? (await getConnectionStatus(connection, username))
   });
-
-  return orgInfo;
 };
 
+const getEdition = (orgQuery: OrgQueryResult): string => {
+  if (orgQuery.IsSandbox) {
+    return 'Sandbox';
+  } else if (orgQuery.OrganizationType === 'Enterprise') {
+    return 'Enterprise';
+  } else if (orgQuery.OrganizationType === 'Professional') {
+    return 'Professional';
+  }
+  return 'Developer';
+};
+
+const queryScratchOrg = async (org: Org, orgId: string): Promise<ScratchOrgQueryResult | undefined> => {
+  const hubOrg = await org.getDevHubOrg();
+  if (!hubOrg) {
+    return undefined;
+  }
+  const hubConnection = hubOrg.getConnection();
+  try {
+    // Query the dev hub for scratch org information
+    return await hubConnection.singleRecordQuery<ScratchOrgQueryResult>(
+      `SELECT Status, CreatedBy.Username, CreatedDate, ExpirationDate, Edition, OrgName FROM ScratchOrgInfo WHERE ScratchOrg = '${orgId.substring(
+        0,
+        15
+      )}'`
+    );
+  } catch {
+    return undefined;
+  }
+};
 /** Get org info with error status when connection fails */
 const getOrgInfoWithError = async (username: string, error: any): Promise<OrgInfo> => {
   const connectionStatus = getConnectionStatusFromError(error, username);
 
   // Try to get basic auth info without creating a connection
-  let authFields: any = {};
-  let alias = '';
 
   try {
-    const authInfo = await AuthInfo.create({ username });
-    authFields = authInfo.getFields(true);
+    const [authInfo, alias] = await Promise.all([AuthInfo.create({ username }), getFirstAlias(username)]);
 
-<<<<<<< HEAD
-    return {
-      username,
-      devHubId: authFields.devHubUsername ?? '',
-      id: authFields.orgId ?? orgQuery.Id,
-      createdBy: scratchOrgInfo.createdBy,
-      createdDate: scratchOrgInfo.createdDate,
-      expirationDate: scratchOrgInfo.expirationDate,
-      status,
-      edition,
-      ...(orgQuery.NamespacePrefix ? { namespace: orgQuery.NamespacePrefix } : {}),
-      orgName: scratchOrgInfo.orgName,
-      accessToken: authFields.accessToken ?? '',
-      instanceUrl: authFields.instanceUrl ?? '',
-      clientId: authFields.clientId ?? '',
-      apiVersion: authFields.instanceApiVersion ?? '',
-      alias,
-      connectionStatus,
-      password: scratchOrgInfo.password ?? ''
-    };
-=======
     // Get alias using StateAggregator
-    const stateAggregator = await StateAggregator.getInstance();
-    const aliases = stateAggregator.aliases.getAll(username);
-    alias = aliases.length > 0 ? aliases[0] : '';
+    return createOrgInfo(username, authInfo.getFields(true), alias, connectionStatus);
   } catch {
     // If we can't even get auth info, use minimal info
->>>>>>> 9cab1969
+    // Return basic org info with error status
+    return createOrgInfo(username, undefined, '', connectionStatus);
   }
+};
 
-  // Return basic org info with error status
-  const orgInfo = createOrgInfo(username, authFields, alias, connectionStatus);
+const getFirstAlias = async (username: string): Promise<string | undefined> =>
+  (await StateAggregator.getInstance()).aliases.getAll(username)?.[0];
 
-  return orgInfo;
+/** Test connection to determine status */
+const getConnectionStatus = async (conn: Connection, username: string): Promise<string> => {
+  try {
+    await conn.identity();
+    return 'Connected';
+  } catch (error) {
+    return getConnectionStatusFromError(error, username);
+  }
 };