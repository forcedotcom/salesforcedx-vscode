/*
 * Copyright (c) 2023, salesforce.com, inc.
 * All rights reserved.
 * Licensed under the BSD 3-Clause license.
 * For full license text, see LICENSE.txt file in the repo root or https://opensource.org/licenses/BSD-3-Clause
 */
import { ConfigUtil, ContinueResponse, SourceTrackingService } from '@salesforce/salesforcedx-utils-vscode';
import { ComponentSet } from '@salesforce/source-deploy-retrieve';
import * as vscode from 'vscode';
import { channelService } from '../../../src/channels';
import { DeployRetrieveExecutor } from '../../../src/commands/baseDeployRetrieve';
import { DeployExecutor } from '../../../src/commands/deployExecutor';
import { SfCommandletExecutor } from '../../../src/commands/util';
import { PersistentStorageService } from '../../../src/conflict';
<<<<<<< HEAD
import { WorkspaceContext, workspaceContextUtils } from '../../../src/context';
=======
import { OrgType, workspaceContextUtils } from '../../../src/context';
import { WorkspaceContext } from '../../../src/context/workspaceContext';
>>>>>>> 17cd0d17
import * as diagnostics from '../../../src/diagnostics';
import { SalesforcePackageDirectories } from '../../../src/salesforceProject';
import { DeployQueue, salesforceCoreSettings } from '../../../src/settings';

jest.mock('@salesforce/source-deploy-retrieve', () => ({
  ...jest.requireActual('@salesforce/source-deploy-retrieve'),
  ComponentSet: jest.fn().mockImplementation(() => ({
    deploy: jest.fn().mockImplementation(() => ({ pollStatus: jest.fn() })),
    getSourceComponents: jest.fn().mockReturnValue([
      { name: '1', type: 'ApexClass' },
      { name: '2', type: 'ApexClass' }
    ])
  }))
}));

jest.mock('../../../src/salesforceProject/salesforceProjectConfig');
jest.mock('../../../src/conflict/metadataCacheService');
jest.mock('../../../src/commands/util/overwriteComponentPrompt');
jest.mock('../../../src/commands/util/timestampConflictChecker');
jest.mock('../../../src/conflict/timestampConflictDetector');

describe('Deploy Executor', () => {
  const dummyProcessCwd = '/';
  const dummyUsername = 'test@username.com';
  const dummyComponentSet = new ComponentSet();
  const mockWorkspaceContext = { getConnection: jest.fn() } as any;
  const ensureLocalTrackingSpy = jest.fn();

  let getSourceTrackingSpy: jest.SpyInstance;
  let deploySpy: jest.SpyInstance;
  let getEnableSourceTrackingForDeployAndRetrieveMock: jest.SpyInstance;
<<<<<<< HEAD
  let getWorkspaceOrgTypeSpy: jest.SpyInstance;
=======
  let getWorkspaceOrgTypeMock: jest.SpyInstance;
>>>>>>> 17cd0d17

  class TestDeployExecutor extends DeployExecutor<{}> {
    // eslint-disable-next-line @typescript-eslint/no-useless-constructor
    constructor(s: string, t: string) {
      super(s, t);
    }

    protected getComponents(response: ContinueResponse<{}>): Promise<ComponentSet> {
      return new Promise(resolve => resolve(new ComponentSet()));
    }
  }
  class MockErrorCollection {
    public static clear(): void {
      jest.fn();
    }
  }

  beforeEach(async () => {
    jest.spyOn(process, 'cwd').mockReturnValue(dummyProcessCwd);
    jest.spyOn(vscode.workspace.fs, 'stat').mockResolvedValue({ type: vscode.FileType.File } as vscode.FileStat);
    jest.spyOn(WorkspaceContext, 'getInstance').mockReturnValue(mockWorkspaceContext);
    jest.spyOn(ConfigUtil, 'getUsername').mockResolvedValue(dummyUsername);
    getWorkspaceOrgTypeMock = jest.spyOn(workspaceContextUtils, 'getWorkspaceOrgType');
    getSourceTrackingSpy = jest.spyOn(SourceTrackingService, 'getSourceTracking').mockResolvedValue({
      ensureLocalTracking: ensureLocalTrackingSpy,
      getConflicts: jest.fn().mockResolvedValue([]),
      updateTrackingFromDeploy: jest.fn().mockResolvedValue(undefined)
    } as any);
    deploySpy = jest.spyOn(dummyComponentSet, 'deploy').mockResolvedValue({
      pollStatus: jest.fn().mockResolvedValue({ response: { status: 'Succeeded' } })
    } as any);
    getEnableSourceTrackingForDeployAndRetrieveMock = jest.spyOn(
      salesforceCoreSettings,
      'getEnableSourceTrackingForDeployAndRetrieve'
    );
    getWorkspaceOrgTypeSpy = jest
      .spyOn(workspaceContextUtils, 'getWorkspaceOrgType')
      .mockResolvedValue(workspaceContextUtils.OrgType.SourceTracked);
  });

  it('should create Source Tracking and call ensureLocalTracking before deploying', async () => {
    // Arrange
    getWorkspaceOrgTypeMock.mockResolvedValue(OrgType.SourceTracked);
    getEnableSourceTrackingForDeployAndRetrieveMock.mockReturnValue(true);
    deploySpy = jest.spyOn(dummyComponentSet, 'deploy').mockResolvedValue({
      pollStatus: jest.fn().mockResolvedValue({ response: { status: 'Succeeded' } })
    } as any);
    const executor = new TestDeployExecutor('testDeploy', 'deploy_with_sourcepath');
    (executor as any).setupCancellation = jest.fn();

    // Act
    await (executor as any).doOperation(dummyComponentSet, {});

    // Assert
    expect(getSourceTrackingSpy).toHaveBeenCalled();
    expect(ensureLocalTrackingSpy).toHaveBeenCalled();
    expect(deploySpy).toHaveBeenCalled();
    const getSourceTrackingCallOrder = getSourceTrackingSpy.mock.invocationCallOrder[0];
    const ensureLocalTrackingSpyCallOrder = ensureLocalTrackingSpy.mock.invocationCallOrder[0];
    const deployCallOrder = deploySpy.mock.invocationCallOrder[0];
    // In order to be sure that a Source Tracking instance is initialized
    // and tracking files appropriately, getSourceTracking and ensureLocalTracking
    // need to be called before the deploy operation is started.
    expect(getSourceTrackingCallOrder).toBeLessThan(deployCallOrder);
    expect(ensureLocalTrackingSpyCallOrder).toBeLessThan(deployCallOrder);
  });

  it('should NOT create Source Tracking when connected to a source-tracked org but "Enable Source Tracking" is disabled(false)', async () => {
    // Arrange
    getWorkspaceOrgTypeMock.mockResolvedValue(OrgType.SourceTracked);
    getEnableSourceTrackingForDeployAndRetrieveMock.mockReturnValue(false);
    deploySpy = jest.spyOn(dummyComponentSet, 'deploy').mockResolvedValue({
      pollStatus: jest.fn().mockResolvedValue({ response: { status: 'Succeeded' } })
    } as any);
    const executor = new TestDeployExecutor('testDeploy', 'deploy_with_sourcepath');
    (executor as any).setupCancellation = jest.fn();

    // Act
    await (executor as any).doOperation(dummyComponentSet, {});

    // Assert
    expect(getSourceTrackingSpy).not.toHaveBeenCalled();
    expect(ensureLocalTrackingSpy).not.toHaveBeenCalled();
    expect(deploySpy).toHaveBeenCalled();
  });

  it('should NOT create Source Tracking and NOT call ensureLocalTracking before deploying when connected to a non-source-tracked org and "Enable Source Tracking" is disabled(false)', async () => {
    // Arrange
    getWorkspaceOrgTypeMock.mockResolvedValue(OrgType.NonSourceTracked);
    getEnableSourceTrackingForDeployAndRetrieveMock.mockReturnValue(false);
    deploySpy = jest.spyOn(dummyComponentSet, 'deploy').mockResolvedValue({
      pollStatus: jest.fn().mockResolvedValue({ response: { status: 'Succeeded' } })
    } as any);
    const executor = new TestDeployExecutor('testDeploy', 'deploy_with_sourcepath');
    (executor as any).setupCancellation = jest.fn();

    // Act
    await (executor as any).doOperation(dummyComponentSet, {});

    // Assert
    expect(getSourceTrackingSpy).not.toHaveBeenCalled();
    expect(ensureLocalTrackingSpy).not.toHaveBeenCalled();
    expect(deploySpy).toHaveBeenCalled();
  });

  it('should NOT create Source Tracking when connected to a non-source-tracked org even if "Enable Source Tracking" is enabled(true)', async () => {
    // Arrange
    getWorkspaceOrgTypeMock.mockResolvedValue(OrgType.NonSourceTracked);
    getEnableSourceTrackingForDeployAndRetrieveMock.mockReturnValue(true);
    deploySpy = jest.spyOn(dummyComponentSet, 'deploy').mockResolvedValue({
      pollStatus: jest.fn().mockResolvedValue({ response: { status: 'Succeeded' } })
    } as any);
    const executor = new TestDeployExecutor('testDeploy', 'deploy_with_sourcepath');
    (executor as any).setupCancellation = jest.fn();

    // Act
    await (executor as any).doOperation(dummyComponentSet, {});

    // Assert
    expect(getSourceTrackingSpy).not.toHaveBeenCalled();
    expect(ensureLocalTrackingSpy).not.toHaveBeenCalled();
    expect(deploySpy).toHaveBeenCalled();
  });

  it('should NOT create Source Tracking when org type is NonSourceTracked', async () => {
    // Arrange
    getEnableSourceTrackingForDeployAndRetrieveMock.mockReturnValue(true);
    getWorkspaceOrgTypeSpy.mockResolvedValue(workspaceContextUtils.OrgType.NonSourceTracked);
    deploySpy = jest.spyOn(dummyComponentSet, 'deploy').mockResolvedValue({ pollStatus: jest.fn() } as any);
    const executor = new TestDeployExecutor('testDeploy', 'deploy_with_sourcepath');
    (executor as any).setupCancellation = jest.fn();

    // Act
    await (executor as any).doOperation(dummyComponentSet, {});

    // Assert
    expect(getWorkspaceOrgTypeSpy).toHaveBeenCalled();
    expect(getSourceTrackingSpy).not.toHaveBeenCalled();
    expect(ensureLocalTrackingSpy).not.toHaveBeenCalled();
    expect(deploySpy).toHaveBeenCalled();
  });

  it('unsuccessfulOperationHandler', () => {
    // Arrange
    const mockDeployResult = {
      response: {
        status: 'Failed'
      }
    };
    const handleDeployDiagnosticsSpy = jest.spyOn(diagnostics, 'handleDeployDiagnostics').mockImplementation(jest.fn());
    DeployRetrieveExecutor.errorCollection = MockErrorCollection as any;
    const executor = new TestDeployExecutor('testDeploy', 'deploy_with_sourcepath');

    // Act
    (executor as any).unsuccessfulOperationHandler(mockDeployResult, DeployRetrieveExecutor.errorCollection);

    expect(handleDeployDiagnosticsSpy).toHaveBeenCalledWith(mockDeployResult, DeployRetrieveExecutor.errorCollection);
  });

  describe('postOperation', () => {
    let mockUnlock: any;
    let unlockSpy: any;
    let setPropertiesForFilesDeployMock: any;
    let getInstanceSpy: any;
    let getPackageDirectoryPathsSpy: any;
    let createOutputSpy: any;
    let appendLineSpy: any;
    beforeEach(() => {
      setPropertiesForFilesDeployMock = jest.fn();
      getInstanceSpy = jest.spyOn(PersistentStorageService, 'getInstance').mockReturnValue({
        setPropertiesForFilesDeploy: setPropertiesForFilesDeployMock
      } as any);
      getPackageDirectoryPathsSpy = jest
        .spyOn(SalesforcePackageDirectories, 'getPackageDirectoryPaths')
        .mockResolvedValue('path/to/foo' as any);
      createOutputSpy = jest
        .spyOn(TestDeployExecutor.prototype as any, 'createOutput')
        .mockReturnValue('path/to/foo' as any);
      appendLineSpy = jest.spyOn(channelService, 'appendLine').mockImplementation(jest.fn());
      mockUnlock = jest.fn();
      unlockSpy = jest.spyOn(DeployQueue, 'get').mockReturnValue({ unlock: mockUnlock } as any);
      DeployRetrieveExecutor.errorCollection = MockErrorCollection as any;
    });

    it('should clear errors on success', async () => {
      // Arrange
      const mockDeployResult = {
        response: {
          status: 'Succeeded'
        },
        getFileResponses: jest.fn().mockReturnValue([])
      };
      const deployRetrieveExecutorClearSpy = jest.spyOn(DeployRetrieveExecutor.errorCollection, 'clear');
      SfCommandletExecutor.errorCollection = MockErrorCollection as any;
      const sfCommandletExecutorClearSpy = jest.spyOn(SfCommandletExecutor.errorCollection, 'clear');

      const executor = new TestDeployExecutor('testDeploy', 'deploy_with_sourcepath');

      // Act
      await (executor as any).postOperation(mockDeployResult);

      // Assert
      expect(getInstanceSpy).toHaveBeenCalled();
      expect(getPackageDirectoryPathsSpy).toHaveBeenCalled();
      expect(createOutputSpy).toHaveBeenCalled();
      expect(appendLineSpy).toHaveBeenCalled();
      expect(setPropertiesForFilesDeployMock).toHaveBeenCalledWith(mockDeployResult);
      expect(deployRetrieveExecutorClearSpy).toHaveBeenCalled();
      expect(sfCommandletExecutorClearSpy).toHaveBeenCalled();
      expect(unlockSpy).toHaveBeenCalled();
      expect(mockUnlock).toHaveBeenCalled();
    });

    it('should create diagnostics on failure', async () => {
      // Arrange
      const mockDeployResult = {
        response: {
          status: 'Failed'
        },
        getFileResponses: jest.fn().mockReturnValue([{ state: 'Failed', filePath: 'test/path', error: 'Test error' }])
      };
      const unsuccessfulOperationHandlerSpy = jest
        .spyOn(TestDeployExecutor.prototype as any, 'unsuccessfulOperationHandler')
        .mockImplementation(jest.fn());
      const executor = new TestDeployExecutor('testDeploy', 'deploy_with_sourcepath');

      // Act
      await (executor as any).postOperation(mockDeployResult);

      // Asserts
      expect(getInstanceSpy).toHaveBeenCalled();
      expect(getPackageDirectoryPathsSpy).toHaveBeenCalled();
      expect(createOutputSpy).toHaveBeenCalled();
      expect(appendLineSpy).toHaveBeenCalled();
      expect(setPropertiesForFilesDeployMock).toHaveBeenCalledWith(mockDeployResult);
      expect(unsuccessfulOperationHandlerSpy).toHaveBeenCalledWith(
        mockDeployResult,
        DeployRetrieveExecutor.errorCollection
      );
      expect(unlockSpy).toHaveBeenCalled();
      expect(mockUnlock).toHaveBeenCalled();
    });

    it('should treat SucceededPartial as success', async () => {
      // Arrange
      const mockDeployResult = {
        response: {
          status: 'SucceededPartial'
        },
        getFileResponses: jest.fn().mockReturnValue([])
      };
      const deployRetrieveExecutorClearSpy = jest.spyOn(DeployRetrieveExecutor.errorCollection, 'clear');
      SfCommandletExecutor.errorCollection = MockErrorCollection as any;
      const sfCommandletExecutorClearSpy = jest.spyOn(SfCommandletExecutor.errorCollection, 'clear');

      const executor = new TestDeployExecutor('testDeploy', 'deploy_with_sourcepath');

      // Act
      await (executor as any).postOperation(mockDeployResult);

      // Assert
      expect(getInstanceSpy).toHaveBeenCalled();
      expect(getPackageDirectoryPathsSpy).toHaveBeenCalled();
      expect(createOutputSpy).toHaveBeenCalled();
      expect(appendLineSpy).toHaveBeenCalled();
      expect(setPropertiesForFilesDeployMock).toHaveBeenCalledWith(mockDeployResult);
      expect(deployRetrieveExecutorClearSpy).toHaveBeenCalled();
      expect(sfCommandletExecutorClearSpy).toHaveBeenCalled();
      expect(unlockSpy).toHaveBeenCalled();
      expect(mockUnlock).toHaveBeenCalled();
    });

    it('should call createOutput with correct success status for Succeeded', () => {
      // Arrange
      const mockDeployResult = {
        response: {
          status: 'Succeeded'
        },
        getFileResponses: jest.fn().mockReturnValue([])
      };
      const executor = new TestDeployExecutor('testDeploy', 'deploy_with_sourcepath');
      const createOutputSpySucceeded = jest.spyOn(executor as any, 'createOutput').mockReturnValue('test output');

      // Act
      (executor as any).createOutput(mockDeployResult, ['path/to/package']);

      // Assert
      expect(createOutputSpySucceeded).toHaveBeenCalledWith(mockDeployResult, ['path/to/package']);
    });

    it('should call createOutput with correct success status for SucceededPartial', () => {
      // Arrange
      const mockDeployResult = {
        response: {
          status: 'SucceededPartial'
        },
        getFileResponses: jest.fn().mockReturnValue([])
      };
      const executor = new TestDeployExecutor('testDeploy', 'deploy_with_sourcepath');
      const createOutputSpyPartial = jest.spyOn(executor as any, 'createOutput').mockReturnValue('test output');

      // Act
      (executor as any).createOutput(mockDeployResult, ['path/to/package']);

      // Assert
      expect(createOutputSpyPartial).toHaveBeenCalledWith(mockDeployResult, ['path/to/package']);
    });
  });
});<|MERGE_RESOLUTION|>--- conflicted
+++ resolved
@@ -12,12 +12,8 @@
 import { DeployExecutor } from '../../../src/commands/deployExecutor';
 import { SfCommandletExecutor } from '../../../src/commands/util';
 import { PersistentStorageService } from '../../../src/conflict';
-<<<<<<< HEAD
-import { WorkspaceContext, workspaceContextUtils } from '../../../src/context';
-=======
 import { OrgType, workspaceContextUtils } from '../../../src/context';
 import { WorkspaceContext } from '../../../src/context/workspaceContext';
->>>>>>> 17cd0d17
 import * as diagnostics from '../../../src/diagnostics';
 import { SalesforcePackageDirectories } from '../../../src/salesforceProject';
 import { DeployQueue, salesforceCoreSettings } from '../../../src/settings';
@@ -49,11 +45,7 @@
   let getSourceTrackingSpy: jest.SpyInstance;
   let deploySpy: jest.SpyInstance;
   let getEnableSourceTrackingForDeployAndRetrieveMock: jest.SpyInstance;
-<<<<<<< HEAD
-  let getWorkspaceOrgTypeSpy: jest.SpyInstance;
-=======
   let getWorkspaceOrgTypeMock: jest.SpyInstance;
->>>>>>> 17cd0d17
 
   class TestDeployExecutor extends DeployExecutor<{}> {
     // eslint-disable-next-line @typescript-eslint/no-useless-constructor
@@ -89,7 +81,7 @@
       salesforceCoreSettings,
       'getEnableSourceTrackingForDeployAndRetrieve'
     );
-    getWorkspaceOrgTypeSpy = jest
+    getWorkspaceOrgTypeMock = jest
       .spyOn(workspaceContextUtils, 'getWorkspaceOrgType')
       .mockResolvedValue(workspaceContextUtils.OrgType.SourceTracked);
   });
@@ -181,16 +173,18 @@
   it('should NOT create Source Tracking when org type is NonSourceTracked', async () => {
     // Arrange
     getEnableSourceTrackingForDeployAndRetrieveMock.mockReturnValue(true);
-    getWorkspaceOrgTypeSpy.mockResolvedValue(workspaceContextUtils.OrgType.NonSourceTracked);
-    deploySpy = jest.spyOn(dummyComponentSet, 'deploy').mockResolvedValue({ pollStatus: jest.fn() } as any);
-    const executor = new TestDeployExecutor('testDeploy', 'deploy_with_sourcepath');
-    (executor as any).setupCancellation = jest.fn();
-
-    // Act
-    await (executor as any).doOperation(dummyComponentSet, {});
-
-    // Assert
-    expect(getWorkspaceOrgTypeSpy).toHaveBeenCalled();
+    getWorkspaceOrgTypeMock.mockResolvedValue(workspaceContextUtils.OrgType.NonSourceTracked);
+    deploySpy = jest.spyOn(dummyComponentSet, 'deploy').mockResolvedValue({
+      pollStatus: jest.fn().mockResolvedValue({ response: { status: 'Succeeded' } })
+    } as any);
+    const executor = new TestDeployExecutor('testDeploy', 'deploy_with_sourcepath');
+    (executor as any).setupCancellation = jest.fn();
+
+    // Act
+    await (executor as any).doOperation(dummyComponentSet, {});
+
+    // Assert
+    expect(getWorkspaceOrgTypeMock).toHaveBeenCalled();
     expect(getSourceTrackingSpy).not.toHaveBeenCalled();
     expect(ensureLocalTrackingSpy).not.toHaveBeenCalled();
     expect(deploySpy).toHaveBeenCalled();
