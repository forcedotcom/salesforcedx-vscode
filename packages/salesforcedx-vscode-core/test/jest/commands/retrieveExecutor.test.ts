/*
 * Copyright (c) 2023, salesforce.com, inc.
 * All rights reserved.
 * Licensed under the BSD 3-Clause license.
 * For full license text, see LICENSE.txt file in the repo root or https://opensource.org/licenses/BSD-3-Clause
 */
import { ConfigUtil, ContinueResponse, SourceTrackingService } from '@salesforce/salesforcedx-utils-vscode';
<<<<<<< HEAD
import { ComponentSet } from '@salesforce/source-deploy-retrieve';
=======
import { ComponentSet } from '@salesforce/source-deploy-retrieve-bundle';
import * as path from 'node:path';
>>>>>>> 9d58f77b
import * as vscode from 'vscode';
import { RetrieveExecutor } from '../../../src/commands/retrieveExecutor';
import { OrgType, workspaceContextUtils } from '../../../src/context';
import { WorkspaceContext } from '../../../src/context/workspaceContext';
import { salesforceCoreSettings } from '../../../src/settings';

jest.mock('../../../src/salesforceProject/salesforceProjectConfig');

jest.mock('../../../src/conflict/metadataCacheService');

describe('Retrieve Executor', () => {
  const dummyProcessCwd = path.sep;
  const dummyComponentSet = {
    size: 1, // Ensure non-zero size to avoid early return
    retrieve: jest.fn()
  } as unknown as ComponentSet;
  const mockWorkspaceContext = {
    getConnection: jest.fn().mockResolvedValue({
      getUsername: jest.fn().mockReturnValue('test@example.com')
    })
  } as unknown as WorkspaceContext;
  const updateTrackingFromRetrieveMock = jest.fn().mockResolvedValue({});
  const dummySourceTracking = {
    updateTrackingFromRetrieve: updateTrackingFromRetrieveMock,
    ensureRemoteTracking: jest.fn().mockResolvedValue(undefined),
    getConflicts: jest.fn().mockResolvedValue([])
  };
  const dummyRetrieveResult = {
    components: {},
    localComponents: {},
    response: {}
  };
  const dummyRetrieveOperation = {
    pollStatus: jest.fn().mockResolvedValue(dummyRetrieveResult)
  };

  let workspaceContextGetInstanceSpy: jest.SpyInstance;
  let getSourceTrackingSpy: jest.SpyInstance;
  let retrieveSpy: jest.SpyInstance;
  let pollStatusMock: jest.SpyInstance;
  let updateTrackingAfterRetrieveMock: jest.SpyInstance;
  let getWorkspaceOrgTypeMock: jest.SpyInstance;
  let getEnableSourceTrackingForDeployAndRetrieveMock: jest.SpyInstance;

  class TestRetrieveExecutor extends RetrieveExecutor<{}> {
    protected getComponents(response: ContinueResponse<{}>): Promise<ComponentSet> {
      return new Promise(resolve => resolve(dummyComponentSet));
    }
  }

  beforeEach(() => {
    jest.spyOn(process, 'cwd').mockReturnValue(dummyProcessCwd);
    jest.spyOn(vscode.workspace.fs, 'stat').mockResolvedValue({ type: vscode.FileType.File } as vscode.FileStat);
    jest.spyOn(ConfigUtil, 'getUsername').mockResolvedValue('test@username.com');
    workspaceContextGetInstanceSpy = jest.spyOn(WorkspaceContext, 'getInstance').mockReturnValue(mockWorkspaceContext);
    getSourceTrackingSpy = jest
      .spyOn(SourceTrackingService, 'getSourceTracking')
      .mockResolvedValue(dummySourceTracking as any);
    retrieveSpy = jest.spyOn(dummyComponentSet, 'retrieve').mockResolvedValue(dummyRetrieveOperation as any);
    pollStatusMock = jest.spyOn(dummyRetrieveOperation, 'pollStatus').mockResolvedValue(dummyRetrieveResult);
    updateTrackingAfterRetrieveMock = jest
      .spyOn(SourceTrackingService, 'updateSourceTrackingAfterRetrieve')
      .mockResolvedValue();
    getWorkspaceOrgTypeMock = jest.spyOn(workspaceContextUtils, 'getWorkspaceOrgType');
    getEnableSourceTrackingForDeployAndRetrieveMock = jest.spyOn(
      salesforceCoreSettings,
      'getEnableSourceTrackingForDeployAndRetrieve'
    );
  });

  it('should create Source Tracking before retrieving and update it after retrieving when connected to a source-tracked org and "Enable source tracking" is enabled(true)', async () => {
    // Arrange
    getWorkspaceOrgTypeMock.mockResolvedValue(OrgType.SourceTracked);
    getEnableSourceTrackingForDeployAndRetrieveMock.mockReturnValue(true);
    const executor = new TestRetrieveExecutor('testRetrieve', 'testRetrieveLog');
    (executor as any).setupCancellation = jest.fn();
    dummyRetrieveResult.response = { status: 'SucceededPartial' };

    // Act
    await (executor as any).doOperation(dummyComponentSet, {});

    // Assert
    expect(workspaceContextGetInstanceSpy).toHaveBeenCalled();
    expect(getSourceTrackingSpy).toHaveBeenCalled();
    expect(retrieveSpy).toHaveBeenCalled();
    const getSourceTrackingCallOrder = getSourceTrackingSpy.mock.invocationCallOrder[0];
    const retrieveCallOrder = retrieveSpy.mock.invocationCallOrder[0];
    expect(getSourceTrackingCallOrder).toBeLessThan(retrieveCallOrder);
    expect(pollStatusMock).toHaveBeenCalled();
    expect(updateTrackingAfterRetrieveMock).toHaveBeenCalledWith(dummySourceTracking, dummyRetrieveResult);
  });

  it('should NOT update source tracking after retrieving without a successful response when "Enable source tracking" is enabled(true)', async () => {
    // Arrange
    getWorkspaceOrgTypeMock.mockResolvedValue(OrgType.SourceTracked);
    getEnableSourceTrackingForDeployAndRetrieveMock.mockReturnValue(true);
    const executor = new TestRetrieveExecutor('testRetrieve', 'testRetrieveLog');
    (executor as any).setupCancellation = jest.fn();
    dummyRetrieveResult.response = { status: 'Failed' };

    // Act
    await (executor as any).doOperation(dummyComponentSet, {});

    // Assert
    expect(workspaceContextGetInstanceSpy).toHaveBeenCalled();
    expect(getSourceTrackingSpy).toHaveBeenCalled();
    expect(retrieveSpy).toHaveBeenCalled();
    const getSourceTrackingCallOrder = getSourceTrackingSpy.mock.invocationCallOrder[0];
    const retrieveCallOrder = retrieveSpy.mock.invocationCallOrder[0];
    expect(getSourceTrackingCallOrder).toBeLessThan(retrieveCallOrder);
    expect(pollStatusMock).toHaveBeenCalled();
    expect(updateTrackingAfterRetrieveMock).not.toHaveBeenCalled();
  });

  it('should create Source Tracking before retrieving and update it after retrieving when connected to a non-source-tracked org and "Enable source tracking" is enabled(true)', async () => {
    // Arrange
    getWorkspaceOrgTypeMock.mockResolvedValue(OrgType.NonSourceTracked);
    getEnableSourceTrackingForDeployAndRetrieveMock.mockReturnValue(true);
    const executor = new TestRetrieveExecutor('testRetrieve', 'testRetrieveLog');
    (executor as any).setupCancellation = jest.fn();

    // Act
    await (executor as any).doOperation(dummyComponentSet, {});

    // Assert
    expect(workspaceContextGetInstanceSpy).toHaveBeenCalled();
    expect(getSourceTrackingSpy).toHaveBeenCalled();
    expect(retrieveSpy).toHaveBeenCalled();
    expect(pollStatusMock).toHaveBeenCalled();
    expect(updateTrackingAfterRetrieveMock).not.toHaveBeenCalled();
  });

  it('should create Source Tracking before retrieving and update it after retrieving when connected to a source-tracked org even when "Enable source tracking" is disabled(false)', async () => {
    // Arrange
    getWorkspaceOrgTypeMock.mockResolvedValue(OrgType.SourceTracked);
    getEnableSourceTrackingForDeployAndRetrieveMock.mockReturnValue(false);
    const executor = new TestRetrieveExecutor('testRetrieve', 'testRetrieveLog');
    (executor as any).setupCancellation = jest.fn();
    dummyRetrieveResult.response = { status: 'SucceededPartial' };

    // Act
    await (executor as any).doOperation(dummyComponentSet, {});

    // Assert
    expect(workspaceContextGetInstanceSpy).toHaveBeenCalled();
    expect(getSourceTrackingSpy).toHaveBeenCalled();
    expect(retrieveSpy).toHaveBeenCalled();
    expect(pollStatusMock).toHaveBeenCalled();
    expect(updateTrackingAfterRetrieveMock).toHaveBeenCalled();
  });

  it('should NOT create Source Tracking before retrieving and NOT update it after retrieving when connected to a non-source-tracked org and "Enable source tracking" is disabled(false)', async () => {
    // Arrange
    getWorkspaceOrgTypeMock.mockResolvedValue(OrgType.NonSourceTracked);
    getEnableSourceTrackingForDeployAndRetrieveMock.mockReturnValue(false);
    const executor = new TestRetrieveExecutor('testRetrieve', 'testRetrieveLog');
    (executor as any).setupCancellation = jest.fn();
    dummyRetrieveResult.response = { status: 'SucceededPartial' };

    // Act
    await (executor as any).doOperation(dummyComponentSet, {});

    // Assert
    expect(workspaceContextGetInstanceSpy).toHaveBeenCalled();
    expect(getSourceTrackingSpy).not.toHaveBeenCalled();
    expect(retrieveSpy).toHaveBeenCalled();
    expect(pollStatusMock).toHaveBeenCalled();
    expect(updateTrackingAfterRetrieveMock).not.toHaveBeenCalled();
  });
});<|MERGE_RESOLUTION|>--- conflicted
+++ resolved
@@ -5,12 +5,8 @@
  * For full license text, see LICENSE.txt file in the repo root or https://opensource.org/licenses/BSD-3-Clause
  */
 import { ConfigUtil, ContinueResponse, SourceTrackingService } from '@salesforce/salesforcedx-utils-vscode';
-<<<<<<< HEAD
 import { ComponentSet } from '@salesforce/source-deploy-retrieve';
-=======
-import { ComponentSet } from '@salesforce/source-deploy-retrieve-bundle';
 import * as path from 'node:path';
->>>>>>> 9d58f77b
 import * as vscode from 'vscode';
 import { RetrieveExecutor } from '../../../src/commands/retrieveExecutor';
 import { OrgType, workspaceContextUtils } from '../../../src/context';
