/*
 * Copyright (c) 2023, salesforce.com, inc.
 * All rights reserved.
 * Licensed under the BSD 3-Clause license.
 * For full license text, see LICENSE.txt file in the repo root or https://opensource.org/licenses/BSD-3-Clause
 */
import { ComponentSet } from '@salesforce/source-deploy-retrieve';
import { MetadataCacheService } from '../../../src/conflict';
import { WorkspaceContext } from '../../../src/context';
import * as sdrUtils from '../../../src/services/sdr/componentSetUtils';

describe('MetadataCacheService', () => {
  let getSourceComponentsStub: jest.SpyInstance;
  let retrieveStub: jest.SpyInstance;

  describe('createRetrieveOperation', () => {
    const dummyComponentSet = new ComponentSet([
      { fullName: 'Test', type: 'apexclass' },
      { fullName: 'Test2', type: 'layout' }
    ]);
    const dummyEmptyComponentSet = new ComponentSet([]);
    let workspaceContextStub: jest.SpyInstance;
<<<<<<< HEAD
    let getSourceComponentsStub: jest.SpyInstance;
    let setApiVersionStub: jest.SpyInstance;
    let retrieveStub: jest.SpyInstance;
=======
    let setApiVersionOnStub: jest.SpyInstance;
>>>>>>> a52995e1

    beforeEach(() => {
      workspaceContextStub = jest
        .spyOn(WorkspaceContext, 'getInstance')
        .mockReturnValue({
          getConnection: async () => {
            return {};
          }
        } as any);
<<<<<<< HEAD
      getSourceComponentsStub = jest
        .spyOn(MetadataCacheService.prototype, 'getSourceComponents')
        .mockResolvedValue(dummyComponentSet);
      setApiVersionStub = jest
        .spyOn(sdrUtils, 'setApiVersion')
=======
      getSourceComponentsStub = jest.spyOn(
        MetadataCacheService.prototype,
        'getSourceComponents'
      );
      setApiVersionOnStub = jest
        .spyOn(sdrUtils, 'setApiVersionOn')
>>>>>>> a52995e1
        .mockImplementation(jest.fn());
      retrieveStub = jest
        .spyOn(dummyComponentSet, 'retrieve')
        .mockResolvedValue({} as any);
    });

    it('should use the suppressEvents option to retrieve files with conflicts', async () => {
      getSourceComponentsStub.mockResolvedValue(dummyComponentSet);
      const metadataCacheService = new MetadataCacheService('');

      const retrieveOperation = await metadataCacheService.createRetrieveOperation();

      expect(workspaceContextStub).toHaveBeenCalled();
      expect(getSourceComponentsStub).toHaveBeenCalled();
      expect(setApiVersionStub).toHaveBeenCalledWith(dummyComponentSet);
      const dummyRetrieveOptionsWithSuppressEvents = { suppressEvents: true };
      expect(retrieveStub).toHaveBeenCalledWith(
        expect.objectContaining(dummyRetrieveOptionsWithSuppressEvents)
      );
    });

    describe('loadCache', () => {
      it('should exit quickly if there is nothing to retrieve', async () => {
        getSourceComponentsStub.mockResolvedValue(dummyEmptyComponentSet);
        const metadataCacheService = new MetadataCacheService('');

        const cacheResult = await metadataCacheService.loadCache('', '');

        expect(getSourceComponentsStub).toHaveBeenCalled();
        expect(retrieveStub).not.toHaveBeenCalled();
      });
    });
  });
});<|MERGE_RESOLUTION|>--- conflicted
+++ resolved
@@ -20,13 +20,9 @@
     ]);
     const dummyEmptyComponentSet = new ComponentSet([]);
     let workspaceContextStub: jest.SpyInstance;
-<<<<<<< HEAD
     let getSourceComponentsStub: jest.SpyInstance;
     let setApiVersionStub: jest.SpyInstance;
     let retrieveStub: jest.SpyInstance;
-=======
-    let setApiVersionOnStub: jest.SpyInstance;
->>>>>>> a52995e1
 
     beforeEach(() => {
       workspaceContextStub = jest
@@ -36,20 +32,11 @@
             return {};
           }
         } as any);
-<<<<<<< HEAD
       getSourceComponentsStub = jest
         .spyOn(MetadataCacheService.prototype, 'getSourceComponents')
         .mockResolvedValue(dummyComponentSet);
       setApiVersionStub = jest
         .spyOn(sdrUtils, 'setApiVersion')
-=======
-      getSourceComponentsStub = jest.spyOn(
-        MetadataCacheService.prototype,
-        'getSourceComponents'
-      );
-      setApiVersionOnStub = jest
-        .spyOn(sdrUtils, 'setApiVersionOn')
->>>>>>> a52995e1
         .mockImplementation(jest.fn());
       retrieveStub = jest
         .spyOn(dummyComponentSet, 'retrieve')
