--- conflicted
+++ resolved
@@ -5,12 +5,8 @@
  * For full license text, see LICENSE.txt file in the repo root or https://opensource.org/licenses/BSD-3-Clause
  */
 import { isDirectory } from '@salesforce/salesforcedx-utils-vscode';
-<<<<<<< HEAD
 import { ComponentSet, SourceComponent } from '@salesforce/source-deploy-retrieve';
-=======
-import { ComponentSet, SourceComponent } from '@salesforce/source-deploy-retrieve-bundle';
 import * as path from 'node:path';
->>>>>>> 9d58f77b
 import { MetadataCacheService, PathType } from '../../../src/conflict';
 import { WorkspaceContext } from '../../../src/context';
 import { SalesforcePackageDirectories } from '../../../src/salesforceProject';
