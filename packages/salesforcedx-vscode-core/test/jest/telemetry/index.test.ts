/*
 * Copyright (c) 2024, salesforce.com, inc.
 * All rights reserved.
 * Licensed under the BSD 3-Clause license.
 * For full license text, see LICENSE.txt file in the repo root or https://opensource.org/licenses/BSD-3-Clause
 */

import { TELEMETRY_GLOBAL_USER_ID, TELEMETRY_GLOBAL_WEB_USER_ID } from '@salesforce/salesforcedx-utils-vscode';
import * as os from 'node:os';
import { extensions, window, workspace, Extension } from 'vscode';
import { TELEMETRY_GLOBAL_VALUE, TELEMETRY_INTERNAL_VALUE, TELEMETRY_OPT_OUT_LINK } from '../../../src/constants';
import { nls } from '../../../src/messages';
import { SalesforceCoreSettings } from '../../../src/settings/salesforceCoreSettings';
import { showTelemetryMessage, telemetryService } from '../../../src/telemetry';
import { MockExtensionContext } from './MockExtensionContext';

describe('Telemetry', () => {
  let mShowInformation: jest.SpyInstance;
  let mockExtensionContext: MockExtensionContext;
  let teleSpy: jest.SpyInstance;
  let cliSpy: jest.SpyInstance;

  beforeEach(() => {
    mShowInformation = jest.spyOn(window, 'showInformationMessage').mockResolvedValue(undefined);
    jest.spyOn(SalesforceCoreSettings.prototype, 'getTelemetryEnabled').mockReturnValue(true);
    teleSpy = jest.spyOn(telemetryService, 'setCliTelemetryEnabled');
    cliSpy = jest.spyOn(telemetryService, 'checkCliTelemetry').mockResolvedValue(true);

<<<<<<< HEAD
    // Mock workspace.createFileSystemWatcher
=======
    // Mock createFileSystemWatcher to return a proper mock object
>>>>>>> 94591f61
    jest.spyOn(workspace, 'createFileSystemWatcher').mockReturnValue({
      onDidChange: jest.fn(),
      onDidCreate: jest.fn(),
      onDidDelete: jest.fn(),
      dispose: jest.fn()
    } as any);
  });

  afterEach(() => {
    jest.resetAllMocks();
  });

  describe('showTelemetryMessage', () => {
    let globalStateTelemetrySpy: jest.SpyInstance;
    const showButtonText = nls.localize('telemetry_legal_dialog_button_text');
    const showMessage = nls.localize('telemetry_legal_dialog_message', TELEMETRY_OPT_OUT_LINK);
    const internalMessage = nls.localize('telemetry_internal_user_message');

    const handleTelemetryMsgShown = (key: string, globalMsgShown: boolean, internalMsgShown: boolean) => {
      if (key === TELEMETRY_GLOBAL_USER_ID) {
        return 'mock-user-id';
      }
      if (key === 'telemetryWebUserId') {
        return 'mock-web-user-id';
      }
      if (key === TELEMETRY_GLOBAL_WEB_USER_ID) {
        return undefined; // Allow getWebTelemetryUserId to generate its own value
      }
      if (key === TELEMETRY_GLOBAL_VALUE) {
        return globalMsgShown;
      }
      if (key === TELEMETRY_INTERNAL_VALUE) {
        return internalMsgShown;
      }
      throw new Error(`unknown key: ${key}`);
    };

    beforeEach(() => {
      // create vscode extensionContext
      mockExtensionContext = new MockExtensionContext();
      globalStateTelemetrySpy = jest.spyOn(mockExtensionContext.globalState, 'get');
    });

    it('should show telemetry opt-out info message only when user is external', async () => {
      // create telemetry shown states
      globalStateTelemetrySpy.mockImplementation(key => handleTelemetryMsgShown(key, false, false));
      // mock out the isInternalHost call
      jest.spyOn(os, 'hostname').mockReturnValue('test-host');

      await telemetryService.initializeService(mockExtensionContext);

      const telemetryEnabled = await telemetryService.isTelemetryEnabled();
      expect(telemetryEnabled).toEqual(true);

      await showTelemetryMessage(mockExtensionContext);
      expect(mShowInformation).toHaveBeenCalledTimes(1);
      expect(mShowInformation).toHaveBeenCalledWith(showMessage, showButtonText);
      expect(teleSpy.mock.calls[0]).toEqual([true]);
    });

    it('should not show telemetry info opt-out message nor internal message', async () => {
      // create telemetry shown states
      globalStateTelemetrySpy.mockImplementation(key => handleTelemetryMsgShown(key, true, true));
      // mock out the isInternalHost call
      jest.spyOn(os, 'hostname').mockReturnValue('test.internal.salesforce.com');

      await telemetryService.initializeService(mockExtensionContext);

      const telemetryEnabled = await telemetryService.isTelemetryEnabled();
      expect(telemetryEnabled).toEqual(true);

      await showTelemetryMessage(mockExtensionContext);
      expect(globalStateTelemetrySpy).toHaveBeenCalledTimes(4);
      expect(globalStateTelemetrySpy).toHaveBeenCalledWith(TELEMETRY_GLOBAL_USER_ID);
      expect(globalStateTelemetrySpy).toHaveBeenCalledWith(TELEMETRY_GLOBAL_WEB_USER_ID);
      expect(globalStateTelemetrySpy).toHaveBeenCalledWith(TELEMETRY_GLOBAL_VALUE);
      expect(globalStateTelemetrySpy).toHaveBeenLastCalledWith(TELEMETRY_INTERNAL_VALUE);
      expect(mShowInformation).not.toHaveBeenCalled();
      expect(teleSpy.mock.calls[0]).toEqual([true]);
    });

    it('should show internal info message and telemetry opt-out message', async () => {
      // create telemetry shown states
      globalStateTelemetrySpy.mockImplementation(key => handleTelemetryMsgShown(key, false, false));
      // mock out the isInternalHost call
      jest.spyOn(os, 'hostname').mockReturnValue('test.internal.salesforce.com');
      await telemetryService.initializeService(mockExtensionContext);

      const telemetryEnabled = await telemetryService.isTelemetryEnabled();
      expect(telemetryEnabled).toEqual(true);

      await showTelemetryMessage(mockExtensionContext);

      expect(mShowInformation).toHaveBeenCalledTimes(2);
      expect(mShowInformation).toHaveBeenCalledWith(internalMessage);
      expect(mShowInformation).toHaveBeenLastCalledWith(showMessage, showButtonText);
      expect(teleSpy.mock.calls[0]).toEqual([true]);
    });

    it('should show internal info message and not telemetry opt-out message', async () => {
      // create telemetry shown states
      globalStateTelemetrySpy.mockImplementation(key => handleTelemetryMsgShown(key, true, false));
      // mock out the isInternalHost call
      jest.spyOn(os, 'hostname').mockReturnValue('test.internal.salesforce.com');

      await telemetryService.initializeService(mockExtensionContext);

      const telemetryEnabled = await telemetryService.isTelemetryEnabled();
      expect(telemetryEnabled).toEqual(true);

      await showTelemetryMessage(mockExtensionContext);

      expect(mShowInformation).toHaveBeenCalledTimes(1);
      expect(mShowInformation).toHaveBeenCalledWith(internalMessage);
      expect(mShowInformation).not.toHaveBeenCalledWith(showMessage, showButtonText);
      expect(teleSpy.mock.calls[0]).toEqual([true]);
    });

    it('should show internal info message and not telemetry opt-out message', async () => {
      // create telemetry shown states
      globalStateTelemetrySpy.mockImplementation(key => handleTelemetryMsgShown(key, true, false));
      // mock out the isInternalHost call
      jest.spyOn(os, 'hostname').mockReturnValue('test.internal.salesforce.com');

      await telemetryService.initializeService(mockExtensionContext);

      const telemetryEnabled = await telemetryService.isTelemetryEnabled();
      expect(telemetryEnabled).toEqual(true);

      await showTelemetryMessage(mockExtensionContext);

      expect(mShowInformation).toHaveBeenCalledTimes(1);
      expect(mShowInformation).toHaveBeenCalledWith(internalMessage);
      expect(mShowInformation).not.toHaveBeenCalledWith(showMessage, showButtonText);
      expect(teleSpy.mock.calls[0]).toEqual([true]);
    });
  });

  describe('in dev mode', () => {
    it('should disable CLI telemetry', async () => {
      // create vscode extensionContext
      mockExtensionContext = new MockExtensionContext();
      jest.spyOn(extensions, 'getExtension').mockReturnValue(mockExtensionContext as unknown as Extension<any>);
      // mock out the isInternalHost call
      jest.spyOn(os, 'hostname').mockReturnValue('test-host');

      cliSpy.mockResolvedValue(false);
      await telemetryService.initializeService(mockExtensionContext);

      expect(teleSpy.mock.calls[0]).toEqual([false]);
    });
  });
});<|MERGE_RESOLUTION|>--- conflicted
+++ resolved
@@ -26,11 +26,7 @@
     teleSpy = jest.spyOn(telemetryService, 'setCliTelemetryEnabled');
     cliSpy = jest.spyOn(telemetryService, 'checkCliTelemetry').mockResolvedValue(true);
 
-<<<<<<< HEAD
     // Mock workspace.createFileSystemWatcher
-=======
-    // Mock createFileSystemWatcher to return a proper mock object
->>>>>>> 94591f61
     jest.spyOn(workspace, 'createFileSystemWatcher').mockReturnValue({
       onDidChange: jest.fn(),
       onDidCreate: jest.fn(),
