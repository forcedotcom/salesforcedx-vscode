import { notificationService } from '@salesforce/salesforcedx-utils-vscode';
import { expect } from 'chai';
import * as fs from 'fs';
import * as path from 'path';
import * as sinon from 'sinon';
import * as vscode from 'vscode';
import {
  getLightningComponentDirectory,
  inputGuard,
  isNameMatch,
  RenameLwcComponentExecutor
} from '../../../src/commands/forceRenameLightningComponent';
import { nls } from '../../../src/messages';

const RENAME_INPUT_DUP_ERROR = 'rename_component_input_dup_error';
const RENAME_INPUT_DUP_FILE_NAME_ERROR =
  'rename_component_input_dup_file_name_error';
const lwcPath = vscode.Uri.parse('/force-app/main/default/lwc');
const auraPath = vscode.Uri.parse('/force-app/main/default/aura/');
const lwcComponent = 'hero';
const auraComponent = 'page';
<<<<<<< HEAD
const itemsInHero = ['hero.css', 'hero.html', 'hero.js', 'hero.js-meta.xml', 'templateOne.html'];
const itemsInPage = ['page.auradoc', 'page.cmp', 'page.cmp-meta.xml', 'page.css', 'page.design', 'page.svg', 'pageController.js', 'pageHelper.js', 'pageRenderer.js', 'page.evt', 'page.evt-meta.xml', 'templateOne.css'];
=======
const itemsInHero = [
  'hero.css',
  'hero.html',
  'hero.js',
  'hero.js-meta.xml',
  'templateOne.html'
];
const itemsInPage = [
  'page.auradoc',
  'page.cmp',
  'page.cmp-meta.xml',
  'page.css',
  'page.design',
  'page.svg',
  'pageController.js',
  'pageHelper.js',
  'pageRenderer.js',
  'templateOne.css'
];
>>>>>>> 71f396ba
const testFolder = '__tests__';
const testFiles = ['hero.test.js', 'example.test.js'];

const env = sinon.createSandbox();
let renameStub: sinon.SinonStub;
let statStub: sinon.SinonStub;
let readdirStub: sinon.SinonStub;

describe('Force Rename Lightning Component', () => {
  describe('Happy Path Unit Test', () => {
    beforeEach(() => {
      renameStub = env.stub(fs.promises, 'rename').resolves(undefined);
      statStub = env.stub(fs.promises, 'stat').resolves({
        isFile: () => {
          return false;
        }
      });
      readdirStub = env.stub(fs.promises, 'readdir');
    });

    afterEach(() => {
      env.restore();
    });

    it('should rename the files and folder with new name under the same path', async () => {
      const sourceUri = vscode.Uri.joinPath(lwcPath, lwcComponent);
      readdirStub
        .onFirstCall()
        .resolves([])
        .onSecondCall()
        .resolves([])
        .onThirdCall()
        .resolves([itemsInHero[0]]);
      const executor = new RenameLwcComponentExecutor(sourceUri.fsPath);
      await executor.run({
        type: 'CONTINUE',
        data: { name: 'hero1' }
      });
      const oldFilePath = path.join(sourceUri.fsPath, 'hero.css');
      const newFilePath = path.join(sourceUri.fsPath, 'hero1.css');
      const newFolderPath = path.join(lwcPath.fsPath, 'hero1');
      expect(renameStub.callCount).to.equal(2);
      expect(renameStub.calledWith(oldFilePath, newFilePath)).to.equal(true);
      expect(renameStub.calledWith(sourceUri.fsPath, newFolderPath)).to.equal(
        true
      );
    });

    it('should only rename the files and folder that have same name with LWC component', async () => {
      const sourceUri = vscode.Uri.joinPath(lwcPath, lwcComponent);
      readdirStub
        .onFirstCall()
        .resolves([])
        .onSecondCall()
        .resolves([])
        .onThirdCall()
        .resolves(itemsInHero);
      const executor = new RenameLwcComponentExecutor(sourceUri.fsPath);
      await executor.run({
        type: 'CONTINUE',
        data: { name: 'hero1' }
      });
      expect(renameStub.callCount).to.equal(5);
    });

    it('should only rename the files and folder that have same name with Aura component', async () => {
      const sourceUri = vscode.Uri.joinPath(auraPath, auraComponent);
      readdirStub
        .onFirstCall()
        .resolves([])
        .onSecondCall()
        .resolves([])
        .onThirdCall()
        .resolves(itemsInPage);
      const executor = new RenameLwcComponentExecutor(sourceUri.fsPath);
      await executor.run({
        type: 'CONTINUE',
        data: { name: 'page1' }
      });
      expect(renameStub.callCount).to.equal(12);
    });

    it('should rename the test file that has the same name as component', async () => {
      const sourceUri = vscode.Uri.joinPath(lwcPath, lwcComponent);
      readdirStub
        .onCall(0)
        .resolves([])
        .onCall(1)
        .resolves([])
        .onCall(2)
        .resolves([testFolder])
        .onCall(3)
        .resolves([])
        .onCall(4)
        .resolves(testFiles);
      const executor = new RenameLwcComponentExecutor(sourceUri.fsPath);
      await executor.run({
        type: 'CONTINUE',
        data: { name: 'hero1' }
      });
      const testFolderPath = path.join(sourceUri.fsPath, testFolder);
      const oldFilePath = path.join(testFolderPath, 'hero.test.js');
      const newFilePath = path.join(testFolderPath, 'hero1.test.js');
      const newFolderPath = path.join(lwcPath.fsPath, 'hero1');
      expect(renameStub.callCount).to.equal(2);
      expect(renameStub.calledWith(oldFilePath, newFilePath)).to.equal(true);
      expect(renameStub.calledWith(sourceUri.fsPath, newFolderPath)).to.equal(
        true
      );
    });

    it('should show the warning message once rename is done', async () => {
      const sourceUri = vscode.Uri.joinPath(lwcPath, lwcComponent);
      readdirStub
        .onFirstCall()
        .resolves([])
        .onSecondCall()
        .resolves([])
        .onThirdCall()
        .resolves([itemsInHero[1]]);
      const showWarningMessageSpy = env.spy(
        notificationService,
        'showWarningMessage'
      );
      const executor = new RenameLwcComponentExecutor(sourceUri.fsPath);
      await executor.run({
        type: 'CONTINUE',
        data: { name: 'hero1' }
      });
      expect(showWarningMessageSpy.callCount).to.equal(1);
    });
  });

  describe('Exception and corner cases handling', () => {
    beforeEach(() => {
      renameStub = env.stub(fs.promises, 'rename').resolves(undefined);
      statStub = env.stub(fs.promises, 'stat').resolves({
        isFile: () => {
          return false;
        }
      });
      readdirStub = env.stub(fs.promises, 'readdir');
    });

    afterEach(() => {
      env.restore();
    });

    it('should get trimmed component name if new component input has leading or trailing spaces', async () => {
      const sourceUri = vscode.Uri.joinPath(lwcPath, lwcComponent);
      readdirStub
        .onFirstCall()
        .resolves([])
        .onSecondCall()
        .resolves([])
        .onThirdCall()
        .resolves([itemsInHero[0]]);
      const executor = new RenameLwcComponentExecutor(sourceUri.fsPath);
      await executor.run({
        type: 'CONTINUE',
        data: { name: '    hero1   ' }
      });
      const oldFilePath = path.join(sourceUri.fsPath, 'hero.css');
      const newFilePath = path.join(sourceUri.fsPath, 'hero1.css');
      expect(renameStub.callCount).to.equal(2);
      expect(renameStub.calledWith(oldFilePath, newFilePath)).to.equal(true);
    });

    it('should not rename when input text only contains white spaces', async () => {
      const sourceUri = vscode.Uri.joinPath(lwcPath, lwcComponent);
      readdirStub
        .onFirstCall()
        .resolves([])
        .onSecondCall()
        .resolves([])
        .onThirdCall()
        .resolves([itemsInHero[0]]);
      const executor = new RenameLwcComponentExecutor(sourceUri.fsPath);
      await executor.run({
        type: 'CONTINUE',
        data: { name: '    ' }
      });
      expect(renameStub.callCount).to.equal(0);
    });

    it('should not rename when input text is empty', async () => {
      const sourceUri = vscode.Uri.joinPath(lwcPath, lwcComponent);
      readdirStub
        .onFirstCall()
        .resolves([])
        .onSecondCall()
        .resolves([])
        .onThirdCall()
        .resolves([itemsInHero[0]]);
      const executor = new RenameLwcComponentExecutor(sourceUri.fsPath);
      await executor.run({
        type: 'CONTINUE',
        data: {}
      });
      expect(renameStub.callCount).to.equal(0);
    });

    it('should not show warning message when input text is empty', async () => {
      const sourceUri = vscode.Uri.joinPath(lwcPath, lwcComponent);
      readdirStub
        .onFirstCall()
        .resolves([])
        .onSecondCall()
        .resolves([])
        .onThirdCall()
        .resolves([itemsInHero[0]]);
      const showWarningMessageSpy = env.spy(
        notificationService,
        'showWarningMessage'
      );
      const executor = new RenameLwcComponentExecutor(sourceUri.fsPath);
      await executor.run({
        type: 'CONTINUE',
        data: {}
      });
      expect(showWarningMessageSpy.callCount).to.equal(0);
    });

    it('should enforce unique component name under LWC and Aura and show error message for duplicate name', async () => {
      const sourceUri = vscode.Uri.joinPath(lwcPath, lwcComponent);
      readdirStub
        .onFirstCall()
        .resolves([lwcComponent])
        .onSecondCall()
        .resolves([]);
      let exceptionThrown: any;
      const errorMessage = nls.localize(RENAME_INPUT_DUP_ERROR);
      try {
        const executor = new RenameLwcComponentExecutor(sourceUri.fsPath);
        await executor.run({
          type: 'CONTINUE',
          data: { name: 'hero' }
        });
      } catch (e) {
        exceptionThrown = e;
      }
      expect(exceptionThrown.message).to.equal(errorMessage);
      expect(renameStub.callCount).to.equal(0);
    });

    it('should prevent new component name from duplicating any existing file name under current component directory', async () => {
      const sourceUri = vscode.Uri.joinPath(lwcPath, lwcComponent);
      readdirStub
        .onCall(0)
        .resolves([])
        .onCall(1)
        .resolves([])
        .onCall(2)
        .resolves(itemsInHero.concat([testFolder]))
        .onCall(3)
        .resolves(testFiles);
      let exceptionThrown: any;
      const errorMessage = nls.localize(RENAME_INPUT_DUP_FILE_NAME_ERROR);
      try {
        const executor = new RenameLwcComponentExecutor(sourceUri.fsPath);
        await executor.run({
          type: 'CONTINUE',
          data: { name: 'templateOne' }
        });
      } catch (e) {
        exceptionThrown = e;
      }
      expect(exceptionThrown.message).to.equal(errorMessage);
      expect(renameStub.callCount).to.equal(0);
    });

    it('should prevent new component name from duplicating any exiting test file name', async () => {
      const sourceUri = vscode.Uri.joinPath(lwcPath, lwcComponent);
      readdirStub
        .onCall(0)
        .resolves([])
        .onCall(1)
        .resolves([])
        .onCall(2)
        .resolves(itemsInHero.concat([testFolder]))
        .onCall(3)
        .resolves(testFiles);
      let exceptionThrown: any;
      const errorMessage = nls.localize(RENAME_INPUT_DUP_FILE_NAME_ERROR);
      try {
        const executor = new RenameLwcComponentExecutor(sourceUri.fsPath);
        await executor.run({
          type: 'CONTINUE',
          data: { name: 'example' }
        });
      } catch (e) {
        exceptionThrown = e;
      }
      expect(exceptionThrown.message).to.equal(errorMessage);
      expect(renameStub.callCount).to.equal(0);
    });
  });

  describe('#isNameMatch', () => {
    it('should return true if file name and component name match for essential LWC files', () => {
      const componentName = 'hero';
      const componentPath = path.join(lwcPath.fsPath, lwcComponent);
      expect(
        isNameMatch(itemsInHero[0], componentName, componentPath)
      ).to.equal(true);
      expect(
        isNameMatch(itemsInHero[1], componentName, componentPath)
      ).to.equal(true);
      expect(
        isNameMatch(itemsInHero[2], componentName, componentPath)
      ).to.equal(true);
      expect(
        isNameMatch(itemsInHero[3], componentName, componentPath)
      ).to.equal(true);
    });

    it('should return true of file name and component name match for essential Aura files', () => {
      const componentName = 'page';
      const componentPath = path.join(auraPath.fsPath, auraComponent);
<<<<<<< HEAD
      expect(isNameMatch(itemsInPage[0], componentName, componentPath)).to.equal(true);
      expect(isNameMatch(itemsInPage[1], componentName, componentPath)).to.equal(true);
      expect(isNameMatch(itemsInPage[2], componentName, componentPath)).to.equal(true);
      expect(isNameMatch(itemsInPage[3], componentName, componentPath)).to.equal(true);
      expect(isNameMatch(itemsInPage[4], componentName, componentPath)).to.equal(true);
      expect(isNameMatch(itemsInPage[5], componentName, componentPath)).to.equal(true);
      expect(isNameMatch(itemsInPage[6], componentName, componentPath)).to.equal(true);
      expect(isNameMatch(itemsInPage[7], componentName, componentPath)).to.equal(true);
      expect(isNameMatch(itemsInPage[8], componentName, componentPath)).to.equal(true);
      expect(isNameMatch(itemsInPage[9], componentName, componentPath)).to.equal(true);
      expect(isNameMatch(itemsInPage[10], componentName, componentPath)).to.equal(true);
=======
      expect(
        isNameMatch(itemsInPage[0], componentName, componentPath)
      ).to.equal(true);
      expect(
        isNameMatch(itemsInPage[1], componentName, componentPath)
      ).to.equal(true);
      expect(
        isNameMatch(itemsInPage[2], componentName, componentPath)
      ).to.equal(true);
      expect(
        isNameMatch(itemsInPage[3], componentName, componentPath)
      ).to.equal(true);
      expect(
        isNameMatch(itemsInPage[4], componentName, componentPath)
      ).to.equal(true);
      expect(
        isNameMatch(itemsInPage[5], componentName, componentPath)
      ).to.equal(true);
      expect(
        isNameMatch(itemsInPage[6], componentName, componentPath)
      ).to.equal(true);
      expect(
        isNameMatch(itemsInPage[7], componentName, componentPath)
      ).to.equal(true);
      expect(
        isNameMatch(itemsInPage[8], componentName, componentPath)
      ).to.equal(true);
>>>>>>> 71f396ba
    });

    it('should return false if file type is not in LWC or Aura or file name and component name do not match', () => {
      const lwcComponentPath = path.join(lwcPath.fsPath, lwcComponent);
      const auraComponentPath = path.join(auraPath.fsPath, auraComponent);
      expect(isNameMatch('hero.jpg', 'hero', lwcComponentPath)).to.equal(false);
<<<<<<< HEAD
      expect(isNameMatch('hero1.css', 'hero', lwcComponentPath)).to.equal(false);
      expect(isNameMatch('page.jpg', 'page', auraComponentPath)).to.equal(false);
      expect(isNameMatch('page1.css', 'hero', auraComponentPath)).to.equal(false);
      expect(isNameMatch('pageEvt.js', 'page', auraComponentPath)).to.equal(false);
=======
      expect(isNameMatch('hero1.css', 'hero', lwcComponentPath)).to.equal(
        false
      );
      expect(isNameMatch('page.jpg', 'page', auraComponentPath)).to.equal(
        false
      );
      expect(isNameMatch('page1.css', 'hero', auraComponentPath)).to.equal(
        false
      );
>>>>>>> 71f396ba
    });
  });

  describe('Guard new component name', () => {
    beforeEach(() => {
      statStub = env.stub(fs.promises, 'stat').resolves({
        isFile: () => {
          return false;
        }
      });
    });

    afterEach(() => {
      env.restore();
    });

    it('should not show the error message when new component name starts with a letter', async () => {
      let exceptionThrownLwc = false;
      let exceptionThrownAura = false;
      const sourceUriLWC = vscode.Uri.joinPath(lwcPath, lwcComponent);
      const sourceUriAura = vscode.Uri.joinPath(auraPath, auraComponent);
      try {
        await inputGuard(sourceUriLWC.fsPath, 'Hello');
      } catch (e) {
        exceptionThrownLwc = true;
      }
      try {
        await inputGuard(sourceUriAura.fsPath, 'Hello');
      } catch (e) {
        exceptionThrownAura = true;
      }
      expect(exceptionThrownLwc).to.equal(false);
      expect(exceptionThrownAura).to.equal(false);
    });

    it('should change the first letter to lower case if the new LWC component name is a upper-case letter', async () => {
      let returnedName: any;
      let exceptionThrownLwc = false;
      const sourceUriLWC = vscode.Uri.joinPath(lwcPath, lwcComponent);
      try {
        returnedName = await inputGuard(sourceUriLWC.fsPath, 'Hello');
      } catch (e) {
        exceptionThrownLwc = true;
      }
      expect(returnedName).to.equal('hello');
      expect(exceptionThrownLwc).to.equal(false);
    });

    it('should show the error message when component name contains special characters other than underscore or alphanumeric for LWC and Aura', async () => {
      let exceptionThrownLwc = false;
      let exceptionThrownAura = false;
      const sourceUriLWC = vscode.Uri.joinPath(lwcPath, lwcComponent);
      const sourceUriAura = vscode.Uri.joinPath(auraPath, auraComponent);
      try {
        await inputGuard(sourceUriLWC.fsPath, 'hello%$world');
      } catch (e) {
        exceptionThrownLwc = true;
      }
      try {
        await inputGuard(sourceUriAura.fsPath, 'hello%$world');
      } catch (e) {
        exceptionThrownAura = true;
      }
      expect(exceptionThrownLwc).to.equal(true);
      expect(exceptionThrownAura).to.equal(true);
    });

    it('should show the error message when component name contains two consecutive underscores for LWC and Aura', async () => {
      let exceptionThrownLwc = false;
      let exceptionThrownAura = false;
      const sourceUriLWC = vscode.Uri.joinPath(lwcPath, lwcComponent);
      const sourceUriAura = vscode.Uri.joinPath(auraPath, auraComponent);
      try {
        await inputGuard(sourceUriLWC.fsPath, 'hello__world');
      } catch (e) {
        exceptionThrownLwc = true;
      }
      try {
        await inputGuard(sourceUriAura.fsPath, 'hello__world');
      } catch (e) {
        exceptionThrownAura = true;
      }
      expect(exceptionThrownLwc).to.equal(true);
      expect(exceptionThrownAura).to.equal(true);
    });

    it('should show the error message when component name ends with an underscore for LWC and Aura', async () => {
      let exceptionThrownLwc = false;
      let exceptionThrownAura = false;
      const sourceUriLWC = vscode.Uri.joinPath(lwcPath, lwcComponent);
      const sourceUriAura = vscode.Uri.joinPath(auraPath, auraComponent);
      try {
        await inputGuard(sourceUriLWC.fsPath, 'hello_');
      } catch (e) {
        exceptionThrownLwc = true;
      }
      try {
        await inputGuard(sourceUriAura.fsPath, 'hello_');
      } catch (e) {
        exceptionThrownAura = true;
      }
      expect(exceptionThrownLwc).to.equal(true);
      expect(exceptionThrownAura).to.equal(true);
    });
  });

  describe('getLightningComponentDirectory function', () => {
    it('works with simple component folder', () => {
      const folders = ['src', 'main', 'default', 'lwc', 'cmp'];
      const folderPath = folders.join(path.sep);
      const parentDirectory = getLightningComponentDirectory(folderPath);
      expect(parentDirectory).to.equal(folderPath);
    });

    it('works with __tests__ folder in the path', () => {
      const folders = ['src', 'main', 'default', 'lwc', 'cmp', '__tests__'];
      const folderPath = folders.join(path.sep);

      const parentFolder = folders.slice(0, -1);
      const parentFolderPath = parentFolder.join(path.sep);

      const parentDirectory = getLightningComponentDirectory(folderPath);
      expect(parentDirectory).to.equal(parentFolderPath);
    });

    it('works with child folder of __tests__ folder', () => {
      const folders = ['lwc', 'cmp', '__tests__', 'data'];
      const folderPath = folders.join(path.sep);

      const parentFolder = folders.slice(0, -2);
      const parentFolderPath = parentFolder.join(path.sep);

      const parentDirectory = getLightningComponentDirectory(folderPath);
      expect(parentDirectory).to.equal(parentFolderPath);
    });

    it('works with templates folder of component', () => {
      const folders = ['lwc', 'cmp', 'templates'];
      const folderPath = folders.join(path.sep);

      const parentFolder = folders.slice(0, -1);
      const parentFolderPath = parentFolder.join(path.sep);

      const parentDirectory = getLightningComponentDirectory(folderPath);
      expect(parentDirectory).to.equal(parentFolderPath);
    });

    it('works with nested lwc folder of component', () => {
      const folders = ['src', 'main', 'default', 'lwc', 'other', 'lwc', 'cmp'];
      const folderPath = folders.join(path.sep);

      const parentDirectory = getLightningComponentDirectory(folderPath);
      expect(parentDirectory).to.equal(folderPath);
    });
  });
});<|MERGE_RESOLUTION|>--- conflicted
+++ resolved
@@ -19,30 +19,8 @@
 const auraPath = vscode.Uri.parse('/force-app/main/default/aura/');
 const lwcComponent = 'hero';
 const auraComponent = 'page';
-<<<<<<< HEAD
 const itemsInHero = ['hero.css', 'hero.html', 'hero.js', 'hero.js-meta.xml', 'templateOne.html'];
 const itemsInPage = ['page.auradoc', 'page.cmp', 'page.cmp-meta.xml', 'page.css', 'page.design', 'page.svg', 'pageController.js', 'pageHelper.js', 'pageRenderer.js', 'page.evt', 'page.evt-meta.xml', 'templateOne.css'];
-=======
-const itemsInHero = [
-  'hero.css',
-  'hero.html',
-  'hero.js',
-  'hero.js-meta.xml',
-  'templateOne.html'
-];
-const itemsInPage = [
-  'page.auradoc',
-  'page.cmp',
-  'page.cmp-meta.xml',
-  'page.css',
-  'page.design',
-  'page.svg',
-  'pageController.js',
-  'pageHelper.js',
-  'pageRenderer.js',
-  'templateOne.css'
-];
->>>>>>> 71f396ba
 const testFolder = '__tests__';
 const testFiles = ['hero.test.js', 'example.test.js'];
 
@@ -362,7 +340,6 @@
     it('should return true of file name and component name match for essential Aura files', () => {
       const componentName = 'page';
       const componentPath = path.join(auraPath.fsPath, auraComponent);
-<<<<<<< HEAD
       expect(isNameMatch(itemsInPage[0], componentName, componentPath)).to.equal(true);
       expect(isNameMatch(itemsInPage[1], componentName, componentPath)).to.equal(true);
       expect(isNameMatch(itemsInPage[2], componentName, componentPath)).to.equal(true);
@@ -374,57 +351,16 @@
       expect(isNameMatch(itemsInPage[8], componentName, componentPath)).to.equal(true);
       expect(isNameMatch(itemsInPage[9], componentName, componentPath)).to.equal(true);
       expect(isNameMatch(itemsInPage[10], componentName, componentPath)).to.equal(true);
-=======
-      expect(
-        isNameMatch(itemsInPage[0], componentName, componentPath)
-      ).to.equal(true);
-      expect(
-        isNameMatch(itemsInPage[1], componentName, componentPath)
-      ).to.equal(true);
-      expect(
-        isNameMatch(itemsInPage[2], componentName, componentPath)
-      ).to.equal(true);
-      expect(
-        isNameMatch(itemsInPage[3], componentName, componentPath)
-      ).to.equal(true);
-      expect(
-        isNameMatch(itemsInPage[4], componentName, componentPath)
-      ).to.equal(true);
-      expect(
-        isNameMatch(itemsInPage[5], componentName, componentPath)
-      ).to.equal(true);
-      expect(
-        isNameMatch(itemsInPage[6], componentName, componentPath)
-      ).to.equal(true);
-      expect(
-        isNameMatch(itemsInPage[7], componentName, componentPath)
-      ).to.equal(true);
-      expect(
-        isNameMatch(itemsInPage[8], componentName, componentPath)
-      ).to.equal(true);
->>>>>>> 71f396ba
     });
 
     it('should return false if file type is not in LWC or Aura or file name and component name do not match', () => {
       const lwcComponentPath = path.join(lwcPath.fsPath, lwcComponent);
       const auraComponentPath = path.join(auraPath.fsPath, auraComponent);
       expect(isNameMatch('hero.jpg', 'hero', lwcComponentPath)).to.equal(false);
-<<<<<<< HEAD
       expect(isNameMatch('hero1.css', 'hero', lwcComponentPath)).to.equal(false);
       expect(isNameMatch('page.jpg', 'page', auraComponentPath)).to.equal(false);
       expect(isNameMatch('page1.css', 'hero', auraComponentPath)).to.equal(false);
       expect(isNameMatch('pageEvt.js', 'page', auraComponentPath)).to.equal(false);
-=======
-      expect(isNameMatch('hero1.css', 'hero', lwcComponentPath)).to.equal(
-        false
-      );
-      expect(isNameMatch('page.jpg', 'page', auraComponentPath)).to.equal(
-        false
-      );
-      expect(isNameMatch('page1.css', 'hero', auraComponentPath)).to.equal(
-        false
-      );
->>>>>>> 71f396ba
     });
   });
 
