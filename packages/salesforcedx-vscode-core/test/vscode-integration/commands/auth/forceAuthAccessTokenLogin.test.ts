--- conflicted
+++ resolved
@@ -72,20 +72,11 @@
         instanceUrl: mockInstanceUrl
       }
     });
-<<<<<<< HEAD
     assert.calledOnce(authInfoSaveStub);
     assert.calledOnce(authInfoSetAliasStub);
     assert.calledWith(authInfoSetAliasStub, mockAlias);
     assert.calledOnce(authInfoSetAsDefaultStub);
     assert.calledWith(authInfoSetAsDefaultStub, { org: true });
-=======
-
-    assert.calledWith(handleAliasAndDefaultSettingsStub, {
-      alias: mockAlias,
-      setDefault: true,
-      setDefaultDevHub: false
-    });
->>>>>>> 9654bc0c
   });
 
   it('Should show a user friendly message on Bad_OAuth_Token', async () => {
