/*
 * Copyright (c) 2018, salesforce.com, inc.
 * All rights reserved.
 * Licensed under the BSD 3-Clause license.
 * For full license text, see LICENSE.txt file in the repo root or https://opensource.org/licenses/BSD-3-Clause
 */
import { Connection } from '@salesforce/core';
import {
  instantiateContext,
  MockTestOrgData,
  restoreContext,
  stubContext
} from '@salesforce/core/lib/testSetup';
import { SourceTrackingService } from '@salesforce/salesforcedx-utils-vscode';
import { ComponentSet } from '@salesforce/source-deploy-retrieve';
import { expect } from 'chai';
import * as path from 'path';
import { SinonStub } from 'sinon';
import { LibrarySourceRetrieveManifestExecutor } from '../../../src/commands/forceSourceRetrieveManifest';
import { WorkspaceContext } from '../../../src/context';
import { SfdxPackageDirectories } from '../../../src/sfdxProject';
import { workspaceUtils } from '../../../src/util';

const $$ = instantiateContext();
const env = $$.SANDBOX;

describe('Force Source Retrieve with Manifest Option', () => {
  beforeEach(() => {
    env.stub(SourceTrackingService, 'createSourceTracking');
<<<<<<< HEAD
=======
    env.stub(SourceTrackingService, 'updateSourceTrackingAfterRetrieve');
>>>>>>> a34238a8
  });
  afterEach(() => {
    restoreContext($$);
  });

  describe('Library Executor', () => {
    const manifestPath = 'package.xml';
    const packageDirs = ['p1', 'p2'];
    const packageDirFullPaths = packageDirs.map(p =>
      path.join(workspaceUtils.getRootWorkspacePath(), p)
    );
    const defaultPackagePath = packageDirFullPaths[0];
    const mockComponents = new ComponentSet([
      { fullName: 'Test', type: 'apexclass' },
      { fullName: 'Test2', type: 'layout' }
    ]);

    let mockConnection: Connection;
    let retrieveStub: SinonStub;
    let pollStatusStub: SinonStub;

    const executor = new LibrarySourceRetrieveManifestExecutor();

    beforeEach(async () => {
      const testData = new MockTestOrgData();
      stubContext($$);
      $$.setConfigStubContents('AuthInfoConfig', {
        contents: await testData.getConfig()
      });
      mockConnection = await testData.getConnection();

      env
        .stub(SfdxPackageDirectories, 'getPackageDirectoryPaths')
        .resolves(packageDirs);
      env
        .stub(SfdxPackageDirectories, 'getDefaultPackageDir')
        .resolves(packageDirs[0]);
      env
        .stub(WorkspaceContext.prototype, 'getConnection')
        .resolves(mockConnection);
      env
        .stub(ComponentSet, 'fromManifest')
        .withArgs({
          manifestPath,
          resolveSourcePaths: packageDirFullPaths,
          forceAddWildcards: true
        })
        .returns(mockComponents);
      pollStatusStub = env.stub();
      retrieveStub = env.stub(mockComponents, 'retrieve').returns({
        pollStatus: pollStatusStub
      });
    });

    it('should retrieve components in a manifest', async () => {
      await executor.run({ data: manifestPath, type: 'CONTINUE' });

      expect(retrieveStub.calledOnce).to.equal(true);
      expect(retrieveStub.firstCall.args[0]).to.deep.equal({
        usernameOrConnection: mockConnection,
        output: defaultPackagePath,
        merge: true,
        suppressEvents: true
      });
      expect(pollStatusStub.calledOnce).to.equal(true);
    });
  });
});<|MERGE_RESOLUTION|>--- conflicted
+++ resolved
@@ -27,10 +27,7 @@
 describe('Force Source Retrieve with Manifest Option', () => {
   beforeEach(() => {
     env.stub(SourceTrackingService, 'createSourceTracking');
-<<<<<<< HEAD
-=======
     env.stub(SourceTrackingService, 'updateSourceTrackingAfterRetrieve');
->>>>>>> a34238a8
   });
   afterEach(() => {
     restoreContext($$);
