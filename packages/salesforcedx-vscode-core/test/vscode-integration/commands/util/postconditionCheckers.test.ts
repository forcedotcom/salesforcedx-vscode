/*
 * Copyright (c) 2019, salesforce.com, inc.
 * All rights reserved.
 * Licensed under the BSD 3-Clause license.
 * For full license text, see LICENSE.txt file in the repo root or https://opensource.org/licenses/BSD-3-Clause
 */
import {
  CancelResponse,
  ContinueResponse,
  LocalComponent,
  PostconditionChecker
} from '@salesforce/salesforcedx-utils-vscode/out/src/types';
import { expect } from 'chai';
import * as fs from 'fs';
import { join, normalize } from 'path';
import { createSandbox, SinonSandbox, SinonStub } from 'sinon';
import { channelService } from '../../../../src/channels';
import {
  CommandletExecutor,
  ConflictDetectionMessages,
  EmptyPostChecker,
  OverwriteComponentPrompt,
  PathStrategyFactory,
  SfdxCommandlet
} from '../../../../src/commands/util';
import {
  CompositePostconditionChecker,
  TimestampConflictChecker
} from '../../../../src/commands/util/postconditionCheckers';
<<<<<<< HEAD
import { conflictView, DirectoryDiffResults } from '../../../../src/conflict';
=======
import {
  conflictDetector,
  conflictView,
  DirectoryDiffResults
} from '../../../../src/conflict';
import { TimestampFileProperties } from '../../../../src/conflict/directoryDiffer';
>>>>>>> 3fac7589
import { nls } from '../../../../src/messages';
import { notificationService } from '../../../../src/notifications';
import { sfdxCoreSettings } from '../../../../src/settings';
import { SfdxPackageDirectories } from '../../../../src/sfdxProject';
import { getRootWorkspacePath, MetadataDictionary } from '../../../../src/util';
describe('Postcondition Checkers', () => {
  let env: SinonSandbox;
  describe('EmptyPostconditionChecker', () => {
    it('Should return CancelResponse if input passed in is CancelResponse', async () => {
      const postChecker = new EmptyPostChecker();
      const response = await postChecker.check({ type: 'CANCEL' });
      expect(response.type).to.equal('CANCEL');
    });
    it('Should return ContinueResponse unchanged if input passed in is ContinueResponse', async () => {
      const postChecker = new EmptyPostChecker();
      const input: ContinueResponse<string> = {
        type: 'CONTINUE',
        data: 'test'
      };
      const response = await postChecker.check(input);
      expect(response.type).to.equal('CONTINUE');
      if (response.type === 'CONTINUE') {
        expect(response.data).to.equal('test');
      } else {
        expect.fail('Response should be of type ContinueResponse');
      }
    });
  });

  describe('CompositePostconditionChecker', () => {
    it('Should return CancelResponse if input passed in is CancelResponse', async () => {
      const postChecker = new CompositePostconditionChecker(
        new (class implements PostconditionChecker<{}> {
          public async check(): Promise<CancelResponse | ContinueResponse<{}>> {
            throw new Error('This should not be called');
          }
        })()
      );
      const response = await postChecker.check({ type: 'CANCEL' });
      expect(response.type).to.equal('CANCEL');
    });

    it('Should proceed to next checker if previous checker in composite checker is ContinueResponse', async () => {
      const compositePostconditionChecker = new CompositePostconditionChecker(
<<<<<<< HEAD
        new (class implements PostconditionChecker<{}> {
          public async check(): Promise<CancelResponse | ContinueResponse<{}>> {
            return { type: 'CONTINUE', data: {} };
          }
        })(),
        new (class implements PostconditionChecker<{}> {
          public async check(): Promise<CancelResponse | ContinueResponse<{}>> {
            return { type: 'CONTINUE', data: {} };
          }
        })()
      );

      const response = await compositePostconditionChecker.check({
        type: 'CONTINUE',
        data: {}
      });
=======
        new (class implements PostconditionChecker<string> {
          public async check(): Promise<
            CancelResponse | ContinueResponse<string>
          > {
            return { type: 'CONTINUE', data: 'package.xml' };
          }
        })(),
        new (class implements PostconditionChecker<string> {
          public async check(): Promise<
            CancelResponse | ContinueResponse<string>
          > {
            return { type: 'CONTINUE', data: 'package.xml' };
          }
        })()
      );

      const response = await compositePostconditionChecker.check({ type: 'CONTINUE', data: 'package.xml' });
>>>>>>> 3fac7589
      expect(response.type).to.equal('CONTINUE');
    });

    it('Should not proceed to next checker if previous checker in composite checker is CancelResponse', async () => {
      const compositePostconditionChecker = new CompositePostconditionChecker(
<<<<<<< HEAD
        new (class implements PostconditionChecker<{}> {
          public async check(): Promise<CancelResponse | ContinueResponse<{}>> {
            return { type: 'CANCEL' };
          }
        })(),
        new (class implements PostconditionChecker<{}> {
          public async check(): Promise<CancelResponse | ContinueResponse<{}>> {
=======
        new (class implements PostconditionChecker<string> {
          public async check(): Promise<
            CancelResponse | ContinueResponse<string>
          > {
            return { type: 'CANCEL' };
          }
        })(),
        new (class implements PostconditionChecker<string> {
          public async check(): Promise<
            CancelResponse | ContinueResponse<string>
          > {
>>>>>>> 3fac7589
            throw new Error('This should not be called');
          }
        })()
      );

      await compositePostconditionChecker.check({ type: 'CONTINUE', data: 'package.xml' });
    });

    // tslint:disable:no-unused-expression
    it('Should call executor if composite checker is ContinueResponse', async () => {
      let executed = false;
      const commandlet = new SfdxCommandlet(
        new (class {
          public check(): boolean {
            return true;
          }
        })(),
        new (class {
          public async gather(): Promise<
            CancelResponse | ContinueResponse<string>
          > {
            return { type: 'CONTINUE', data: 'package.xml' };
          }
        })(),
        new (class implements CommandletExecutor<string> {
          public execute(response: ContinueResponse<string>): void {
            executed = true;
          }
        })(),
        new CompositePostconditionChecker<string>(
          new (class implements PostconditionChecker<string> {
            public async check(): Promise<
              CancelResponse | ContinueResponse<string>
            > {
              return { type: 'CONTINUE', data: 'package.xml' };
            }
          })()
        )
      );

      await commandlet.run();

      expect(executed).to.be.true;
    });

    it('Should not call executor if composite checker is CancelResponse', async () => {
      const commandlet = new SfdxCommandlet(
        new (class {
          public check(): boolean {
            return true;
          }
        })(),
        new (class {
          public async gather(): Promise<
            CancelResponse | ContinueResponse<{}>
          > {
            return { type: 'CONTINUE', data: 'package.xml' };
          }
        })(),
        new (class implements CommandletExecutor<{}> {
          public execute(response: ContinueResponse<{}>): void {
            throw new Error('This should not be called');
          }
        })(),
        new CompositePostconditionChecker<{}>(
          new (class implements PostconditionChecker<{}> {
            public async check(): Promise<
              CancelResponse | ContinueResponse<{}>
            > {
              return { type: 'CANCEL' };
            }
          })()
        )
      );

      await commandlet.run();
    });
  });

  describe('OverwriteComponentPrompt', () => {
    let existsStub: SinonStub;
    let modalStub: SinonStub;
    let promptStub: SinonStub;
    const checker = new OverwriteComponentPrompt();

    beforeEach(() => {
      env = createSandbox();
      existsStub = env.stub(fs, 'existsSync');
      modalStub = env.stub(notificationService, 'showWarningModal');
    });

    afterEach(() => env.restore());

    describe('Check Components Exist', () => {
      beforeEach(() => {
        promptStub = env.stub(checker, 'promptOverwrite');
      });

      it('Should not prompt overwrite if components do not exist', async () => {
        existsStub.returns(true);
        const data = generateComponents(2);
        pathExists(false, data[0], '.t-meta.xml');
        pathExists(false, data[1], '.t-meta.xml');

        await checker.check({ type: 'CONTINUE', data });

        expect(promptStub.notCalled).to.equal(true);
      });

      it('Should prompt overwrite for components that exist', async () => {
        existsStub.returns(false);
        const data = generateComponents(2);
        pathExists(true, data[0], '.t-meta.xml');

        await checker.check({ type: 'CONTINUE', data });

        expect(promptStub.firstCall.args[0]).to.eql([data[0]]);
      });

      it('Should determine a component exists if at least one of its file extensions do', async () => {
        const dictionaryStub = env.stub(MetadataDictionary, 'getInfo');
        dictionaryStub.returns({
          pathStrategy: PathStrategyFactory.createDefaultStrategy(),
          extensions: ['.a', '.b', '.c']
        });
        existsStub.returns(false);
        const data = generateComponents(1);
        pathExists(true, data[0], '.c');

        await checker.check({ type: 'CONTINUE', data });

        expect(existsStub.firstCall.returnValue).to.equal(false);
        expect(existsStub.secondCall.returnValue).to.equal(false);
        expect(promptStub.firstCall.args[0]).to.eql([data[0]]);
      });
    });

    describe('Overwrite Dialog Message', () => {
      it('Should show every action when there are multiple components to overwrite', async () => {
        await checker.promptOverwrite(generateComponents(2));

        expect(modalStub.firstCall.args.slice(1)).to.eql([
          nls.localize('warning_prompt_overwrite'),
          nls.localize('warning_prompt_skip'),
          nls.localize('warning_prompt_overwrite_all') + ' (2)',
          nls.localize('warning_prompt_skip_all') + ' (2)'
        ]);
      });

      it('Should only show overwrite and cancel for one component', async () => {
        await doPrompt(generateComponents(1), [undefined]);

        expect(modalStub.firstCall.args.slice(1)).to.eql([
          nls.localize('warning_prompt_overwrite')
        ]);
      });

      it('Should show correct message for one component', async () => {
        const components = generateComponents(1);

        await doPrompt(components, [undefined]);

        expect(modalStub.firstCall.args[0]).to.equal(
          nls.localize(
            'warning_prompt_overwrite_message',
            components[0].type,
            components[0].fileName,
            '',
            ''
          )
        );
      });

      it('Should show correct message for 1 < components <= 10 ', async () => {
        const components = generateComponents(2);
        const expectedBody = `${components[1].type}:${components[1].fileName}\n`;

        await doPrompt(components, [undefined]);

        expect(modalStub.firstCall.args[0]).to.equal(
          nls.localize(
            'warning_prompt_overwrite_message',
            components[0].type,
            components[0].fileName,
            nls.localize('warning_prompt_other_existing', 1),
            expectedBody
          )
        );
      });

      it('Should show correct message for components > 10', async () => {
        const components = generateComponents(12);
        let expectedBody = '';
        for (const component of components.slice(1, 11)) {
          expectedBody += `${component.type}:${component.fileName}\n`;
        }
        expectedBody += `${nls.localize('warning_prompt_other_not_shown', 1)}`;

        await doPrompt(components, [undefined]);

        expect(modalStub.firstCall.args[0]).to.equal(
          nls.localize(
            'warning_prompt_overwrite_message',
            components[0].type,
            components[0].fileName,
            nls.localize('warning_prompt_other_existing', 11),
            expectedBody
          )
        );
      });
    });

    describe('Overwrite Dialog Actions', () => {
      it('Should skip all', async () => {
        const components = generateComponents(2);
        const actions = [`${nls.localize('warning_prompt_skip_all')} (2)`];

        const response = await doPrompt(components, actions);

        expect(response.type).to.equal('CANCEL');
      });

      it('Should overwrite all', async () => {
        const components = generateComponents(2);
        const actions = [`${nls.localize('warning_prompt_overwrite_all')} (2)`];

        const response = (await doPrompt(
          components,
          actions
        )) as ContinueResponse<LocalComponent[] | LocalComponent>;

        expect(response.data).to.eql(components);
      });

      it('Should skip one and overwrite remaining', async () => {
        const components = generateComponents(3);
        const actions = [
          nls.localize('warning_prompt_skip'),
          nls.localize('warning_prompt_overwrite_all') + ' (2)'
        ];

        const response = (await doPrompt(
          components,
          actions
        )) as ContinueResponse<LocalComponent[] | LocalComponent>;

        expect(response.data).to.eql(components.slice(1));
      });

      it('Should overwrite one and skip remaining', async () => {
        const components = generateComponents(3);
        const actions = [
          nls.localize('warning_prompt_overwrite'),
          nls.localize('warning_prompt_skip_all') + ' (2)'
        ];

        const response = (await doPrompt(
          components,
          actions
        )) as ContinueResponse<LocalComponent[] | LocalComponent>;

        expect(response.data).to.eql(components.slice(0, 1));
      });

      it('Should cancel', async () => {
        const components = generateComponents(3);
        const actions = [undefined];

        const response = await doPrompt(components, actions);

        expect(response.type).to.equal('CANCEL');
      });
    });

    async function doPrompt(components: LocalComponent[], actions: any[]) {
      components.forEach((component, index) => {
        pathExists(true, component, '.t-meta.xml');
        if (index < actions.length) {
          modalStub.onCall(index).returns(actions[index]);
        }
      });

      return await checker.check({
        type: 'CONTINUE',
        data: components
      });
    }

    function generateComponents(count: number) {
      const data = [];
      for (let i = 1; i <= count; i++) {
        data.push({
          fileName: `Test${i}`,
          outputdir: 'package/tests',
          type: 'TestType',
          suffix: 't'
        });
      }
      return data;
    }

    function pathExists(
      value: boolean,
      forComponent: LocalComponent,
      withExtension: string
    ) {
      const path = join(
        getRootWorkspacePath(),
        `package/tests/${forComponent.fileName}${withExtension}`
      );
      existsStub.withArgs(path).returns(value);
    }
  });

  describe('TimestampConflictChecker', () => {
    let modalStub: SinonStub;
    let settingsStub: SinonStub;
    let conflictViewStub: SinonStub;
    let appendLineStub: SinonStub;
    let channelOutput: string[] = [];

    beforeEach(() => {
      env = createSandbox();
      channelOutput = [];
      modalStub = env.stub(notificationService, 'showWarningModal');
      settingsStub = env.stub(sfdxCoreSettings, 'getConflictDetectionEnabled');
      conflictViewStub = env.stub(conflictView, 'visualizeDifferences');
      appendLineStub = env.stub(channelService, 'appendLine');
      appendLineStub.callsFake(line => channelOutput.push(line));
    });

    afterEach(() => env.restore());

    const emptyMessages: ConflictDetectionMessages = {
      warningMessageKey: '',
      commandHint: i => i
    };

    const retrieveMessages: ConflictDetectionMessages = {
      warningMessageKey: 'conflict_detect_conflicts_during_retrieve',
      commandHint: i => i
    };

    const validInput: ContinueResponse<string> = {
      type: 'CONTINUE',
      data: 'package.xml'
    };

    it('Should return CancelResponse if input passed in is CancelResponse', async () => {
      const postChecker = new TimestampConflictChecker(false, emptyMessages);
      const response = await postChecker.check({ type: 'CANCEL' });
      expect(response.type).to.equal('CANCEL');
    });

    it('Should return ContinueResponse unchanged if input is ContinueResponse and conflict detection is disabled', async () => {
      const postChecker = new TimestampConflictChecker(false, emptyMessages);

      settingsStub.returns(false);
      const response = await postChecker.check(validInput);

      expect(response.type).to.equal('CONTINUE');
      if (response.type === 'CONTINUE') {
        expect(response.data).to.equal('package.xml');
      } else {
        expect.fail('Response should be of type ContinueResponse');
      }
    });

    it('Should return CancelResponse when a username is not defined.', async () => {
      const postChecker = new TimestampConflictChecker(false, emptyMessages);
      settingsStub.returns(true);

      const response = await postChecker.check(validInput);
      expect(response.type).to.equal('CANCEL');
    });

    it('Should return ContinueResponse when no conflicts are detected', async () => {
      const postChecker = new TimestampConflictChecker(false, emptyMessages);
      const response = await postChecker.handleConflicts(
        'manifest.xml',
        'admin@example.com',
        { different: new Set<TimestampFileProperties>() } as DirectoryDiffResults
      );

      expect(response.type).to.equal('CONTINUE');
      expect((response as ContinueResponse<string>).data).to.equal(
        'manifest.xml'
      );
      expect(appendLineStub.notCalled).to.equal(true);
    });

    it('Should post a warning and return CancelResponse when conflicts are detected and cancelled', async () => {
      const postChecker = new TimestampConflictChecker(false, retrieveMessages);
      const results = {
<<<<<<< HEAD
        different: new Set<string>([
          'main/default/objects/Property__c/fields/Broker__c.field-meta.xml',
          'main/default/aura/auraPropertySummary/auraPropertySummaryController.js'
        ])
=======
        different: new Set<TimestampFileProperties>([
          {
            path: 'main/default/objects/Property__c/fields/Broker__c.field-meta.xml'
          },
          {
            path: 'main/default/aura/auraPropertySummary/auraPropertySummaryController.js'
          }]),
        scannedLocal: 4,
        scannedRemote: 6
>>>>>>> 3fac7589
      } as DirectoryDiffResults;
      modalStub.returns('Cancel');

      const response = await postChecker.handleConflicts(
        'package.xml',
        'admin@example.com',
        results
      );
      expect(response.type).to.equal('CANCEL');

      expect(modalStub.firstCall.args.slice(1)).to.eql([
        nls.localize('conflict_detect_override'),
        nls.localize('conflict_detect_show_conflicts')
      ]);

      expect(channelOutput).to.include.members([
        nls.localize('conflict_detect_conflict_header_timestamp', 2),
        normalize(
          'main/default/objects/Property__c/fields/Broker__c.field-meta.xml'
        ),
        normalize(
          'main/default/aura/auraPropertySummary/auraPropertySummaryController.js'
        ),
        nls.localize('conflict_detect_command_hint', 'package.xml')
      ]);

      expect(conflictViewStub.calledOnce).to.equal(true);
    });

    it('Should post a warning and return ContinueResponse when conflicts are detected and overwritten', async () => {
      const postChecker = new TimestampConflictChecker(false, retrieveMessages);
      const results = {
        different: new Set<TimestampFileProperties>([
          {
            path: 'MyClass.cls'
          }])
      } as DirectoryDiffResults;
      modalStub.returns(nls.localize('conflict_detect_override'));

      const response = await postChecker.handleConflicts(
        'manifest.xml',
        'admin@example.com',
        results
      );
      expect(response.type).to.equal('CONTINUE');

      expect(modalStub.firstCall.args.slice(1)).to.eql([
        nls.localize('conflict_detect_override'),
        nls.localize('conflict_detect_show_conflicts')
      ]);
    });

    it('Should post a warning and return CancelResponse when conflicts are detected and conflicts are shown', async () => {
      const postChecker = new TimestampConflictChecker(false, retrieveMessages);
      const results = {
        different: new Set<TimestampFileProperties>([
          {
            path: 'MyClass.cls'
          }])
      } as DirectoryDiffResults;
      modalStub.returns(nls.localize('conflict_detect_show_conflicts'));

      const response = await postChecker.handleConflicts(
        'manifest.xml',
        'admin@example.com',
        results
      );
      expect(response.type).to.equal('CANCEL');

      expect(modalStub.firstCall.args.slice(1)).to.eql([
        nls.localize('conflict_detect_override'),
        nls.localize('conflict_detect_show_conflicts')
      ]);

      expect(conflictViewStub.calledOnce).to.equal(true);
    });
  });
<<<<<<< HEAD
=======

  describe('TimestampConflictChecker', () => {
      let modalStub: SinonStub;
      let settingsStub: SinonStub;
      let detectorStub: SinonStub;
      let conflictViewStub: SinonStub;
      let appendLineStub: SinonStub;
      let channelOutput: string[] = [];

      beforeEach(() => {
        env = createSandbox();
        channelOutput = [];
        modalStub = env.stub(notificationService, 'showWarningModal');
        settingsStub = env.stub(sfdxCoreSettings, 'getConflictDetectionEnabled');
        detectorStub = env.stub(conflictDetector, 'checkForConflicts');
        conflictViewStub = env.stub(conflictView, 'visualizeDifferences');
        appendLineStub = env.stub(channelService, 'appendLine');
        appendLineStub.callsFake(line => channelOutput.push(line));
      });

      afterEach(() => env.restore());

      const emptyMessages: ConflictDetectionMessages = {
        warningMessageKey: '',
        commandHint: i => i
      };

      const retrieveMessages: ConflictDetectionMessages = {
        warningMessageKey: 'conflict_detect_conflicts_during_retrieve',
        commandHint: i => i
      };

      const validInput: ContinueResponse<string> = {
        type: 'CONTINUE',
        data: 'package.xml'
      };

      it('Should return CancelResponse if input passed in is CancelResponse', async () => {
        const postChecker = new TimestampConflictChecker(false, emptyMessages);
        const response = await postChecker.check({ type: 'CANCEL' });
        expect(response.type).to.equal('CANCEL');
      });

      it('Should return ContinueResponse unchanged if input is ContinueResponse and conflict detection is disabled', async () => {
        const postChecker = new TimestampConflictChecker(false, emptyMessages);

        settingsStub.returns(false);
        const response = await postChecker.check(validInput);

        expect(response.type).to.equal('CONTINUE');
        if (response.type === 'CONTINUE') {
          expect(response.data).to.equal('package.xml');
        } else {
          expect.fail('Response should be of type ContinueResponse');
        }
      });

      it('Should return CancelResponse when a username is not defined.', async () => {
        const postChecker = new TimestampConflictChecker(false, emptyMessages);
        settingsStub.returns(true);

        const response = await postChecker.check(validInput);
        expect(response.type).to.equal('CANCEL');
      });

      it('Should return ContinueResponse when no conflicts are detected', async () => {
        const postChecker = new TimestampConflictChecker(false, emptyMessages);
        const response = await postChecker.handleConflicts(
          'manifest.xml',
          'admin@example.com',
          { different: new Set<TimestampFileProperties>() } as DirectoryDiffResults
        );

        expect(response.type).to.equal('CONTINUE');
        expect((response as ContinueResponse<string>).data).to.equal(
          'manifest.xml'
        );
        expect(appendLineStub.notCalled).to.equal(true);
      });

      it('Should post a warning and return CancelResponse when conflicts are detected and cancelled', async () => {
        const postChecker = new TimestampConflictChecker(false, retrieveMessages);
        const results = {
          different: new Set<TimestampFileProperties>([
            {
              path: 'main/default/objects/Property__c/fields/Broker__c.field-meta.xml',
              localLastModifiedDate: 'Yesterday',
              remoteLastModifiedDate: 'Today'
            },
            {
              path: 'main/default/aura/auraPropertySummary/auraPropertySummaryController.js',
              localLastModifiedDate: 'Yesterday',
              remoteLastModifiedDate: 'Today'
            }])
        } as DirectoryDiffResults;
        modalStub.returns('Cancel');

        const response = await postChecker.handleConflicts(
          'package.xml',
          'admin@example.com',
          results
        );
        expect(response.type).to.equal('CANCEL');

        expect(modalStub.firstCall.args.slice(1)).to.eql([
          nls.localize('conflict_detect_show_conflicts'),
          nls.localize('conflict_detect_override')
        ]);

        expect(channelOutput).to.include.members([
          nls.localize('conflict_detect_conflict_header_timestamp', 2),
          normalize(
            'main/default/objects/Property__c/fields/Broker__c.field-meta.xml'
          ),
          normalize(
            'main/default/aura/auraPropertySummary/auraPropertySummaryController.js'
          ),
          nls.localize('conflict_detect_command_hint', 'package.xml')
        ]);

        expect(conflictViewStub.calledOnce).to.equal(true);
      });

      it('Should post a warning and return ContinueResponse when conflicts are detected and overwritten', async () => {
        const postChecker = new TimestampConflictChecker(false, retrieveMessages);
        const results = {
          different: new Set<TimestampFileProperties>([
            {
              path: 'MyClass.cls',
              localLastModifiedDate: 'Yesterday',
              remoteLastModifiedDate: 'Today'
            }])
        } as DirectoryDiffResults;
        modalStub.returns(nls.localize('conflict_detect_override'));

        const response = await postChecker.handleConflicts(
          'manifest.xml',
          'admin@example.com',
          results
        );
        expect(response.type).to.equal('CONTINUE');

        expect(modalStub.firstCall.args.slice(1)).to.eql([
          nls.localize('conflict_detect_show_conflicts'),
          nls.localize('conflict_detect_override')
        ]);
      });

      it('Should post a warning and return CancelResponse when conflicts are detected and conflicts are shown', async () => {
        const postChecker = new TimestampConflictChecker(false, retrieveMessages);
        const results = {
          different: new Set<TimestampFileProperties>([
            {
              path: 'MyClass.cls',
              localLastModifiedDate: 'Yesterday',
              remoteLastModifiedDate: 'Today'
            }])
        } as DirectoryDiffResults;
        modalStub.returns(nls.localize('conflict_detect_show_conflicts'));

        const response = await postChecker.handleConflicts(
          'manifest.xml',
          'admin@example.com',
          results
        );
        expect(response.type).to.equal('CANCEL');

        expect(modalStub.firstCall.args.slice(1)).to.eql([
          nls.localize('conflict_detect_show_conflicts'),
          nls.localize('conflict_detect_override')
        ]);

        expect(conflictViewStub.calledOnce).to.equal(true);
      });
    });
>>>>>>> 3fac7589
});<|MERGE_RESOLUTION|>--- conflicted
+++ resolved
@@ -27,16 +27,12 @@
   CompositePostconditionChecker,
   TimestampConflictChecker
 } from '../../../../src/commands/util/postconditionCheckers';
-<<<<<<< HEAD
-import { conflictView, DirectoryDiffResults } from '../../../../src/conflict';
-=======
 import {
   conflictDetector,
   conflictView,
   DirectoryDiffResults
 } from '../../../../src/conflict';
 import { TimestampFileProperties } from '../../../../src/conflict/directoryDiffer';
->>>>>>> 3fac7589
 import { nls } from '../../../../src/messages';
 import { notificationService } from '../../../../src/notifications';
 import { sfdxCoreSettings } from '../../../../src/settings';
@@ -81,24 +77,6 @@
 
     it('Should proceed to next checker if previous checker in composite checker is ContinueResponse', async () => {
       const compositePostconditionChecker = new CompositePostconditionChecker(
-<<<<<<< HEAD
-        new (class implements PostconditionChecker<{}> {
-          public async check(): Promise<CancelResponse | ContinueResponse<{}>> {
-            return { type: 'CONTINUE', data: {} };
-          }
-        })(),
-        new (class implements PostconditionChecker<{}> {
-          public async check(): Promise<CancelResponse | ContinueResponse<{}>> {
-            return { type: 'CONTINUE', data: {} };
-          }
-        })()
-      );
-
-      const response = await compositePostconditionChecker.check({
-        type: 'CONTINUE',
-        data: {}
-      });
-=======
         new (class implements PostconditionChecker<string> {
           public async check(): Promise<
             CancelResponse | ContinueResponse<string>
@@ -116,21 +94,11 @@
       );
 
       const response = await compositePostconditionChecker.check({ type: 'CONTINUE', data: 'package.xml' });
->>>>>>> 3fac7589
       expect(response.type).to.equal('CONTINUE');
     });
 
     it('Should not proceed to next checker if previous checker in composite checker is CancelResponse', async () => {
       const compositePostconditionChecker = new CompositePostconditionChecker(
-<<<<<<< HEAD
-        new (class implements PostconditionChecker<{}> {
-          public async check(): Promise<CancelResponse | ContinueResponse<{}>> {
-            return { type: 'CANCEL' };
-          }
-        })(),
-        new (class implements PostconditionChecker<{}> {
-          public async check(): Promise<CancelResponse | ContinueResponse<{}>> {
-=======
         new (class implements PostconditionChecker<string> {
           public async check(): Promise<
             CancelResponse | ContinueResponse<string>
@@ -142,7 +110,6 @@
           public async check(): Promise<
             CancelResponse | ContinueResponse<string>
           > {
->>>>>>> 3fac7589
             throw new Error('This should not be called');
           }
         })()
@@ -537,12 +504,6 @@
     it('Should post a warning and return CancelResponse when conflicts are detected and cancelled', async () => {
       const postChecker = new TimestampConflictChecker(false, retrieveMessages);
       const results = {
-<<<<<<< HEAD
-        different: new Set<string>([
-          'main/default/objects/Property__c/fields/Broker__c.field-meta.xml',
-          'main/default/aura/auraPropertySummary/auraPropertySummaryController.js'
-        ])
-=======
         different: new Set<TimestampFileProperties>([
           {
             path: 'main/default/objects/Property__c/fields/Broker__c.field-meta.xml'
@@ -552,7 +513,6 @@
           }]),
         scannedLocal: 4,
         scannedRemote: 6
->>>>>>> 3fac7589
       } as DirectoryDiffResults;
       modalStub.returns('Cancel');
 
@@ -630,182 +590,4 @@
       expect(conflictViewStub.calledOnce).to.equal(true);
     });
   });
-<<<<<<< HEAD
-=======
-
-  describe('TimestampConflictChecker', () => {
-      let modalStub: SinonStub;
-      let settingsStub: SinonStub;
-      let detectorStub: SinonStub;
-      let conflictViewStub: SinonStub;
-      let appendLineStub: SinonStub;
-      let channelOutput: string[] = [];
-
-      beforeEach(() => {
-        env = createSandbox();
-        channelOutput = [];
-        modalStub = env.stub(notificationService, 'showWarningModal');
-        settingsStub = env.stub(sfdxCoreSettings, 'getConflictDetectionEnabled');
-        detectorStub = env.stub(conflictDetector, 'checkForConflicts');
-        conflictViewStub = env.stub(conflictView, 'visualizeDifferences');
-        appendLineStub = env.stub(channelService, 'appendLine');
-        appendLineStub.callsFake(line => channelOutput.push(line));
-      });
-
-      afterEach(() => env.restore());
-
-      const emptyMessages: ConflictDetectionMessages = {
-        warningMessageKey: '',
-        commandHint: i => i
-      };
-
-      const retrieveMessages: ConflictDetectionMessages = {
-        warningMessageKey: 'conflict_detect_conflicts_during_retrieve',
-        commandHint: i => i
-      };
-
-      const validInput: ContinueResponse<string> = {
-        type: 'CONTINUE',
-        data: 'package.xml'
-      };
-
-      it('Should return CancelResponse if input passed in is CancelResponse', async () => {
-        const postChecker = new TimestampConflictChecker(false, emptyMessages);
-        const response = await postChecker.check({ type: 'CANCEL' });
-        expect(response.type).to.equal('CANCEL');
-      });
-
-      it('Should return ContinueResponse unchanged if input is ContinueResponse and conflict detection is disabled', async () => {
-        const postChecker = new TimestampConflictChecker(false, emptyMessages);
-
-        settingsStub.returns(false);
-        const response = await postChecker.check(validInput);
-
-        expect(response.type).to.equal('CONTINUE');
-        if (response.type === 'CONTINUE') {
-          expect(response.data).to.equal('package.xml');
-        } else {
-          expect.fail('Response should be of type ContinueResponse');
-        }
-      });
-
-      it('Should return CancelResponse when a username is not defined.', async () => {
-        const postChecker = new TimestampConflictChecker(false, emptyMessages);
-        settingsStub.returns(true);
-
-        const response = await postChecker.check(validInput);
-        expect(response.type).to.equal('CANCEL');
-      });
-
-      it('Should return ContinueResponse when no conflicts are detected', async () => {
-        const postChecker = new TimestampConflictChecker(false, emptyMessages);
-        const response = await postChecker.handleConflicts(
-          'manifest.xml',
-          'admin@example.com',
-          { different: new Set<TimestampFileProperties>() } as DirectoryDiffResults
-        );
-
-        expect(response.type).to.equal('CONTINUE');
-        expect((response as ContinueResponse<string>).data).to.equal(
-          'manifest.xml'
-        );
-        expect(appendLineStub.notCalled).to.equal(true);
-      });
-
-      it('Should post a warning and return CancelResponse when conflicts are detected and cancelled', async () => {
-        const postChecker = new TimestampConflictChecker(false, retrieveMessages);
-        const results = {
-          different: new Set<TimestampFileProperties>([
-            {
-              path: 'main/default/objects/Property__c/fields/Broker__c.field-meta.xml',
-              localLastModifiedDate: 'Yesterday',
-              remoteLastModifiedDate: 'Today'
-            },
-            {
-              path: 'main/default/aura/auraPropertySummary/auraPropertySummaryController.js',
-              localLastModifiedDate: 'Yesterday',
-              remoteLastModifiedDate: 'Today'
-            }])
-        } as DirectoryDiffResults;
-        modalStub.returns('Cancel');
-
-        const response = await postChecker.handleConflicts(
-          'package.xml',
-          'admin@example.com',
-          results
-        );
-        expect(response.type).to.equal('CANCEL');
-
-        expect(modalStub.firstCall.args.slice(1)).to.eql([
-          nls.localize('conflict_detect_show_conflicts'),
-          nls.localize('conflict_detect_override')
-        ]);
-
-        expect(channelOutput).to.include.members([
-          nls.localize('conflict_detect_conflict_header_timestamp', 2),
-          normalize(
-            'main/default/objects/Property__c/fields/Broker__c.field-meta.xml'
-          ),
-          normalize(
-            'main/default/aura/auraPropertySummary/auraPropertySummaryController.js'
-          ),
-          nls.localize('conflict_detect_command_hint', 'package.xml')
-        ]);
-
-        expect(conflictViewStub.calledOnce).to.equal(true);
-      });
-
-      it('Should post a warning and return ContinueResponse when conflicts are detected and overwritten', async () => {
-        const postChecker = new TimestampConflictChecker(false, retrieveMessages);
-        const results = {
-          different: new Set<TimestampFileProperties>([
-            {
-              path: 'MyClass.cls',
-              localLastModifiedDate: 'Yesterday',
-              remoteLastModifiedDate: 'Today'
-            }])
-        } as DirectoryDiffResults;
-        modalStub.returns(nls.localize('conflict_detect_override'));
-
-        const response = await postChecker.handleConflicts(
-          'manifest.xml',
-          'admin@example.com',
-          results
-        );
-        expect(response.type).to.equal('CONTINUE');
-
-        expect(modalStub.firstCall.args.slice(1)).to.eql([
-          nls.localize('conflict_detect_show_conflicts'),
-          nls.localize('conflict_detect_override')
-        ]);
-      });
-
-      it('Should post a warning and return CancelResponse when conflicts are detected and conflicts are shown', async () => {
-        const postChecker = new TimestampConflictChecker(false, retrieveMessages);
-        const results = {
-          different: new Set<TimestampFileProperties>([
-            {
-              path: 'MyClass.cls',
-              localLastModifiedDate: 'Yesterday',
-              remoteLastModifiedDate: 'Today'
-            }])
-        } as DirectoryDiffResults;
-        modalStub.returns(nls.localize('conflict_detect_show_conflicts'));
-
-        const response = await postChecker.handleConflicts(
-          'manifest.xml',
-          'admin@example.com',
-          results
-        );
-        expect(response.type).to.equal('CANCEL');
-
-        expect(modalStub.firstCall.args.slice(1)).to.eql([
-          nls.localize('conflict_detect_show_conflicts'),
-          nls.localize('conflict_detect_override')
-        ]);
-
-        expect(conflictViewStub.calledOnce).to.equal(true);
-      });
-    });
->>>>>>> 3fac7589
 });