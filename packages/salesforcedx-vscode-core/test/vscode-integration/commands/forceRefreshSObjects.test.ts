/*
 * Copyright (c) 2019, salesforce.com, inc.
 * All rights reserved.
 * Licensed under the BSD 3-Clause license.
 * For full license text, see LICENSE.txt file in the repo root or https://opensource.org/licenses/BSD-3-Clause
 */
/* tslint:disable:no-unused-expression */
import {
  SFDX_DIR,
  SOBJECTS_DIR,
  SObjectTransformer,
  SObjectTransformerFactory,
  STANDARDOBJECTS_DIR,
  TOOLS_DIR
} from '@salesforce/salesforcedx-sobjects-faux-generator/out/src';
import {
  SObjectCategory,
  SObjectRefreshSource
} from '@salesforce/salesforcedx-sobjects-faux-generator/out/src/types';
import { SfdxCommandlet } from '@salesforce/salesforcedx-utils-vscode/out/src';
import {
  notificationService,
  ProgressNotification
} from '@salesforce/salesforcedx-utils-vscode/out/src/commands';
import { ContinueResponse } from '@salesforce/salesforcedx-utils-vscode/out/src/types';
import { expect } from 'chai';
import { EventEmitter } from 'events';
import * as fs from 'fs';
import * as path from 'path';
import { createSandbox, SinonSandbox, SinonStub } from 'sinon';
import { ProgressLocation, window } from 'vscode';
import {
  checkSObjectsAndRefresh,
  ForceRefreshSObjectsExecutor,
  RefreshSelection,
  SObjectRefreshGatherer,
  verifyUsernameAndInitSObjectDefinitions
} from '../../../src/commands/forceRefreshSObjects';
import { workspaceContext } from '../../../src/context';
import { nls } from '../../../src/messages';
import { telemetryService } from '../../../src/telemetry';

describe('ForceGenerateFauxClasses', () => {
  describe('initSObjectDefinitions', () => {
    let sandboxStub: SinonSandbox;
    let existsSyncStub: SinonStub;
    let getUsernameStub: SinonStub;
    let commandletSpy: SinonStub;
    let notificationStub: SinonStub;

    const projectPath = path.join('sample', 'path');
    const sobjectsPath = path.join(
      projectPath,
      SFDX_DIR,
      TOOLS_DIR,
      SOBJECTS_DIR
    );

    beforeEach(() => {
      sandboxStub = createSandbox();
      existsSyncStub = sandboxStub.stub(fs, 'existsSync');
      getUsernameStub = sandboxStub.stub();
      sandboxStub
        .stub(workspaceContext, 'getConnection')
        .resolves({ getUsername: getUsernameStub });
      commandletSpy = sandboxStub.stub(SfdxCommandlet.prototype, 'run');
      notificationStub = sandboxStub.stub(
        notificationService,
        'showInformationMessage'
      );
    });

    afterEach(() => {
      sandboxStub.restore();
    });

    it('Should execute sobject refresh if no sobjects folder is present', async () => {
      existsSyncStub.returns(false);
      getUsernameStub.returns(new Map([['defaultusername', 'Sample']]));

      await verifyUsernameAndInitSObjectDefinitions(projectPath);

      expect(existsSyncStub.calledWith(sobjectsPath)).to.be.true;
      expect(commandletSpy.calledOnce).to.be.true;

      // validates the commandlet ran with the correct source
      expect(commandletSpy.thisValues[0].gatherer).to.eqls({
        source: SObjectRefreshSource.Startup
      });
    });

    it('Should not execute sobject refresh if sobjects folder is present', async () => {
      existsSyncStub.returns(true);
      getUsernameStub.returns('Sample');

      await verifyUsernameAndInitSObjectDefinitions(projectPath);

      expect(existsSyncStub.calledWith(sobjectsPath)).to.be.true;
      expect(commandletSpy.notCalled).to.be.true;
    });

    it('Should not execute sobject refresh if no default username set', async () => {
      existsSyncStub.returns(false);
      getUsernameStub.returns(undefined);

      await verifyUsernameAndInitSObjectDefinitions(projectPath);

      expect(commandletSpy.notCalled).to.be.true;
    });
  });

  describe('checkSObjectsAndRefresh', () => {
    let sandboxStub: SinonSandbox;
    let existsSyncStub: SinonStub;
    let telemetryEventStub: SinonStub;

    const projectPath = path.join('sample', 'path');
    const sobjectsPath = path.join(
      projectPath,
      SFDX_DIR,
      TOOLS_DIR,
      SOBJECTS_DIR,
      STANDARDOBJECTS_DIR
    );

    beforeEach(() => {
      sandboxStub = createSandbox();
      existsSyncStub = sandboxStub.stub(fs, 'existsSync');
      telemetryEventStub = sandboxStub.stub(telemetryService, 'sendEventData');
    });

    afterEach(() => {
      sandboxStub.restore();
    });

    it('Should call forceRefreshSObjects service when sobjects do not exist', async () => {
      existsSyncStub.returns(false);

      await checkSObjectsAndRefresh(projectPath);

      expect(existsSyncStub.calledWith(sobjectsPath)).to.be.true;
      expect(
        telemetryEventStub.calledWith(
          'sObjectRefreshNotification',
          { type: SObjectRefreshSource.StartupMin },
          undefined
        )
      ).to.be.true;
    });

    it('Should not call forceRefreshSObjects service when sobjects already exist', async () => {
      existsSyncStub.returns(true);

      await checkSObjectsAndRefresh(projectPath);

      expect(existsSyncStub.calledWith(sobjectsPath)).to.be.true;
      expect(telemetryEventStub.notCalled).to.be.true;
    });
  });

  describe('ForceGenerateFauxClassesExecutor', () => {
    let sandboxStub: SinonSandbox;
    let progressStub: SinonStub;
    let factoryStub: SinonStub;
    let transformerStub: SinonStub;
    let logStub: SinonStub;
    let errorStub: SinonStub;
<<<<<<< HEAD
    let transformer: SObjectTransformer;
=======
    let notificationStub: SinonStub;
>>>>>>> dad503eb

    const expectedData = {
      cancelled: false,
      standardObjects: 1,
      customObjects: 2
    };

    beforeEach(() => {
      sandboxStub = createSandbox();
      progressStub = sandboxStub.stub(ProgressNotification, 'show');
      transformer = new SObjectTransformer(new EventEmitter(), [], []);
      transformerStub = sandboxStub
        .stub(transformer, 'transform')
        .callsFake(() => {
          return Promise.resolve({ data: expectedData });
        });
      factoryStub = sandboxStub
        .stub(SObjectTransformerFactory, 'create')
        .callsFake(() => {
          return Promise.resolve(transformer);
        });
      logStub = sandboxStub.stub(
        ForceRefreshSObjectsExecutor.prototype,
        'logMetric'
      );
      errorStub = sandboxStub.stub(telemetryService, 'sendException');
      notificationStub = sandboxStub.stub(
        notificationService,
        'reportCommandExecutionStatus'
      );
    });

    afterEach(() => {
      sandboxStub.restore();
      notificationStub.restore();
    });

    it('Should pass response data to transformer', async () => {
      await doExecute(SObjectRefreshSource.Startup, SObjectCategory.CUSTOM);
      expect(factoryStub.firstCall.args.slice(3)).to.eql([
        SObjectCategory.CUSTOM,
        SObjectRefreshSource.Startup
      ]);
    });

    it('Should pass minimal response data to transformer', async () => {
      await doExecute(SObjectRefreshSource.StartupMin, SObjectCategory.CUSTOM);
      expect(factoryStub.firstCall.args.slice(3)).to.eql([
        SObjectCategory.STANDARD,
        SObjectRefreshSource.StartupMin
      ]);
    });

    it('Should show progress on the status bar for non-manual refresh source', async () => {
      await doExecute(SObjectRefreshSource.Startup);
      expect(progressStub.getCall(0).args[2]).to.eq(ProgressLocation.Window);
    });

    it('Should show progress as notification for manual refresh source', async () => {
      await doExecute(SObjectRefreshSource.Manual);
      expect(progressStub.getCall(0).args[2]).to.eq(
        ProgressLocation.Notification
      );
    });

    it('Should report command execution status for Startup Refresh', async () => {
      await doExecute(SObjectRefreshSource.Startup, SObjectCategory.STANDARD);
      expect(notificationStub.calledOnce).to.be.true;
    });

    it('Should report command execution status for Manual Refresh', async () => {
      await doExecute(SObjectRefreshSource.Manual, SObjectCategory.STANDARD);
      expect(notificationStub.calledOnce).to.be.true;
    });

    it('Should not report command execution status for Startup Min Refresh', async () => {
      await doExecute(SObjectRefreshSource.StartupMin, SObjectCategory.STANDARD);
      expect(notificationStub.notCalled).to.be.true;
    });

    it('Should log correct information to telemetry', async () => {
      // Success
      transformerStub.returns({ data: expectedData });
      await doExecute(SObjectRefreshSource.Startup);
      expect(logStub.getCall(0).args[2]).to.deep.contain({
        cancelled: 'false'
      });
      expect(logStub.getCall(0).args[3]).to.deep.contain({
        standardObjects: expectedData.standardObjects,
        customObjects: expectedData.customObjects
      });

      // Error
      const error = { message: 'sample error', stack: 'sample stack' };
      transformerStub.throws({ data: expectedData, error });
      await doExecute(SObjectRefreshSource.Startup);
      expect(errorStub.calledWith(error, expectedData));
    });

    async function doExecute(
      source: SObjectRefreshSource,
      category?: SObjectCategory
    ) {
      const executor = new ForceRefreshSObjectsExecutor();
      await executor.execute({
        type: 'CONTINUE',
        data: { category: category || SObjectCategory.ALL, source }
      });
    }
  });

  describe('SObjectRefreshGatherer', () => {
    let gatherer: SObjectRefreshGatherer;
    let sandboxStub: SinonSandbox;
    let quickPickStub: SinonStub;

    beforeEach(() => {
      sandboxStub = createSandbox();
      gatherer = new SObjectRefreshGatherer();
      quickPickStub = sandboxStub.stub(window, 'showQuickPick');
      quickPickStub.returns(nls.localize('sobject_refresh_all'));
    });

    afterEach(() => sandboxStub.restore());

    it('Should return All sObjects', async () => {
      quickPickStub.returns(nls.localize('sobject_refresh_all'));
      const response = (await gatherer.gather()) as ContinueResponse<
        RefreshSelection
      >;
      expect(response.data.category).to.equal(SObjectCategory.ALL);
    });

    it('Should return Custom sObjects', async () => {
      quickPickStub.returns(nls.localize('sobject_refresh_custom'));
      const response = (await gatherer.gather()) as ContinueResponse<
        RefreshSelection
      >;
      expect(response.data.category).to.equal(SObjectCategory.CUSTOM);
    });

    it('Should return Standard sObjects', async () => {
      quickPickStub.returns(nls.localize('sobject_refresh_standard'));
      const response = (await gatherer.gather()) as ContinueResponse<
        RefreshSelection
      >;
      expect(response.data.category).to.equal(SObjectCategory.STANDARD);
    });

    it('Should return given source', async () => {
      gatherer = new SObjectRefreshGatherer(SObjectRefreshSource.Startup);
      const response = (await gatherer.gather()) as ContinueResponse<
        RefreshSelection
      >;
      expect(response.data.source).to.equal(SObjectRefreshSource.Startup);
    });

    it('Should return Manual source if none given', async () => {
      const response = (await gatherer.gather()) as ContinueResponse<
        RefreshSelection
      >;
      expect(response.data.source).to.equal(SObjectRefreshSource.Manual);
    });
  });
});<|MERGE_RESOLUTION|>--- conflicted
+++ resolved
@@ -165,11 +165,8 @@
     let transformerStub: SinonStub;
     let logStub: SinonStub;
     let errorStub: SinonStub;
-<<<<<<< HEAD
     let transformer: SObjectTransformer;
-=======
     let notificationStub: SinonStub;
->>>>>>> dad503eb
 
     const expectedData = {
       cancelled: false,
@@ -246,7 +243,10 @@
     });
 
     it('Should not report command execution status for Startup Min Refresh', async () => {
-      await doExecute(SObjectRefreshSource.StartupMin, SObjectCategory.STANDARD);
+      await doExecute(
+        SObjectRefreshSource.StartupMin,
+        SObjectCategory.STANDARD
+      );
       expect(notificationStub.notCalled).to.be.true;
     });
 
