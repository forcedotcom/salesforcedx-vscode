/*
 * Copyright (c) 2019, salesforce.com, inc.
 * All rights reserved.
 * Licensed under the BSD 3-Clause license.
 * For full license text, see LICENSE.txt file in the repo root or https://opensource.org/licenses/BSD-3-Clause
 */

import { SourceComponent } from '@salesforce/source-deploy-retrieve';
import { expect } from 'chai';
import * as path from 'path';
import { assert, createSandbox, match, SinonSpy, SinonStub, stub } from 'sinon';
import * as vscode from 'vscode';
import { commands, Uri } from 'vscode';
import { channelService } from '../../../src/channels';
import { forceSourceDiff } from '../../../src/commands';
import * as conflictCommands from '../../../src/commands';
import * as conflictDetectionService from '../../../src/conflict/conflictDetectionService';
import { MetadataCacheResult, MetadataCacheService, MetadataContext } from '../../../src/conflict/metadataCacheService';
import { nls } from '../../../src/messages';
import { notificationService } from '../../../src/notifications';
import Sinon = require('sinon');
import {
  FilePathGatherer,
  SfdxWorkspaceChecker
} from '../../../src/commands/util';
<<<<<<< HEAD
import {
  MetadataCacheResult,
  MetadataCacheService,
  PathType
} from '../../../src/conflict/metadataCacheService';
=======
>>>>>>> c0aa8ff0
import { workspaceContext } from '../../../src/context';
import { telemetryService } from '../../../src/telemetry';

const sandbox = createSandbox();

describe('Force Source Diff', () => {
  describe('Force Source File Diff', () => {
    const mockAlias = 'vscodeOrg';
    const mockUsername = 'admin@ut-sandbox.org';
    const mockFilePath = path.join(
      '/projects/trailheadapps/lwc-recipes/force-app/main/default/classes/mockFile.cls'
    );
    let vscodeExecuteCommandStub: SinonStub;
    let workspaceContextAliasStub: SinonStub;
    let workspaceContextUsernameStub: SinonStub;
    let workspaceCheckerStub: SinonStub;
    let filePathGathererStub: SinonStub;
    let componentStub: sinon.SinonStub;
    let operationStub: sinon.SinonStub;
    let processStub: sinon.SinonStub;
    let notificationStub: SinonStub;
    let channelAppendLineStub: SinonStub;
    let channelShowChannelOutputStub: SinonStub;
    let mockComponentWalkContentStub: SinonStub;
    let telemetryServiceSendExceptionStub: SinonStub;

    beforeEach(() => {
      workspaceContextUsernameStub = sandbox
        .stub(workspaceContext, 'username')
        .get(() => {
          return mockUsername;
        });
      workspaceContextAliasStub = sandbox
        .stub(workspaceContext, 'alias')
        .get(() => {
          return mockAlias;
        });
      workspaceCheckerStub = sandbox.stub(
        SfdxWorkspaceChecker.prototype,
        'check'
      );
      workspaceCheckerStub.returns(true);
      filePathGathererStub = sandbox.stub(FilePathGatherer.prototype, 'gather');
      filePathGathererStub.returns({ type: 'CONTINUE', data: mockFilePath });
      operationStub = sandbox.stub(
        MetadataCacheService.prototype,
        'createRetrieveOperation'
      );
      componentStub = sandbox.stub(
        MetadataCacheService.prototype,
        'getSourceComponents'
      );
      processStub = sandbox.stub(
        MetadataCacheService.prototype,
        'processResults'
      );
      mockComponentWalkContentStub = sandbox.stub(
        SourceComponent.prototype,
        'walkContent'
      );
      notificationStub = sandbox.stub(notificationService, 'showErrorMessage');
      channelAppendLineStub = sandbox.stub(channelService, 'appendLine');
      channelShowChannelOutputStub = sandbox.stub(
        channelService,
        'showChannelOutput'
      );
      telemetryServiceSendExceptionStub = sandbox.stub(
        telemetryService,
        'sendException'
      );
      vscodeExecuteCommandStub = sandbox.stub(commands, 'executeCommand');
    });

    afterEach(() => {
      sandbox.restore();
    });
<<<<<<< HEAD
    const mockResult: MetadataCacheResult = {
      selectedType: PathType.Individual,
      selectedPath: mockFilePath,
      cache: {
        baseDirectory: path.join(`/tmp/.sfdx/diff/${mockUsername}/`),
        commonRoot: path.join('metadataPackage_100/main/default/classes'),
        components: [mockSourceComponent]
      },
      project: {
        baseDirectory: path.join('/projects/trailheadapps/lwc-recipes'),
        commonRoot: path.join('force-app/main/default/classes'),
        components: []
      }
    };
    const remoteFsPath = path.join(
      mockResult.cache.baseDirectory,
      mockResult.cache.commonRoot,
      'mockFile.cls'
    );
    const localFsPath = mockFilePath;
    mockComponentWalkContentStub.returns([remoteFsPath]);
    processStub.returns(mockResult);

    await forceSourceDiff(Uri.file(mockFilePath));

    assert.calledOnce(vscodeExecuteCommandStub);
    assert.calledWith(
      vscodeExecuteCommandStub,
      'vscode.diff',
      match.has('fsPath', remoteFsPath),
      match.has('fsPath', localFsPath),
      nls.localize(
        'force_source_diff_title',
        mockAlias,
        'mockFile.cls',
        'mockFile.cls'
      )
    );
  });
=======
>>>>>>> c0aa8ff0

    it('Should execute VS Code diff command', async () => {
      const mockSourceComponent = new SourceComponent({
        name: 'mockFile',
        type: {
          id: 'ApexClass',
          name: 'ApexClass'
        }
      });
      const mockResult: MetadataCacheResult = {
        selectedIsDirectory: false,
        selectedPath: mockFilePath,
        cache: {
          baseDirectory: path.join(`/tmp/.sfdx/diff/${mockUsername}/`),
          commonRoot: path.join('metadataPackage_100/main/default/classes'),
          components: [mockSourceComponent]
        },
        project: {
          baseDirectory: path.join('/projects/trailheadapps/lwc-recipes'),
          commonRoot: path.join('force-app/main/default/classes'),
          components: []
        }
      };
      const remoteFsPath = path.join(
        mockResult.cache.baseDirectory,
        mockResult.cache.commonRoot,
        'mockFile.cls'
      );
      const localFsPath = mockFilePath;
      mockComponentWalkContentStub.returns([remoteFsPath]);
      processStub.returns(mockResult);

      await forceSourceDiff(Uri.file(mockFilePath));

      assert.calledOnce(vscodeExecuteCommandStub);
      assert.calledWith(
        vscodeExecuteCommandStub,
        'vscode.diff',
        match.has('fsPath', remoteFsPath),
        match.has('fsPath', localFsPath),
        nls.localize(
          'force_source_diff_title',
          mockUsername,
          'mockFile.cls',
          'mockFile.cls'
        )
      );
    });

    it('Should show message when remote file is not found in org', async () => {
      processStub.returns(null);

      try {
        await forceSourceDiff(Uri.file(mockFilePath));
      } catch (error) {
        expect(error.message).to.be(
          nls.localize('force_source_diff_remote_not_found')
        );
        assert.calledOnce(notificationStub);
        assert.calledWith(
          notificationStub,
          nls.localize('force_source_diff_remote_not_found')
        );
      }
    });

    it('Should show message when diffing on unsupported file type', async () => {
      const mockActiveTextEditor = {
        document: {
          uri: Uri.file(mockFilePath),
          languageId: 'forcesourcemanifest'
        }
      };
      sandbox.stub(vscode.window, 'activeTextEditor').get(() => {
        return mockActiveTextEditor;
      });

      await forceSourceDiff();

      assert.calledOnce(telemetryServiceSendExceptionStub);
      assert.calledWith(
        telemetryServiceSendExceptionStub,
        'unsupported_type_on_diff',
        nls.localize('force_source_diff_unsupported_type')
      );
      assert.calledOnce(notificationStub);
      assert.calledWith(
        notificationStub,
        nls.localize('force_source_diff_unsupported_type')
      );
      assert.calledOnce(channelAppendLineStub);
      assert.calledWith(
        channelAppendLineStub,
        nls.localize('force_source_diff_unsupported_type')
      );
      assert.calledOnce(channelShowChannelOutputStub);
    });
  });

  describe('Force Source Folder Diff', () => {
    let notificationStub: SinonStub;
    let diffOneFileStub: SinonSpy;
    let diffFolderStub: SinonSpy;

    beforeEach(() => {
      notificationStub = stub(notificationService, 'showErrorMessage');
      diffOneFileStub = stub(conflictDetectionService, 'diffOneFile');
      diffFolderStub = stub(conflictDetectionService, 'diffFolder');
    });

    afterEach(() => {
      notificationStub.restore();
      diffOneFileStub.restore();
      diffFolderStub.restore();
    });

    it('Should throw error for empty cache', async () => {
      await conflictCommands.handleCacheResults('username', undefined);
      assert.calledOnce(notificationStub);
      expect(notificationStub.getCall(0).args[0]).to.equal(
        nls.localize('force_source_diff_components_not_in_org')
      );
    });

    it('Should diff one file', async () => {
      const metadataCache: MetadataContext = { baseDirectory: '.', commonRoot: '.', components: [] };
      const cacheResult: MetadataCacheResult = { selectedIsDirectory: false, selectedPath: '.', cache: metadataCache, project: metadataCache };
      await conflictCommands.handleCacheResults('username', cacheResult);
      assert.calledOnce(diffOneFileStub);
    });

    it('Should diff folder', async () => {
      const metadataCache: MetadataContext = { baseDirectory: '.', commonRoot: '.', components: [] };
      const cacheResult: MetadataCacheResult = { selectedIsDirectory: true, selectedPath: '.', cache: metadataCache, project: metadataCache };
      await conflictCommands.handleCacheResults('username', cacheResult);
      assert.calledOnce(diffFolderStub);
    });
  });
});<|MERGE_RESOLUTION|>--- conflicted
+++ resolved
@@ -15,7 +15,12 @@
 import { forceSourceDiff } from '../../../src/commands';
 import * as conflictCommands from '../../../src/commands';
 import * as conflictDetectionService from '../../../src/conflict/conflictDetectionService';
-import { MetadataCacheResult, MetadataCacheService, MetadataContext } from '../../../src/conflict/metadataCacheService';
+import {
+  MetadataCacheResult,
+  MetadataCacheService,
+  MetadataContext,
+  PathType
+} from '../../../src/conflict/metadataCacheService';
 import { nls } from '../../../src/messages';
 import { notificationService } from '../../../src/notifications';
 import Sinon = require('sinon');
@@ -23,14 +28,6 @@
   FilePathGatherer,
   SfdxWorkspaceChecker
 } from '../../../src/commands/util';
-<<<<<<< HEAD
-import {
-  MetadataCacheResult,
-  MetadataCacheService,
-  PathType
-} from '../../../src/conflict/metadataCacheService';
-=======
->>>>>>> c0aa8ff0
 import { workspaceContext } from '../../../src/context';
 import { telemetryService } from '../../../src/telemetry';
 
@@ -107,48 +104,6 @@
     afterEach(() => {
       sandbox.restore();
     });
-<<<<<<< HEAD
-    const mockResult: MetadataCacheResult = {
-      selectedType: PathType.Individual,
-      selectedPath: mockFilePath,
-      cache: {
-        baseDirectory: path.join(`/tmp/.sfdx/diff/${mockUsername}/`),
-        commonRoot: path.join('metadataPackage_100/main/default/classes'),
-        components: [mockSourceComponent]
-      },
-      project: {
-        baseDirectory: path.join('/projects/trailheadapps/lwc-recipes'),
-        commonRoot: path.join('force-app/main/default/classes'),
-        components: []
-      }
-    };
-    const remoteFsPath = path.join(
-      mockResult.cache.baseDirectory,
-      mockResult.cache.commonRoot,
-      'mockFile.cls'
-    );
-    const localFsPath = mockFilePath;
-    mockComponentWalkContentStub.returns([remoteFsPath]);
-    processStub.returns(mockResult);
-
-    await forceSourceDiff(Uri.file(mockFilePath));
-
-    assert.calledOnce(vscodeExecuteCommandStub);
-    assert.calledWith(
-      vscodeExecuteCommandStub,
-      'vscode.diff',
-      match.has('fsPath', remoteFsPath),
-      match.has('fsPath', localFsPath),
-      nls.localize(
-        'force_source_diff_title',
-        mockAlias,
-        'mockFile.cls',
-        'mockFile.cls'
-      )
-    );
-  });
-=======
->>>>>>> c0aa8ff0
 
     it('Should execute VS Code diff command', async () => {
       const mockSourceComponent = new SourceComponent({
@@ -159,7 +114,7 @@
         }
       });
       const mockResult: MetadataCacheResult = {
-        selectedIsDirectory: false,
+        selectedType: PathType.Individual,
         selectedPath: mockFilePath,
         cache: {
           baseDirectory: path.join(`/tmp/.sfdx/diff/${mockUsername}/`),
@@ -274,15 +229,33 @@
     });
 
     it('Should diff one file', async () => {
-      const metadataCache: MetadataContext = { baseDirectory: '.', commonRoot: '.', components: [] };
-      const cacheResult: MetadataCacheResult = { selectedIsDirectory: false, selectedPath: '.', cache: metadataCache, project: metadataCache };
+      const metadataCache: MetadataContext = {
+        baseDirectory: '.',
+        commonRoot: '.',
+        components: []
+      };
+      const cacheResult: MetadataCacheResult = {
+        selectedType: PathType.Individual,
+        selectedPath: '.',
+        cache: metadataCache,
+        project: metadataCache
+      };
       await conflictCommands.handleCacheResults('username', cacheResult);
       assert.calledOnce(diffOneFileStub);
     });
 
     it('Should diff folder', async () => {
-      const metadataCache: MetadataContext = { baseDirectory: '.', commonRoot: '.', components: [] };
-      const cacheResult: MetadataCacheResult = { selectedIsDirectory: true, selectedPath: '.', cache: metadataCache, project: metadataCache };
+      const metadataCache: MetadataContext = {
+        baseDirectory: '.',
+        commonRoot: '.',
+        components: []
+      };
+      const cacheResult: MetadataCacheResult = {
+        selectedType: PathType.Folder,
+        selectedPath: '.',
+        cache: metadataCache,
+        project: metadataCache
+      };
       await conflictCommands.handleCacheResults('username', cacheResult);
       assert.calledOnce(diffFolderStub);
     });
