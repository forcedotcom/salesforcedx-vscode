/*
 * Copyright (c) 2019, salesforce.com, inc.
 * All rights reserved.
 * Licensed under the BSD 3-Clause license.
 * For full license text, see LICENSE.txt file in the repo root or https://opensource.org/licenses/BSD-3-Clause
 */

import { Connection } from '@salesforce/core';
import {
  instantiateContext,
  MockTestOrgData,
  restoreContext,
  stubContext
} from '@salesforce/core/lib/testSetup';
import {
  ContinueResponse,
  LocalComponent,
  SourceTrackingService
} from '@salesforce/salesforcedx-utils-vscode';
import {
  ComponentSet,
  MetadataResolver,
  registry,
  RetrieveResult,
  SourceComponent
} from '@salesforce/source-deploy-retrieve';
import {
  MetadataApiRetrieveStatus,
  RequestStatus
} from '@salesforce/source-deploy-retrieve/lib/src/client/types';
import { expect } from 'chai';
import * as path from 'path';
import { SinonStub } from 'sinon';
import * as vscode from 'vscode';
import { RetrieveExecutor } from '../../../../src/commands/baseDeployRetrieve';
import { RetrieveDescriber } from '../../../../src/commands/forceSourceRetrieveMetadata';
import { LibraryRetrieveSourcePathExecutor } from '../../../../src/commands/forceSourceRetrieveMetadata/forceSourceRetrieveCmp';
import { WorkspaceContext } from '../../../../src/context';
import { SfdxPackageDirectories } from '../../../../src/sfdxProject';
import { workspaceUtils } from '../../../../src/util';

const $$ = instantiateContext();
const sb = $$.SANDBOX;

class TestDescriber implements RetrieveDescriber {
  public buildMetadataArg(data?: LocalComponent[]): string {
    return data ? `${data[0].type}:${data[0].fileName}` : 'TestType:Test1';
  }

  public gatherOutputLocations(): Promise<LocalComponent[]> {
    throw new Error('Method not implemented.');
  }
}

describe('Force Source Retrieve Component(s)', () => {
  describe('Library Executor', () => {
    const testData = new MockTestOrgData();
    const defaultPackageDir = 'test-app';

    let mockConnection: Connection;

    let openTextDocumentStub: SinonStub;
    let showTextDocumentStub: SinonStub;
    let pollStatusStub: SinonStub;
    let retrieveStub: SinonStub;

    beforeEach(async () => {
      stubContext($$);
      $$.setConfigStubContents('AuthInfoConfig', {
        contents: await testData.getConfig()
      });
      mockConnection = await testData.getConnection();
      sb.stub(WorkspaceContext.prototype, 'getConnection').returns(
        mockConnection
      );

      sb.stub(SfdxPackageDirectories, 'getDefaultPackageDir').returns(
        defaultPackageDir
      );
      sb.stub(SfdxPackageDirectories, 'getPackageDirectoryFullPaths').resolves([
        path.join(workspaceUtils.getRootWorkspacePath(), defaultPackageDir)
      ]);
      sb.stub(SfdxPackageDirectories, 'getPackageDirectoryPaths').resolves([
        defaultPackageDir
      ]);

      sb.stub(MetadataResolver.prototype, 'getComponentsFromPath').returns([]);
      openTextDocumentStub = sb.stub(vscode.workspace, 'openTextDocument');
      showTextDocumentStub = sb.stub(vscode.window, 'showTextDocument');
      pollStatusStub = sb.stub();
      retrieveStub = sb.stub(ComponentSet.prototype, 'retrieve').returns({
        pollStatus: pollStatusStub
      });
      sb.stub(SourceTrackingService, 'createSourceTracking');
<<<<<<< HEAD
=======
      sb.stub(SourceTrackingService, 'updateSourceTrackingAfterRetrieve');
>>>>>>> a34238a8
    });

    afterEach(() => {
      restoreContext($$);
    });

    it('should retrieve with given components', async () => {
      const executor = new LibraryRetrieveSourcePathExecutor();
      const testComponents = [
        { fullName: 'MyClassA', type: 'ApexClass' },
        { fullName: 'MyClassB', type: 'ApexClass' }
      ];
      const componentSet = new ComponentSet(testComponents);
      const response: ContinueResponse<LocalComponent[]> = {
        type: 'CONTINUE',
        data: testComponents.map(c => ({
          fileName: c.fullName,
          type: c.type,
          outputdir: 'out'
        }))
      };

      sb.stub(ComponentSet, 'fromSource').returns(componentSet);

      await executor.run(response);

      expect(retrieveStub.calledOnce).to.equal(true);
      expect(retrieveStub.firstCall.args[0]).to.deep.equal({
        usernameOrConnection: mockConnection,
        output: path.join(workspaceUtils.getRootWorkspacePath(), 'test-app'),
        merge: true,
        suppressEvents: true
      });

      const retrievedSet = retrieveStub.firstCall.thisValue as ComponentSet;

      expect(retrievedSet).to.not.equal(undefined);
      expect(retrievedSet.has(testComponents[0])).to.equal(true);
      expect(retrievedSet.has(testComponents[1])).to.equal(true);

      expect(openTextDocumentStub.called).to.equal(false);
      expect(showTextDocumentStub.called).to.equal(false);
    });

    it('should retrieve components and merge with local versions if present', async () => {
      const type = registry.types.apexclass;
      const executor = new LibraryRetrieveSourcePathExecutor();
      const testComponents = [
        { fullName: 'MyClassA', type: 'ApexClass' },
        { fullName: 'MyClassB', type: 'ApexClass' }
      ];
      const response: ContinueResponse<LocalComponent[]> = {
        type: 'CONTINUE',
        data: testComponents.map(c => ({
          fileName: c.fullName,
          type: c.type,
          outputdir: 'out'
        }))
      };

      sb.stub(ComponentSet, 'fromSource').returns(
        new ComponentSet([
          new SourceComponent({
            name: 'MyClassB',
            type,
            content: path.join(String(type.directoryName), 'MyClassB.cls'),
            xml: path.join(String(type.directoryName), 'MyClassB.cls-meta.xml')
          })
        ])
      );

      await executor.run(response);

      const retrievedSet = retrieveStub.firstCall.thisValue as ComponentSet;

      // verify there are two components retrieved, but only one is source backed
      expect(retrievedSet.size).to.equal(2);
      expect(retrievedSet.getSourceComponents().toArray().length).to.equal(1);
    });

    it('should retrieve with given components and open them', async () => {
      const executor = new LibraryRetrieveSourcePathExecutor(true);
      const type = registry.types.apexclass;
      const className = 'MyClass';
      const className2 = 'MyClass';
      const apexClassPathOne = path.join(
        String(type.directoryName),
        `${className}.cls`
      );
      const apexClassPathTwo = path.join(
        String(type.directoryName),
        `${className2}.cls`
      );
      const apexClassXmlPathOne = path.join(
        String(type.directoryName),
        `${apexClassPathOne}-meta.xml`
      );
      const apexClassXmlPathTwo = path.join(
        String(type.directoryName),
        `${className2}.cls-meta.xml`
      );
      const virtualTree = [
        {
          dirPath: 'classes',
          children: [
            `${className}.cls`,
            `${className}.cls-meta.xml`,
            `${className2}.cls`,
            `${className2}.cls-meta.xml`
          ]
        }
      ];

      const testComponents = [
        SourceComponent.createVirtualComponent(
          {
            name: className,
            type: registry.types.apexclass,
            xml: apexClassXmlPathOne,
            content: apexClassPathOne
          },
          virtualTree
        ),
        SourceComponent.createVirtualComponent(
          {
            name: className,
            type: registry.types.apexclass,
            xml: apexClassXmlPathTwo,
            content: apexClassPathTwo
          },
          virtualTree
        )
      ];
      const componentSet = new ComponentSet(testComponents);
      sb.stub(ComponentSet, 'fromSource').returns(componentSet);

      const retrieveResponse: Partial<MetadataApiRetrieveStatus> = {
        fileProperties: [],
        status: RequestStatus.Succeeded
      };
      pollStatusStub.resolves(
        new RetrieveResult(
          retrieveResponse as MetadataApiRetrieveStatus,
          componentSet
        )
      );

      const response: ContinueResponse<LocalComponent[]> = {
        type: 'CONTINUE',
        data: testComponents.map(c => ({
          fileName: c.fullName,
          type: c.type.name,
          outputdir: 'out'
        }))
      };

      await executor.run(response);

      expect(showTextDocumentStub.callCount).to.equal(2);
      expect(openTextDocumentStub.callCount).to.equal(2);

      const openArg1 = openTextDocumentStub.firstCall.args[0];
      expect(openArg1).to.equal(apexClassXmlPathOne);

      const openArg2 = openTextDocumentStub.secondCall.args[0];
      expect(openArg2).to.equal(apexClassPathOne);
    });
  });
});<|MERGE_RESOLUTION|>--- conflicted
+++ resolved
@@ -92,10 +92,7 @@
         pollStatus: pollStatusStub
       });
       sb.stub(SourceTrackingService, 'createSourceTracking');
-<<<<<<< HEAD
-=======
       sb.stub(SourceTrackingService, 'updateSourceTrackingAfterRetrieve');
->>>>>>> a34238a8
     });
 
     afterEach(() => {
