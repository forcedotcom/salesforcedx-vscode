/*
 * Copyright (c) 2019, salesforce.com, inc.
 * All rights reserved.
 * Licensed under the BSD 3-Clause license.
 * For full license text, see LICENSE.txt file in the repo root or https://opensource.org/licenses/BSD-3-Clause
 */

import { Connection } from '@salesforce/core';
import {
  instantiateContext,
  MockTestOrgData,
  restoreContext,
  stubContext
} from '@salesforce/core/lib/testSetup';
import {
  ContinueResponse,
  LocalComponent
} from '@salesforce/salesforcedx-utils-vscode';
import {
  ComponentSet,
  MetadataResolver,
  registry,
  RetrieveResult,
  SourceComponent
} from '@salesforce/source-deploy-retrieve';
import {
  MetadataApiRetrieveStatus,
  RequestStatus
} from '@salesforce/source-deploy-retrieve/lib/src/client/types';
import { expect } from 'chai';
import * as path from 'path';
import { SinonStub } from 'sinon';
import * as vscode from 'vscode';
import { RetrieveDescriber } from '../../../../src/commands/forceSourceRetrieveMetadata';
import { LibraryRetrieveSourcePathExecutor } from '../../../../src/commands/forceSourceRetrieveMetadata/forceSourceRetrieveCmp';
import { WorkspaceContext } from '../../../../src/context';
import { SfdxPackageDirectories } from '../../../../src/sfdxProject';
import { workspaceUtils } from '../../../../src/util';

const $$ = instantiateContext();
const sb = $$.SANDBOX;

class TestDescriber implements RetrieveDescriber {
  public buildMetadataArg(data?: LocalComponent[]): string {
    return data ? `${data[0].type}:${data[0].fileName}` : 'TestType:Test1';
  }

  public gatherOutputLocations(): Promise<LocalComponent[]> {
    throw new Error('Method not implemented.');
  }
}

describe('Force Source Retrieve Component(s)', () => {
  describe('Library Executor', () => {
    const testData = new MockTestOrgData();
    const defaultPackageDir = 'test-app';

    let mockConnection: Connection;

    let openTextDocumentStub: SinonStub;
    let showTextDocumentStub: SinonStub;
    let pollStatusStub: SinonStub;
    let retrieveStub: SinonStub;

    beforeEach(async () => {
      stubContext($$);
      $$.setConfigStubContents('AuthInfoConfig', {
        contents: await testData.getConfig()
      });
      mockConnection = await testData.getConnection();
      sb.stub(WorkspaceContext.prototype, 'getConnection').returns(
        mockConnection
      );

      sb.stub(SfdxPackageDirectories, 'getDefaultPackageDir').returns(
        defaultPackageDir
      );
      sb.stub(SfdxPackageDirectories, 'getPackageDirectoryFullPaths').resolves([
        path.join(workspaceUtils.getRootWorkspacePath(), defaultPackageDir)
      ]);
      sb.stub(SfdxPackageDirectories, 'getPackageDirectoryPaths').resolves([
        defaultPackageDir
      ]);

      sb.stub(MetadataResolver.prototype, 'getComponentsFromPath').returns([]);
      openTextDocumentStub = sb.stub(vscode.workspace, 'openTextDocument');
      showTextDocumentStub = sb.stub(vscode.window, 'showTextDocument');
      pollStatusStub = sb.stub();
      retrieveStub = sb.stub(ComponentSet.prototype, 'retrieve').returns({
        pollStatus: pollStatusStub
      });
    });

    afterEach(() => {
      restoreContext($$);
    });

    it('should retrieve with given components', async () => {
      const executor = new LibraryRetrieveSourcePathExecutor();
      const testComponents = [
        { fullName: 'MyClassA', type: 'ApexClass' },
        { fullName: 'MyClassB', type: 'ApexClass' }
      ];
      const componentSet = new ComponentSet(testComponents);
      const response: ContinueResponse<LocalComponent[]> = {
        type: 'CONTINUE',
        data: testComponents.map(c => ({
          fileName: c.fullName,
          type: c.type,
          outputdir: 'out'
        }))
      };

      sb.stub(ComponentSet, 'fromSource').returns(componentSet);

      await executor.run(response);

      expect(retrieveStub.calledOnce).to.equal(true);
      expect(retrieveStub.firstCall.args[0]).to.deep.equal({
        usernameOrConnection: mockConnection,
        output: path.join(workspaceUtils.getRootWorkspacePath(), 'test-app'),
        merge: true
      });

      const retrievedSet = retrieveStub.firstCall.thisValue as ComponentSet;

      expect(retrievedSet).to.not.equal(undefined);
      expect(retrievedSet.has(testComponents[0])).to.equal(true);
      expect(retrievedSet.has(testComponents[1])).to.equal(true);

      expect(openTextDocumentStub.called).to.equal(false);
      expect(showTextDocumentStub.called).to.equal(false);
    });

    it('should retrieve components and merge with local versions if present', async () => {
      const type = registry.types.apexclass;
      const executor = new LibraryRetrieveSourcePathExecutor();
      const testComponents = [
        { fullName: 'MyClassA', type: 'ApexClass' },
        { fullName: 'MyClassB', type: 'ApexClass' }
      ];
      const response: ContinueResponse<LocalComponent[]> = {
        type: 'CONTINUE',
        data: testComponents.map(c => ({
          fileName: c.fullName,
          type: c.type,
          outputdir: 'out'
        }))
      };

      sb.stub(ComponentSet, 'fromSource').returns(
        new ComponentSet([
          new SourceComponent({
            name: 'MyClassB',
            type,
<<<<<<< HEAD
            content: path.join(type.directoryName!, 'MyClassB.cls'),
            xml: path.join(type.directoryName!, 'MyClassB.cls-meta.xml')
=======
            content: path.join(String(type.directoryName), 'MyClassB.cls'),
            xml: path.join(String(type.directoryName), 'MyClassB.cls-meta.xml')
>>>>>>> cadb0432
          })
        ])
      );

      await executor.run(response);

      const retrievedSet = retrieveStub.firstCall.thisValue as ComponentSet;

      // verify there are two components retrieved, but only one is source backed
      expect(retrievedSet.size).to.equal(2);
      expect(retrievedSet.getSourceComponents().toArray().length).to.equal(1);
    });

    it('should retrieve with given components and open them', async () => {
      const executor = new LibraryRetrieveSourcePathExecutor(true);
      const type = registry.types.apexclass;
      const className = 'MyClass';
      const className2 = 'MyClass';
      const apexClassPathOne = path.join(
<<<<<<< HEAD
        type.directoryName!,
        `${className}.cls`
      );
      const apexClassPathTwo = path.join(
        type.directoryName!,
        `${className2}.cls`
      );
      const apexClassXmlPathOne = path.join(
        type.directoryName!,
        `${apexClassPathOne}-meta.xml`
      );
      const apexClassXmlPathTwo = path.join(
        type.directoryName!,
=======
        String(type.directoryName),
        `${className}.cls`
      );
      const apexClassPathTwo = path.join(
        String(type.directoryName),
        `${className2}.cls`
      );
      const apexClassXmlPathOne = path.join(
        String(type.directoryName),
        `${apexClassPathOne}-meta.xml`
      );
      const apexClassXmlPathTwo = path.join(
        String(type.directoryName),
>>>>>>> cadb0432
        `${className2}.cls-meta.xml`
      );
      const virtualTree = [
        {
          dirPath: 'classes',
          children: [
            `${className}.cls`,
            `${className}.cls-meta.xml`,
            `${className2}.cls`,
            `${className2}.cls-meta.xml`
          ]
        }
      ];

      const testComponents = [
        SourceComponent.createVirtualComponent(
          {
            name: className,
            type: registry.types.apexclass,
            xml: apexClassXmlPathOne,
            content: apexClassPathOne
          },
          virtualTree
        ),
        SourceComponent.createVirtualComponent(
          {
            name: className,
            type: registry.types.apexclass,
            xml: apexClassXmlPathTwo,
            content: apexClassPathTwo
          },
          virtualTree
        )
      ];
      const componentSet = new ComponentSet(testComponents);
      sb.stub(ComponentSet, 'fromSource').returns(componentSet);

      const retrieveResponse: Partial<MetadataApiRetrieveStatus> = {
        fileProperties: [],
        status: RequestStatus.Succeeded
      };
      pollStatusStub.resolves(
        new RetrieveResult(
          retrieveResponse as MetadataApiRetrieveStatus,
          componentSet
        )
      );

      const response: ContinueResponse<LocalComponent[]> = {
        type: 'CONTINUE',
        data: testComponents.map(c => ({
          fileName: c.fullName,
          type: c.type.name,
          outputdir: 'out'
        }))
      };

      await executor.run(response);

      expect(showTextDocumentStub.callCount).to.equal(2);
      expect(openTextDocumentStub.callCount).to.equal(2);

      const openArg1 = openTextDocumentStub.firstCall.args[0];
      expect(openArg1).to.equal(apexClassXmlPathOne);

      const openArg2 = openTextDocumentStub.secondCall.args[0];
      expect(openArg2).to.equal(apexClassPathOne);
    });
  });
});<|MERGE_RESOLUTION|>--- conflicted
+++ resolved
@@ -153,13 +153,8 @@
           new SourceComponent({
             name: 'MyClassB',
             type,
-<<<<<<< HEAD
-            content: path.join(type.directoryName!, 'MyClassB.cls'),
-            xml: path.join(type.directoryName!, 'MyClassB.cls-meta.xml')
-=======
             content: path.join(String(type.directoryName), 'MyClassB.cls'),
             xml: path.join(String(type.directoryName), 'MyClassB.cls-meta.xml')
->>>>>>> cadb0432
           })
         ])
       );
@@ -179,35 +174,19 @@
       const className = 'MyClass';
       const className2 = 'MyClass';
       const apexClassPathOne = path.join(
-<<<<<<< HEAD
-        type.directoryName!,
+        String(type.directoryName),
         `${className}.cls`
       );
       const apexClassPathTwo = path.join(
-        type.directoryName!,
+        String(type.directoryName),
         `${className2}.cls`
       );
       const apexClassXmlPathOne = path.join(
-        type.directoryName!,
+        String(type.directoryName),
         `${apexClassPathOne}-meta.xml`
       );
       const apexClassXmlPathTwo = path.join(
-        type.directoryName!,
-=======
-        String(type.directoryName),
-        `${className}.cls`
-      );
-      const apexClassPathTwo = path.join(
-        String(type.directoryName),
-        `${className2}.cls`
-      );
-      const apexClassXmlPathOne = path.join(
-        String(type.directoryName),
-        `${apexClassPathOne}-meta.xml`
-      );
-      const apexClassXmlPathTwo = path.join(
-        String(type.directoryName),
->>>>>>> cadb0432
+        String(type.directoryName),
         `${className2}.cls-meta.xml`
       );
       const virtualTree = [
