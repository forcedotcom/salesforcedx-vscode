/*
 * Copyright (c) 2020, salesforce.com, inc.
 * All rights reserved.
 * Licensed under the BSD 3-Clause license.
 * For full license text, see LICENSE.txt file in the repo root or https://opensource.org/licenses/BSD-3-Clause
 */

import { Benny, getFunctionsBinary } from '@heroku/functions-core';
import * as library from '@heroku/functions-core';
import { TelemetryService } from '@salesforce/salesforcedx-utils-vscode/out/src';
import { EventEmitter } from 'events';
import * as path from 'path';
import { assert, createSandbox, SinonSandbox, SinonStub } from 'sinon';
import { Uri, window } from 'vscode';
import { channelService } from '../../../../src/channels';
import { forceFunctionStart } from '../../../../src/commands/functions/forceFunctionStart';
import { FunctionService } from '../../../../src/commands/functions/functionService';
import { nls } from '../../../../src/messages';
import {
  notificationService,
  ProgressNotification
} from '../../../../src/notifications';
import { taskViewService } from '../../../../src/statuses';
import { telemetryService } from '../../../../src/telemetry';
import { getRootWorkspacePath, OrgAuthInfo } from '../../../../src/util';

describe('Force Function Start', () => {
  describe('execute', () => {
    let sandbox: SinonSandbox;
    const functionsBinaryStub: {
      [key: string]: SinonStub;
    } = {};
    let emitter: EventEmitter;
    const channelServiceStubs: {
      [key: string]: SinonStub;
    } = {};
    const taskViewServiceStubs: {
      [key: string]: SinonStub;
    } = {};
    const notificationServiceStubs: {
      [key: string]: SinonStub;
    } = {};
    const telemetryServiceStubs: {
      [key: string]: SinonStub;
    } = {};
    let activeTextEditorStub: SinonStub;
    let logMetricStub: SinonStub;
    let hrtimeStub: SinonStub;
    let getDefaultUsernameOrAliasStub: SinonStub;
    beforeEach(() => {
      sandbox = createSandbox();
      functionsBinaryStub.run = sandbox.stub();
      functionsBinaryStub.run.returns(Promise.resolve(true));
      functionsBinaryStub.build = sandbox.stub();
      functionsBinaryStub.build.returns(Promise.resolve(true));
      functionsBinaryStub.on = sandbox.stub();
      emitter = new EventEmitter();
      functionsBinaryStub.on.callsFake(
        (event: string | symbol, listener: (...args: any[]) => void) => {
          emitter.on(event, listener);
        }
      );
      sandbox.stub(library, 'getFunctionsBinary').returns(functionsBinaryStub);

      channelServiceStubs.streamCommandOutputStub = sandbox.stub(
        channelService,
        'streamCommandOutput'
      );
      channelServiceStubs.showChannelOutputStub = sandbox.stub(
        channelService,
        'showChannelOutput'
      );
      taskViewServiceStubs.addCommandExecutionStub = sandbox.stub(
        taskViewService,
        'addCommandExecution'
      );
      taskViewServiceStubs.removeTaskStub = sandbox.stub(
        taskViewService,
        'removeTask'
      );
      notificationServiceStubs.showSuccessfulExecutionStub = sandbox.stub(
        notificationService,
        'showSuccessfulExecution'
      );
      notificationServiceStubs.showSuccessfulExecutionStub.returns(
        Promise.resolve()
      );
      notificationServiceStubs.showInformationMessageStub = sandbox.stub(
        notificationService,
        'showInformationMessage'
      );
      notificationServiceStubs.showWarningMessageStub = sandbox.stub(
        notificationService,
        'showWarningMessage'
      );
      notificationServiceStubs.showErrorMessageStub = sandbox.stub(
        notificationService,
        'showErrorMessage'
      );
      notificationServiceStubs.reportCommandExecutionStatus = sandbox.stub(
        notificationService,
        'reportCommandExecutionStatus'
      );
      notificationServiceStubs.progressNotificationShowStub = sandbox.stub(
        ProgressNotification,
        'show'
      );
      telemetryServiceStubs.sendExceptionStub = sandbox.stub(
        telemetryService,
        'sendException'
      );
      activeTextEditorStub = sandbox.stub(window, 'activeTextEditor');
      logMetricStub = sandbox.stub(
        TelemetryService.prototype,
        'sendCommandEvent'
      );
      hrtimeStub = sandbox.stub(process, 'hrtime');
      getDefaultUsernameOrAliasStub = sandbox.stub(
        OrgAuthInfo,
        'getDefaultUsernameOrAlias'
      );
      getDefaultUsernameOrAliasStub.returns(
        Promise.resolve('test@example.com')
      );
    });

    afterEach(() => {
      sandbox.restore();
    });

    it('Should start function from folder', async () => {
      const srcUri = Uri.file(
        path.join(getRootWorkspacePath(), 'functions', 'demoJavaScriptFunction')
      );

      await forceFunctionStart(srcUri);
      assert.calledOnce(functionsBinaryStub.build);
      assert.calledOnce(functionsBinaryStub.run);
    });

    it('Should start function from file', async () => {
      const srcUri = Uri.file(
        path.join(
          getRootWorkspacePath(),
          'functions',
          'demoJavaScriptFunction',
          'index.js'
        )
      );

      await forceFunctionStart(srcUri);

      assert.calledOnce(functionsBinaryStub.build);
      assert.calledOnce(functionsBinaryStub.run);
    });

    it('Should start function from active text editor if sourceUri not specified', async () => {
      const srcUri = Uri.file(
        path.join(
          getRootWorkspacePath(),
          'functions',
          'demoJavaScriptFunction',
          'index.js'
        )
      );
      activeTextEditorStub.get(() => {
        return {
          document: {
            uri: srcUri,
            languageId: 'javascript'
          }
        };
      });
      await forceFunctionStart();

      assert.calledOnce(functionsBinaryStub.build);
      assert.calledOnce(functionsBinaryStub.run);
    });

    it('Should show warning and log telemetry if sourceUri not specified and not actively editing a function file', async () => {
      const srcUri = Uri.file(
        path.join(
          getRootWorkspacePath(),
          'functions',
          'demoJavaScriptFunction',
          'index.js'
        )
      );
      activeTextEditorStub.get(() => {
        return {
          document: {
            uri: undefined,
            languageId: 'javascript'
          }
        };
      });

      await forceFunctionStart();

      assert.notCalled(functionsBinaryStub.build);
      assert.calledOnce(notificationServiceStubs.showWarningMessageStub);
      assert.calledWith(
        notificationServiceStubs.showWarningMessageStub,
        nls.localize('force_function_start_warning_not_in_function_folder')
      );
      assert.calledOnce(telemetryServiceStubs.sendExceptionStub);
      assert.calledWith(
        telemetryServiceStubs.sendExceptionStub,
        'force_function_start_not_in_function_folder',
        nls.localize('force_function_start_warning_not_in_function_folder')
      );
    });

    it('Should show warning and log telemetry if start function from a non-function folder', async () => {
      const srcUri = Uri.file(
        path.join(getRootWorkspacePath(), 'force-app/main/default/lwc')
      );
      await forceFunctionStart(srcUri);

      assert.notCalled(functionsBinaryStub.build);
      assert.calledOnce(notificationServiceStubs.showWarningMessageStub);
      assert.calledWith(
        notificationServiceStubs.showWarningMessageStub,
        nls.localize('force_function_start_warning_no_toml')
      );
      assert.calledOnce(telemetryServiceStubs.sendExceptionStub);
      assert.calledWith(
        telemetryServiceStubs.sendExceptionStub,
        'force_function_start_no_toml',
        nls.localize('force_function_start_warning_no_toml')
      );
    });

    it('Should stream output to channel', async () => {
      const srcUri = Uri.file(
        path.join(getRootWorkspacePath(), 'functions', 'demoJavaScriptFunction')
      );
      await forceFunctionStart(srcUri);

      assert.calledOnce(channelServiceStubs.showChannelOutputStub);
    });

    it('Should log telemetry on successful execution', async () => {
      const srcUri = Uri.file(
        path.join(getRootWorkspacePath(), 'functions', 'demoJavaScriptFunction')
      );
      const mockStartTime = [1234, 5678];
      hrtimeStub.returns(mockStartTime);

      await forceFunctionStart(srcUri);

      assert.calledOnce(logMetricStub);
      assert.calledWith(logMetricStub, 'force_function_start', mockStartTime, { language: 'node' });
    });

    it('Should show error message and send telemetry if docker is not installed or started', async () => {
      const srcUri = Uri.file(
        path.join(getRootWorkspacePath(), 'functions', 'demoJavaScriptFunction')
      );
      await forceFunctionStart(srcUri);
      emitter.emit('error', {
        text:
          'Cannot connect to the Docker daemon at unix:///var/run/docker.sock. Is the docker daemon running?'
      });

      assert.calledOnce(telemetryServiceStubs.sendExceptionStub);
      assert.calledWith(
        telemetryServiceStubs.sendExceptionStub,
        'force_function_start_docker_plugin_not_installed_or_started',
        nls.localize(
          'force_function_start_warning_docker_not_installed_or_not_started'
        )
      );
      assert.calledOnce(notificationServiceStubs.showErrorMessageStub);
      assert.calledWith(
        notificationServiceStubs.showErrorMessageStub,
        nls.localize(
          'force_function_start_warning_docker_not_installed_or_not_started'
        )
      );
    });

    it('Should show error message and send telemetry if error is not expected', async () => {
      const srcUri = Uri.file(
        path.join(getRootWorkspacePath(), 'functions', 'demoJavaScriptFunction')
      );

      await forceFunctionStart(srcUri);

      emitter.emit('error', { text: '' });

      assert.calledOnce(telemetryServiceStubs.sendExceptionStub);
      assert.calledWith(
        telemetryServiceStubs.sendExceptionStub,
        'force_function_start_unexpected_error',
        nls.localize('force_function_start_unexpected_error')
      );
      assert.calledOnce(notificationServiceStubs.showErrorMessageStub);
      assert.calledWith(
        notificationServiceStubs.showErrorMessageStub,
        nls.localize('force_function_start_unexpected_error')
      );
    });

    it('Should not show informational message when default org is set', async () => {
      getDefaultUsernameOrAliasStub.returns(
        Promise.resolve('test@example.com')
      );

      const srcUri = Uri.file(
        path.join(getRootWorkspacePath(), 'functions', 'demoJavaScriptFunction')
      );

      await forceFunctionStart(srcUri);

      assert.notCalled(notificationServiceStubs.showInformationMessageStub);
    });

    it('Should show informational message when no default org is set', async () => {
      getDefaultUsernameOrAliasStub.returns(Promise.resolve(undefined));

      const srcUri = Uri.file(
        path.join(getRootWorkspacePath(), 'functions', 'demoJavaScriptFunction')
      );
      await forceFunctionStart(srcUri);

      assert.calledOnce(notificationServiceStubs.showInformationMessageStub);
      assert.calledWith(
        notificationServiceStubs.showInformationMessageStub,
        nls.localize('force_function_start_no_org_auth')
      );
    });
<<<<<<< HEAD
=======

    it('Should handle cancellation requested', async () => {
      const srcUri = Uri.file(
        path.join(getRootWorkspacePath(), 'functions', 'demoJavaScriptFunction')
      );
      const executor = new ForceFunctionStartExecutor();
      const mockExecution = new MockExecution(executor.build(srcUri.fsPath));
      const killExecutionStub = sandbox.stub(mockExecution, 'killExecution');
      const mockStartTime = [1234, 5678];
      cliCommandExecutorStub.returns(mockExecution);
      hrtimeStub.returns(mockStartTime);

      let cancellationTokenSource: CancellationTokenSource | undefined;
      notificationServiceStubs.progressNotificationShowStub.callsFake(
        (execution, source) => {
          cancellationTokenSource = source;
        }
      );

      await forceFunctionStart(srcUri);

      if (cancellationTokenSource) {
        cancellationTokenSource.cancel();
      }

      assert.calledOnce(killExecutionStub);
      assert.calledWith(killExecutionStub, 'SIGTERM');
      return new Promise(resolve => {
        process.nextTick(() => {
          assert.calledOnce(logMetricStub);
          assert.calledWith(
            logMetricStub,
            'force_function_start_cancelled',
            mockStartTime,
            { language: 'node' }
          );
          resolve();
        });
      });
    });

>>>>>>> 71cbf290
    it('Should not capture debug language type for random pattern', async () => {
      const functionServiceStub = sandbox.stub(
        FunctionService.prototype,
        'updateFunction'
      );
      const srcUri = Uri.file(
        path.join(getRootWorkspacePath(), 'functions', 'demoJavaScriptFunction')
      );

      hrtimeStub.returns([1234, 5678]);

      await forceFunctionStart(srcUri);

      emitter.emit('log', { text: 'heroku/nodejs-engine' });
      assert.notCalled(functionServiceStub);
    });

    it('Should capture debug language type for Java runtime', async () => {
      const functionServiceStub = sandbox.stub(
        FunctionService.prototype,
        'updateFunction'
      );
      const srcUri = Uri.file(
        path.join(getRootWorkspacePath(), 'functions', 'demoJavaScriptFunction')
      );

      hrtimeStub.returns([1234, 5678]);

      await forceFunctionStart(srcUri);

      emitter.emit('log', { text: ' heroku/jvm-function-invoker@latest' });
      assert.calledOnce(functionServiceStub);
      assert.calledWith(functionServiceStub, srcUri.fsPath, 'jvm');
    });

    it('Should capture debug language type for Node runtime', async () => {
      const functionServiceStub = sandbox.stub(
        FunctionService.prototype,
        'updateFunction'
      );
      const srcUri = Uri.file(
        path.join(getRootWorkspacePath(), 'functions', 'demoJavaScriptFunction')
      );

      hrtimeStub.returns([1234, 5678]);

      await forceFunctionStart(srcUri);
      emitter.emit('log', { text: 'heroku/nodejs-function-invoker@2.1.1' });
      assert.calledOnce(functionServiceStub);
      assert.calledWith(functionServiceStub, srcUri.fsPath, 'nodejs');
    });
  });
});<|MERGE_RESOLUTION|>--- conflicted
+++ resolved
@@ -250,7 +250,9 @@
       await forceFunctionStart(srcUri);
 
       assert.calledOnce(logMetricStub);
-      assert.calledWith(logMetricStub, 'force_function_start', mockStartTime, { language: 'node' });
+      assert.calledWith(logMetricStub, 'force_function_start', mockStartTime, {
+        language: 'node'
+      });
     });
 
     it('Should show error message and send telemetry if docker is not installed or started', async () => {
@@ -330,50 +332,6 @@
         nls.localize('force_function_start_no_org_auth')
       );
     });
-<<<<<<< HEAD
-=======
-
-    it('Should handle cancellation requested', async () => {
-      const srcUri = Uri.file(
-        path.join(getRootWorkspacePath(), 'functions', 'demoJavaScriptFunction')
-      );
-      const executor = new ForceFunctionStartExecutor();
-      const mockExecution = new MockExecution(executor.build(srcUri.fsPath));
-      const killExecutionStub = sandbox.stub(mockExecution, 'killExecution');
-      const mockStartTime = [1234, 5678];
-      cliCommandExecutorStub.returns(mockExecution);
-      hrtimeStub.returns(mockStartTime);
-
-      let cancellationTokenSource: CancellationTokenSource | undefined;
-      notificationServiceStubs.progressNotificationShowStub.callsFake(
-        (execution, source) => {
-          cancellationTokenSource = source;
-        }
-      );
-
-      await forceFunctionStart(srcUri);
-
-      if (cancellationTokenSource) {
-        cancellationTokenSource.cancel();
-      }
-
-      assert.calledOnce(killExecutionStub);
-      assert.calledWith(killExecutionStub, 'SIGTERM');
-      return new Promise(resolve => {
-        process.nextTick(() => {
-          assert.calledOnce(logMetricStub);
-          assert.calledWith(
-            logMetricStub,
-            'force_function_start_cancelled',
-            mockStartTime,
-            { language: 'node' }
-          );
-          resolve();
-        });
-      });
-    });
-
->>>>>>> 71cbf290
     it('Should not capture debug language type for random pattern', async () => {
       const functionServiceStub = sandbox.stub(
         FunctionService.prototype,
