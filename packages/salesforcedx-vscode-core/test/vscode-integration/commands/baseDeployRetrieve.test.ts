--- conflicted
+++ resolved
@@ -204,15 +204,9 @@
     it('should use the api version from SFDX configuration', async () => {
       const executor = new TestDeployRetrieve();
       const configApiVersion = '30.0';
-<<<<<<< HEAD
-      sb.stub(ConfigAggregator.prototype, 'getPropertyValue')
-        .withArgs(OrgConfigProperties.ORG_API_VERSION)
-        .returns(configApiVersion);
-=======
       const getUserConfiguredApiVersionStub = sb
         .stub(ConfigUtil, 'getUserConfiguredApiVersion')
         .resolves(configApiVersion);
->>>>>>> 9654bc0c
 
       await executor.run({ data: {}, type: 'CONTINUE' });
       const components = executor.lifecycle.doOperationStub.firstCall.args[0];
