--- conflicted
+++ resolved
@@ -690,11 +690,7 @@
       PersistentStorageService.initialize(mockExtensionContext);
       setApiVersionOnStub = sb.stub(componentSetUtils, 'setApiVersionOn');
       sb.stub(SourceTrackingService, 'createSourceTracking').resolves({
-<<<<<<< HEAD
-        ensureLocalTracking: async () => {}
-=======
         updateTrackingFromRetrieve: async () => {}
->>>>>>> a34238a8
       });
     });
 
