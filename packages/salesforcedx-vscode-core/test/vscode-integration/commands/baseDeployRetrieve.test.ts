--- conflicted
+++ resolved
@@ -298,9 +298,8 @@
       expect(executor.deployStub.calledOnce).to.equal(true);
       expect(executor.deployStub.firstCall.args[0]).to.deep.equal({
         usernameOrConnection: mockConnection
-      });
-<<<<<<< HEAD
-      expect(executor.startStub.calledOnce).to.equal(true);
+      });     
+      expect(executor.pollStatusStub.calledOnce).to.equal(true);
     });
 
     it('should store properties in metadata cache on successful deploy', async () => {
@@ -332,9 +331,6 @@
       expect(cache.getPropertiesForFile(
         cache.makeKey(deployComponentTwo.type.name, deployComponentTwo.name)
         )?.lastModifiedDate).to.equal('Yesterday');
-=======
-      expect(executor.pollStatusStub.calledOnce).to.equal(true);
->>>>>>> a6b9621a
     });
 
     it('should not store any properties in metadata cache on failed deploy', async () => {
