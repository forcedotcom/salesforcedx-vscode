--- conflicted
+++ resolved
@@ -4,7 +4,6 @@
  * Licensed under the BSD 3-Clause license.
  * For full license text, see LICENSE.txt file in the repo root or https://opensource.org/licenses/BSD-3-Clause
  */
-<<<<<<< HEAD
 import { Connection } from '@salesforce/core';
 import {
   instantiateContext,
@@ -12,11 +11,7 @@
   restoreContext,
   stubContext
 } from '@salesforce/core/lib/testSetup';
-=======
-import { AuthInfo, Connection } from '@salesforce/core';
-import { MockTestOrgData, testSetup } from '@salesforce/core/lib/testSetup';
-import { projectPaths, workspaceUtils } from '@salesforce/salesforcedx-utils-vscode';
->>>>>>> 19cce927
+import { projectPaths } from '@salesforce/salesforcedx-utils-vscode';
 import { standardValueSet } from '@salesforce/source-deploy-retrieve/lib/src/registry';
 import { expect } from 'chai';
 import * as fs from 'fs';
@@ -81,7 +76,6 @@
 describe('get metadata components path', () => {
   let getUsernameStub: SinonStub;
   let getMetadataDirectoryPathStub: SinonStub;
-  const rootWorkspacePath = workspaceUtils.getRootWorkspacePath();
   const cmpUtil = new ComponentUtils();
   const alias = 'test user 1';
   const username = 'test-username1@example.com';
@@ -91,25 +85,18 @@
     getUsernameStub = stub(OrgAuthInfo, 'getUsername').returns(
       'test-username1@example.com'
     );
-    getMetadataDirectoryPathStub = stub(projectPaths, 'getMetadataDirectoryPath').returns(
-      metadataDirectoryPath
-    );
-
+    getMetadataDirectoryPathStub = stub(
+      projectPaths,
+      'getMetadataDirectoryPath'
+    ).returns(metadataDirectoryPath);
   });
   afterEach(() => {
     getUsernameStub.restore();
-<<<<<<< HEAD
-    // restoreContext($$);
-=======
     getMetadataDirectoryPathStub.restore();
->>>>>>> 19cce927
   });
 
   function expectedPath(fileName: string) {
-    return path.join(
-      metadataDirectoryPath,
-      fileName + '.json'
-    );
+    return path.join(metadataDirectoryPath, fileName + '.json');
   }
 
   it('should return the path for a given username and metadata type', async () => {
