/*
 * Copyright (c) 2019, salesforce.com, inc.
 * All rights reserved.
 * Licensed under the BSD 3-Clause license.
 * For full license text, see LICENSE.txt file in the repo root or https://opensource.org/licenses/BSD-3-Clause
 */

<<<<<<< HEAD
import { Config, OrgConfigProperties } from '@salesforce/core';
import {
  getRootWorkspacePath,
=======
import {
  ConfigUtil,
>>>>>>> 6f82999a
  GlobalCliEnvironment
} from '@salesforce/salesforcedx-utils-vscode';
import { expect } from 'chai';
import * as shelljs from 'shelljs';
import { assert, createSandbox, SinonSandbox, SinonStub } from 'sinon';
import { window } from 'vscode';
import { ENV_SFDX_DISABLE_TELEMETRY } from '../../../src/constants';
import {
  disableCLITelemetry,
  isCLIInstalled,
  isCLITelemetryAllowed,
  showCLINotInstalledMessage
} from '../../../src/util';

describe('SFDX CLI Configuration utility', () => {
  let sandboxStub: SinonSandbox;
  describe('isCLIInstalled', () => {
    let whichStub: SinonStub;

    beforeEach(() => {
      sandboxStub = createSandbox();
      whichStub = sandboxStub.stub(shelljs, 'which');
    });

    afterEach(() => {
      sandboxStub.restore();
    });

    it('Should return false if sfdx cli path is not found', () => {
      whichStub.withArgs('sfdx').returns('');

      const response = isCLIInstalled();
      expect(response).equal(false);
    });

    it('Should return true if sfdx cli path is found', () => {
      whichStub.withArgs('sfdx').returns('Users/some/path/sfdx/cli');

      const response = isCLIInstalled();
      expect(response).equal(true);
    });

    it('Should return false if sfdx cli path query throwns an exception', () => {
      whichStub
        .withArgs('sfdx')
        .throws(new Error('some exception while querying system path'));

      const response = isCLIInstalled();
      expect(response).equal(false);
    });
  });

  describe('showCLINotInstalledMessage', () => {
    let mShowWarning: SinonStub;

    beforeEach(() => {
      sandboxStub = createSandbox();
      mShowWarning = sandboxStub
        .stub(window, 'showWarningMessage')
        .returns(Promise.resolve(null));
    });

    afterEach(() => {
      sandboxStub.restore();
    });

    it('Should show cli install info message', async () => {
      showCLINotInstalledMessage();
      assert.calledOnce(mShowWarning);
    });
  });

  describe('CLI Telemetry', () => {
    let isTelemetryDisabledStub: SinonStub;

    beforeEach(() => {
      sandboxStub = createSandbox();
      isTelemetryDisabledStub = sandboxStub.stub(
        ConfigUtil,
        'isTelemetryDisabled'
      );
    });

    afterEach(() => {
      sandboxStub.restore();
    });

    it('Should return false if telemetry setting is disabled', async () => {
      isTelemetryDisabledStub.resolves('true');

      const response = await isCLITelemetryAllowed();
      expect(response).to.equal(false);
    });

    it('Should return true if telemetry setting is undefined', async () => {
      isTelemetryDisabledStub.resolves(undefined);

      const response = await isCLITelemetryAllowed();
      expect(response).to.equal(true);
    });

    it('Should return true if telemetry setting is enabled', async () => {
      isTelemetryDisabledStub.resolves(false);

      const response = await isCLITelemetryAllowed();
      expect(response).to.equal(true);
    });

    it('Should set an environment variable', async () => {
      const cliEnvSpy = sandboxStub.stub(
        GlobalCliEnvironment.environmentVariables,
        'set'
      );
      disableCLITelemetry();
      expect(cliEnvSpy.firstCall.args).to.eql([
        ENV_SFDX_DISABLE_TELEMETRY,
        'true'
      ]);
    });
  });

  describe('ConfigAggregator integration tests', () => {
    const dummyLocalDefaultUsername = 'test@local.com';

    afterEach(async () => {
      const origDir = process.cwd();
      const rootWorkspacePath = getRootWorkspacePath();
      process.chdir(rootWorkspacePath);
      const configFile = await Config.create(Config.getDefaultOptions());
      configFile.unlinkSync(); // delete the file that was created for the test
      process.chdir(origDir); // Change back to the orig process.cwd
    });

    it.only('Should return the locally configured default username when it exists', async () => {
      // Arrange: create a local config file and set the local project default username
      const origDir = process.cwd();
      const rootWorkspacePath = getRootWorkspacePath();
      process.chdir(rootWorkspacePath);
      const configFile = await Config.create(Config.getDefaultOptions());
      configFile.set(OrgConfigProperties.TARGET_ORG, dummyLocalDefaultUsername);
      await configFile.write();
      process.chdir(origDir); // Change back to the orig process.cwd

      // Act
      const localProjectDefaultUsernameOrAlias = await ConfigUtil.getDefaultUsernameOrAlias();

      // Assert
      expect(localProjectDefaultUsernameOrAlias).to.equal(
        dummyLocalDefaultUsername
      );
    });
  });
});<|MERGE_RESOLUTION|>--- conflicted
+++ resolved
@@ -5,14 +5,10 @@
  * For full license text, see LICENSE.txt file in the repo root or https://opensource.org/licenses/BSD-3-Clause
  */
 
-<<<<<<< HEAD
 import { Config, OrgConfigProperties } from '@salesforce/core';
 import {
+  ConfigUtil,
   getRootWorkspacePath,
-=======
-import {
-  ConfigUtil,
->>>>>>> 6f82999a
   GlobalCliEnvironment
 } from '@salesforce/salesforcedx-utils-vscode';
 import { expect } from 'chai';
@@ -138,15 +134,15 @@
     const dummyLocalDefaultUsername = 'test@local.com';
 
     afterEach(async () => {
-      const origDir = process.cwd();
-      const rootWorkspacePath = getRootWorkspacePath();
-      process.chdir(rootWorkspacePath);
-      const configFile = await Config.create(Config.getDefaultOptions());
-      configFile.unlinkSync(); // delete the file that was created for the test
-      process.chdir(origDir); // Change back to the orig process.cwd
+      // const origDir = process.cwd();
+      // const rootWorkspacePath = getRootWorkspacePath();
+      // process.chdir(rootWorkspacePath);
+      // const configFile = await Config.create(Config.getDefaultOptions());
+      // configFile.unlinkSync(); // delete the file that was created for the test
+      // process.chdir(origDir); // Change back to the orig process.cwd
     });
 
-    it.only('Should return the locally configured default username when it exists', async () => {
+    it('Should return the locally configured default username when it exists', async () => {
       // Arrange: create a local config file and set the local project default username
       const origDir = process.cwd();
       const rootWorkspacePath = getRootWorkspacePath();
