/*
 * Copyright (c) 2019, salesforce.com, inc.
 * All rights reserved.
 * Licensed under the BSD 3-Clause license.
 * For full license text, see LICENSE.txt file in the repo root or https://opensource.org/licenses/BSD-3-Clause
 */

import { ConfigAggregator, SfConfigProperties } from '@salesforce/core';
import { GlobalCliEnvironment } from '@salesforce/salesforcedx-utils-vscode/out/src/cli';
import { expect } from 'chai';
import * as shelljs from 'shelljs';
import { assert, createSandbox, SinonSandbox, SinonStub } from 'sinon';
import { window } from 'vscode';
import { ENV_SFDX_DISABLE_TELEMETRY } from '../../../src/constants';
import {
  disableCLITelemetry,
  isCLIInstalled,
  isCLITelemetryAllowed,
  showCLINotInstalledMessage
} from '../../../src/util';

describe('SFDX CLI Configuration utility', () => {
  let sandboxStub: SinonSandbox;
  describe('isCLIInstalled', () => {
    let whichStub: SinonStub;

    beforeEach(() => {
      sandboxStub = createSandbox();
      whichStub = sandboxStub.stub(shelljs, 'which');
    });

    afterEach(() => {
      sandboxStub.restore();
    });

    it('Should return false if sfdx cli path is not found', () => {
      whichStub.withArgs('sfdx').returns('');

      const response = isCLIInstalled();
      expect(response).equal(false);
    });

    it('Should return true if sfdx cli path is found', () => {
      whichStub.withArgs('sfdx').returns('Users/some/path/sfdx/cli');

      const response = isCLIInstalled();
      expect(response).equal(true);
    });

    it('Should return false if sfdx cli path query throwns an exception', () => {
      whichStub
        .withArgs('sfdx')
        .throws(new Error('some exception while querying system path'));

      const response = isCLIInstalled();
      expect(response).equal(false);
    });
  });

  describe('showCLINotInstalledMessage', () => {
    let mShowWarning: SinonStub;

    beforeEach(() => {
      sandboxStub = createSandbox();
      mShowWarning = sandboxStub
        .stub(window, 'showWarningMessage')
        .returns(Promise.resolve(null));
    });

    afterEach(() => {
      sandboxStub.restore();
    });

    it('Should show cli install info message', async () => {
      showCLINotInstalledMessage();
      assert.calledOnce(mShowWarning);
    });
  });

  describe('CLI Telemetry', () => {
    let getDisableTelemetryConfigValue: SinonStub;

    beforeEach(() => {
      sandboxStub = createSandbox();
      getDisableTelemetryConfigValue = sandboxStub
        .stub(ConfigAggregator.prototype, 'getPropertyValue')
        .withArgs(SfConfigProperties.DISABLE_TELEMETRY);
    });

    afterEach(() => {
      sandboxStub.restore();
    });

<<<<<<< HEAD
    it('Should return true if cli is not installed', async () => {
      getConfigValueStub.withArgs(SFDX_CONFIG_DISABLE_TELEMETRY).returns('');
      sandboxStub
        .stub(ConfigAggregator.prototype, 'getPropertyValue')
        .withArgs(SfConfigProperties.DISABLE_TELEMETRY)
        .returns('false');

      const response = await isCLITelemetryAllowed();
      expect(response).to.equal(true);
    });

    it('Should return false if telemetry setting is disabled', async () => {
      sandboxStub
        .stub(ConfigAggregator.prototype, 'getPropertyValue')
        .withArgs(SfConfigProperties.DISABLE_TELEMETRY)
        .returns('true');
=======
    it('Should return false if telemetry setting is disabled', async () => {
      getDisableTelemetryConfigValue.returns('true');
>>>>>>> af6c691a

      const response = await isCLITelemetryAllowed();
      expect(response).to.equal(false);
    });

    it('Should return true if telemetry setting is enabled', async () => {
<<<<<<< HEAD
      sandboxStub
        .stub(ConfigAggregator.prototype, 'getPropertyValue')
        .withArgs(SfConfigProperties.DISABLE_TELEMETRY)
        .returns('false');
=======
      getDisableTelemetryConfigValue.returns('false');
>>>>>>> af6c691a

      const response = await isCLITelemetryAllowed();
      expect(response).to.equal(true);
    });

    it('Should set an environment variable', async () => {
      const cliEnvSpy = sandboxStub.stub(
        GlobalCliEnvironment.environmentVariables,
        'set'
      );
      disableCLITelemetry();
      expect(cliEnvSpy.firstCall.args).to.eql([
        ENV_SFDX_DISABLE_TELEMETRY,
        'true'
      ]);
    });
  });
});<|MERGE_RESOLUTION|>--- conflicted
+++ resolved
@@ -91,41 +91,15 @@
       sandboxStub.restore();
     });
 
-<<<<<<< HEAD
-    it('Should return true if cli is not installed', async () => {
-      getConfigValueStub.withArgs(SFDX_CONFIG_DISABLE_TELEMETRY).returns('');
-      sandboxStub
-        .stub(ConfigAggregator.prototype, 'getPropertyValue')
-        .withArgs(SfConfigProperties.DISABLE_TELEMETRY)
-        .returns('false');
-
-      const response = await isCLITelemetryAllowed();
-      expect(response).to.equal(true);
-    });
-
-    it('Should return false if telemetry setting is disabled', async () => {
-      sandboxStub
-        .stub(ConfigAggregator.prototype, 'getPropertyValue')
-        .withArgs(SfConfigProperties.DISABLE_TELEMETRY)
-        .returns('true');
-=======
     it('Should return false if telemetry setting is disabled', async () => {
       getDisableTelemetryConfigValue.returns('true');
->>>>>>> af6c691a
 
       const response = await isCLITelemetryAllowed();
       expect(response).to.equal(false);
     });
 
     it('Should return true if telemetry setting is enabled', async () => {
-<<<<<<< HEAD
-      sandboxStub
-        .stub(ConfigAggregator.prototype, 'getPropertyValue')
-        .withArgs(SfConfigProperties.DISABLE_TELEMETRY)
-        .returns('false');
-=======
       getDisableTelemetryConfigValue.returns('false');
->>>>>>> af6c691a
 
       const response = await isCLITelemetryAllowed();
       expect(response).to.equal(true);
