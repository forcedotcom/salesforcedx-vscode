/*
 * Copyright (c) 2019, salesforce.com, inc.
 * All rights reserved.
 * Licensed under the BSD 3-Clause license.
 * For full license text, see LICENSE.txt file in the repo root or https://opensource.org/licenses/BSD-3-Clause
 */

<<<<<<< HEAD
=======
import {
  Config,
  ConfigFile,
  Global,
  OrgConfigProperties
} from '@salesforce/core';
>>>>>>> 16134984
import {
  ConfigUtil,
  GlobalCliEnvironment
} from '@salesforce/salesforcedx-utils-vscode';
import { expect } from 'chai';
import * as shelljs from 'shelljs';
import { assert, createSandbox, SinonSandbox, SinonStub } from 'sinon';
import { window } from 'vscode';
import { ENV_SFDX_DISABLE_TELEMETRY } from '../../../src/constants';
import {
  disableCLITelemetry,
  isCLIInstalled,
  isCLITelemetryAllowed,
  showCLINotInstalledMessage,
  workspaceUtils
} from '../../../src/util';

describe('SFDX CLI Configuration utility', () => {
  let sandboxStub: SinonSandbox;
  describe('isCLIInstalled', () => {
    let whichStub: SinonStub;

    beforeEach(() => {
      sandboxStub = createSandbox();
      whichStub = sandboxStub.stub(shelljs, 'which');
    });

    afterEach(() => {
      sandboxStub.restore();
    });

    it('Should return false if sfdx cli path is not found', () => {
      whichStub.withArgs('sfdx').returns('');

      const response = isCLIInstalled();
      expect(response).equal(false);
    });

    it('Should return true if sfdx cli path is found', () => {
      whichStub.withArgs('sfdx').returns('Users/some/path/sfdx/cli');

      const response = isCLIInstalled();
      expect(response).equal(true);
    });

    it('Should return false if sfdx cli path query throwns an exception', () => {
      whichStub
        .withArgs('sfdx')
        .throws(new Error('some exception while querying system path'));

      const response = isCLIInstalled();
      expect(response).equal(false);
    });
  });

  describe('showCLINotInstalledMessage', () => {
    let mShowWarning: SinonStub;

    beforeEach(() => {
      sandboxStub = createSandbox();
      mShowWarning = sandboxStub
        .stub(window, 'showWarningMessage')
        .returns(Promise.resolve(null));
    });

    afterEach(() => {
      sandboxStub.restore();
    });

    it('Should show cli install info message', async () => {
      showCLINotInstalledMessage();
      assert.calledOnce(mShowWarning);
    });
  });

  describe('CLI Telemetry', () => {
    let isTelemetryDisabledStub: SinonStub;

    beforeEach(() => {
      sandboxStub = createSandbox();
      isTelemetryDisabledStub = sandboxStub.stub(
        ConfigUtil,
        'isTelemetryDisabled'
      );
    });

    afterEach(() => {
      sandboxStub.restore();
    });

    it('Should return false if telemetry setting is disabled', async () => {
      isTelemetryDisabledStub.resolves('true');

      const response = await isCLITelemetryAllowed();
      expect(response).to.equal(false);
    });

    it('Should return true if telemetry setting is undefined', async () => {
      isTelemetryDisabledStub.resolves(undefined);

      const response = await isCLITelemetryAllowed();
      expect(response).to.equal(true);
    });

    it('Should return true if telemetry setting is enabled', async () => {
      isTelemetryDisabledStub.resolves(false);

      const response = await isCLITelemetryAllowed();
      expect(response).to.equal(true);
    });

    it('Should set an environment variable', async () => {
      const cliEnvSpy = sandboxStub.stub(
        GlobalCliEnvironment.environmentVariables,
        'set'
      );
      disableCLITelemetry();
      expect(cliEnvSpy.firstCall.args).to.eql([
        ENV_SFDX_DISABLE_TELEMETRY,
        'true'
      ]);
    });
  });
<<<<<<< HEAD
=======

  describe('ConfigAggregator integration tests', () => {
    const dummyLocalDefaultUsername = 'test@local.com';
    const origCwd = process.cwd();

    before(() => {
      // Ensure we are in the project directory
      const rootWorkpace = workspaceUtils.getRootWorkspacePath();
      process.chdir(rootWorkpace);
    });
    after(() => {
      process.chdir(origCwd);
    });

    afterEach(async () => {
      // Remove the config files that were created for the test
      try {
        const configFile = await ConfigFile.create(
          Config.getDefaultOptions(false, 'sfdx-config.json')
        );
        configFile.unlinkSync(); // delete the sfdx config file that was created for the test

        const config = await Config.create(Config.getDefaultOptions());
        config.unlinkSync(); // delete the sf config file that was created for the test

        // delete the sf directory that was created for the test
        fs.rmdir('.sf', err => {
          if (err) {
            console.log(err);
          }
        });
      } catch (error) {
        console.log(error);
      }
    });

    /*
     * workspaceContextUtil defines a listener that fires a VS Code event when
     * the config file changes.  Ideally, something like flushAllPromises()
     * would be used to force the promises to resolve - however, there seems
     * to be no mechanism to get the VS Code Events to fire before the assertions
     * in the test.  To work around this, a new listener for the event is
     * configured in this test, and the assertions are made within that event listener.
     * By asserting localProjectDefaultUsernameOrAlias, this test validates that:
     * 1. The config file listener in workspaceContextUtil is active
     * 2. When the listener detects a config file change (config.write()) it reloads the
     * configAggregator to ensure it has the latest values
     * 3. The VS Code onOrgChange event handler is invoked
     * 4. The VS Code orgChange event was fired with the correct values
     * 5. The call to ConfigUtil.getDefaultUsernameOrAlias() returns the expected local value
     */
    it('Should return the locally configured default username when it exists', async function() {
      this.timeout(320000);

      let res: (value: string) => void;
      let rej: (reason?: any) => void;
      const resultPromise = new Promise((resolveFunc, rejectsFunc) => {
        res = resolveFunc;
        rej = rejectsFunc;
      });
      workspaceContext.onOrgChange(async orgUserInfo => {
        try {
          // Act
          const localProjectDefaultUsernameOrAlias = await ConfigUtil.getDefaultUsernameOrAlias();

          // Assert
          expect(localProjectDefaultUsernameOrAlias).to.equal(
            dummyLocalDefaultUsername
          );
          expect(localProjectDefaultUsernameOrAlias).to.equal(
            orgUserInfo.username
          );

          res('success');
        } catch (e) {
          rej(e);
        }
      });

      // Arrange
      // The stubContext method set the Global.SFDX_INTEROPERABILITY to false but
      // doesn't reset it to the default true on restore.  This causes issues with the sfdx config
      // file watcher. Set it to true here to ensure we get the writes to the sfdx config file.
      Global.SFDX_INTEROPERABILITY = true;

      // Create a local config file and set the local project default username
      const config = await Config.create(Config.getDefaultOptions());
      config.set(OrgConfigProperties.TARGET_ORG, dummyLocalDefaultUsername);
      await config.write();

      return resultPromise;
    });
  });
>>>>>>> 16134984
});<|MERGE_RESOLUTION|>--- conflicted
+++ resolved
@@ -5,15 +5,12 @@
  * For full license text, see LICENSE.txt file in the repo root or https://opensource.org/licenses/BSD-3-Clause
  */
 
-<<<<<<< HEAD
-=======
 import {
   Config,
   ConfigFile,
   Global,
   OrgConfigProperties
 } from '@salesforce/core';
->>>>>>> 16134984
 import {
   ConfigUtil,
   GlobalCliEnvironment
@@ -137,8 +134,6 @@
       ]);
     });
   });
-<<<<<<< HEAD
-=======
 
   describe('ConfigAggregator integration tests', () => {
     const dummyLocalDefaultUsername = 'test@local.com';
@@ -232,5 +227,4 @@
       return resultPromise;
     });
   });
->>>>>>> 16134984
 });