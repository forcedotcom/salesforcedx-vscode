{
  "running_tasks_title_text": "Running Tasks",
  "force_auth_web_login_authorize_dev_hub_text": "SFDX: Authorize a Dev Hub",
  "force_auth_web_login_authorize_org_text": "SFDX: Authorize an Org",
  "force_auth_logout_all_text": "SFDX: Log Out from All Authorized Orgs",
  "force_org_create_default_scratch_org_text": "SFDX: Create a Default Scratch Org...",
  "force_org_open_default_scratch_org_text": "SFDX: Open Default Org",
  "force_source_pull_default_scratch_org_text": "SFDX: Pull Source from Default Scratch Org",
  "force_source_pull_force_default_scratch_org_text": "SFDX: Pull Source from Default Scratch Org and Override Conflicts",
  "force_source_push_default_scratch_org_text": "SFDX: Push Source to Default Scratch Org",
  "force_source_push_force_default_scratch_org_text": "SFDX: Push Source to Default Scratch Org and Override Conflicts",
  "force_source_status_text": "SFDX: View All Changes (Local and in Default Scratch Org)",
  "force_apex_test_run_text": "SFDX: Invoke Apex Tests...",
  "cancel_sfdx_command_text": "SFDX: Cancel Active Command",
  "force_apex_class_create_text": "SFDX: Create Apex Class",
  "force_visualforce_component_create_text": "SFDX: Create Visualforce Component",
  "force_visualforce_page_create_text": "SFDX: Create Visualforce Page",
  "force_lightning_app_create_text": "SFDX: Create Lightning App",
  "force_lightning_component_create_text": "SFDX: Create Lightning Component",
  "force_lightning_event_create_text": "SFDX: Create Lightning Event",
  "force_lightning_interface_create_text": "SFDX: Create Lightning Interface",
  "force_lightning_lwc_create_text": "SFDX: Create Lightning Web Component",
  "force_source_status_local_text": "SFDX: View Local Changes",
  "force_source_status_remote_text": "SFDX: View Changes in Default Scratch Org",
  "force_debugger_stop_text": "SFDX: Stop Apex Debugger Session",
  "force_config_list_text": "SFDX: List All Config Variables",
  "force_alias_list_text": "SFDX: List All Aliases",
  "force_org_display_default_text": "SFDX: Display Org Details for Default Org",
  "force_org_display_username_text": "SFDX: Display Org Details...",
  "force_data_soql_query_input_text": "SFDX: Execute SOQL Query...",
  "force_data_soql_query_selection_text": "SFDX: Execute SOQL Query with Currently Selected Text",
  "force_apex_execute_document_text": "SFDX: Execute Anonymous Apex with Editor Contents",
  "force_apex_execute_selection_text": "SFDX: Execute Anonymous Apex with Currently Selected Text",
  "feature_previews_title": "Salesforce Feature Previews",
  "force_project_create_text": "SFDX: Create Project",
  "force_project_with_manifest_create_text": "SFDX: Create Project with Manifest",
  "force_apex_trigger_create_text": "SFDX: Create Apex Trigger",
  "show_cli_success_msg_description": "Specifies whether status messages for Salesforce CLI commands run using the VS Code command palette will appear as pop-up information messages (true) or as status bar messages (false).",
  "force_start_apex_debug_logging": "SFDX: Turn On Apex Debug Log for Replay Debugger",
  "force_stop_apex_debug_logging": "SFDX: Turn Off Apex Debug Log for Replay Debugger",
  "isv_bootstrap_command_text": "SFDX: Create and Set Up Project for ISV Debugging",
  "force_apex_log_get_text": "SFDX: Get Apex Debug Logs...",
  "retrieve_test_code_coverage_text": "Specifies whether code coverage results are calculated and retrieved when you run Apex tests.",
  "telemetry_enabled_description": "Specifies whether to enable Salesforce telemetry. Even when enabled, still abides by the overall `telemetry.enableTelemetry` vscode setting.",
  "push_or_deploy_on_save_enabled_description": "Specifies whether or not to automatically run force:source:push (for source-tracked orgs) or force:source:deploy (for non-source-tracked orgs) when a local source file is saved.",
  "force_manifest_editor_show_text": "SFDX: Show Package Manifest Editor",
  "force_source_retrieve_text": "SFDX: Retrieve Source from Org",
  "force_source_retrieve_this_source_text": "SFDX: Retrieve This Source from Org",
  "force_source_retrieve_in_manifest_text": "SFDX: Retrieve Source in Manifest from Org",
  "force_source_deploy_text": "SFDX: Deploy Source to Org",
  "force_source_deploy_this_source_text": "SFDX: Deploy This Source to Org",
  "force_source_deploy_in_manifest_text": "SFDX: Deploy Source in Manifest to Org",
  "force_source_delete_text": "SFDX: Delete from Project and Org",
  "force_source_delete_this_source_text": "SFDX: Delete This from Project and Org",
  "force_config_set_org_text": "SFDX: Set a Default Org",
  "internal_dev_description": "Specifies whether or not to set up internal development mode which provides limited SFDX commands.",
<<<<<<< HEAD
  "refresh_text": "Refresh"
=======
  "refresh_org_browser_text": "Refresh Org Browser",
  "force_source_retrieve_display_text": "Retrieve Source from Org"
>>>>>>> 891d3595
}<|MERGE_RESOLUTION|>--- conflicted
+++ resolved
@@ -54,10 +54,6 @@
   "force_source_delete_this_source_text": "SFDX: Delete This from Project and Org",
   "force_config_set_org_text": "SFDX: Set a Default Org",
   "internal_dev_description": "Specifies whether or not to set up internal development mode which provides limited SFDX commands.",
-<<<<<<< HEAD
-  "refresh_text": "Refresh"
-=======
-  "refresh_org_browser_text": "Refresh Org Browser",
+  "refresh_text": "Refresh",
   "force_source_retrieve_display_text": "Retrieve Source from Org"
->>>>>>> 891d3595
 }