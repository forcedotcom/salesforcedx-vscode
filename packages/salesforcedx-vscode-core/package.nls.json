--- conflicted
+++ resolved
@@ -34,11 +34,8 @@
   "force_org_display_default_text":
     "SFDX: Display Org Details for Default Scratch Org",
   "force_org_display_username_text": "SFDX: Display Org Details...",
-<<<<<<< HEAD
   "force_data_soql_query_input_text": "SFDX: Execute SOQL Query...",
   "force_data_soql_query_selection_text":
-    "SFDX: Execute SOQL Query with Currently Selected Text"
-=======
+    "SFDX: Execute SOQL Query with Currently Selected Text",
   "force_refresh_sobjects": "SFDX: Refresh SObject Definitions"
->>>>>>> 6df85011
 }