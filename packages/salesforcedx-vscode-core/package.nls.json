{
  "running_tasks_title_text": "Running Tasks",

  "force_auth_web_login_authorize_dev_hub_text": "SFDX: Authorize a Dev Hub",
  "force_org_create_default_scratch_org_text": "SFDX: Create a Default Scratch Org...",
  "force_org_open_default_scratch_org_text": "SFDX: Open Default Scratch Org",
  "force_source_pull_default_scratch_org_text": "SFDX: Pull Source from Default Scratch Org",
  "force_source_push_default_scratch_org_text": "SFDX: Push Source to Default Scratch Org",
  "force_source_status_text": "SFDX: View All Changes (Local and in Default Scratch Org)",
  "force_apex_test_run_text": "SFDX: Invoke Apex Tests...",
  "cancel_sfdx_command_text": "SFDX: Cancel Active Command",
  "force_apex_class_create_text": "SFDX: Create Apex Class",
  "force_visualforce_component_create_text": "SFDX: Create Visualforce Component",
  "force_visualforce_page_create_text": "SFDX: Create Visualforce Page",
<<<<<<< HEAD
  "force_data_soql_query_text": "SFDX: Execute SOQL Query"
=======
  "force_lightning_app_create_text": "SFDX: Create Lightning App"
>>>>>>> 11075026
}<|MERGE_RESOLUTION|>--- conflicted
+++ resolved
@@ -12,9 +12,6 @@
   "force_apex_class_create_text": "SFDX: Create Apex Class",
   "force_visualforce_component_create_text": "SFDX: Create Visualforce Component",
   "force_visualforce_page_create_text": "SFDX: Create Visualforce Page",
-<<<<<<< HEAD
+  "force_lightning_app_create_text": "SFDX: Create Lightning App",
   "force_data_soql_query_text": "SFDX: Execute SOQL Query"
-=======
-  "force_lightning_app_create_text": "SFDX: Create Lightning App"
->>>>>>> 11075026
 }