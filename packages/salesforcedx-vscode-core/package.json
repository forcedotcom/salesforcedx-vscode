--- conflicted
+++ resolved
@@ -29,13 +29,8 @@
     "@salesforce/salesforcedx-utils": "64.7.0",
     "@salesforce/salesforcedx-utils-vscode": "64.7.0",
     "@salesforce/schemas": "1.9.0",
-<<<<<<< HEAD
-    "@salesforce/source-deploy-retrieve-bundle": "^12.21.5",
-    "@salesforce/templates": "^64.2.0",
-=======
     "@salesforce/source-deploy-retrieve-bundle": "^12.21.6",
     "@salesforce/templates": "^64.2.1",
->>>>>>> 0f536b30
     "@salesforce/ts-types": "2.0.12",
     "@salesforce/vscode-service-provider": "^1.4.1",
     "applicationinsights": "1.0.7",
