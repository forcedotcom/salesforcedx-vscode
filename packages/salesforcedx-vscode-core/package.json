{
  "name": "salesforcedx-vscode-core",
  "displayName": "Salesforce CLI Integration",
  "description": "Provides integration with the Salesforce CLI",
  "qna": "https://github.com/forcedotcom/salesforcedx-vscode/issues",
  "bugs": {
    "url": "https://github.com/forcedotcom/salesforcedx-vscode/issues"
  },
  "repository": {
    "url": "https://github.com/forcedotcom/salesforcedx-vscode"
  },
  "icon": "images/VSCodeCore.png",
  "galleryBanner": {
    "color": "#ECECEC",
    "theme": "light"
  },
  "aiKey": "ec3632a4-df47-47a4-98dc-8134cacbaf7e",
  "version": "52.16.0",
  "publisher": "salesforce",
  "license": "BSD-3-Clause",
  "engines": {
    "vscode": "^1.49.3"
  },
  "categories": [
    "Other"
  ],
  "dependencies": {
    "@heroku/functions-core": "0.0.7",
<<<<<<< HEAD
    "@salesforce/core": "2.28.0",
    "@salesforce/salesforcedx-sobjects-faux-generator": "52.15.0",
    "@salesforce/salesforcedx-utils-vscode": "52.15.0",
=======
    "@salesforce/core": "2.25.1",
    "@salesforce/salesforcedx-sobjects-faux-generator": "52.16.0",
    "@salesforce/salesforcedx-utils-vscode": "52.16.0",
>>>>>>> 908fdae9
    "@salesforce/schemas": "^1",
    "@salesforce/source-deploy-retrieve": "4.4.7",
    "@salesforce/templates": "52.2.0",
    "adm-zip": "0.4.13",
    "applicationinsights": "1.0.7",
    "glob": "^7.1.2",
    "rxjs": "^5.4.1",
    "sanitize-filename": "^1.6.1",
    "shelljs": "0.8.3",
    "yeoman-generator": "^4.8.2"
  },
  "devDependencies": {
    "@salesforce/salesforcedx-test-utils-vscode": "52.16.0",
    "@salesforce/ts-sinon": "^1.0.0",
    "@types/adm-zip": "^0.4.31",
    "@types/chai": "^4.0.0",
    "@types/glob": "^5.0.30",
    "@types/mkdirp": "0.5.2",
    "@types/mocha": "^5",
    "@types/node": "12.0.12",
    "@types/sanitize-filename": "^1.1.28",
    "@types/shelljs": "^0.7.8",
    "@types/sinon": "^2.3.2",
    "@types/vscode": "1.49.0",
    "@types/yeoman-assert": "^3.1.1",
    "chai": "^4.0.2",
    "cross-env": "5.2.0",
    "mocha": "^5",
    "mocha-junit-reporter": "^1.23.3",
    "mocha-multi-reporters": "^1.1.7",
    "mock-spawn": "0.2.6",
    "nyc": "^13",
    "sinon": "^7.3.1",
    "typescript": "3.8.3",
    "yeoman-assert": "^3.1.1"
  },
  "scripts": {
    "vscode:prepublish": "npm prune --production",
    "vscode:package": "vsce package",
    "vscode:sha256": "node ../../scripts/generate-sha256.js >> ../../SHA256",
    "vscode:publish": "node ../../scripts/publish-vsix.js",
    "compile": "tsc -p ./",
    "lint": "tslint --project .",
    "watch": "tsc -watch -p .",
    "clean": "shx rm -rf node_modules && shx rm -rf out && shx rm -rf coverage && shx rm -rf .nyc_output",
    "test": "npm run test:vscode-integration",
    "test:vscode-integration": "cross-env CODE_TESTS_WORKSPACE='../system-tests/assets/sfdx-simple' node ../../scripts/run-vscode-integration-tests",
    "test:vscode-insiders-integration": "cross-env CODE_VERSION=insiders npm run test:vscode-integration"
  },
  "nyc": {
    "reporter": [
      "text-summary",
      "lcov"
    ]
  },
  "activationEvents": [
    "workspaceContains:sfdx-project.json",
    "onCommand:sfdx.force.project.create",
    "onCommand:sfdx.force.project.with.manifest.create",
    "onCommand:sfdx.debug.isv.bootstrap"
  ],
  "main": "./out/src",
  "contributes": {
    "viewsContainers": {
      "activitybar": [
        {
          "id": "metadata",
          "title": "Org Browser",
          "icon": "resources/dep.svg"
        },
        {
          "id": "conflicts",
          "title": "%conflict_detect_resolve_view%",
          "icon": "resources/issues.svg"
        }
      ]
    },
    "views": {
      "explorer": [
        {
          "id": "sfdx.force.tasks.view",
          "name": "%running_tasks_title_text%"
        }
      ],
      "metadata": [
        {
          "id": "metadata",
          "name": "Metadata",
          "when": "sfdx:project_opened && sfdx:default_username_has_no_change_tracking"
        }
      ],
      "conflicts": [
        {
          "id": "conflicts",
          "name": "Conflicts",
          "when": "sfdx:project_opened && sfdx:default_username_has_no_change_tracking"
        }
      ]
    },
    "menus": {
      "view/title": [
        {
          "command": "sfdx.force.metadata.view.type.refresh",
          "when": "view == metadata",
          "group": "navigation"
        }
      ],
      "view/item/context": [
        {
          "command": "sfdx.force.task.stop",
          "when": "view == sfdx.force.tasks.view"
        },
        {
          "command": "sfdx.force.metadata.view.component.refresh",
          "when": "view == metadata && viewItem =~ /(folder|type)/",
          "group": "inline"
        },
        {
          "command": "sfdx.force.source.retrieve.open.component",
          "when": "view == metadata && viewItem == component",
          "group": "inline"
        },
        {
          "command": "sfdx.force.source.retrieve.component",
          "when": "view == metadata && viewItem =~ /(type|component)/",
          "group": "inline"
        },
        {
          "command": "sfdx.force.conflict.open",
          "when": "view == conflicts && viewItem == conflict-actions",
          "group": "inline"
        }
      ],
      "editor/context": [
        {
          "command": "sfdx.force.function.start",
          "when": "sfdx:project_opened && resource =~ /.*/functions/.*/[^/]+(/[^/]+\\.(ts|js|java|json|toml))?$/ && resourceFilename != package.json && resourceFilename != package-lock.json && resourceFilename != tsconfig.json"
        },
        {
          "command": "sfdx.force.source.retrieve.current.source.file",
          "when": "sfdx:project_opened && sfdx:default_username_has_no_change_tracking && resourceLangId != 'forcesourcemanifest'"
        },
        {
          "command": "sfdx.force.source.retrieve.in.manifest",
          "when": "sfdx:project_opened && sfdx:default_username_has_no_change_tracking && resourceLangId == 'forcesourcemanifest'"
        },
        {
          "command": "sfdx.force.source.deploy.current.source.file",
          "when": "sfdx:project_opened && sfdx:default_username_has_no_change_tracking && resourceLangId != 'forcesourcemanifest'"
        },
        {
          "command": "sfdx.force.source.deploy.in.manifest",
          "when": "sfdx:project_opened && sfdx:default_username_has_no_change_tracking && resourceLangId == 'forcesourcemanifest'"
        },
        {
          "command": "sfdx.force.source.delete.current.file",
          "when": "sfdx:project_opened && sfdx:default_username_has_no_change_tracking && resourceLangId != 'forcesourcemanifest'"
        },
        {
          "command": "sfdx.force.diff",
          "when": "!explorerResourceIsFolder && sfdx:project_opened && resourceLangId != 'forcesourcemanifest'"
        }
      ],
      "explorer/context": [
        {
          "command": "sfdx.force.lightning.lwc.create",
          "when": "explorerResourceIsFolder && resourceFilename == lwc && sfdx:project_opened"
        },
        {
          "command": "sfdx.internal.lightning.lwc.create",
          "when": "explorerResourceIsFolder && sfdx:internal_dev"
        },
        {
          "command": "sfdx.force.apex.class.create",
          "when": "explorerResourceIsFolder && resourceFilename == classes && sfdx:project_opened"
        },
        {
          "command": "sfdx.force.folder.diff",
          "when": "explorerResourceIsFolder && sfdx:project_opened"
        },
        {
          "command": "sfdx.force.analytics.template.create",
          "when": "explorerResourceIsFolder && resourceFilename == waveTemplates && sfdx:project_opened"
        },
        {
          "command": "sfdx.force.visualforce.component.create",
          "when": "explorerResourceIsFolder && resourceFilename == components && sfdx:project_opened"
        },
        {
          "command": "sfdx.force.visualforce.page.create",
          "when": "explorerResourceIsFolder && resourceFilename == pages && sfdx:project_opened"
        },
        {
          "command": "sfdx.force.lightning.app.create",
          "when": "explorerResourceIsFolder && resourceFilename == aura && sfdx:project_opened"
        },
        {
          "command": "sfdx.internal.lightning.app.create",
          "when": "explorerResourceIsFolder && sfdx:internal_dev"
        },
        {
          "command": "sfdx.force.lightning.component.create",
          "when": "explorerResourceIsFolder && resourceFilename == aura && sfdx:project_opened"
        },
        {
          "command": "sfdx.internal.lightning.component.create",
          "when": "explorerResourceIsFolder && sfdx:internal_dev"
        },
        {
          "command": "sfdx.force.lightning.event.create",
          "when": "explorerResourceIsFolder && resourceFilename == aura && sfdx:project_opened"
        },
        {
          "command": "sfdx.internal.lightning.event.create",
          "when": "explorerResourceIsFolder && sfdx:internal_dev"
        },
        {
          "command": "sfdx.force.lightning.interface.create",
          "when": "explorerResourceIsFolder && resourceFilename == aura && sfdx:project_opened"
        },
        {
          "command": "sfdx.internal.lightning.interface.create",
          "when": "explorerResourceIsFolder && sfdx:internal_dev"
        },
        {
          "command": "sfdx.force.apex.trigger.create",
          "when": "explorerResourceIsFolder && resourceFilename == triggers && sfdx:project_opened"
        },
        {
          "command": "sfdx.force.diff",
          "when": "!explorerResourceIsFolder && sfdx:project_opened && resourceLangId != 'forcesourcemanifest'"
        },
        {
          "command": "sfdx.force.source.retrieve.source.path",
          "when": "sfdx:project_opened && sfdx:default_username_has_no_change_tracking && resourceLangId != 'forcesourcemanifest'"
        },
        {
          "command": "sfdx.force.source.retrieve.in.manifest",
          "when": "sfdx:project_opened && sfdx:default_username_has_no_change_tracking && resourceLangId == 'forcesourcemanifest'"
        },
        {
          "command": "sfdx.force.source.deploy.source.path",
          "when": "sfdx:project_opened && sfdx:default_username_has_no_change_tracking && resourceLangId != 'forcesourcemanifest'"
        },
        {
          "command": "sfdx.force.source.deploy.in.manifest",
          "when": "sfdx:project_opened && sfdx:default_username_has_no_change_tracking && resourceLangId == 'forcesourcemanifest'"
        },
        {
          "command": "sfdx.force.source.delete",
          "when": "sfdx:project_opened && sfdx:default_username_has_no_change_tracking && resourceLangId != 'forcesourcemanifest'"
        },
        {
          "command": "sfdx.force.function.start",
          "when": "sfdx:project_opened && resource =~ /.*/functions/.*/[^/]+(/[^/]+\\.(ts|js|java|json|toml))?$/ && resourceFilename != package.json && resourceFilename != package-lock.json && resourceFilename != tsconfig.json"
        }
      ],
      "commandPalette": [
        {
          "command": "sfdx.force.package.install",
          "when": "sfdx:project_opened"
        },
        {
          "command": "sfdx.force.auth.dev.hub",
          "when": "sfdx:project_opened"
        },
        {
          "command": "sfdx.force.auth.accessToken",
          "when": "sfdx:project_opened"
        },
        {
          "command": "sfdx.force.auth.web.login",
          "when": "sfdx:project_opened"
        },
        {
          "command": "sfdx.force.auth.logout.all",
          "when": "sfdx:project_opened"
        },
        {
          "command": "sfdx.force.auth.logout.default",
          "when": "sfdx:project_opened && sfdx:has_default_username"
        },
        {
          "command": "sfdx.force.org.create",
          "when": "sfdx:project_opened"
        },
        {
          "command": "sfdx.force.org.open",
          "when": "sfdx:project_opened"
        },
        {
          "command": "sfdx.force.source.pull",
          "when": "sfdx:project_opened && !sfdx:isv_debug_project && sfdx:default_username_has_change_tracking"
        },
        {
          "command": "sfdx.force.source.pull.force",
          "when": "sfdx:project_opened && !sfdx:isv_debug_project && sfdx:default_username_has_change_tracking"
        },
        {
          "command": "sfdx.force.source.push",
          "when": "sfdx:project_opened && !sfdx:isv_debug_project && sfdx:default_username_has_change_tracking"
        },
        {
          "command": "sfdx.force.source.push.force",
          "when": "sfdx:project_opened && !sfdx:isv_debug_project && sfdx:default_username_has_change_tracking"
        },
        {
          "command": "sfdx.force.source.status",
          "when": "sfdx:project_opened && !sfdx:isv_debug_project && sfdx:default_username_has_change_tracking"
        },
        {
          "command": "sfdx.force.source.status.local",
          "when": "sfdx:project_opened && !sfdx:isv_debug_project && sfdx:default_username_has_change_tracking"
        },
        {
          "command": "sfdx.force.source.status.remote",
          "when": "sfdx:project_opened && !sfdx:isv_debug_project && sfdx:default_username_has_change_tracking"
        },
        {
          "command": "sfdx.force.task.stop",
          "when": "sfdx:project_opened"
        },
        {
          "command": "sfdx.force.apex.class.create",
          "when": "sfdx:project_opened"
        },
        {
          "command": "sfdx.force.analytics.template.create",
          "when": "sfdx:project_opened"
        },
        {
          "command": "sfdx.force.visualforce.component.create",
          "when": "sfdx:project_opened"
        },
        {
          "command": "sfdx.force.visualforce.page.create",
          "when": "sfdx:project_opened"
        },
        {
          "command": "sfdx.force.debugger.stop",
          "when": "sfdx:project_opened"
        },
        {
          "command": "sfdx.force.config.list",
          "when": "sfdx:project_opened"
        },
        {
          "command": "sfdx.force.alias.list",
          "when": "sfdx:project_opened"
        },
        {
          "command": "sfdx.force.org.display.default",
          "when": "sfdx:project_opened"
        },
        {
          "command": "sfdx.force.org.display.username",
          "when": "sfdx:project_opened"
        },
        {
          "command": "sfdx.force.data.soql.query.input",
          "when": "sfdx:project_opened && !editorHasSelection"
        },
        {
          "command": "sfdx.force.data.soql.query.selection",
          "when": "sfdx:project_opened && editorHasSelection"
        },
        {
          "command": "sfdx.force.project.create",
          "when": "!sfdx:internal_dev"
        },
        {
          "command": "sfdx.force.project.with.manifest.create",
          "when": "!sfdx:internal_dev"
        },
        {
          "command": "sfdx.force.apex.trigger.create",
          "when": "sfdx:project_opened"
        },
        {
          "command": "sfdx.force.start.apex.debug.logging",
          "when": "sfdx:project_opened && sfdx:replay_debugger_extension"
        },
        {
          "command": "sfdx.force.stop.apex.debug.logging",
          "when": "sfdx:project_opened && sfdx:replay_debugger_extension"
        },
        {
          "command": "sfdx.debug.isv.bootstrap",
          "when": "!sfdx:internal_dev"
        },
        {
          "command": "sfdx.force.source.retrieve.component",
          "when": "false"
        },
        {
          "command": "sfdx.force.source.retrieve.open.component",
          "when": "false"
        },
        {
          "command": "sfdx.force.source.retrieve.source.path",
          "when": "false"
        },
        {
          "command": "sfdx.force.source.deploy.source.path",
          "when": "false"
        },
        {
          "command": "sfdx.force.source.retrieve.current.source.file",
          "when": "sfdx:project_opened && sfdx:default_username_has_no_change_tracking && resourceLangId != 'forcesourcemanifest' && editorIsOpen"
        },
        {
          "command": "sfdx.force.source.retrieve.in.manifest",
          "when": "sfdx:project_opened && sfdx:default_username_has_no_change_tracking && resourceLangId == 'forcesourcemanifest'"
        },
        {
          "command": "sfdx.force.source.deploy.current.source.file",
          "when": "sfdx:project_opened && sfdx:default_username_has_no_change_tracking && resourceLangId != 'forcesourcemanifest' && editorIsOpen"
        },
        {
          "command": "sfdx.force.source.deploy.in.manifest",
          "when": "sfdx:project_opened && sfdx:default_username_has_no_change_tracking && resourceLangId == 'forcesourcemanifest'"
        },
        {
          "command": "sfdx.force.source.delete",
          "when": "false"
        },
        {
          "command": "sfdx.force.org.delete.default",
          "when": "sfdx:project_opened"
        },
        {
          "command": "sfdx.force.org.delete.username",
          "when": "sfdx:project_opened"
        },
        {
          "command": "sfdx.force.org.list.clean",
          "when": "sfdx:project_opened"
        },
        {
          "command": "sfdx.force.source.delete.current.file",
          "when": "sfdx:project_opened && sfdx:default_username_has_no_change_tracking && resourceLangId != 'forcesourcemanifest' && editorIsOpen"
        },
        {
          "command": "sfdx.force.set.default.org",
          "when": "sfdx:project_opened"
        },
        {
          "command": "sfdx.force.lightning.lwc.create",
          "when": "sfdx:project_opened"
        },
        {
          "command": "sfdx.force.lightning.lwc.test.create",
          "when": "sfdx:project_opened"
        },
        {
          "command": "sfdx.internal.lightning.lwc.create",
          "when": "false"
        },
        {
          "command": "sfdx.force.lightning.app.create",
          "when": "sfdx:project_opened"
        },
        {
          "command": "sfdx.internal.lightning.app.create",
          "when": "false"
        },
        {
          "command": "sfdx.force.lightning.component.create",
          "when": "sfdx:project_opened"
        },
        {
          "command": "sfdx.internal.lightning.component.create",
          "when": "false"
        },
        {
          "command": "sfdx.force.lightning.event.create",
          "when": "sfdx:project_opened"
        },
        {
          "command": "sfdx.internal.lightning.event.create",
          "when": "false"
        },
        {
          "command": "sfdx.force.lightning.interface.create",
          "when": "sfdx:project_opened"
        },
        {
          "command": "sfdx.internal.lightning.interface.create",
          "when": "false"
        },
        {
          "command": "sfdx.force.diff",
          "when": "false"
        },
        {
          "command": "sfdx.force.conflict.open",
          "when": "false"
        },
        {
          "command": "sfdx.force.function.create",
          "when": "sfdx:project_opened"
        },
        {
          "command": "sfdx.force.function.start",
          "when": "sfdx:project_opened && resource =~ /.*/functions/.*/[^/]+(/[^/]+\\.(ts|js|java|json|toml))?$/"
        },
        {
          "command": "sfdx.force.function.invoke",
          "when": "false"
        },
        {
          "command": "sfdx.force.function.debugInvoke",
          "when": "false"
        },
        {
          "command": "sfdx.force.function.stop",
          "when": "sfdx:project_opened"
        },
        {
          "command": "sfdx.force.internal.refreshsobjects",
          "when": "sfdx:project_opened"
        }
      ]
    },
    "commands": [
      {
        "command": "sfdx.force.package.install",
        "title": "%force_package_install_text%"
      },
      {
        "command": "sfdx.force.auth.dev.hub",
        "title": "%force_auth_web_login_authorize_dev_hub_text%"
      },
      {
        "command": "sfdx.force.auth.web.login",
        "title": "%force_auth_web_login_authorize_org_text%"
      },
      {
        "command": "sfdx.force.auth.accessToken",
        "title": "%force_auth_access_token_authorize_org_text%"
      },
      {
        "command": "sfdx.force.auth.logout.all",
        "title": "%force_auth_logout_all_text%"
      },
      {
        "command": "sfdx.force.auth.logout.default",
        "title": "%force_auth_logout_default_text%"
      },
      {
        "command": "sfdx.force.org.create",
        "title": "%force_org_create_default_scratch_org_text%"
      },
      {
        "command": "sfdx.force.org.open",
        "title": "%force_org_open_default_scratch_org_text%"
      },
      {
        "command": "sfdx.force.source.pull",
        "title": "%force_source_pull_default_scratch_org_text%"
      },
      {
        "command": "sfdx.force.source.pull.force",
        "title": "%force_source_pull_force_default_scratch_org_text%"
      },
      {
        "command": "sfdx.force.source.push",
        "title": "%force_source_push_default_scratch_org_text%"
      },
      {
        "command": "sfdx.force.source.push.force",
        "title": "%force_source_push_force_default_scratch_org_text%"
      },
      {
        "command": "sfdx.force.source.status",
        "title": "%force_source_status_text%"
      },
      {
        "command": "sfdx.force.source.status.local",
        "title": "%force_source_status_local_text%"
      },
      {
        "command": "sfdx.force.source.status.remote",
        "title": "%force_source_status_remote_text%"
      },
      {
        "command": "sfdx.force.task.stop",
        "title": "%cancel_sfdx_command_text%"
      },
      {
        "command": "sfdx.force.apex.class.create",
        "title": "%force_apex_class_create_text%"
      },
      {
        "command": "sfdx.force.analytics.template.create",
        "title": "%force_analytics_template_create_text%"
      },
      {
        "command": "sfdx.force.visualforce.component.create",
        "title": "%force_visualforce_component_create_text%"
      },
      {
        "command": "sfdx.force.visualforce.page.create",
        "title": "%force_visualforce_page_create_text%"
      },
      {
        "command": "sfdx.force.lightning.app.create",
        "title": "%force_lightning_app_create_text%"
      },
      {
        "command": "sfdx.internal.lightning.app.create",
        "title": "%force_lightning_app_create_text%"
      },
      {
        "command": "sfdx.force.lightning.component.create",
        "title": "%force_lightning_component_create_text%"
      },
      {
        "command": "sfdx.internal.lightning.component.create",
        "title": "%force_lightning_component_create_text%"
      },
      {
        "command": "sfdx.force.lightning.event.create",
        "title": "%force_lightning_event_create_text%"
      },
      {
        "command": "sfdx.internal.lightning.event.create",
        "title": "%force_lightning_event_create_text%"
      },
      {
        "command": "sfdx.force.lightning.interface.create",
        "title": "%force_lightning_interface_create_text%"
      },
      {
        "command": "sfdx.internal.lightning.interface.create",
        "title": "%force_lightning_interface_create_text%"
      },
      {
        "command": "sfdx.force.debugger.stop",
        "title": "%force_debugger_stop_text%"
      },
      {
        "command": "sfdx.force.config.list",
        "title": "%force_config_list_text%"
      },
      {
        "command": "sfdx.force.alias.list",
        "title": "%force_alias_list_text%"
      },
      {
        "command": "sfdx.force.org.delete.default",
        "title": "%force_org_delete_default_text%"
      },
      {
        "command": "sfdx.force.org.delete.username",
        "title": "%force_org_delete_username_text%"
      },
      {
        "command": "sfdx.force.org.display.default",
        "title": "%force_org_display_default_text%"
      },
      {
        "command": "sfdx.force.org.display.username",
        "title": "%force_org_display_username_text%"
      },
      {
        "command": "sfdx.force.org.list.clean",
        "title": "%force_org_list_clean_text%"
      },
      {
        "command": "sfdx.force.data.soql.query.input",
        "title": "%force_data_soql_query_input_text%"
      },
      {
        "command": "sfdx.force.data.soql.query.selection",
        "title": "%force_data_soql_query_selection_text%"
      },
      {
        "command": "sfdx.force.project.create",
        "title": "%force_project_create_text%"
      },
      {
        "command": "sfdx.force.project.with.manifest.create",
        "title": "%force_project_with_manifest_create_text%"
      },
      {
        "command": "sfdx.force.apex.trigger.create",
        "title": "%force_apex_trigger_create_text%"
      },
      {
        "command": "sfdx.force.start.apex.debug.logging",
        "title": "%force_start_apex_debug_logging%"
      },
      {
        "command": "sfdx.force.stop.apex.debug.logging",
        "title": "%force_stop_apex_debug_logging%"
      },
      {
        "command": "sfdx.debug.isv.bootstrap",
        "title": "%isv_bootstrap_command_text%"
      },
      {
        "command": "sfdx.force.source.retrieve.source.path",
        "title": "%force_source_retrieve_text%"
      },
      {
        "command": "sfdx.force.source.retrieve.current.source.file",
        "title": "%force_source_retrieve_this_source_text%"
      },
      {
        "command": "sfdx.force.source.retrieve.in.manifest",
        "title": "%force_source_retrieve_in_manifest_text%"
      },
      {
        "command": "sfdx.force.source.deploy.source.path",
        "title": "%force_source_deploy_text%"
      },
      {
        "command": "sfdx.force.source.deploy.current.source.file",
        "title": "%force_source_deploy_this_source_text%"
      },
      {
        "command": "sfdx.force.source.deploy.in.manifest",
        "title": "%force_source_deploy_in_manifest_text%"
      },
      {
        "command": "sfdx.force.source.delete",
        "title": "%force_source_delete_text%"
      },
      {
        "command": "sfdx.force.source.delete.current.file",
        "title": "%force_source_delete_this_source_text%"
      },
      {
        "command": "sfdx.force.set.default.org",
        "title": "%force_config_set_org_text%"
      },
      {
        "command": "sfdx.force.lightning.lwc.create",
        "title": "%force_lightning_lwc_create_text%"
      },
      {
        "command": "sfdx.force.lightning.lwc.test.create",
        "title": "%force_lightning_lwc_test_create_text%"
      },
      {
        "command": "sfdx.internal.lightning.lwc.create",
        "title": "%force_lightning_lwc_create_text%"
      },
      {
        "command": "sfdx.force.metadata.view.type.refresh",
        "title": "%refresh_types_text%",
        "icon": {
          "light": "resources/light/refresh.svg",
          "dark": "resources/dark/refresh.svg"
        }
      },
      {
        "command": "sfdx.force.metadata.view.component.refresh",
        "title": "%refresh_components_text%",
        "icon": {
          "light": "resources/light/refresh.svg",
          "dark": "resources/dark/refresh.svg"
        }
      },
      {
        "command": "sfdx.force.source.retrieve.component",
        "title": "%force_source_retrieve_display_text%",
        "icon": {
          "light": "resources/light/retrieve.svg",
          "dark": "resources/dark/retrieve.svg"
        }
      },
      {
        "command": "sfdx.force.source.retrieve.open.component",
        "title": "%force_source_retrieve_and_open_display_text%",
        "icon": {
          "light": "resources/light/code.svg",
          "dark": "resources/dark/code.svg"
        }
      },
      {
        "command": "sfdx.force.diff",
        "title": "%force_diff_against_org%"
      },
      {
        "command": "sfdx.force.folder.diff",
        "title": "%force_diff_folder_against_org%"
      },
      {
        "command": "sfdx.force.conflict.open",
        "title": "%conflict_detect_open_file%",
        "icon": {
          "light": "resources/light/go-to-file.svg",
          "dark": "resources/dark/go-to-file.svg"
        }
      },
      {
        "command": "sfdx.force.function.create",
        "title": "%force_function_create%"
      },
      {
        "command": "sfdx.force.function.start",
        "title": "%force_function_start%"
      },
      {
        "command": "sfdx.force.function.invoke",
        "title": "%force_function_invoke%"
      },
      {
        "command": "sfdx.force.function.debugInvoke",
        "title": "%force_function_debug_invoke%"
      },
      {
        "command": "sfdx.force.function.stop",
        "title": "%force_function_stop%"
      },
      {
        "command": "sfdx.force.internal.refreshsobjects",
        "title": "%force_sobjects_refresh%"
      }
    ],
    "configuration": {
      "type": "object",
      "title": "%feature_previews_title%",
      "properties": {
        "salesforcedx-vscode-core.push-or-deploy-on-save.overrideConflictsOnPush": {
          "type": "boolean",
          "default": false,
          "description": "%override_conflicts_on_push_description%"
        },
        "salesforcedx-vscode-core.show-cli-success-msg": {
          "type": "boolean",
          "default": true,
          "description": "%show_cli_success_msg_description%"
        },
        "salesforcedx-vscode-core.retrieve-test-code-coverage": {
          "type": "boolean",
          "default": false,
          "description": "%retrieve_test_code_coverage_text%"
        },
        "salesforcedx-vscode-core.telemetry.enabled": {
          "type": "boolean",
          "default": true,
          "description": "%telemetry_enabled_description%"
        },
        "salesforcedx-vscode-core.push-or-deploy-on-save.enabled": {
          "type": "boolean",
          "default": false,
          "description": "%push_or_deploy_on_save_enabled_description%"
        },
        "salesforcedx-vscode-core.detectConflictsAtSync": {
          "type": "boolean",
          "default": false,
          "description": "%conflict_detection_enabled_description%"
        },
        "salesforcedx-vscode-core.experimental.deployRetrieve": {
          "type": "boolean",
          "default": true,
          "description": "%experimental_deploy_retrieve_description%"
        },
        "salesforcedx-vscode-core.enable-sobject-refresh-on-startup": {
          "type": "boolean",
          "default": false,
          "description": "%enable_sobject_refresh_on_startup_description%"
        }
      }
    },
    "jsonValidation": [
      {
        "fileMatch": "sfdx-project.json",
        "url": "./node_modules/@salesforce/schemas/sfdx-project.schema.json"
      },
      {
        "fileMatch": "*-scratch-def.json",
        "url": "./node_modules/@salesforce/schemas/project-scratch-def.schema.json"
      }
    ],
    "languages": [
      {
        "id": "ignore",
        "filenames": [
          ".forceignore"
        ]
      },
      {
        "id": "json",
        "filenamePatterns": [
          "*.wdash",
          "*.wdf",
          "*.wdpr",
          "*.wlens",
          "*.orchestration"
        ]
      },
      {
        "id": "forcesourcemanifest",
        "aliases": [
          "ForceSourceManifest",
          "forcesourcemanifest"
        ],
        "filenamePatterns": [
          "**/manifest/**/*.xml"
        ]
      }
    ],
    "grammars": [
      {
        "language": "forcesourcemanifest",
        "scopeName": "manifest.text.xml",
        "path": "./syntaxes/manifestXML.tmLanguage.json"
      }
    ]
  }
}<|MERGE_RESOLUTION|>--- conflicted
+++ resolved
@@ -26,15 +26,9 @@
   ],
   "dependencies": {
     "@heroku/functions-core": "0.0.7",
-<<<<<<< HEAD
     "@salesforce/core": "2.28.0",
-    "@salesforce/salesforcedx-sobjects-faux-generator": "52.15.0",
-    "@salesforce/salesforcedx-utils-vscode": "52.15.0",
-=======
-    "@salesforce/core": "2.25.1",
     "@salesforce/salesforcedx-sobjects-faux-generator": "52.16.0",
     "@salesforce/salesforcedx-utils-vscode": "52.16.0",
->>>>>>> 908fdae9
     "@salesforce/schemas": "^1",
     "@salesforce/source-deploy-retrieve": "4.4.7",
     "@salesforce/templates": "52.2.0",
