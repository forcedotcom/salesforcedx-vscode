--- conflicted
+++ resolved
@@ -958,17 +958,15 @@
           "default": null,
           "description": "%telemetry_tag_description%"
         },
-<<<<<<< HEAD
         "salesforcedx-vscode-core.test-run-concise": {
           "type": "boolean",
           "default": false,
           "description": "%apex_test_run_concise%"
-=======
+        },
         "salesforcedx-vscode-core.useLegacyOrgBrowser": {
           "type": "boolean",
           "default": true,
           "description": "%use_legacy_org_browser_description%"
->>>>>>> 821f8033
         }
       }
     },
