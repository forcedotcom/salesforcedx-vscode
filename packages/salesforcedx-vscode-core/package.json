{
  "name": "salesforcedx-vscode-core",
  "displayName": "Salesforce CLI Integration",
  "description": "Provides integration with the Salesforce CLI",
  "qna": "https://github.com/forcedotcom/salesforcedx-vscode/issues",
  "bugs": {
    "url": "https://github.com/forcedotcom/salesforcedx-vscode/issues"
  },
  "repository": {
    "url": "https://github.com/forcedotcom/salesforcedx-vscode"
  },
  "icon": "images/VSCodeCore.png",
  "galleryBanner": {
    "color": "#ECECEC",
    "theme": "light"
  },
  "aiKey": "ec3632a4-df47-47a4-98dc-8134cacbaf7e",
  "version": "44.9.0",
  "publisher": "salesforce",
  "license": "BSD-3-Clause",
  "engines": {
    "vscode": "^1.26.0"
  },
  "categories": ["Other"],
  "dependencies": {
<<<<<<< HEAD
    "@salesforce/core": "0.23.1",
    "@salesforce/salesforcedx-sobjects-faux-generator": "44.8.0",
    "@salesforce/salesforcedx-utils-vscode": "44.8.0",
=======
    "@salesforce/core": "0.18.2",
    "@salesforce/salesforcedx-sobjects-faux-generator": "44.9.0",
    "@salesforce/salesforcedx-utils-vscode": "44.9.0",
>>>>>>> 98e3e2f1
    "adm-zip": "0.4.7",
    "applicationinsights": "1.0.6",
    "glob": "^7.1.2",
    "moment": "2.20.1",
    "rxjs": "^5.4.1",
    "sanitize-filename": "^1.6.1",
    "shelljs": "^0.8.1"
  },
  "devDependencies": {
    "@types/adm-zip": "^0.4.31",
    "@types/chai": "^4.0.0",
    "@types/glob": "^5.0.30",
    "@types/mocha": "2.2.38",
    "@types/node": "8.9.3",
    "@types/path-exists": "^1.0.29",
    "@types/sanitize-filename": "^1.1.28",
    "@types/shelljs": "^0.7.8",
    "@types/sinon": "^2.3.2",
    "chai": "^4.0.2",
    "cross-env": "^5.0.5",
    "mocha": "3.2.0",
    "mock-spawn": "0.2.6",
    "nyc": "^11.0.2",
    "sinon": "^2.3.6",
    "typescript": "2.9.1",
    "vscode": "1.1.17"
  },
  "scripts": {
    "vscode:prepublish": "npm prune --production",
    "vscode:package": "vsce package",
    "vscode:sha256": "node ../../scripts/generate-sha256.js >> ../../SHA256",
    "vscode:publish": "node ../../scripts/publish-vsix.js",
    "compile": "tsc -p ./",
    "lint": "tslint --project .",
    "watch": "tsc -watch -p .",
    "clean":
      "shx rm -rf node_modules && shx rm -rf out && shx rm -rf coverage && shx rm -rf .nyc_output",
    "postinstall": "node ./node_modules/vscode/bin/install",
    "test":
      "cross-env CODE_TESTS_WORKSPACE='../system-tests/assets/sfdx-simple' node ./node_modules/vscode/bin/test",
    "test:insiders":
      "cross-env CODE_TESTS_WORKSPACE='../system-tests/assets/sfdx-simple' CODE_VERSION=insiders node ./node_modules/vscode/bin/test",
    "test:unit":
      "cross-env CODE_TESTS_WORKSPACE='../system-tests/assets/sfdx-simple' node ./node_modules/vscode/bin/test"
  },
  "activationEvents": [
    "workspaceContains:sfdx-project.json",
    "onCommand:sfdx.force.project.create",
    "onCommand:sfdx.force.project.with.manifest.create",
    "onCommand:sfdx.debug.isv.bootstrap"
  ],
  "main": "./out/src",
  "contributes": {
    "views": {
      "explorer": [
        {
          "id": "sfdx.force.tasks.view",
          "name": "%running_tasks_title_text%"
        }
      ]
    },
    "menus": {
      "view/item/context": [
        {
          "command": "sfdx.force.task.stop",
          "when": "view == sfdx.force.tasks.view"
        }
      ],
      "editor/context": [
        {
          "command": "sfdx.force.source.retrieve.current.file",
          "when":
            "sfdx:project_opened && sfdx:default_username_has_no_change_tracking"
        },
        {
          "command": "sfdx.force.source.deploy.current.file",
          "when":
            "sfdx:project_opened && sfdx:default_username_has_no_change_tracking"
        },
        {
          "command": "sfdx.force.source.delete.current.file",
          "when":
            "sfdx:project_opened && sfdx:default_username_has_no_change_tracking"
        }
      ],
      "explorer/context": [
        {
          "command": "sfdx.force.apex.class.create",
          "when":
            "explorerResourceIsFolder && resourceFilename != aura && resourceFilename != lwc && sfdx:project_opened"
        },
        {
          "command": "sfdx.force.visualforce.component.create",
          "when":
            "explorerResourceIsFolder && resourceFilename != aura && resourceFilename != lwc && sfdx:project_opened"
        },
        {
          "command": "sfdx.force.visualforce.page.create",
          "when":
            "explorerResourceIsFolder && resourceFilename != aura && resourceFilename != lwc && sfdx:project_opened"
        },
        {
          "command": "sfdx.force.lightning.app.create",
          "when":
            "explorerResourceIsFolder && resourceFilename == aura && sfdx:project_opened"
        },
        {
          "command": "sfdx.force.lightning.component.create",
          "when":
            "explorerResourceIsFolder && resourceFilename == aura && sfdx:project_opened"
        },
        {
          "command": "sfdx.force.lightning.event.create",
          "when":
            "explorerResourceIsFolder && resourceFilename == aura && sfdx:project_opened"
        },
        {
          "command": "sfdx.force.lightning.interface.create",
          "when":
            "explorerResourceIsFolder && resourceFilename == aura && sfdx:project_opened"
        },
        {
          "command": "sfdx.force.apex.trigger.create",
          "when":
            "explorerResourceIsFolder && resourceFilename != aura && resourceFilename != lwc && sfdx:project_opened"
        },
        {
          "command": "sfdx.force.source.retrieve",
          "when":
            "sfdx:project_opened && sfdx:default_username_has_no_change_tracking"
        },
        {
          "command": "sfdx.force.source.deploy",
          "when":
            "sfdx:project_opened && sfdx:default_username_has_no_change_tracking"
        },
        {
          "command": "sfdx.force.source.delete",
          "when":
            "sfdx:project_opened && sfdx:default_username_has_no_change_tracking"
        }
      ],
      "commandPalette": [
        {
          "command": "sfdx.force.auth.dev.hub",
          "when": "sfdx:project_opened"
        },
        {
          "command": "sfdx.force.auth.web.login",
          "when": "sfdx:project_opened"
        },
        {
          "command": "sfdx.force.auth.logout.all",
          "when": "sfdx:project_opened"
        },
        {
          "command": "sfdx.force.org.create",
          "when": "sfdx:project_opened"
        },
        {
          "command": "sfdx.force.org.open",
          "when": "sfdx:project_opened"
        },
        {
          "command": "sfdx.force.source.pull",
          "when":
            "sfdx:project_opened && !sfdx:isv_debug_project && sfdx:default_username_has_change_tracking"
        },
        {
          "command": "sfdx.force.source.pull.force",
          "when":
            "sfdx:project_opened && !sfdx:isv_debug_project && sfdx:default_username_has_change_tracking"
        },
        {
          "command": "sfdx.force.source.push",
          "when":
            "sfdx:project_opened && !sfdx:isv_debug_project && sfdx:default_username_has_change_tracking"
        },
        {
          "command": "sfdx.force.source.push.force",
          "when":
            "sfdx:project_opened && !sfdx:isv_debug_project && sfdx:default_username_has_change_tracking"
        },
        {
          "command": "sfdx.force.source.status",
          "when":
            "sfdx:project_opened && !sfdx:isv_debug_project && sfdx:default_username_has_change_tracking"
        },
        {
          "command": "sfdx.force.source.status.local",
          "when":
            "sfdx:project_opened && !sfdx:isv_debug_project && sfdx:default_username_has_change_tracking"
        },
        {
          "command": "sfdx.force.source.status.remote",
          "when":
            "sfdx:project_opened && !sfdx:isv_debug_project && sfdx:default_username_has_change_tracking"
        },
        {
          "command": "sfdx.force.apex.test.run",
          "when": "sfdx:project_opened"
        },
        {
          "command": "sfdx.force.task.stop",
          "when": "sfdx:project_opened"
        },
        {
          "command": "sfdx.force.apex.class.create",
          "when": "sfdx:project_opened"
        },
        {
          "command": "sfdx.force.visualforce.component.create",
          "when": "sfdx:project_opened"
        },
        {
          "command": "sfdx.force.visualforce.page.create",
          "when": "sfdx:project_opened"
        },
        {
          "command": "sfdx.force.lightning.app.create",
          "when": "sfdx:project_opened"
        },
        {
          "command": "sfdx.force.lightning.component.create",
          "when": "sfdx:project_opened"
        },
        {
          "command": "sfdx.force.lightning.event.create",
          "when": "sfdx:project_opened"
        },
        {
          "command": "sfdx.force.lightning.interface.create",
          "when": "sfdx:project_opened"
        },
        {
          "command": "sfdx.force.debugger.stop",
          "when": "sfdx:project_opened"
        },
        {
          "command": "sfdx.force.config.list",
          "when": "sfdx:project_opened"
        },
        {
          "command": "sfdx.force.alias.list",
          "when": "sfdx:project_opened"
        },
        {
          "command": "sfdx.force.org.display.default",
          "when": "sfdx:project_opened"
        },
        {
          "command": "sfdx.force.org.display.username",
          "when": "sfdx:project_opened"
        },
        {
          "command": "sfdx.force.internal.refreshsobjects",
          "when": "sfdx:project_opened"
        },
        {
          "command": "sfdx.force.data.soql.query.input",
          "when": "sfdx:project_opened && !editorHasSelection"
        },
        {
          "command": "sfdx.force.data.soql.query.selection",
          "when": "sfdx:project_opened && editorHasSelection"
        },
        {
          "command": "sfdx.force.apex.execute.selection",
          "when": "sfdx:project_opened && editorHasSelection"
        },
        {
          "command": "sfdx.force.apex.execute.document",
          "when": "sfdx:project_opened && !editorHasSelection"
        },
        {
          "command": "sfdx.force.project.create"
        },
        {
          "command": "sfdx.force.project.with.manifest.create"
        },
        {
          "command": "sfdx.force.apex.trigger.create",
          "when": "sfdx:project_opened"
        },
        {
          "command": "sfdx.force.start.apex.debug.logging",
          "when": "sfdx:project_opened && sfdx:replay_debugger_extension"
        },
        {
          "command": "sfdx.force.stop.apex.debug.logging",
          "when": "sfdx:project_opened && sfdx:replay_debugger_extension"
        },
        {
          "command": "sfdx.debug.isv.bootstrap"
        },
        {
          "command": "sfdx.force.apex.test.last.class.run",
          "when": "sfdx:project_opened && sfdx:has_cached_test_class"
        },
        {
          "command": "sfdx.force.apex.test.last.method.run",
          "when": "sfdx:project_opened && sfdx:has_cached_test_method"
        },
        {
          "command": "sfdx.force.apex.test.class.run",
          "when": "false"
        },
        {
          "command": "sfdx.force.apex.test.method.run",
          "when": "false"
        },
        {
          "command": "sfdx.force.apex.log.get",
          "when": "sfdx:project_opened"
        },
        {
          "command": "sfdx.force.source.retrieve",
          "when": "false"
        },
        {
          "command": "sfdx.force.source.deploy",
          "when": "false"
        },
        {
          "command": "sfdx.force.source.retrieve.current.file",
          "when": "false"
        },
        {
          "command": "sfdx.force.source.deploy.current.file",
          "when": "false"
        },
        {
          "command": "sfdx.force.source.delete",
          "when": "false"
        },
        {
          "command": "sfdx.force.source.delete.current.file",
          "when": "false"
        }
      ]
    },
    "commands": [
      {
        "command": "sfdx.force.auth.dev.hub",
        "title": "%force_auth_web_login_authorize_dev_hub_text%"
      },
      {
        "command": "sfdx.force.auth.web.login",
        "title": "%force_auth_web_login_authorize_org_text%"
      },
      {
        "command": "sfdx.force.auth.logout.all",
        "title": "%force_auth_logout_all_text%"
      },
      {
        "command": "sfdx.force.org.create",
        "title": "%force_org_create_default_scratch_org_text%"
      },
      {
        "command": "sfdx.force.org.open",
        "title": "%force_org_open_default_scratch_org_text%"
      },
      {
        "command": "sfdx.force.source.pull",
        "title": "%force_source_pull_default_scratch_org_text%"
      },
      {
        "command": "sfdx.force.source.pull.force",
        "title": "%force_source_pull_force_default_scratch_org_text%"
      },
      {
        "command": "sfdx.force.source.push",
        "title": "%force_source_push_default_scratch_org_text%"
      },
      {
        "command": "sfdx.force.source.push.force",
        "title": "%force_source_push_force_default_scratch_org_text%"
      },
      {
        "command": "sfdx.force.source.status",
        "title": "%force_source_status_text%"
      },
      {
        "command": "sfdx.force.source.status.local",
        "title": "%force_source_status_local_text%"
      },
      {
        "command": "sfdx.force.source.status.remote",
        "title": "%force_source_status_remote_text%"
      },
      {
        "command": "sfdx.force.apex.test.run",
        "title": "%force_apex_test_run_text%"
      },
      {
        "command": "sfdx.force.apex.test.last.class.run",
        "title": "%force_apex_test_last_class_run_text%"
      },
      {
        "command": "sfdx.force.apex.test.last.method.run",
        "title": "%force_apex_test_last_method_run_text%"
      },
      {
        "command": "sfdx.force.apex.test.class.run",
        "title": "%force_apex_test_class_run_text%"
      },
      {
        "command": "sfdx.force.apex.test.method.run",
        "title": "%force_apex_test_method_run_text%"
      },
      {
        "command": "sfdx.force.task.stop",
        "title": "%cancel_sfdx_command_text%"
      },
      {
        "command": "sfdx.force.apex.class.create",
        "title": "%force_apex_class_create_text%"
      },
      {
        "command": "sfdx.force.visualforce.component.create",
        "title": "%force_visualforce_component_create_text%"
      },
      {
        "command": "sfdx.force.visualforce.page.create",
        "title": "%force_visualforce_page_create_text%"
      },
      {
        "command": "sfdx.force.lightning.app.create",
        "title": "%force_lightning_app_create_text%"
      },
      {
        "command": "sfdx.force.lightning.component.create",
        "title": "%force_lightning_component_create_text%"
      },
      {
        "command": "sfdx.force.lightning.event.create",
        "title": "%force_lightning_event_create_text%"
      },
      {
        "command": "sfdx.force.lightning.interface.create",
        "title": "%force_lightning_interface_create_text%"
      },
      {
        "command": "sfdx.force.debugger.stop",
        "title": "%force_debugger_stop_text%"
      },
      {
        "command": "sfdx.force.config.list",
        "title": "%force_config_list_text%"
      },
      {
        "command": "sfdx.force.alias.list",
        "title": "%force_alias_list_text%"
      },
      {
        "command": "sfdx.force.org.display.default",
        "title": "%force_org_display_default_text%"
      },
      {
        "command": "sfdx.force.org.display.username",
        "title": "%force_org_display_username_text%"
      },
      {
        "command": "sfdx.force.internal.refreshsobjects",
        "title": "%force_sobjects_refresh%"
      },
      {
        "command": "sfdx.force.data.soql.query.input",
        "title": "%force_data_soql_query_input_text%"
      },
      {
        "command": "sfdx.force.data.soql.query.selection",
        "title": "%force_data_soql_query_selection_text%"
      },
      {
        "command": "sfdx.force.apex.execute.document",
        "title": "%force_apex_execute_document_text%"
      },
      {
        "command": "sfdx.force.apex.execute.selection",
        "title": "%force_apex_execute_selection_text%"
      },
      {
        "command": "sfdx.force.project.create",
        "title": "%force_project_create_text%"
      },
      {
        "command": "sfdx.force.project.with.manifest.create",
        "title": "%force_project_with_manifest_create_text%"
      },
      {
        "command": "sfdx.force.apex.trigger.create",
        "title": "%force_apex_trigger_create_text%"
      },
      {
        "command": "sfdx.force.start.apex.debug.logging",
        "title": "%force_start_apex_debug_logging%"
      },
      {
        "command": "sfdx.force.stop.apex.debug.logging",
        "title": "%force_stop_apex_debug_logging%"
      },
      {
        "command": "sfdx.debug.isv.bootstrap",
        "title": "%isv_bootstrap_command_text%"
      },
      {
        "command": "sfdx.force.apex.log.get",
        "title": "%force_apex_log_get_text%"
      },
      {
        "command": "sfdx.force.source.retrieve",
        "title": "%force_source_retrieve_text%"
      },
      {
        "command": "sfdx.force.source.retrieve.current.file",
        "title": "%force_source_retrieve_this_source_text%"
      },
      {
        "command": "sfdx.force.source.deploy",
        "title": "%force_source_deploy_text%"
      },
      {
        "command": "sfdx.force.source.deploy.current.file",
        "title": "%force_source_deploy_this_source_text%"
      },
      {
        "command": "sfdx.force.source.delete",
        "title": "%force_source_delete_text%"
      },
      {
        "command": "sfdx.force.source.delete.current.file",
        "title": "%force_source_delete_this_source_text%"
      }
    ],
    "configuration": {
      "type": "object",
      "title": "%feature_previews_title%",
      "properties": {
        "salesforcedx-vscode-core.show-cli-success-msg": {
          "type": ["boolean"],
          "default": true,
          "description": "%show_cli_success_msg_description%"
        },
        "salesforcedx-vscode-core.retrieve-test-code-coverage": {
          "type": ["boolean"],
          "default": false,
          "description": "%retrieve_test_code_coverage_text%"
        },
        "salesforcedx-vscode-core.telemetry.enabled": {
          "type": ["boolean"],
          "default": true,
          "description": "%telemetry_enabled_description%"
        },
        "salesforcedx-vscode-core.push-or-deploy-on-save.enabled": {
          "type": ["boolean"],
          "default": false,
          "description": "%push_or_deploy_on_save_enabled_description%"
        }
      }
    },
    "jsonValidation": [
      {
        "fileMatch": "sfdx-project.json",
        "url":
          "https://forcedotcom.github.io/schemas/sfdx-project.json/sfdx-project.schema.json"
      },
      {
        "fileMatch": "*-scratch-def.json",
        "url":
          "https://forcedotcom.github.io/schemas/project-scratch-def.json/project-scratch-def.schema.json"
      }
    ]
  }
}<|MERGE_RESOLUTION|>--- conflicted
+++ resolved
@@ -23,15 +23,9 @@
   },
   "categories": ["Other"],
   "dependencies": {
-<<<<<<< HEAD
     "@salesforce/core": "0.23.1",
-    "@salesforce/salesforcedx-sobjects-faux-generator": "44.8.0",
-    "@salesforce/salesforcedx-utils-vscode": "44.8.0",
-=======
-    "@salesforce/core": "0.18.2",
     "@salesforce/salesforcedx-sobjects-faux-generator": "44.9.0",
     "@salesforce/salesforcedx-utils-vscode": "44.9.0",
->>>>>>> 98e3e2f1
     "adm-zip": "0.4.7",
     "applicationinsights": "1.0.6",
     "glob": "^7.1.2",
