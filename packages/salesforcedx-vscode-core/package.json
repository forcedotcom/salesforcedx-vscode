--- conflicted
+++ resolved
@@ -26,16 +26,10 @@
   "dependencies": {
     "@salesforce/core": "^8.19.1",
     "@salesforce/o11y-reporter": "1.3.2",
-<<<<<<< HEAD
-    "@salesforce/salesforcedx-sobjects-faux-generator": "64.11.0",
-    "@salesforce/salesforcedx-utils": "64.11.0",
-    "@salesforce/salesforcedx-utils-vscode": "64.11.0",
-    "@salesforce/source-tracking": "^7.4.9",
-=======
     "@salesforce/salesforcedx-sobjects-faux-generator": "64.11.1",
     "@salesforce/salesforcedx-utils": "64.11.1",
     "@salesforce/salesforcedx-utils-vscode": "64.11.1",
->>>>>>> 0f0826ad
+    "@salesforce/source-tracking": "^7.4.9",
     "@salesforce/schemas": "1.9.0",
     "@salesforce/source-deploy-retrieve": "^12.21.6",
     "@salesforce/templates": "^64.2.1",
