{
  "name": "salesforcedx-vscode-core",
  "displayName": "Salesforce CLI Integration",
  "description": "Provides integration with the Salesforce CLI",
  "qna": "https://github.com/forcedotcom/salesforcedx-vscode/issues",
  "bugs": {
    "url": "https://github.com/forcedotcom/salesforcedx-vscode/issues"
  },
  "repository": {
    "url": "https://github.com/forcedotcom/salesforcedx-vscode"
  },
  "icon": "images/VSCodeCore.png",
  "galleryBanner": {
    "color": "#ECECEC",
    "theme": "light"
  },
  "aiKey": "ec3632a4-df47-47a4-98dc-8134cacbaf7e",
  "version": "51.2.0",
  "publisher": "salesforce",
  "license": "BSD-3-Clause",
  "engines": {
    "vscode": "^1.46.0"
  },
  "categories": [
    "Other"
  ],
  "dependencies": {
    "@salesforce/apex-node": "0.1.15",
    "@salesforce/core": "2.13.0",
<<<<<<< HEAD
    "@salesforce/salesforcedx-sobjects-faux-generator": "50.19.0",
    "@salesforce/salesforcedx-utils-vscode": "50.19.0",
=======
    "@salesforce/salesforcedx-utils-vscode": "51.2.0",
>>>>>>> 16b207f6
    "@salesforce/schemas": "^1",
    "@salesforce/source-deploy-retrieve": "1.1.17",
    "@salesforce/templates": "51.3.0",
    "adm-zip": "0.4.13",
    "applicationinsights": "1.0.7",
    "glob": "^7.1.2",
    "rxjs": "^5.4.1",
    "sanitize-filename": "^1.6.1",
    "shelljs": "0.8.3",
    "strip-ansi": "^5.2.0",
    "xmldom-sfdx-encoding": "0.1.29"
  },
  "devDependencies": {
    "@salesforce/salesforcedx-test-utils-vscode": "51.2.0",
    "@salesforce/ts-sinon": "^1.0.0",
    "@types/adm-zip": "^0.4.31",
    "@types/chai": "^4.0.0",
    "@types/glob": "^5.0.30",
    "@types/mkdirp": "0.5.2",
    "@types/mocha": "^5",
    "@types/node": "12.0.12",
    "@types/sanitize-filename": "^1.1.28",
    "@types/shelljs": "^0.7.8",
    "@types/sinon": "^2.3.2",
    "@types/vscode": "1.46.0",
    "@types/yeoman-assert": "^3.1.1",
    "chai": "^4.0.2",
    "cross-env": "5.2.0",
    "mocha": "^5",
    "mocha-junit-reporter": "^1.23.3",
    "mocha-multi-reporters": "^1.1.7",
    "mock-spawn": "0.2.6",
    "nyc": "^13",
    "sinon": "^7.3.1",
    "typescript": "3.8.3",
    "yeoman-assert": "^3.1.1"
  },
  "scripts": {
    "vscode:prepublish": "npm prune --production",
    "vscode:package": "vsce package",
    "vscode:sha256": "node ../../scripts/generate-sha256.js >> ../../SHA256",
    "vscode:publish": "node ../../scripts/publish-vsix.js",
    "compile": "tsc -p ./",
    "lint": "tslint --project .",
    "watch": "tsc -watch -p .",
    "clean": "shx rm -rf node_modules && shx rm -rf out && shx rm -rf coverage && shx rm -rf .nyc_output",
    "test": "npm run test:vscode-integration",
    "test:vscode-integration": "cross-env CODE_TESTS_WORKSPACE='../system-tests/assets/sfdx-simple' node ../../scripts/run-vscode-integration-tests",
    "test:vscode-insiders-integration": "cross-env CODE_VERSION=insiders npm run test:vscode-integration"
  },
  "nyc": {
    "reporter": [
      "text-summary",
      "lcov"
    ]
  },
  "activationEvents": [
    "workspaceContains:sfdx-project.json",
    "onCommand:sfdx.force.project.create",
    "onCommand:sfdx.force.project.with.manifest.create",
    "onCommand:sfdx.debug.isv.bootstrap"
  ],
  "main": "./out/src",
  "contributes": {
    "viewsContainers": {
      "activitybar": [
        {
          "id": "metadata",
          "title": "Org Browser",
          "icon": "resources/dep.svg"
        },
        {
          "id": "conflicts",
          "title": "%conflict_detect_resolve_view%",
          "icon": "resources/issues.svg"
        }
      ]
    },
    "views": {
      "explorer": [
        {
          "id": "sfdx.force.tasks.view",
          "name": "%running_tasks_title_text%"
        }
      ],
      "metadata": [
        {
          "id": "metadata",
          "name": "Metadata",
          "when": "sfdx:project_opened && sfdx:default_username_has_no_change_tracking"
        }
      ],
      "conflicts": [
        {
          "id": "conflicts",
          "name": "Conflicts",
          "when": "sfdx:project_opened && sfdx:default_username_has_no_change_tracking"
        }
      ]
    },
    "menus": {
      "view/title": [
        {
          "command": "sfdx.force.metadata.view.type.refresh",
          "when": "view == metadata",
          "group": "navigation"
        }
      ],
      "view/item/context": [
        {
          "command": "sfdx.force.task.stop",
          "when": "view == sfdx.force.tasks.view"
        },
        {
          "command": "sfdx.force.metadata.view.component.refresh",
          "when": "view == metadata && viewItem =~ /(folder|type)/",
          "group": "inline"
        },
        {
          "command": "sfdx.force.source.retrieve.open.component",
          "when": "view == metadata && viewItem == component",
          "group": "inline"
        },
        {
          "command": "sfdx.force.source.retrieve.component",
          "when": "view == metadata && viewItem =~ /(type|component)/",
          "group": "inline"
        },
        {
          "command": "sfdx.force.conflict.open",
          "when": "view == conflicts && viewItem == conflict-actions",
          "group": "inline"
        }
      ],
      "editor/context": [
        {
          "command": "sfdx.force.function.start",
          "when": "sfdx:functions_enabled && sfdx:project_opened && resource =~ /.*/functions/[^/]+(/[^/]+\\.(ts|js|json|toml))?$/ && resourceFilename != package.json && resourceFilename != package-lock.json && resourceFilename != tsconfig.json"
        },
        {
          "command": "sfdx.force.source.retrieve.current.source.file",
          "when": "sfdx:project_opened && sfdx:default_username_has_no_change_tracking && resourceLangId != 'forcesourcemanifest'"
        },
        {
          "command": "sfdx.force.source.retrieve.in.manifest",
          "when": "sfdx:project_opened && sfdx:default_username_has_no_change_tracking && resourceLangId == 'forcesourcemanifest'"
        },
        {
          "command": "sfdx.force.source.deploy.current.source.file",
          "when": "sfdx:project_opened && sfdx:default_username_has_no_change_tracking && resourceLangId != 'forcesourcemanifest'"
        },
        {
          "command": "sfdx.force.source.deploy.in.manifest",
          "when": "sfdx:project_opened && sfdx:default_username_has_no_change_tracking && resourceLangId == 'forcesourcemanifest'"
        },
        {
          "command": "sfdx.force.source.delete.current.file",
          "when": "sfdx:project_opened && sfdx:default_username_has_no_change_tracking && resourceLangId != 'forcesourcemanifest'"
        },
        {
          "command": "sfdx.force.diff",
          "when": "sfdx:project_opened && resourceFilename =~ /.*(app|cmp|auradoc|evt|intf|css|design|html|js|svg|permissionset-meta.xml|layout-meta.xml|labels-meta.xml)$/"
        },
        {
          "command": "sfdx.force.diff",
          "when": "sfdx:project_opened && resourceLangId == apex"
        },
        {
          "command": "sfdx.force.diff",
          "when": "sfdx:project_opened && resourceLangId == visualforce"
        }
      ],
      "explorer/context": [
        {
          "command": "sfdx.force.lightning.lwc.create",
          "when": "explorerResourceIsFolder && resourceFilename == lwc && sfdx:project_opened"
        },
        {
          "command": "sfdx.internal.lightning.lwc.create",
          "when": "explorerResourceIsFolder && sfdx:internal_dev"
        },
        {
          "command": "sfdx.force.apex.class.create",
          "when": "explorerResourceIsFolder && resourceFilename == classes && sfdx:project_opened"
        },
        {
          "command": "sfdx.force.analytics.template.create",
          "when": "explorerResourceIsFolder && resourceFilename == waveTemplates && sfdx:project_opened"
        },
        {
          "command": "sfdx.force.visualforce.component.create",
          "when": "explorerResourceIsFolder && resourceFilename == components && sfdx:project_opened"
        },
        {
          "command": "sfdx.force.visualforce.page.create",
          "when": "explorerResourceIsFolder && resourceFilename == pages && sfdx:project_opened"
        },
        {
          "command": "sfdx.force.lightning.app.create",
          "when": "explorerResourceIsFolder && resourceFilename == aura && sfdx:project_opened"
        },
        {
          "command": "sfdx.internal.lightning.app.create",
          "when": "explorerResourceIsFolder && sfdx:internal_dev"
        },
        {
          "command": "sfdx.force.lightning.component.create",
          "when": "explorerResourceIsFolder && resourceFilename == aura && sfdx:project_opened"
        },
        {
          "command": "sfdx.internal.lightning.component.create",
          "when": "explorerResourceIsFolder && sfdx:internal_dev"
        },
        {
          "command": "sfdx.force.lightning.event.create",
          "when": "explorerResourceIsFolder && resourceFilename == aura && sfdx:project_opened"
        },
        {
          "command": "sfdx.internal.lightning.event.create",
          "when": "explorerResourceIsFolder && sfdx:internal_dev"
        },
        {
          "command": "sfdx.force.lightning.interface.create",
          "when": "explorerResourceIsFolder && resourceFilename == aura && sfdx:project_opened"
        },
        {
          "command": "sfdx.internal.lightning.interface.create",
          "when": "explorerResourceIsFolder && sfdx:internal_dev"
        },
        {
          "command": "sfdx.force.apex.trigger.create",
          "when": "explorerResourceIsFolder && resourceFilename == triggers && sfdx:project_opened"
        },
        {
          "command": "sfdx.force.diff",
          "when": "sfdx:project_opened && resourceFilename =~ /.*(app|cmp|auradoc|evt|intf|css|design|html|js|svg|permissionset-meta.xml|layout-meta.xml|labels-meta.xml)$/"
        },
        {
          "command": "sfdx.force.diff",
          "when": "sfdx:project_opened && resourceLangId == apex"
        },
        {
          "command": "sfdx.force.diff",
          "when": "sfdx:project_opened && resourceLangId == visualforce"
        },
        {
          "command": "sfdx.force.source.retrieve.source.path",
          "when": "sfdx:project_opened && sfdx:default_username_has_no_change_tracking && resourceLangId != 'forcesourcemanifest'"
        },
        {
          "command": "sfdx.force.source.retrieve.in.manifest",
          "when": "sfdx:project_opened && sfdx:default_username_has_no_change_tracking && resourceLangId == 'forcesourcemanifest'"
        },
        {
          "command": "sfdx.force.source.deploy.source.path",
          "when": "sfdx:project_opened && sfdx:default_username_has_no_change_tracking && resourceLangId != 'forcesourcemanifest'"
        },
        {
          "command": "sfdx.force.source.deploy.in.manifest",
          "when": "sfdx:project_opened && sfdx:default_username_has_no_change_tracking && resourceLangId == 'forcesourcemanifest'"
        },
        {
          "command": "sfdx.force.source.delete",
          "when": "sfdx:project_opened && sfdx:default_username_has_no_change_tracking && resourceLangId != 'forcesourcemanifest'"
        },
        {
          "command": "sfdx.force.function.start",
          "when": "sfdx:functions_enabled && sfdx:project_opened && resource =~ /.*/functions/[^/]+(/[^/]+\\.(ts|js|json|toml))?$/ && resourceFilename != package.json && resourceFilename != package-lock.json && resourceFilename != tsconfig.json"
        }
      ],
      "commandPalette": [
        {
          "command": "sfdx.force.package.install",
          "when": "sfdx:project_opened"
        },
        {
          "command": "sfdx.force.auth.dev.hub",
          "when": "sfdx:project_opened"
        },
        {
          "command": "sfdx.force.auth.web.login",
          "when": "sfdx:project_opened"
        },
        {
          "command": "sfdx.force.auth.logout.all",
          "when": "sfdx:project_opened"
        },
        {
          "command": "sfdx.force.org.create",
          "when": "sfdx:project_opened"
        },
        {
          "command": "sfdx.force.org.open",
          "when": "sfdx:project_opened"
        },
        {
          "command": "sfdx.force.source.pull",
          "when": "sfdx:project_opened && !sfdx:isv_debug_project && sfdx:default_username_has_change_tracking"
        },
        {
          "command": "sfdx.force.source.pull.force",
          "when": "sfdx:project_opened && !sfdx:isv_debug_project && sfdx:default_username_has_change_tracking"
        },
        {
          "command": "sfdx.force.source.push",
          "when": "sfdx:project_opened && !sfdx:isv_debug_project && sfdx:default_username_has_change_tracking"
        },
        {
          "command": "sfdx.force.source.push.force",
          "when": "sfdx:project_opened && !sfdx:isv_debug_project && sfdx:default_username_has_change_tracking"
        },
        {
          "command": "sfdx.force.source.status",
          "when": "sfdx:project_opened && !sfdx:isv_debug_project && sfdx:default_username_has_change_tracking"
        },
        {
          "command": "sfdx.force.source.status.local",
          "when": "sfdx:project_opened && !sfdx:isv_debug_project && sfdx:default_username_has_change_tracking"
        },
        {
          "command": "sfdx.force.source.status.remote",
          "when": "sfdx:project_opened && !sfdx:isv_debug_project && sfdx:default_username_has_change_tracking"
        },
        {
          "command": "sfdx.force.task.stop",
          "when": "sfdx:project_opened"
        },
        {
          "command": "sfdx.force.apex.class.create",
          "when": "sfdx:project_opened"
        },
        {
          "command": "sfdx.force.analytics.template.create",
          "when": "sfdx:project_opened"
        },
        {
          "command": "sfdx.force.visualforce.component.create",
          "when": "sfdx:project_opened"
        },
        {
          "command": "sfdx.force.visualforce.page.create",
          "when": "sfdx:project_opened"
        },
        {
          "command": "sfdx.force.debugger.stop",
          "when": "sfdx:project_opened"
        },
        {
          "command": "sfdx.force.config.list",
          "when": "sfdx:project_opened"
        },
        {
          "command": "sfdx.force.alias.list",
          "when": "sfdx:project_opened"
        },
        {
          "command": "sfdx.force.org.display.default",
          "when": "sfdx:project_opened"
        },
        {
          "command": "sfdx.force.org.display.username",
          "when": "sfdx:project_opened"
        },
        {
          "command": "sfdx.force.data.soql.query.input",
          "when": "sfdx:project_opened && !editorHasSelection"
        },
        {
          "command": "sfdx.force.data.soql.query.selection",
          "when": "sfdx:project_opened && editorHasSelection"
        },
        {
          "command": "sfdx.force.project.create",
          "when": "!sfdx:internal_dev"
        },
        {
          "command": "sfdx.force.project.with.manifest.create",
          "when": "!sfdx:internal_dev"
        },
        {
          "command": "sfdx.force.apex.trigger.create",
          "when": "sfdx:project_opened"
        },
        {
          "command": "sfdx.force.start.apex.debug.logging",
          "when": "sfdx:project_opened && sfdx:replay_debugger_extension"
        },
        {
          "command": "sfdx.force.stop.apex.debug.logging",
          "when": "sfdx:project_opened && sfdx:replay_debugger_extension"
        },
        {
          "command": "sfdx.debug.isv.bootstrap",
          "when": "!sfdx:internal_dev"
        },
        {
          "command": "sfdx.force.source.retrieve.source.path",
          "when": "false"
        },
        {
          "command": "sfdx.force.source.deploy.source.path",
          "when": "false"
        },
        {
          "command": "sfdx.force.source.retrieve.current.source.file",
          "when": "sfdx:project_opened && sfdx:default_username_has_no_change_tracking && resourceLangId != 'forcesourcemanifest' && editorIsOpen"
        },
        {
          "command": "sfdx.force.source.retrieve.in.manifest",
          "when": "sfdx:project_opened && sfdx:default_username_has_no_change_tracking && resourceLangId == 'forcesourcemanifest'"
        },
        {
          "command": "sfdx.force.source.deploy.current.source.file",
          "when": "sfdx:project_opened && sfdx:default_username_has_no_change_tracking && resourceLangId != 'forcesourcemanifest' && editorIsOpen"
        },
        {
          "command": "sfdx.force.source.deploy.in.manifest",
          "when": "sfdx:project_opened && sfdx:default_username_has_no_change_tracking && resourceLangId == 'forcesourcemanifest'"
        },
        {
          "command": "sfdx.force.source.delete",
          "when": "false"
        },
        {
          "command": "sfdx.force.org.delete.default",
          "when": "sfdx:project_opened"
        },
        {
          "command": "sfdx.force.org.delete.username",
          "when": "sfdx:project_opened"
        },
        {
          "command": "sfdx.force.org.list.clean",
          "when": "sfdx:project_opened"
        },
        {
          "command": "sfdx.force.source.delete.current.file",
          "when": "sfdx:project_opened && sfdx:default_username_has_no_change_tracking && resourceLangId != 'forcesourcemanifest' && editorIsOpen"
        },
        {
          "command": "sfdx.force.set.default.org",
          "when": "sfdx:project_opened"
        },
        {
          "command": "sfdx.force.lightning.lwc.create",
          "when": "sfdx:project_opened"
        },
        {
          "command": "sfdx.force.lightning.lwc.test.create",
          "when": "sfdx:project_opened"
        },
        {
          "command": "sfdx.internal.lightning.lwc.create",
          "when": "false"
        },
        {
          "command": "sfdx.force.lightning.app.create",
          "when": "sfdx:project_opened"
        },
        {
          "command": "sfdx.internal.lightning.app.create",
          "when": "false"
        },
        {
          "command": "sfdx.force.lightning.component.create",
          "when": "sfdx:project_opened"
        },
        {
          "command": "sfdx.internal.lightning.component.create",
          "when": "false"
        },
        {
          "command": "sfdx.force.lightning.event.create",
          "when": "sfdx:project_opened"
        },
        {
          "command": "sfdx.internal.lightning.event.create",
          "when": "false"
        },
        {
          "command": "sfdx.force.lightning.interface.create",
          "when": "sfdx:project_opened"
        },
        {
          "command": "sfdx.internal.lightning.interface.create",
          "when": "false"
        },
        {
          "command": "sfdx.force.diff",
          "when": "false"
        },
        {
          "command": "sfdx.force.conflict.open",
          "when": "false"
        },
        {
          "command": "sfdx.force.function.create",
          "when": "sfdx:functions_enabled"
        },
        {
          "command": "sfdx.force.function.start",
          "when": "sfdx:functions_enabled && sfdx:project_opened && resource =~ /.*/functions/[^/]+(/[^/]+\\.(ts|js|json|toml))?$/"
        },
        {
          "command": "sfdx.force.function.invoke",
          "when": "false"
        },
        {
          "command": "sfdx.force.function.debugInvoke",
          "when": "false"
        },
        {
          "command": "sfdx.force.function.stop",
          "when": "sfdx:functions_enabled"
        },
        {
          "command": "sfdx.force.internal.refreshsobjects",
          "when": "sfdx:project_opened"
        }
      ]
    },
    "commands": [
      {
        "command": "sfdx.force.package.install",
        "title": "%force_package_install_text%"
      },
      {
        "command": "sfdx.force.auth.dev.hub",
        "title": "%force_auth_web_login_authorize_dev_hub_text%"
      },
      {
        "command": "sfdx.force.auth.web.login",
        "title": "%force_auth_web_login_authorize_org_text%"
      },
      {
        "command": "sfdx.force.auth.logout.all",
        "title": "%force_auth_logout_all_text%"
      },
      {
        "command": "sfdx.force.org.create",
        "title": "%force_org_create_default_scratch_org_text%"
      },
      {
        "command": "sfdx.force.org.open",
        "title": "%force_org_open_default_scratch_org_text%"
      },
      {
        "command": "sfdx.force.source.pull",
        "title": "%force_source_pull_default_scratch_org_text%"
      },
      {
        "command": "sfdx.force.source.pull.force",
        "title": "%force_source_pull_force_default_scratch_org_text%"
      },
      {
        "command": "sfdx.force.source.push",
        "title": "%force_source_push_default_scratch_org_text%"
      },
      {
        "command": "sfdx.force.source.push.force",
        "title": "%force_source_push_force_default_scratch_org_text%"
      },
      {
        "command": "sfdx.force.source.status",
        "title": "%force_source_status_text%"
      },
      {
        "command": "sfdx.force.source.status.local",
        "title": "%force_source_status_local_text%"
      },
      {
        "command": "sfdx.force.source.status.remote",
        "title": "%force_source_status_remote_text%"
      },
      {
        "command": "sfdx.force.task.stop",
        "title": "%cancel_sfdx_command_text%"
      },
      {
        "command": "sfdx.force.apex.class.create",
        "title": "%force_apex_class_create_text%"
      },
      {
        "command": "sfdx.force.analytics.template.create",
        "title": "%force_analytics_template_create_text%"
      },
      {
        "command": "sfdx.force.visualforce.component.create",
        "title": "%force_visualforce_component_create_text%"
      },
      {
        "command": "sfdx.force.visualforce.page.create",
        "title": "%force_visualforce_page_create_text%"
      },
      {
        "command": "sfdx.force.lightning.app.create",
        "title": "%force_lightning_app_create_text%"
      },
      {
        "command": "sfdx.internal.lightning.app.create",
        "title": "%force_lightning_app_create_text%"
      },
      {
        "command": "sfdx.force.lightning.component.create",
        "title": "%force_lightning_component_create_text%"
      },
      {
        "command": "sfdx.internal.lightning.component.create",
        "title": "%force_lightning_component_create_text%"
      },
      {
        "command": "sfdx.force.lightning.event.create",
        "title": "%force_lightning_event_create_text%"
      },
      {
        "command": "sfdx.internal.lightning.event.create",
        "title": "%force_lightning_event_create_text%"
      },
      {
        "command": "sfdx.force.lightning.interface.create",
        "title": "%force_lightning_interface_create_text%"
      },
      {
        "command": "sfdx.internal.lightning.interface.create",
        "title": "%force_lightning_interface_create_text%"
      },
      {
        "command": "sfdx.force.debugger.stop",
        "title": "%force_debugger_stop_text%"
      },
      {
        "command": "sfdx.force.config.list",
        "title": "%force_config_list_text%"
      },
      {
        "command": "sfdx.force.alias.list",
        "title": "%force_alias_list_text%"
      },
      {
        "command": "sfdx.force.org.delete.default",
        "title": "%force_org_delete_default_text%"
      },
      {
        "command": "sfdx.force.org.delete.username",
        "title": "%force_org_delete_username_text%"
      },
      {
        "command": "sfdx.force.org.display.default",
        "title": "%force_org_display_default_text%"
      },
      {
        "command": "sfdx.force.org.display.username",
        "title": "%force_org_display_username_text%"
      },
      {
        "command": "sfdx.force.org.list.clean",
        "title": "%force_org_list_clean_text%"
      },
      {
        "command": "sfdx.force.data.soql.query.input",
        "title": "%force_data_soql_query_input_text%"
      },
      {
        "command": "sfdx.force.data.soql.query.selection",
        "title": "%force_data_soql_query_selection_text%"
      },
      {
        "command": "sfdx.force.project.create",
        "title": "%force_project_create_text%"
      },
      {
        "command": "sfdx.force.project.with.manifest.create",
        "title": "%force_project_with_manifest_create_text%"
      },
      {
        "command": "sfdx.force.apex.trigger.create",
        "title": "%force_apex_trigger_create_text%"
      },
      {
        "command": "sfdx.force.start.apex.debug.logging",
        "title": "%force_start_apex_debug_logging%"
      },
      {
        "command": "sfdx.force.stop.apex.debug.logging",
        "title": "%force_stop_apex_debug_logging%"
      },
      {
        "command": "sfdx.debug.isv.bootstrap",
        "title": "%isv_bootstrap_command_text%"
      },
      {
        "command": "sfdx.force.source.retrieve.source.path",
        "title": "%force_source_retrieve_text%"
      },
      {
        "command": "sfdx.force.source.retrieve.current.source.file",
        "title": "%force_source_retrieve_this_source_text%"
      },
      {
        "command": "sfdx.force.source.retrieve.in.manifest",
        "title": "%force_source_retrieve_in_manifest_text%"
      },
      {
        "command": "sfdx.force.source.deploy.source.path",
        "title": "%force_source_deploy_text%"
      },
      {
        "command": "sfdx.force.source.deploy.current.source.file",
        "title": "%force_source_deploy_this_source_text%"
      },
      {
        "command": "sfdx.force.source.deploy.in.manifest",
        "title": "%force_source_deploy_in_manifest_text%"
      },
      {
        "command": "sfdx.force.source.delete",
        "title": "%force_source_delete_text%"
      },
      {
        "command": "sfdx.force.source.delete.current.file",
        "title": "%force_source_delete_this_source_text%"
      },
      {
        "command": "sfdx.force.set.default.org",
        "title": "%force_config_set_org_text%"
      },
      {
        "command": "sfdx.force.lightning.lwc.create",
        "title": "%force_lightning_lwc_create_text%"
      },
      {
        "command": "sfdx.force.lightning.lwc.test.create",
        "title": "%force_lightning_lwc_test_create_text%"
      },
      {
        "command": "sfdx.internal.lightning.lwc.create",
        "title": "%force_lightning_lwc_create_text%"
      },
      {
        "command": "sfdx.force.metadata.view.type.refresh",
        "title": "%refresh_types_text%",
        "icon": {
          "light": "resources/light/refresh.svg",
          "dark": "resources/dark/refresh.svg"
        }
      },
      {
        "command": "sfdx.force.metadata.view.component.refresh",
        "title": "%refresh_components_text%",
        "icon": {
          "light": "resources/light/refresh.svg",
          "dark": "resources/dark/refresh.svg"
        }
      },
      {
        "command": "sfdx.force.source.retrieve.component",
        "title": "%force_source_retrieve_display_text%",
        "icon": {
          "light": "resources/light/retrieve.svg",
          "dark": "resources/dark/retrieve.svg"
        }
      },
      {
        "command": "sfdx.force.source.retrieve.open.component",
        "title": "%force_source_retrieve_and_open_display_text%",
        "icon": {
          "light": "resources/light/code.svg",
          "dark": "resources/dark/code.svg"
        }
      },
      {
        "command": "sfdx.force.diff",
        "title": "%force_diff_against_org%"
      },
      {
        "command": "sfdx.force.conflict.open",
        "title": "%conflict_detect_open_file%",
        "icon": {
          "light": "resources/light/go-to-file.svg",
          "dark": "resources/dark/go-to-file.svg"
        }
      },
      {
        "command": "sfdx.force.function.create",
        "title": "%force_function_create%"
      },
      {
        "command": "sfdx.force.function.start",
        "title": "%force_function_start%"
      },
      {
        "command": "sfdx.force.function.invoke",
        "title": "%force_function_invoke%"
      },
      {
        "command": "sfdx.force.function.debugInvoke",
        "title": "%force_function_debug_invoke%"
      },
      {
        "command": "sfdx.force.function.stop",
        "title": "%force_function_stop%"
      },
      {
        "command": "sfdx.force.internal.refreshsobjects",
        "title": "%force_sobjects_refresh%"
      }
    ],
    "configuration": {
      "type": "object",
      "title": "%feature_previews_title%",
      "properties": {
        "salesforcedx-vscode-core.show-cli-success-msg": {
          "type": "boolean",
          "default": true,
          "description": "%show_cli_success_msg_description%"
        },
        "salesforcedx-vscode-core.retrieve-test-code-coverage": {
          "type": "boolean",
          "default": false,
          "description": "%retrieve_test_code_coverage_text%"
        },
        "salesforcedx-vscode-core.telemetry.enabled": {
          "type": "boolean",
          "default": true,
          "description": "%telemetry_enabled_description%"
        },
        "salesforcedx-vscode-core.push-or-deploy-on-save.enabled": {
          "type": "boolean",
          "default": false,
          "description": "%push_or_deploy_on_save_enabled_description%"
        },
        "salesforcedx-vscode-core.detectConflictsAtSync": {
          "type": "boolean",
          "default": false,
          "description": "%conflict_detection_enabled_description%"
        },
        "salesforcedx-vscode-core.experimental.deployRetrieve": {
          "type": "boolean",
          "default": false,
          "description": "%experimental_deploy_retrieve_description%"
        },
        "salesforcedx-vscode-core.experimental.useApexLibrary": {
          "type": "boolean",
          "default": true,
          "description": "%experimental_apex_library_description%"
        },
        "salesforcedx-vscode-core.experimental.functions_install_dependencies": {
          "type": "boolean",
          "default": true,
          "description": "%experimental_functions_install_dependencies%"
        },
        "salesforcedx-vscode-core.experimental.supportFunctions": {
          "type": "boolean",
          "default": false,
          "description": "%experimental_support_functions%"
        },
        "salesforcedx-vscode-core.enable-sobject-refresh-on-startup": {
          "type": "boolean",
          "default": false,
          "description": "%enable_sobject_refresh_on_startup_description%"
        }
      }
    },
    "jsonValidation": [
      {
        "fileMatch": "sfdx-project.json",
        "url": "./node_modules/@salesforce/schemas/sfdx-project.schema.json"
      },
      {
        "fileMatch": "*-scratch-def.json",
        "url": "./node_modules/@salesforce/schemas/project-scratch-def.schema.json"
      }
    ],
    "languages": [
      {
        "id": "ignore",
        "filenames": [
          ".forceignore"
        ]
      },
      {
        "id": "json",
        "filenamePatterns": [
          "*.wdash",
          "*.wdf",
          "*.wdpr",
          "*.wlens",
          "*.orchestration"
        ]
      },
      {
        "id": "forcesourcemanifest",
        "aliases": [
          "ForceSourceManifest",
          "forcesourcemanifest"
        ],
        "filenamePatterns": [
          "**/manifest/**/*.xml"
        ]
      }
    ],
    "grammars": [
      {
        "language": "forcesourcemanifest",
        "scopeName": "manifest.text.xml",
        "path": "./syntaxes/manifestXML.tmLanguage.json"
      }
    ]
  }
}<|MERGE_RESOLUTION|>--- conflicted
+++ resolved
@@ -27,12 +27,8 @@
   "dependencies": {
     "@salesforce/apex-node": "0.1.15",
     "@salesforce/core": "2.13.0",
-<<<<<<< HEAD
-    "@salesforce/salesforcedx-sobjects-faux-generator": "50.19.0",
-    "@salesforce/salesforcedx-utils-vscode": "50.19.0",
-=======
+    "@salesforce/salesforcedx-sobjects-faux-generator": "51.2.0",
     "@salesforce/salesforcedx-utils-vscode": "51.2.0",
->>>>>>> 16b207f6
     "@salesforce/schemas": "^1",
     "@salesforce/source-deploy-retrieve": "1.1.17",
     "@salesforce/templates": "51.3.0",
