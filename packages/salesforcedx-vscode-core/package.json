--- conflicted
+++ resolved
@@ -27,19 +27,11 @@
   "dependencies": {
     "@heroku/functions-core": "0.7.0",
     "@octokit/plugin-paginate-rest": "2.21.3",
-<<<<<<< HEAD
     "@salesforce/core": "^3.33.6",
-    "@salesforce/salesforcedx-sobjects-faux-generator": "57.7.0",
-    "@salesforce/salesforcedx-utils-vscode": "57.7.0",
-    "@salesforce/schemas": "^1",
-    "@salesforce/source-deploy-retrieve": "^7.11.3",
-=======
-    "@salesforce/core": "^3.31.18",
     "@salesforce/salesforcedx-sobjects-faux-generator": "57.8.0",
     "@salesforce/salesforcedx-utils-vscode": "57.8.0",
     "@salesforce/schemas": "^1",
     "@salesforce/source-deploy-retrieve": "7.14.2",
->>>>>>> 6dc7bc6b
     "@salesforce/templates": "^57.0.2",
     "@salesforce/ts-types": "1.5.21",
     "adm-zip": "0.5.10",
@@ -165,11 +157,7 @@
         {
           "id": "conflicts",
           "name": "Conflicts",
-<<<<<<< HEAD
-          "when": "sfdx:project_opened"
-=======
           "when": "sfdx:project_opened && (sfdx:default_username_has_no_change_tracking || !sfdx:is_scratch_org)"
->>>>>>> 6dc7bc6b
         }
       ]
     },
@@ -214,25 +202,6 @@
         },
         {
           "command": "sfdx.force.source.retrieve.current.source.file",
-<<<<<<< HEAD
-          "when": "sfdx:project_opened && resourceLangId != 'forcesourcemanifest'"
-        },
-        {
-          "command": "sfdx.force.source.retrieve.in.manifest",
-          "when": "sfdx:project_opened && resourceLangId == 'forcesourcemanifest'"
-        },
-        {
-          "command": "sfdx.force.source.deploy.current.source.file",
-          "when": "sfdx:project_opened && resourceLangId != 'forcesourcemanifest'"
-        },
-        {
-          "command": "sfdx.force.source.deploy.in.manifest",
-          "when": "sfdx:project_opened && resourceLangId == 'forcesourcemanifest'"
-        },
-        {
-          "command": "sfdx.force.source.delete.current.file",
-          "when": "sfdx:project_opened && resourceLangId != 'forcesourcemanifest'"
-=======
           "when": "sfdx:project_opened && (sfdx:default_username_has_no_change_tracking || !sfdx:is_scratch_org) && resourceLangId != 'forcesourcemanifest'"
         },
         {
@@ -250,7 +219,6 @@
         {
           "command": "sfdx.force.source.delete.current.file",
           "when": "sfdx:project_opened && (sfdx:default_username_has_no_change_tracking || !sfdx:is_scratch_org) && resourceLangId != 'forcesourcemanifest'"
->>>>>>> 6dc7bc6b
         },
         {
           "command": "sfdx.force.diff",
@@ -332,25 +300,6 @@
         },
         {
           "command": "sfdx.force.source.retrieve.source.path",
-<<<<<<< HEAD
-          "when": "sfdx:project_opened && resourceLangId != 'forcesourcemanifest'"
-        },
-        {
-          "command": "sfdx.force.source.retrieve.in.manifest",
-          "when": "sfdx:project_opened && resourceLangId == 'forcesourcemanifest'"
-        },
-        {
-          "command": "sfdx.force.source.deploy.source.path",
-          "when": "sfdx:project_opened && resourceLangId != 'forcesourcemanifest'"
-        },
-        {
-          "command": "sfdx.force.source.deploy.in.manifest",
-          "when": "sfdx:project_opened && resourceLangId == 'forcesourcemanifest'"
-        },
-        {
-          "command": "sfdx.force.source.delete",
-          "when": "sfdx:project_opened && resourceLangId != 'forcesourcemanifest'"
-=======
           "when": "sfdx:project_opened && (sfdx:default_username_has_no_change_tracking || !sfdx:is_scratch_org) && resourceLangId != 'forcesourcemanifest'"
         },
         {
@@ -368,7 +317,6 @@
         {
           "command": "sfdx.force.source.delete",
           "when": "sfdx:project_opened && (sfdx:default_username_has_no_change_tracking || !sfdx:is_scratch_org) && resourceLangId != 'forcesourcemanifest'"
->>>>>>> 6dc7bc6b
         },
         {
           "command": "sfdx.force.function.containerless.start",
@@ -566,21 +514,6 @@
         },
         {
           "command": "sfdx.force.source.retrieve.current.source.file",
-<<<<<<< HEAD
-          "when": "sfdx:project_opened && resourceLangId != 'forcesourcemanifest' && editorIsOpen"
-        },
-        {
-          "command": "sfdx.force.source.retrieve.in.manifest",
-          "when": "sfdx:project_opened && resourceLangId == 'forcesourcemanifest'"
-        },
-        {
-          "command": "sfdx.force.source.deploy.current.source.file",
-          "when": "sfdx:project_opened && resourceLangId != 'forcesourcemanifest' && editorIsOpen"
-        },
-        {
-          "command": "sfdx.force.source.deploy.in.manifest",
-          "when": "sfdx:project_opened && resourceLangId == 'forcesourcemanifest'"
-=======
           "when": "sfdx:project_opened && (sfdx:default_username_has_no_change_tracking || !sfdx:is_scratch_org) && resourceLangId != 'forcesourcemanifest' && editorIsOpen"
         },
         {
@@ -594,7 +527,6 @@
         {
           "command": "sfdx.force.source.deploy.in.manifest",
           "when": "sfdx:project_opened && (sfdx:default_username_has_no_change_tracking || !sfdx:is_scratch_org) && resourceLangId == 'forcesourcemanifest'"
->>>>>>> 6dc7bc6b
         },
         {
           "command": "sfdx.force.source.delete",
@@ -614,11 +546,7 @@
         },
         {
           "command": "sfdx.force.source.delete.current.file",
-<<<<<<< HEAD
-          "when": "sfdx:project_opened && resourceLangId != 'forcesourcemanifest' && editorIsOpen"
-=======
           "when": "sfdx:project_opened && (sfdx:default_username_has_no_change_tracking || !sfdx:is_scratch_org) && resourceLangId != 'forcesourcemanifest' && editorIsOpen"
->>>>>>> 6dc7bc6b
         },
         {
           "command": "sfdx.force.set.default.org",
