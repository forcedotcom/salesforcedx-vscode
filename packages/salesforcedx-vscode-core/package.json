--- conflicted
+++ resolved
@@ -392,18 +392,6 @@
           "when": "sfdx:project_opened && !sfdx:isv_debug_project && sfdx:default_username_has_change_tracking && sfdx:has_default_username"
         },
         {
-<<<<<<< HEAD
-          "command": "sfdx.force.source.status",
-          "when": "sfdx:project_opened && !sfdx:isv_debug_project && sfdx:default_username_has_change_tracking && sfdx:has_default_username"
-        },
-        {
-          "command": "sfdx.force.source.status.local",
-          "when": "sfdx:project_opened && !sfdx:isv_debug_project && sfdx:default_username_has_change_tracking && sfdx:has_default_username"
-        },
-        {
-          "command": "sfdx.force.source.status.remote",
-          "when": "sfdx:project_opened && !sfdx:isv_debug_project && sfdx:default_username_has_change_tracking && sfdx:has_default_username"
-=======
           "command": "sfdx.view.all.changes",
           "when": "sfdx:project_opened && !sfdx:isv_debug_project && sfdx:default_username_has_change_tracking"
         },
@@ -414,7 +402,6 @@
         {
           "command": "sfdx.view.remote.changes",
           "when": "sfdx:project_opened && !sfdx:isv_debug_project && sfdx:default_username_has_change_tracking"
->>>>>>> 0f3091e3
         },
         {
           "command": "sfdx.task.stop",
