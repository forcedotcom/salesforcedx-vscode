--- conflicted
+++ resolved
@@ -30,13 +30,8 @@
     "@salesforce/salesforcedx-sobjects-faux-generator": "54.3.0",
     "@salesforce/salesforcedx-utils-vscode": "54.3.0",
     "@salesforce/schemas": "^1",
-<<<<<<< HEAD
-    "@salesforce/source-deploy-retrieve": "5.0.0",
+    "@salesforce/source-deploy-retrieve": "5.12.3",
     "@salesforce/templates": "^54.2.0",
-=======
-    "@salesforce/source-deploy-retrieve": "5.12.3",
-    "@salesforce/templates": "52.3.0",
->>>>>>> b16af359
     "@salesforce/ts-types": "1.5.13",
     "adm-zip": "0.4.13",
     "applicationinsights": "1.0.7",
