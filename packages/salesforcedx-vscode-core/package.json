--- conflicted
+++ resolved
@@ -26,12 +26,7 @@
   ],
   "dependencies": {
     "@salesforce/core": "1.1.1",
-<<<<<<< HEAD
-    "@salesforce/salesforcedx-utils-vscode": "45.9.0",
-=======
-    "@salesforce/salesforcedx-sobjects-faux-generator": "45.10.0",
     "@salesforce/salesforcedx-utils-vscode": "45.10.0",
->>>>>>> f9049c0d
     "adm-zip": "0.4.13",
     "applicationinsights": "1.0.6",
     "glob": "^7.1.2",
