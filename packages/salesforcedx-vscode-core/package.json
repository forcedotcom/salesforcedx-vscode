{
  "name": "salesforcedx-vscode-core",
  "displayName": "Salesforce CLI Integration",
  "description": "Provides integration with the Salesforce CLI",
  "qna": "https://github.com/forcedotcom/salesforcedx-vscode/issues",
  "bugs": {
    "url": "https://github.com/forcedotcom/salesforcedx-vscode/issues"
  },
  "repository": {
    "url": "https://github.com/forcedotcom/salesforcedx-vscode"
  },
  "icon": "images/VSCodeCore.png",
  "galleryBanner": {
    "color": "#ECECEC",
    "theme": "light"
  },
  "version": "64.8.0",
  "publisher": "salesforce",
  "license": "BSD-3-Clause",
  "engines": {
    "vscode": "^1.90.0"
  },
  "categories": [
    "Other"
  ],
  "dependencies": {
    "@salesforce/core-bundle": "^8.18.4",
    "@salesforce/salesforcedx-sobjects-faux-generator": "64.8.0",
    "@salesforce/salesforcedx-utils": "64.8.0",
    "@salesforce/salesforcedx-utils-vscode": "64.8.0",
    "@salesforce/schemas": "1.9.0",
    "@salesforce/source-deploy-retrieve-bundle": "^12.21.6",
    "@salesforce/source-tracking-bundle": "^7.4.9",
<<<<<<< HEAD
    "@salesforce/kit": "^1.1.1",
=======
>>>>>>> 56d96355
    "@salesforce/templates": "^64.2.1",
    "@salesforce/ts-types": "2.0.12",
    "@salesforce/vscode-service-provider": "^1.5.0",
    "applicationinsights": "1.0.7",
    "glob": "^11.0.1",
    "o11y": "250.14.0",
    "o11y_schema": "254.77.0",
    "rxjs": "^5.4.1",
    "sanitize-filename": "^1.6.1",
    "vscode-uri": "^3.1.0"
  },
  "devDependencies": {
    "@types/jest": "^29.5.5",
    "@types/node": "^20.0.0",
    "cross-env": "5.2.0",
    "esbuild": "0.25.0",
    "esbuild-plugin-pino": "^2.2.2",
    "jest": "^29.7.0",
    "jest-junit": "14.0.1",
    "nyc": "^15",
    "ts-jest": "^29.1.1"
  },
  "packaging": {
    "assets": [
      "LICENSE.txt",
      "package.nls.ja.json",
      "package.nls.json",
      "README.md",
      ".vscodeignore",
      "OSSREADME.json",
      "resources",
      "syntaxes",
      "images",
      "dist"
    ],
    "packageUpdates": {
      "main": "dist/src/index.js",
      "dependencies": {
        "applicationinsights": "1.0.7",
        "o11y": "250.14.0",
        "o11y_schema": "254.77.0",
        "@salesforce/schemas": "1.9.0"
      },
      "devDependencies": {}
    }
  },
  "scripts": {
    "bundle:extension": "node ./esbuild.config.js",
    "vscode:prepublish": "npm prune --production",
    "vscode:package": "ts-node  ../../scripts/vsce-bundled-extension.ts",
    "vscode:sha256": "node ../../scripts/generate-sha256.js >> ../../SHA256",
    "vscode:publish": "node ../../scripts/publish-vsix.js",
    "compile": "tsc -p ./",
    "lint": "eslint .",
    "lint:fix": "npm run lint -- --fix",
    "watch": "tsc -watch -p .",
    "clean": "shx rm -rf node_modules && shx rm -rf out && shx rm -rf coverage && shx rm -rf .nyc_output",
    "test": "jest --coverage"
  },
  "nyc": {
    "reporter": [
      "text-summary",
      "lcov"
    ]
  },
  "activationEvents": [
    "workspaceContains:sfdx-project.json"
  ],
  "main": "./out/src",
  "contributes": {
    "viewsContainers": {
      "activitybar": [
        {
          "id": "metadata",
          "title": "Org Browser",
          "icon": "resources/orgBrowserIcon.svg"
        },
        {
          "id": "conflicts",
          "title": "%conflict_detect_resolve_view%",
          "icon": "resources/issues.svg"
        }
      ]
    },
    "views": {
      "explorer": [
        {
          "id": "sf.tasks.view",
          "name": "%running_tasks_title_text%"
        }
      ],
      "metadata": [
        {
          "id": "metadata",
          "name": "Metadata",
          "when": "sf:project_opened"
        }
      ],
      "conflicts": [
        {
          "id": "conflicts",
          "name": "Conflicts",
          "when": "sf:project_opened"
        }
      ]
    },
    "menus": {
      "view/title": [
        {
          "command": "sf.metadata.view.type.refresh",
          "when": "view == metadata",
          "group": "navigation"
        }
      ],
      "view/item/context": [
        {
          "command": "sf.task.stop",
          "when": "view == sf.tasks.view"
        },
        {
          "command": "sf.metadata.view.component.refresh",
          "when": "view == metadata && viewItem =~ /(folder|type)/",
          "group": "inline"
        },
        {
          "command": "sf.retrieve.open.component",
          "when": "view == metadata && viewItem == component",
          "group": "inline"
        },
        {
          "command": "sf.retrieve.component",
          "when": "view == metadata && viewItem =~ /(type|component|folder)/",
          "group": "inline"
        },
        {
          "command": "sf.conflict.open",
          "when": "view == conflicts && viewItem == conflict-actions",
          "group": "inline"
        }
      ],
      "editor/context": [
        {
          "command": "sf.retrieve.current.source.file",
          "when": "sf:project_opened && resourceLangId != 'forcesourcemanifest' && sf:in_package_directories && sf:has_target_org"
        },
        {
          "command": "sf.retrieve.in.manifest",
          "when": "sf:project_opened && resourceLangId == 'forcesourcemanifest' && sf:has_target_org"
        },
        {
          "command": "sf.deploy.current.source.file",
          "when": "sf:project_opened && resourceLangId != 'forcesourcemanifest' && sf:in_package_directories && sf:has_target_org"
        },
        {
          "command": "sf.deploy.in.manifest",
          "when": "sf:project_opened && resourceLangId == 'forcesourcemanifest' && sf:has_target_org"
        },
        {
          "command": "sf.delete.source.current.file",
          "when": "sf:project_opened && resourceLangId != 'forcesourcemanifest' && sf:in_package_directories && sf:has_target_org"
        },
        {
          "command": "sf.diff",
          "when": "!explorerResourceIsFolder && sf:project_opened && resourceLangId != 'forcesourcemanifest' && sf:in_package_directories && sf:has_target_org"
        },
        {
          "command": "sf.launch.apex.replay.debugger.with.current.file",
          "when": "sf:project_opened && resource =~ /.\\.(cls|apex|log)?$/"
        }
      ],
      "explorer/context": [
        {
          "command": "sf.lightning.generate.lwc",
          "when": "explorerResourceIsFolder && resourceFilename == lwc && sf:project_opened"
        },
        {
          "command": "sf.internal.lightning.generate.lwc",
          "when": "explorerResourceIsFolder && sf:internal_dev"
        },
        {
          "command": "sf.apex.generate.class",
          "when": "explorerResourceIsFolder && resourcePath =~ /classes/ && sf:project_opened"
        },
        {
          "command": "sf.apex.generate.unit.test.class",
          "when": "explorerResourceIsFolder && resourcePath =~ /classes/ && sf:project_opened"
        },
        {
          "command": "sf.folder.diff",
          "when": "explorerResourceIsFolder && sf:project_opened && sf:has_target_org"
        },
        {
          "command": "sf.analytics.generate.template",
          "when": "explorerResourceIsFolder && resourceFilename == waveTemplates && sf:project_opened"
        },
        {
          "command": "sf.visualforce.generate.component",
          "when": "explorerResourceIsFolder && resourceFilename == components && sf:project_opened"
        },
        {
          "command": "sf.visualforce.generate.page",
          "when": "explorerResourceIsFolder && resourceFilename == pages && sf:project_opened"
        },
        {
          "command": "sf.lightning.generate.app",
          "when": "explorerResourceIsFolder && resourceFilename == aura && sf:project_opened"
        },
        {
          "command": "sf.internal.lightning.generate.app",
          "when": "explorerResourceIsFolder && sf:internal_dev"
        },
        {
          "command": "sf.lightning.generate.aura.component",
          "when": "explorerResourceIsFolder && resourceFilename == aura && sf:project_opened"
        },
        {
          "command": "sf.internal.lightning.generate.aura.component",
          "when": "explorerResourceIsFolder && sf:internal_dev"
        },
        {
          "command": "sf.lightning.generate.event",
          "when": "explorerResourceIsFolder && resourceFilename == aura && sf:project_opened"
        },
        {
          "command": "sf.internal.lightning.generate.event",
          "when": "explorerResourceIsFolder && sf:internal_dev"
        },
        {
          "command": "sf.lightning.generate.interface",
          "when": "explorerResourceIsFolder && resourceFilename == aura && sf:project_opened"
        },
        {
          "command": "sf.internal.lightning.generate.interface",
          "when": "explorerResourceIsFolder && sf:internal_dev"
        },
        {
          "command": "sf.apex.generate.trigger",
          "when": "explorerResourceIsFolder && resourceFilename == triggers && sf:project_opened"
        },
        {
          "command": "sf.diff",
          "when": "!explorerResourceIsFolder && sf:project_opened && resourceLangId != 'forcesourcemanifest' && sf:has_target_org"
        },
        {
          "command": "sf.retrieve.source.path",
          "when": "sf:project_opened && resourceLangId != 'forcesourcemanifest' && sf:has_target_org"
        },
        {
          "command": "sf.retrieve.in.manifest",
          "when": "sf:project_opened && resourceLangId == 'forcesourcemanifest' && sf:has_target_org"
        },
        {
          "command": "sf.deploy.source.path",
          "when": "sf:project_opened && resourceLangId != 'forcesourcemanifest' && sf:has_target_org"
        },
        {
          "command": "sf.deploy.in.manifest",
          "when": "sf:project_opened && resourceLangId == 'forcesourcemanifest' && sf:has_target_org"
        },
        {
          "command": "sf.delete.source",
          "when": "sf:project_opened && resourceLangId != 'forcesourcemanifest' && sf:has_target_org"
        },
        {
          "command": "sf.project.generate.manifest",
          "when": "sf:project_opened && resourceLangId != 'forcesourcemanifest'"
        },
        {
          "command": "sf.rename.lightning.component",
          "when": "sf:project_opened && resource =~ /.*\\/(lwc|aura)\\/.*(\\/[^\\/]+\\.(html|css|js|xml|svg|cmp|app|design|auradoc))?$/"
        }
      ],
      "commandPalette": [
        {
          "command": "sf.package.install",
          "when": "sf:project_opened && sf:has_target_org"
        },
        {
          "command": "sf.org.login.web.dev.hub",
          "when": "sf:project_opened"
        },
        {
          "command": "sf.org.login.access.token",
          "when": "sf:project_opened"
        },
        {
          "command": "sf.org.login.web",
          "when": "sf:project_opened"
        },
        {
          "command": "sf.org.logout.all",
          "when": "sf:project_opened"
        },
        {
          "command": "sf.org.logout.default",
          "when": "sf:project_opened && sf:has_target_org"
        },
        {
          "command": "sf.open.documentation",
          "when": "sf:project_opened"
        },
        {
          "command": "sf.org.create",
          "when": "sf:project_opened"
        },
        {
          "command": "sf.org.open",
          "when": "sf:project_opened && sf:has_target_org"
        },
        {
          "command": "sf.project.retrieve.start",
          "when": "sf:project_opened && !sf:isv_debug_project && sf:target_org_has_change_tracking && sf:has_target_org"
        },
        {
          "command": "sf.project.retrieve.start.ignore.conflicts",
          "when": "sf:project_opened && !sf:isv_debug_project && sf:target_org_has_change_tracking && sf:has_target_org"
        },
        {
          "command": "sf.project.deploy.start",
          "when": "sf:project_opened && !sf:isv_debug_project && sf:target_org_has_change_tracking && sf:has_target_org"
        },
        {
          "command": "sf.project.deploy.start.ignore.conflicts",
          "when": "sf:project_opened && !sf:isv_debug_project && sf:target_org_has_change_tracking && sf:has_target_org"
        },
        {
          "command": "sf.view.all.changes",
          "when": "sf:project_opened && !sf:isv_debug_project && sf:target_org_has_change_tracking"
        },
        {
          "command": "sf.view.local.changes",
          "when": "sf:project_opened && !sf:isv_debug_project && sf:target_org_has_change_tracking"
        },
        {
          "command": "sf.view.remote.changes",
          "when": "sf:project_opened && !sf:isv_debug_project && sf:target_org_has_change_tracking"
        },
        {
          "command": "sf.task.stop",
          "when": "sf:project_opened"
        },
        {
          "command": "sf.apex.generate.class",
          "when": "sf:project_opened"
        },
        {
          "command": "sf.apex.generate.unit.test.class",
          "when": "sf:project_opened"
        },
        {
          "command": "sf.analytics.generate.template",
          "when": "sf:project_opened"
        },
        {
          "command": "sf.visualforce.generate.component",
          "when": "sf:project_opened"
        },
        {
          "command": "sf.visualforce.generate.page",
          "when": "sf:project_opened"
        },
        {
          "command": "sf.debugger.stop",
          "when": "sf:project_opened"
        },
        {
          "command": "sf.config.list",
          "when": "sf:project_opened"
        },
        {
          "command": "sf.alias.list",
          "when": "sf:project_opened"
        },
        {
          "command": "sf.org.display.default",
          "when": "sf:project_opened && sf:has_target_org"
        },
        {
          "command": "sf.org.display.username",
          "when": "sf:project_opened && sf:has_target_org"
        },
        {
          "command": "sf.data.query.input",
          "when": "sf:project_opened && !editorHasSelection && sf:has_target_org"
        },
        {
          "command": "sf.data.query.selection",
          "when": "sf:project_opened && editorHasSelection && sf:has_target_org"
        },
        {
          "command": "sf.project.generate",
          "when": "!sf:internal_dev"
        },
        {
          "command": "sf.project.generate.with.manifest",
          "when": "!sf:internal_dev"
        },
        {
          "command": "sf.project.generate.manifest",
          "when": "false"
        },
        {
          "command": "sf.rename.lightning.component",
          "when": "false"
        },
        {
          "command": "sf.apex.generate.trigger",
          "when": "sf:project_opened"
        },
        {
          "command": "sf.start.apex.debug.logging",
          "when": "sf:project_opened && sf:replay_debugger_extension && sf:has_target_org"
        },
        {
          "command": "sf.stop.apex.debug.logging",
          "when": "sf:project_opened && sf:replay_debugger_extension && sf:has_target_org"
        },
        {
          "command": "sf.debug.isv.bootstrap",
          "when": "!sf:internal_dev"
        },
        {
          "command": "sf.retrieve.component",
          "when": "false"
        },
        {
          "command": "sf.retrieve.open.component",
          "when": "false"
        },
        {
          "command": "sf.retrieve.source.path",
          "when": "false"
        },
        {
          "command": "sf.deploy.source.path",
          "when": "false"
        },
        {
          "command": "sf.retrieve.current.source.file",
          "when": "sf:project_opened && resourceLangId != 'forcesourcemanifest' && sf:in_package_directories && editorIsOpen && sf:has_target_org"
        },
        {
          "command": "sf.retrieve.in.manifest",
          "when": "sf:project_opened && resourceLangId == 'forcesourcemanifest' && sf:has_target_org"
        },
        {
          "command": "sf.deploy.current.source.file",
          "when": "sf:project_opened && resourceLangId != 'forcesourcemanifest' && sf:in_package_directories && editorIsOpen && sf:has_target_org"
        },
        {
          "command": "sf.deploy.in.manifest",
          "when": "sf:project_opened && resourceLangId == 'forcesourcemanifest' && sf:has_target_org"
        },
        {
          "command": "sf.delete.source",
          "when": "false"
        },
        {
          "command": "sf.org.delete.default",
          "when": "sf:project_opened && sf:has_target_org"
        },
        {
          "command": "sf.org.delete.username",
          "when": "sf:project_opened"
        },
        {
          "command": "sf.org.list.clean",
          "when": "sf:project_opened"
        },
        {
          "command": "sf.delete.source.current.file",
          "when": "sf:project_opened && resourceLangId != 'forcesourcemanifest' && sf:in_package_directories && editorIsOpen && sf:has_target_org"
        },
        {
          "command": "sf.set.default.org",
          "when": "sf:project_opened"
        },
        {
          "command": "sf.lightning.generate.lwc",
          "when": "sf:project_opened"
        },
        {
          "command": "sf.internal.lightning.generate.lwc",
          "when": "false"
        },
        {
          "command": "sf.lightning.generate.app",
          "when": "sf:project_opened"
        },
        {
          "command": "sf.internal.lightning.generate.app",
          "when": "false"
        },
        {
          "command": "sf.lightning.generate.aura.component",
          "when": "sf:project_opened"
        },
        {
          "command": "sf.internal.lightning.generate.aura.component",
          "when": "false"
        },
        {
          "command": "sf.lightning.generate.event",
          "when": "sf:project_opened"
        },
        {
          "command": "sf.internal.lightning.generate.event",
          "when": "false"
        },
        {
          "command": "sf.lightning.generate.interface",
          "when": "sf:project_opened"
        },
        {
          "command": "sf.internal.lightning.generate.interface",
          "when": "false"
        },
        {
          "command": "sf.diff",
          "when": "false"
        },
        {
          "command": "sf.folder.diff",
          "when": "false"
        },
        {
          "command": "sf.conflict.open",
          "when": "false"
        },
        {
          "command": "sf.internal.refreshsobjects",
          "when": "sf:project_opened && sf:has_target_org"
        },
        {
          "command": "sf.launch.apex.replay.debugger.with.current.file",
          "when": "sf:project_opened && resource =~ /.\\.(cls|apex|log)?$/"
        },
        {
          "command": "sf.metadata.view.type.refresh",
          "when": "sf:project_opened && sf:has_target_org"
        },
        {
          "command": "sf.metadata.view.component.refresh",
          "when": "sf:project_opened && sf:has_target_org"
        },
        {
          "command": "sf.vscode.core.logger.get.instance",
          "when": "false"
        }
      ]
    },
    "commands": [
      {
        "command": "sf.package.install",
        "title": "%package_install_text%"
      },
      {
        "command": "sf.org.login.web.dev.hub",
        "title": "%org_login_web_authorize_dev_hub_text%"
      },
      {
        "command": "sf.org.login.web",
        "title": "%org_login_web_authorize_org_text%"
      },
      {
        "command": "sf.org.login.access.token",
        "title": "%org_login_access_token_text%"
      },
      {
        "command": "sf.org.logout.all",
        "title": "%org_logout_all_text%"
      },
      {
        "command": "sf.org.logout.default",
        "title": "%org_logout_default_text%"
      },
      {
        "command": "sf.open.documentation",
        "title": "%open_documentation_text%"
      },
      {
        "command": "sf.org.create",
        "title": "%org_create_default_scratch_org_text%"
      },
      {
        "command": "sf.org.open",
        "title": "%org_open_default_scratch_org_text%"
      },
      {
        "command": "sf.project.retrieve.start",
        "title": "%project_retrieve_start_default_org_text%"
      },
      {
        "command": "sf.project.retrieve.start.ignore.conflicts",
        "title": "%project_retrieve_start_ignore_conflicts_default_org_text%"
      },
      {
        "command": "sf.project.deploy.start",
        "title": "%project_deploy_start_default_org_text%"
      },
      {
        "command": "sf.project.deploy.start.ignore.conflicts",
        "title": "%project_deploy_start_ignore_conflicts_default_org_text%"
      },
      {
        "command": "sf.view.all.changes",
        "title": "%view_all_changes_text%"
      },
      {
        "command": "sf.view.local.changes",
        "title": "%view_local_changes_text%"
      },
      {
        "command": "sf.view.remote.changes",
        "title": "%view_remote_changes_text%"
      },
      {
        "command": "sf.task.stop",
        "title": "%cancel_sf_command_text%"
      },
      {
        "command": "sf.apex.generate.class",
        "title": "%apex_generate_class_text%"
      },
      {
        "command": "sf.apex.generate.unit.test.class",
        "title": "%apex_generate_unit_test_class_text%"
      },
      {
        "command": "sf.analytics.generate.template",
        "title": "%analytics_generate_template_text%"
      },
      {
        "command": "sf.visualforce.generate.component",
        "title": "%visualforce_generate_component_text%"
      },
      {
        "command": "sf.visualforce.generate.page",
        "title": "%visualforce_generate_page_text%"
      },
      {
        "command": "sf.lightning.generate.app",
        "title": "%lightning_generate_app_text%"
      },
      {
        "command": "sf.internal.lightning.generate.app",
        "title": "%lightning_generate_app_text%"
      },
      {
        "command": "sf.lightning.generate.aura.component",
        "title": "%lightning_generate_aura_component_text%"
      },
      {
        "command": "sf.internal.lightning.generate.aura.component",
        "title": "%lightning_generate_aura_component_text%"
      },
      {
        "command": "sf.lightning.generate.event",
        "title": "%lightning_generate_event_text%"
      },
      {
        "command": "sf.internal.lightning.generate.event",
        "title": "%lightning_generate_event_text%"
      },
      {
        "command": "sf.lightning.generate.interface",
        "title": "%lightning_generate_interface_text%"
      },
      {
        "command": "sf.internal.lightning.generate.interface",
        "title": "%lightning_generate_interface_text%"
      },
      {
        "command": "sf.debugger.stop",
        "title": "%debugger_stop_text%"
      },
      {
        "command": "sf.config.list",
        "title": "%config_list_text%"
      },
      {
        "command": "sf.alias.list",
        "title": "%alias_list_text%"
      },
      {
        "command": "sf.org.delete.default",
        "title": "%org_delete_default_text%"
      },
      {
        "command": "sf.org.delete.username",
        "title": "%org_delete_username_text%"
      },
      {
        "command": "sf.org.display.default",
        "title": "%org_display_default_text%"
      },
      {
        "command": "sf.org.display.username",
        "title": "%org_display_username_text%"
      },
      {
        "command": "sf.org.list.clean",
        "title": "%org_list_clean_text%"
      },
      {
        "command": "sf.data.query.input",
        "title": "%data_query_input_text%"
      },
      {
        "command": "sf.data.query.selection",
        "title": "%data_query_selection_text%"
      },
      {
        "command": "sf.project.generate",
        "title": "%project_generate_text%"
      },
      {
        "command": "sf.project.generate.with.manifest",
        "title": "%project_generate_with_manifest_text%"
      },
      {
        "command": "sf.apex.generate.trigger",
        "title": "%apex_generate_trigger_text%"
      },
      {
        "command": "sf.start.apex.debug.logging",
        "title": "%start_apex_debug_logging%"
      },
      {
        "command": "sf.stop.apex.debug.logging",
        "title": "%stop_apex_debug_logging%"
      },
      {
        "command": "sf.debug.isv.bootstrap",
        "title": "%isv_bootstrap_command_text%"
      },
      {
        "command": "sf.retrieve.source.path",
        "title": "%retrieve_this_source_text%"
      },
      {
        "command": "sf.retrieve.current.source.file",
        "title": "%retrieve_this_source_text%"
      },
      {
        "command": "sf.retrieve.in.manifest",
        "title": "%retrieve_in_manifest_text%"
      },
      {
        "command": "sf.deploy.source.path",
        "title": "%deploy_this_source_text%"
      },
      {
        "command": "sf.deploy.current.source.file",
        "title": "%deploy_this_source_text%"
      },
      {
        "command": "sf.deploy.in.manifest",
        "title": "%deploy_in_manifest_text%"
      },
      {
        "command": "sf.delete.source",
        "title": "%delete_source_text%"
      },
      {
        "command": "sf.delete.source.current.file",
        "title": "%delete_source_this_source_text%"
      },
      {
        "command": "sf.set.default.org",
        "title": "%config_set_org_text%"
      },
      {
        "command": "sf.lightning.generate.lwc",
        "title": "%lightning_generate_lwc_text%"
      },
      {
        "command": "sf.internal.lightning.generate.lwc",
        "title": "%lightning_generate_lwc_text%"
      },
      {
        "command": "sf.metadata.view.type.refresh",
        "title": "%refresh_types_text%",
        "icon": {
          "light": "resources/light/refresh.svg",
          "dark": "resources/dark/refresh.svg"
        }
      },
      {
        "command": "sf.metadata.view.component.refresh",
        "title": "%refresh_components_text%",
        "icon": {
          "light": "resources/light/refresh.svg",
          "dark": "resources/dark/refresh.svg"
        }
      },
      {
        "command": "sf.retrieve.component",
        "title": "%retrieve_display_text%",
        "icon": {
          "light": "resources/light/retrieve.svg",
          "dark": "resources/dark/retrieve.svg"
        }
      },
      {
        "command": "sf.retrieve.open.component",
        "title": "%retrieve_and_open_display_text%",
        "icon": {
          "light": "resources/light/code.svg",
          "dark": "resources/dark/code.svg"
        }
      },
      {
        "command": "sf.project.generate.manifest",
        "title": "%project_generate_manifest%"
      },
      {
        "command": "sf.diff",
        "title": "%diff_against_org%"
      },
      {
        "command": "sf.folder.diff",
        "title": "%diff_folder_against_org%"
      },
      {
        "command": "sf.conflict.open",
        "title": "%conflict_detect_open_file%",
        "icon": {
          "light": "resources/light/go-to-file.svg",
          "dark": "resources/dark/go-to-file.svg"
        }
      },
      {
        "command": "sf.internal.refreshsobjects",
        "title": "%sobjects_refresh%"
      },
      {
        "command": "sf.launch.apex.replay.debugger.with.current.file",
        "title": "%launch_apex_replay_debugger_with_current_file%"
      },
      {
        "command": "sf.rename.lightning.component",
        "title": "%rename_lightning_component_text%"
      },
      {
        "command": "sf.vscode.core.logger.get.instance",
        "title": "%vscode_core_services_get_logger%"
      }
    ],
    "configuration": {
      "type": "object",
      "title": "%core_settings_title%",
      "properties": {
        "salesforcedx-vscode-core.clearOutputTab": {
          "type": "boolean",
          "default": false,
          "description": "%setting_clear_output_tab_description%"
        },
        "salesforcedx-vscode-core.push-or-deploy-on-save.ignoreConflictsOnPush": {
          "type": "boolean",
          "default": false,
          "description": "%ignore_conflicts_on_push_description%"
        },
        "salesforcedx-vscode-core.show-cli-success-msg": {
          "type": "boolean",
          "default": true,
          "description": "%show_cli_success_msg_description%"
        },
        "salesforcedx-vscode-core.retrieve-test-code-coverage": {
          "type": "boolean",
          "default": false,
          "description": "%retrieve_test_code_coverage_text%"
        },
        "salesforcedx-vscode-core.telemetry.enabled": {
          "type": "boolean",
          "default": true,
          "description": "%telemetry_enabled_description%"
        },
        "salesforcedx-vscode-core.push-or-deploy-on-save.enabled": {
          "type": "boolean",
          "default": false,
          "description": "%push_or_deploy_on_save_enabled_description%"
        },
        "salesforcedx-vscode-core.push-or-deploy-on-save.preferDeployOnSave": {
          "type": "boolean",
          "default": false,
          "description": "%prefer_deploy_on_save_enabled_description%"
        },
        "salesforcedx-vscode-core.push-or-deploy-on-save.showOutputPanel": {
          "type": "boolean",
          "default": false,
          "description": "%push_or_deploy_on_save_show_output_panel%"
        },
        "salesforcedx-vscode-core.detectConflictsAtSync": {
          "type": "boolean",
          "default": false,
          "description": "%conflict_detection_enabled_description%"
        },
        "salesforcedx-vscode-core.experimental.enableSourceTrackingForDeployAndRetrieve": {
          "type": "boolean",
          "default": true,
          "description": "%enable_source_tracking_for_deploy_and_retrieve%"
        },
        "salesforcedx-vscode-core.enable-sobject-refresh-on-startup": {
          "type": "boolean",
          "default": false,
          "description": "%enable_sobject_refresh_on_startup_description%"
        },
        "salesforcedx-vscode-core.NODE_EXTRA_CA_CERTS": {
          "type": "string",
          "default": null,
          "description": "%node_extra_ca_certs_description%"
        },
        "salesforcedx-vscode-core.SF_LOG_LEVEL": {
          "type": "string",
          "enum": [
            "trace",
            "debug",
            "info",
            "warn",
            "error",
            "fatal"
          ],
          "default": "fatal",
          "description": "%sf_log_level_description%"
        },
        "salesforcedx-vscode-core.telemetry-tag": {
          "type": "string",
          "default": null,
          "description": "%telemetry_tag_description%"
        }
      }
    },
    "jsonValidation": [
      {
        "fileMatch": "sfdx-project.json",
        "url": "./node_modules/@salesforce/schemas/sfdx-project.schema.json"
      },
      {
        "fileMatch": "*-scratch-def.json",
        "url": "./node_modules/@salesforce/schemas/project-scratch-def.schema.json"
      }
    ],
    "languages": [
      {
        "id": "ignore",
        "filenames": [
          ".forceignore"
        ]
      },
      {
        "id": "json",
        "filenamePatterns": [
          "*.wdash",
          "*.wdf",
          "*.wdpr",
          "*.wlens",
          "*.orchestration"
        ]
      },
      {
        "id": "forcesourcemanifest",
        "aliases": [
          "ForceSourceManifest",
          "forcesourcemanifest"
        ],
        "filenamePatterns": [
          "**/manifest/**/*.xml"
        ]
      }
    ],
    "grammars": [
      {
        "language": "forcesourcemanifest",
        "scopeName": "manifest.text.xml",
        "path": "./syntaxes/manifestXML.tmLanguage.json"
      }
    ]
  }
}<|MERGE_RESOLUTION|>--- conflicted
+++ resolved
@@ -31,10 +31,7 @@
     "@salesforce/schemas": "1.9.0",
     "@salesforce/source-deploy-retrieve-bundle": "^12.21.6",
     "@salesforce/source-tracking-bundle": "^7.4.9",
-<<<<<<< HEAD
     "@salesforce/kit": "^1.1.1",
-=======
->>>>>>> 56d96355
     "@salesforce/templates": "^64.2.1",
     "@salesforce/ts-types": "2.0.12",
     "@salesforce/vscode-service-provider": "^1.5.0",
