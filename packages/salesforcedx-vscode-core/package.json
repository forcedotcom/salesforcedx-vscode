--- conflicted
+++ resolved
@@ -24,12 +24,7 @@
     "Other"
   ],
   "dependencies": {
-<<<<<<< HEAD
-    "@jsforce/jsforce-node": "3.7.0",
     "@salesforce/core-bundle": "8.9.1",
-=======
-    "@salesforce/core-bundle": "8.8.2",
->>>>>>> 5113194b
     "@salesforce/salesforcedx-sobjects-faux-generator": "63.9.2",
     "@salesforce/salesforcedx-utils-vscode": "63.9.2",
     "@salesforce/schemas": "1.9.0",
