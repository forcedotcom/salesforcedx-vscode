--- conflicted
+++ resolved
@@ -27,15 +27,9 @@
   "dependencies": {
     "@heroku/functions-core": "0.7.0",
     "@octokit/plugin-paginate-rest": "2.21.3",
-<<<<<<< HEAD
     "@salesforce/core": "3.34.6",
-    "@salesforce/salesforcedx-sobjects-faux-generator": "57.10.1",
-    "@salesforce/salesforcedx-utils-vscode": "57.10.1",
-=======
-    "@salesforce/core": "^3.31.18",
     "@salesforce/salesforcedx-sobjects-faux-generator": "57.10.2",
     "@salesforce/salesforcedx-utils-vscode": "57.10.2",
->>>>>>> 417d7fe2
     "@salesforce/schemas": "^1",
     "@salesforce/source-deploy-retrieve": "^7.15.0",
     "@salesforce/templates": "^57.0.2",
