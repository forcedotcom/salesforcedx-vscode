--- conflicted
+++ resolved
@@ -113,13 +113,12 @@
           "when": "view == sfdx.force.tasks.view"
         },
         {
-<<<<<<< HEAD
           "command": "sfdx.force.metadata.view.refresh",
-          "when": "view == metadata && viewItem == refreshable",
-=======
+          "when": "view == metadata && viewItem == refreshable"
+        },
+        {
           "command": "sfdx.force.source.retrieve",
           "when": "view == metadata && viewItem == component",
->>>>>>> 891d3595
           "group": "inline"
         }
       ],
