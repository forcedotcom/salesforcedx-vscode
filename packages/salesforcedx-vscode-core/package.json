{
  "name": "salesforcedx-vscode-core",
  "displayName": "Salesforce CLI Integration",
  "description": "Provides integration with the Salesforce CLI",
  "qna": "https://github.com/forcedotcom/salesforcedx-vscode/issues",
  "bugs": {
    "url": "https://github.com/forcedotcom/salesforcedx-vscode/issues"
  },
  "repository": {
    "url": "https://github.com/forcedotcom/salesforcedx-vscode"
  },
  "icon": "images/VSCodeCore.png",
  "galleryBanner": {
    "color": "#ECECEC",
    "theme": "light"
  },
  "version": "64.1.0",
  "publisher": "salesforce",
  "license": "BSD-3-Clause",
  "engines": {
    "vscode": "^1.90.0"
  },
  "categories": [
    "Other"
  ],
  "dependencies": {
    "@salesforce/core-bundle": "^8.12.0",
    "@salesforce/salesforcedx-sobjects-faux-generator": "64.1.0",
    "@salesforce/salesforcedx-utils": "64.1.0",
    "@salesforce/salesforcedx-utils-vscode": "64.1.0",
    "@salesforce/schemas": "1.9.0",
<<<<<<< HEAD
    "@salesforce/source-deploy-retrieve-bundle": "12.19.6",
    "@salesforce/templates": "63.0.4",
=======
    "@salesforce/source-deploy-retrieve-bundle": "^12.19.7",
    "@salesforce/templates": "^64.1.0",
>>>>>>> 2838eec5
    "@salesforce/ts-types": "2.0.12",
    "@salesforce/vscode-service-provider": "^1.4.0",
    "applicationinsights": "1.0.7",
    "glob": "^11.0.1",
    "o11y": "250.12.0",
    "o11y_schema": "254.77.0",
    "rxjs": "^5.4.1",
    "sanitize-filename": "^1.6.1",
    "vscode-uri": "^3.1.0"
  },
  "devDependencies": {
    "@types/jest": "^29.5.5",
    "@types/node": "^20.0.0",
    "cross-env": "5.2.0",
    "esbuild": "0.25.4",
    "esbuild-plugin-pino": "^2.2.2",
    "jest": "^29.7.0",
    "jest-junit": "14.0.1",
    "nyc": "^15",
    "ts-jest": "^29.1.1"
  },
  "packaging": {
    "assets": [
      "LICENSE.txt",
      "package.nls.ja.json",
      "package.nls.json",
      "README.md",
      ".vscodeignore",
      "OSSREADME.json",
      "resources",
      "syntaxes",
      "images",
      "dist"
    ],
    "packageUpdates": {
      "main": "dist/src/index.js",
      "dependencies": {
        "applicationinsights": "1.0.7",
        "o11y": "250.12.0",
        "o11y_schema": "254.77.0",
        "@salesforce/schemas": "1.9.0"
      },
      "devDependencies": {}
    }
  },
  "scripts": {
    "bundle:extension": "node ./esbuild.config.js",
    "vscode:prepublish": "npm prune --production",
    "vscode:package": "ts-node  ../../scripts/vsce-bundled-extension.ts",
    "vscode:sha256": "node ../../scripts/generate-sha256.js >> ../../SHA256",
    "vscode:publish": "node ../../scripts/publish-vsix.js",
    "compile": "tsc -p ./",
    "lint": "eslint .",
    "lint:fix": "npm run lint -- --fix",
    "watch": "tsc -watch -p .",
    "clean": "shx rm -rf node_modules && shx rm -rf out && shx rm -rf coverage && shx rm -rf .nyc_output",
    "test": "npm run test:vscode-integration",
    "test:vscode-integration": "cross-env CODE_TESTS_WORKSPACE='../system-tests/assets/sfdx-simple' node ../../scripts/run-vscode-integration-tests",
    "test:vscode-insiders-integration": "cross-env CODE_VERSION=insiders npm run test:vscode-integration",
    "test:unit": "jest --coverage"
  },
  "nyc": {
    "reporter": [
      "text-summary",
      "lcov"
    ]
  },
  "activationEvents": [
    "workspaceContains:sfdx-project.json"
  ],
  "main": "./out/src",
  "contributes": {
    "viewsContainers": {
      "activitybar": [
        {
          "id": "metadata",
          "title": "Org Browser",
          "icon": "resources/orgBrowserIcon.svg"
        },
        {
          "id": "conflicts",
          "title": "%conflict_detect_resolve_view%",
          "icon": "resources/issues.svg"
        }
      ]
    },
    "views": {
      "explorer": [
        {
          "id": "sf.tasks.view",
          "name": "%running_tasks_title_text%"
        }
      ],
      "metadata": [
        {
          "id": "metadata",
          "name": "Metadata",
          "when": "sf:project_opened"
        }
      ],
      "conflicts": [
        {
          "id": "conflicts",
          "name": "Conflicts",
          "when": "sf:project_opened"
        }
      ]
    },
    "menus": {
      "view/title": [
        {
          "command": "sf.metadata.view.type.refresh",
          "when": "view == metadata",
          "group": "navigation"
        }
      ],
      "view/item/context": [
        {
          "command": "sf.task.stop",
          "when": "view == sf.tasks.view"
        },
        {
          "command": "sf.metadata.view.component.refresh",
          "when": "view == metadata && viewItem =~ /(folder|type)/",
          "group": "inline"
        },
        {
          "command": "sf.retrieve.open.component",
          "when": "view == metadata && viewItem == component",
          "group": "inline"
        },
        {
          "command": "sf.retrieve.component",
          "when": "view == metadata && viewItem =~ /(type|component|folder)/",
          "group": "inline"
        },
        {
          "command": "sf.conflict.open",
          "when": "view == conflicts && viewItem == conflict-actions",
          "group": "inline"
        }
      ],
      "editor/context": [
        {
          "command": "sf.retrieve.current.source.file",
          "when": "sf:project_opened && resourceLangId != 'forcesourcemanifest' && sf:in_package_directories && sf:has_target_org"
        },
        {
          "command": "sf.retrieve.in.manifest",
          "when": "sf:project_opened && resourceLangId == 'forcesourcemanifest' && sf:has_target_org"
        },
        {
          "command": "sf.deploy.current.source.file",
          "when": "sf:project_opened && resourceLangId != 'forcesourcemanifest' && sf:in_package_directories && sf:has_target_org"
        },
        {
          "command": "sf.deploy.in.manifest",
          "when": "sf:project_opened && resourceLangId == 'forcesourcemanifest' && sf:has_target_org"
        },
        {
          "command": "sf.delete.source.current.file",
          "when": "sf:project_opened && resourceLangId != 'forcesourcemanifest' && sf:in_package_directories && sf:has_target_org"
        },
        {
          "command": "sf.diff",
          "when": "!explorerResourceIsFolder && sf:project_opened && resourceLangId != 'forcesourcemanifest' && sf:in_package_directories && sf:has_target_org"
        },
        {
          "command": "sf.launch.apex.replay.debugger.with.current.file",
          "when": "sf:project_opened && resource =~ /.\\.(cls|apex|log)?$/"
        }
      ],
      "explorer/context": [
        {
          "command": "sf.lightning.generate.lwc",
          "when": "explorerResourceIsFolder && resourceFilename == lwc && sf:project_opened"
        },
        {
          "command": "sf.internal.lightning.generate.lwc",
          "when": "explorerResourceIsFolder && sf:internal_dev"
        },
        {
          "command": "sf.apex.generate.class",
          "when": "explorerResourceIsFolder && resourcePath =~ /classes/ && sf:project_opened"
        },
        {
          "command": "sf.apex.generate.unit.test.class",
          "when": "explorerResourceIsFolder && resourcePath =~ /classes/ && sf:project_opened"
        },
        {
          "command": "sf.folder.diff",
          "when": "explorerResourceIsFolder && sf:project_opened && sf:has_target_org"
        },
        {
          "command": "sf.analytics.generate.template",
          "when": "explorerResourceIsFolder && resourceFilename == waveTemplates && sf:project_opened"
        },
        {
          "command": "sf.visualforce.generate.component",
          "when": "explorerResourceIsFolder && resourceFilename == components && sf:project_opened"
        },
        {
          "command": "sf.visualforce.generate.page",
          "when": "explorerResourceIsFolder && resourceFilename == pages && sf:project_opened"
        },
        {
          "command": "sf.lightning.generate.app",
          "when": "explorerResourceIsFolder && resourceFilename == aura && sf:project_opened"
        },
        {
          "command": "sf.internal.lightning.generate.app",
          "when": "explorerResourceIsFolder && sf:internal_dev"
        },
        {
          "command": "sf.lightning.generate.aura.component",
          "when": "explorerResourceIsFolder && resourceFilename == aura && sf:project_opened"
        },
        {
          "command": "sf.internal.lightning.generate.aura.component",
          "when": "explorerResourceIsFolder && sf:internal_dev"
        },
        {
          "command": "sf.lightning.generate.event",
          "when": "explorerResourceIsFolder && resourceFilename == aura && sf:project_opened"
        },
        {
          "command": "sf.internal.lightning.generate.event",
          "when": "explorerResourceIsFolder && sf:internal_dev"
        },
        {
          "command": "sf.lightning.generate.interface",
          "when": "explorerResourceIsFolder && resourceFilename == aura && sf:project_opened"
        },
        {
          "command": "sf.internal.lightning.generate.interface",
          "when": "explorerResourceIsFolder && sf:internal_dev"
        },
        {
          "command": "sf.apex.generate.trigger",
          "when": "explorerResourceIsFolder && resourceFilename == triggers && sf:project_opened"
        },
        {
          "command": "sf.diff",
          "when": "!explorerResourceIsFolder && sf:project_opened && resourceLangId != 'forcesourcemanifest' && sf:has_target_org"
        },
        {
          "command": "sf.retrieve.source.path",
          "when": "sf:project_opened && resourceLangId != 'forcesourcemanifest' && sf:has_target_org"
        },
        {
          "command": "sf.retrieve.in.manifest",
          "when": "sf:project_opened && resourceLangId == 'forcesourcemanifest' && sf:has_target_org"
        },
        {
          "command": "sf.deploy.source.path",
          "when": "sf:project_opened && resourceLangId != 'forcesourcemanifest' && sf:has_target_org"
        },
        {
          "command": "sf.deploy.in.manifest",
          "when": "sf:project_opened && resourceLangId == 'forcesourcemanifest' && sf:has_target_org"
        },
        {
          "command": "sf.delete.source",
          "when": "sf:project_opened && resourceLangId != 'forcesourcemanifest' && sf:has_target_org"
        },
        {
          "command": "sf.project.generate.manifest",
          "when": "sf:project_opened && resourceLangId != 'forcesourcemanifest'"
        },
        {
          "command": "sf.rename.lightning.component",
          "when": "sf:project_opened && resource =~ /.*\\/(lwc|aura)\\/.*(\\/[^\\/]+\\.(html|css|js|xml|svg|cmp|app|design|auradoc))?$/"
        }
      ],
      "commandPalette": [
        {
          "command": "sf.package.install",
          "when": "sf:project_opened && sf:has_target_org"
        },
        {
          "command": "sf.org.login.web.dev.hub",
          "when": "sf:project_opened"
        },
        {
          "command": "sf.org.login.access.token",
          "when": "sf:project_opened"
        },
        {
          "command": "sf.org.login.web",
          "when": "sf:project_opened"
        },
        {
          "command": "sf.org.logout.all",
          "when": "sf:project_opened"
        },
        {
          "command": "sf.org.logout.default",
          "when": "sf:project_opened && sf:has_target_org"
        },
        {
          "command": "sf.open.documentation",
          "when": "sf:project_opened"
        },
        {
          "command": "sf.org.create",
          "when": "sf:project_opened"
        },
        {
          "command": "sf.org.open",
          "when": "sf:project_opened && sf:has_target_org"
        },
        {
          "command": "sf.project.retrieve.start",
          "when": "sf:project_opened && !sf:isv_debug_project && sf:target_org_has_change_tracking && sf:has_target_org"
        },
        {
          "command": "sf.project.retrieve.start.ignore.conflicts",
          "when": "sf:project_opened && !sf:isv_debug_project && sf:target_org_has_change_tracking && sf:has_target_org"
        },
        {
          "command": "sf.project.deploy.start",
          "when": "sf:project_opened && !sf:isv_debug_project && sf:target_org_has_change_tracking && sf:has_target_org"
        },
        {
          "command": "sf.project.deploy.start.ignore.conflicts",
          "when": "sf:project_opened && !sf:isv_debug_project && sf:target_org_has_change_tracking && sf:has_target_org"
        },
        {
          "command": "sf.view.all.changes",
          "when": "sf:project_opened && !sf:isv_debug_project && sf:target_org_has_change_tracking"
        },
        {
          "command": "sf.view.local.changes",
          "when": "sf:project_opened && !sf:isv_debug_project && sf:target_org_has_change_tracking"
        },
        {
          "command": "sf.view.remote.changes",
          "when": "sf:project_opened && !sf:isv_debug_project && sf:target_org_has_change_tracking"
        },
        {
          "command": "sf.task.stop",
          "when": "sf:project_opened"
        },
        {
          "command": "sf.apex.generate.class",
          "when": "sf:project_opened"
        },
        {
          "command": "sf.apex.generate.unit.test.class",
          "when": "sf:project_opened"
        },
        {
          "command": "sf.analytics.generate.template",
          "when": "sf:project_opened"
        },
        {
          "command": "sf.visualforce.generate.component",
          "when": "sf:project_opened"
        },
        {
          "command": "sf.visualforce.generate.page",
          "when": "sf:project_opened"
        },
        {
          "command": "sf.debugger.stop",
          "when": "sf:project_opened"
        },
        {
          "command": "sf.config.list",
          "when": "sf:project_opened"
        },
        {
          "command": "sf.alias.list",
          "when": "sf:project_opened"
        },
        {
          "command": "sf.org.display.default",
          "when": "sf:project_opened && sf:has_target_org"
        },
        {
          "command": "sf.org.display.username",
          "when": "sf:project_opened && sf:has_target_org"
        },
        {
          "command": "sf.data.query.input",
          "when": "sf:project_opened && !editorHasSelection && sf:has_target_org"
        },
        {
          "command": "sf.data.query.selection",
          "when": "sf:project_opened && editorHasSelection && sf:has_target_org"
        },
        {
          "command": "sf.project.generate",
          "when": "!sf:internal_dev"
        },
        {
          "command": "sf.project.generate.with.manifest",
          "when": "!sf:internal_dev"
        },
        {
          "command": "sf.project.generate.manifest",
          "when": "false"
        },
        {
          "command": "sf.rename.lightning.component",
          "when": "false"
        },
        {
          "command": "sf.apex.generate.trigger",
          "when": "sf:project_opened"
        },
        {
          "command": "sf.start.apex.debug.logging",
          "when": "sf:project_opened && sf:replay_debugger_extension && sf:has_target_org"
        },
        {
          "command": "sf.stop.apex.debug.logging",
          "when": "sf:project_opened && sf:replay_debugger_extension && sf:has_target_org"
        },
        {
          "command": "sf.debug.isv.bootstrap",
          "when": "!sf:internal_dev"
        },
        {
          "command": "sf.retrieve.component",
          "when": "false"
        },
        {
          "command": "sf.retrieve.open.component",
          "when": "false"
        },
        {
          "command": "sf.retrieve.source.path",
          "when": "false"
        },
        {
          "command": "sf.deploy.source.path",
          "when": "false"
        },
        {
          "command": "sf.retrieve.current.source.file",
          "when": "sf:project_opened && resourceLangId != 'forcesourcemanifest' && sf:in_package_directories && editorIsOpen && sf:has_target_org"
        },
        {
          "command": "sf.retrieve.in.manifest",
          "when": "sf:project_opened && resourceLangId == 'forcesourcemanifest' && sf:has_target_org"
        },
        {
          "command": "sf.deploy.current.source.file",
          "when": "sf:project_opened && resourceLangId != 'forcesourcemanifest' && sf:in_package_directories && editorIsOpen && sf:has_target_org"
        },
        {
          "command": "sf.deploy.in.manifest",
          "when": "sf:project_opened && resourceLangId == 'forcesourcemanifest' && sf:has_target_org"
        },
        {
          "command": "sf.delete.source",
          "when": "false"
        },
        {
          "command": "sf.org.delete.default",
          "when": "sf:project_opened && sf:has_target_org"
        },
        {
          "command": "sf.org.delete.username",
          "when": "sf:project_opened"
        },
        {
          "command": "sf.org.list.clean",
          "when": "sf:project_opened"
        },
        {
          "command": "sf.delete.source.current.file",
          "when": "sf:project_opened && resourceLangId != 'forcesourcemanifest' && sf:in_package_directories && editorIsOpen && sf:has_target_org"
        },
        {
          "command": "sf.set.default.org",
          "when": "sf:project_opened"
        },
        {
          "command": "sf.lightning.generate.lwc",
          "when": "sf:project_opened"
        },
        {
          "command": "sf.internal.lightning.generate.lwc",
          "when": "false"
        },
        {
          "command": "sf.lightning.generate.app",
          "when": "sf:project_opened"
        },
        {
          "command": "sf.internal.lightning.generate.app",
          "when": "false"
        },
        {
          "command": "sf.lightning.generate.aura.component",
          "when": "sf:project_opened"
        },
        {
          "command": "sf.internal.lightning.generate.aura.component",
          "when": "false"
        },
        {
          "command": "sf.lightning.generate.event",
          "when": "sf:project_opened"
        },
        {
          "command": "sf.internal.lightning.generate.event",
          "when": "false"
        },
        {
          "command": "sf.lightning.generate.interface",
          "when": "sf:project_opened"
        },
        {
          "command": "sf.internal.lightning.generate.interface",
          "when": "false"
        },
        {
          "command": "sf.diff",
          "when": "false"
        },
        {
          "command": "sf.folder.diff",
          "when": "false"
        },
        {
          "command": "sf.conflict.open",
          "when": "false"
        },
        {
          "command": "sf.internal.refreshsobjects",
          "when": "sf:project_opened && sf:has_target_org"
        },
        {
          "command": "sf.launch.apex.replay.debugger.with.current.file",
          "when": "sf:project_opened && resource =~ /.\\.(cls|apex|log)?$/"
        },
        {
          "command": "sf.metadata.view.type.refresh",
          "when": "sf:project_opened && sf:has_target_org"
        },
        {
          "command": "sf.metadata.view.component.refresh",
          "when": "sf:project_opened && sf:has_target_org"
        },
        {
          "command": "sf.vscode.core.logger.get.instance",
          "when": "false"
        }
      ]
    },
    "commands": [
      {
        "command": "sf.package.install",
        "title": "%package_install_text%"
      },
      {
        "command": "sf.org.login.web.dev.hub",
        "title": "%org_login_web_authorize_dev_hub_text%"
      },
      {
        "command": "sf.org.login.web",
        "title": "%org_login_web_authorize_org_text%"
      },
      {
        "command": "sf.org.login.access.token",
        "title": "%org_login_access_token_text%"
      },
      {
        "command": "sf.org.logout.all",
        "title": "%org_logout_all_text%"
      },
      {
        "command": "sf.org.logout.default",
        "title": "%org_logout_default_text%"
      },
      {
        "command": "sf.open.documentation",
        "title": "%open_documentation_text%"
      },
      {
        "command": "sf.org.create",
        "title": "%org_create_default_scratch_org_text%"
      },
      {
        "command": "sf.org.open",
        "title": "%org_open_default_scratch_org_text%"
      },
      {
        "command": "sf.project.retrieve.start",
        "title": "%project_retrieve_start_default_org_text%"
      },
      {
        "command": "sf.project.retrieve.start.ignore.conflicts",
        "title": "%project_retrieve_start_ignore_conflicts_default_org_text%"
      },
      {
        "command": "sf.project.deploy.start",
        "title": "%project_deploy_start_default_org_text%"
      },
      {
        "command": "sf.project.deploy.start.ignore.conflicts",
        "title": "%project_deploy_start_ignore_conflicts_default_org_text%"
      },
      {
        "command": "sf.view.all.changes",
        "title": "%view_all_changes_text%"
      },
      {
        "command": "sf.view.local.changes",
        "title": "%view_local_changes_text%"
      },
      {
        "command": "sf.view.remote.changes",
        "title": "%view_remote_changes_text%"
      },
      {
        "command": "sf.task.stop",
        "title": "%cancel_sf_command_text%"
      },
      {
        "command": "sf.apex.generate.class",
        "title": "%apex_generate_class_text%"
      },
      {
        "command": "sf.apex.generate.unit.test.class",
        "title": "%apex_generate_unit_test_class_text%"
      },
      {
        "command": "sf.analytics.generate.template",
        "title": "%analytics_generate_template_text%"
      },
      {
        "command": "sf.visualforce.generate.component",
        "title": "%visualforce_generate_component_text%"
      },
      {
        "command": "sf.visualforce.generate.page",
        "title": "%visualforce_generate_page_text%"
      },
      {
        "command": "sf.lightning.generate.app",
        "title": "%lightning_generate_app_text%"
      },
      {
        "command": "sf.internal.lightning.generate.app",
        "title": "%lightning_generate_app_text%"
      },
      {
        "command": "sf.lightning.generate.aura.component",
        "title": "%lightning_generate_aura_component_text%"
      },
      {
        "command": "sf.internal.lightning.generate.aura.component",
        "title": "%lightning_generate_aura_component_text%"
      },
      {
        "command": "sf.lightning.generate.event",
        "title": "%lightning_generate_event_text%"
      },
      {
        "command": "sf.internal.lightning.generate.event",
        "title": "%lightning_generate_event_text%"
      },
      {
        "command": "sf.lightning.generate.interface",
        "title": "%lightning_generate_interface_text%"
      },
      {
        "command": "sf.internal.lightning.generate.interface",
        "title": "%lightning_generate_interface_text%"
      },
      {
        "command": "sf.debugger.stop",
        "title": "%debugger_stop_text%"
      },
      {
        "command": "sf.config.list",
        "title": "%config_list_text%"
      },
      {
        "command": "sf.alias.list",
        "title": "%alias_list_text%"
      },
      {
        "command": "sf.org.delete.default",
        "title": "%org_delete_default_text%"
      },
      {
        "command": "sf.org.delete.username",
        "title": "%org_delete_username_text%"
      },
      {
        "command": "sf.org.display.default",
        "title": "%org_display_default_text%"
      },
      {
        "command": "sf.org.display.username",
        "title": "%org_display_username_text%"
      },
      {
        "command": "sf.org.list.clean",
        "title": "%org_list_clean_text%"
      },
      {
        "command": "sf.data.query.input",
        "title": "%data_query_input_text%"
      },
      {
        "command": "sf.data.query.selection",
        "title": "%data_query_selection_text%"
      },
      {
        "command": "sf.project.generate",
        "title": "%project_generate_text%"
      },
      {
        "command": "sf.project.generate.with.manifest",
        "title": "%project_generate_with_manifest_text%"
      },
      {
        "command": "sf.apex.generate.trigger",
        "title": "%apex_generate_trigger_text%"
      },
      {
        "command": "sf.start.apex.debug.logging",
        "title": "%start_apex_debug_logging%"
      },
      {
        "command": "sf.stop.apex.debug.logging",
        "title": "%stop_apex_debug_logging%"
      },
      {
        "command": "sf.debug.isv.bootstrap",
        "title": "%isv_bootstrap_command_text%"
      },
      {
        "command": "sf.retrieve.source.path",
        "title": "%retrieve_this_source_text%"
      },
      {
        "command": "sf.retrieve.current.source.file",
        "title": "%retrieve_this_source_text%"
      },
      {
        "command": "sf.retrieve.in.manifest",
        "title": "%retrieve_in_manifest_text%"
      },
      {
        "command": "sf.deploy.source.path",
        "title": "%deploy_this_source_text%"
      },
      {
        "command": "sf.deploy.current.source.file",
        "title": "%deploy_this_source_text%"
      },
      {
        "command": "sf.deploy.in.manifest",
        "title": "%deploy_in_manifest_text%"
      },
      {
        "command": "sf.delete.source",
        "title": "%delete_source_text%"
      },
      {
        "command": "sf.delete.source.current.file",
        "title": "%delete_source_this_source_text%"
      },
      {
        "command": "sf.set.default.org",
        "title": "%config_set_org_text%"
      },
      {
        "command": "sf.lightning.generate.lwc",
        "title": "%lightning_generate_lwc_text%"
      },
      {
        "command": "sf.internal.lightning.generate.lwc",
        "title": "%lightning_generate_lwc_text%"
      },
      {
        "command": "sf.metadata.view.type.refresh",
        "title": "%refresh_types_text%",
        "icon": {
          "light": "resources/light/refresh.svg",
          "dark": "resources/dark/refresh.svg"
        }
      },
      {
        "command": "sf.metadata.view.component.refresh",
        "title": "%refresh_components_text%",
        "icon": {
          "light": "resources/light/refresh.svg",
          "dark": "resources/dark/refresh.svg"
        }
      },
      {
        "command": "sf.retrieve.component",
        "title": "%retrieve_display_text%",
        "icon": {
          "light": "resources/light/retrieve.svg",
          "dark": "resources/dark/retrieve.svg"
        }
      },
      {
        "command": "sf.retrieve.open.component",
        "title": "%retrieve_and_open_display_text%",
        "icon": {
          "light": "resources/light/code.svg",
          "dark": "resources/dark/code.svg"
        }
      },
      {
        "command": "sf.project.generate.manifest",
        "title": "%project_generate_manifest%"
      },
      {
        "command": "sf.diff",
        "title": "%diff_against_org%"
      },
      {
        "command": "sf.folder.diff",
        "title": "%diff_folder_against_org%"
      },
      {
        "command": "sf.conflict.open",
        "title": "%conflict_detect_open_file%",
        "icon": {
          "light": "resources/light/go-to-file.svg",
          "dark": "resources/dark/go-to-file.svg"
        }
      },
      {
        "command": "sf.internal.refreshsobjects",
        "title": "%sobjects_refresh%"
      },
      {
        "command": "sf.launch.apex.replay.debugger.with.current.file",
        "title": "%launch_apex_replay_debugger_with_current_file%"
      },
      {
        "command": "sf.rename.lightning.component",
        "title": "%rename_lightning_component_text%"
      },
      {
        "command": "sf.vscode.core.logger.get.instance",
        "title": "%vscode_core_services_get_logger%"
      }
    ],
    "configuration": {
      "type": "object",
      "title": "%core_settings_title%",
      "properties": {
        "salesforcedx-vscode-core.clearOutputTab": {
          "type": "boolean",
          "default": false,
          "description": "%setting_clear_output_tab_description%"
        },
        "salesforcedx-vscode-core.push-or-deploy-on-save.ignoreConflictsOnPush": {
          "type": "boolean",
          "default": false,
          "description": "%ignore_conflicts_on_push_description%"
        },
        "salesforcedx-vscode-core.show-cli-success-msg": {
          "type": "boolean",
          "default": true,
          "description": "%show_cli_success_msg_description%"
        },
        "salesforcedx-vscode-core.retrieve-test-code-coverage": {
          "type": "boolean",
          "default": false,
          "description": "%retrieve_test_code_coverage_text%"
        },
        "salesforcedx-vscode-core.telemetry.enabled": {
          "type": "boolean",
          "default": true,
          "description": "%telemetry_enabled_description%"
        },
        "salesforcedx-vscode-core.push-or-deploy-on-save.enabled": {
          "type": "boolean",
          "default": false,
          "description": "%push_or_deploy_on_save_enabled_description%"
        },
        "salesforcedx-vscode-core.push-or-deploy-on-save.preferDeployOnSave": {
          "type": "boolean",
          "default": false,
          "description": "%prefer_deploy_on_save_enabled_description%"
        },
        "salesforcedx-vscode-core.push-or-deploy-on-save.showOutputPanel": {
          "type": "boolean",
          "default": false,
          "description": "%push_or_deploy_on_save_show_output_panel%"
        },
        "salesforcedx-vscode-core.detectConflictsAtSync": {
          "type": "boolean",
          "default": false,
          "description": "%conflict_detection_enabled_description%"
        },
        "salesforcedx-vscode-core.experimental.enableSourceTrackingForDeployAndRetrieve": {
          "type": "boolean",
          "default": true,
          "description": "%enable_source_tracking_for_deploy_and_retrieve%"
        },
        "salesforcedx-vscode-core.enable-sobject-refresh-on-startup": {
          "type": "boolean",
          "default": false,
          "description": "%enable_sobject_refresh_on_startup_description%"
        },
        "salesforcedx-vscode-core.NODE_EXTRA_CA_CERTS": {
          "type": "string",
          "default": null,
          "description": "%node_extra_ca_certs_description%"
        },
        "salesforcedx-vscode-core.SF_LOG_LEVEL": {
          "type": "string",
          "enum": [
            "trace",
            "debug",
            "info",
            "warn",
            "error",
            "fatal"
          ],
          "default": "fatal",
          "description": "%sf_log_level_description%"
        },
        "salesforcedx-vscode-core.telemetry-tag": {
          "type": "string",
          "default": null,
          "description": "%telemetry_tag_description%"
        }
      }
    },
    "jsonValidation": [
      {
        "fileMatch": "sfdx-project.json",
        "url": "./node_modules/@salesforce/schemas/sfdx-project.schema.json"
      },
      {
        "fileMatch": "*-scratch-def.json",
        "url": "./node_modules/@salesforce/schemas/project-scratch-def.schema.json"
      }
    ],
    "languages": [
      {
        "id": "ignore",
        "filenames": [
          ".forceignore"
        ]
      },
      {
        "id": "json",
        "filenamePatterns": [
          "*.wdash",
          "*.wdf",
          "*.wdpr",
          "*.wlens",
          "*.orchestration"
        ]
      },
      {
        "id": "forcesourcemanifest",
        "aliases": [
          "ForceSourceManifest",
          "forcesourcemanifest"
        ],
        "filenamePatterns": [
          "**/manifest/**/*.xml"
        ]
      }
    ],
    "grammars": [
      {
        "language": "forcesourcemanifest",
        "scopeName": "manifest.text.xml",
        "path": "./syntaxes/manifestXML.tmLanguage.json"
      }
    ]
  }
}<|MERGE_RESOLUTION|>--- conflicted
+++ resolved
@@ -29,13 +29,8 @@
     "@salesforce/salesforcedx-utils": "64.1.0",
     "@salesforce/salesforcedx-utils-vscode": "64.1.0",
     "@salesforce/schemas": "1.9.0",
-<<<<<<< HEAD
-    "@salesforce/source-deploy-retrieve-bundle": "12.19.6",
-    "@salesforce/templates": "63.0.4",
-=======
     "@salesforce/source-deploy-retrieve-bundle": "^12.19.7",
     "@salesforce/templates": "^64.1.0",
->>>>>>> 2838eec5
     "@salesforce/ts-types": "2.0.12",
     "@salesforce/vscode-service-provider": "^1.4.0",
     "applicationinsights": "1.0.7",
