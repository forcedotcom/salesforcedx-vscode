{
  "name": "salesforcedx-vscode-core",
  "displayName": "Salesforce CLI Integration",
  "description": "Provides integration with the Salesforce CLI",
  "qna": "https://github.com/forcedotcom/salesforcedx-vscode/issues",
  "bugs": {
    "url": "https://github.com/forcedotcom/salesforcedx-vscode/issues"
  },
  "repository": {
    "url": "https://github.com/forcedotcom/salesforcedx-vscode"
  },
  "icon": "images/VSCodeCore.png",
  "galleryBanner": {
    "color": "#ECECEC",
    "theme": "light"
  },
  "version": "64.0.0",
  "publisher": "salesforce",
  "license": "BSD-3-Clause",
  "engines": {
    "vscode": "^1.90.0"
  },
  "categories": [
    "Other"
  ],
  "dependencies": {
<<<<<<< HEAD
    "@salesforce/core-bundle": "^8.10.3",
=======
    "@salesforce/core-bundle": "^8.12.0",
>>>>>>> 6bf3cc79
    "@salesforce/salesforcedx-sobjects-faux-generator": "64.0.0",
    "@salesforce/salesforcedx-utils": "64.0.0",
    "@salesforce/salesforcedx-utils-vscode": "64.0.0",
    "@salesforce/schemas": "1.9.0",
    "@salesforce/source-deploy-retrieve-bundle": "^12.19.7",
    "@salesforce/templates": "^63.0.4",
    "@salesforce/ts-types": "2.0.12",
    "@salesforce/vscode-service-provider": "^1.4.0",
    "applicationinsights": "1.0.7",
    "glob": "^11.0.1",
    "o11y": "250.12.0",
    "o11y_schema": "254.77.0",
    "rxjs": "^5.4.1",
    "sanitize-filename": "^1.6.1",
    "vscode-uri": "^3.1.0"
  },
  "devDependencies": {
    "@types/jest": "^29.5.5",
    "@types/node": "^20.0.0",
    "@types/vscode": "^1.90.0",
    "cross-env": "5.2.0",
    "esbuild": "0.25.4",
    "esbuild-plugin-pino": "^2.2.2",
    "jest": "^29.7.0",
    "jest-junit": "14.0.1",
    "nyc": "^15",
    "ts-jest": "^29.1.1",
    "typescript": "^5.6.2"
  },
  "packaging": {
    "assets": [
      "LICENSE.txt",
      "package.nls.ja.json",
      "package.nls.json",
      "README.md",
      ".vscodeignore",
      "OSSREADME.json",
      "resources",
      "syntaxes",
      "images",
      "dist"
    ],
    "packageUpdates": {
      "main": "dist/src/index.js",
      "dependencies": {
        "applicationinsights": "1.0.7",
        "o11y": "250.12.0",
        "o11y_schema": "254.77.0",
        "@salesforce/schemas": "1.9.0"
      },
      "devDependencies": {}
    }
  },
  "scripts": {
    "bundle:extension": "node ./esbuild.config.js",
    "vscode:prepublish": "npm prune --production",
    "vscode:package": "ts-node  ../../scripts/vsce-bundled-extension.ts",
    "vscode:sha256": "node ../../scripts/generate-sha256.js >> ../../SHA256",
    "vscode:publish": "node ../../scripts/publish-vsix.js",
    "compile": "tsc -p ./",
    "lint": "eslint .",
    "lint:fix": "npm run lint -- --fix",
    "watch": "tsc -watch -p .",
    "clean": "shx rm -rf node_modules && shx rm -rf out && shx rm -rf coverage && shx rm -rf .nyc_output",
    "test": "npm run test:vscode-integration",
    "test:vscode-integration": "cross-env CODE_TESTS_WORKSPACE='../system-tests/assets/sfdx-simple' node ../../scripts/run-vscode-integration-tests",
    "test:vscode-insiders-integration": "cross-env CODE_VERSION=insiders npm run test:vscode-integration",
    "test:unit": "jest --coverage"
  },
  "nyc": {
    "reporter": [
      "text-summary",
      "lcov"
    ]
  },
  "activationEvents": [
    "workspaceContains:sfdx-project.json"
  ],
  "main": "./out/src",
  "contributes": {
    "viewsContainers": {
      "activitybar": [
        {
          "id": "metadata",
          "title": "Org Browser",
          "icon": "resources/orgBrowserIcon.svg"
        },
        {
          "id": "conflicts",
          "title": "%conflict_detect_resolve_view%",
          "icon": "resources/issues.svg"
        }
      ]
    },
    "views": {
      "explorer": [
        {
          "id": "sf.tasks.view",
          "name": "%running_tasks_title_text%"
        }
      ],
      "metadata": [
        {
          "id": "metadata",
          "name": "Metadata",
          "when": "sf:project_opened"
        }
      ],
      "conflicts": [
        {
          "id": "conflicts",
          "name": "Conflicts",
          "when": "sf:project_opened"
        }
      ]
    },
    "menus": {
      "view/title": [
        {
          "command": "sf.metadata.view.type.refresh",
          "when": "view == metadata",
          "group": "navigation"
        }
      ],
      "view/item/context": [
        {
          "command": "sf.task.stop",
          "when": "view == sf.tasks.view"
        },
        {
          "command": "sf.metadata.view.component.refresh",
          "when": "view == metadata && viewItem =~ /(folder|type)/",
          "group": "inline"
        },
        {
          "command": "sf.retrieve.open.component",
          "when": "view == metadata && viewItem == component",
          "group": "inline"
        },
        {
          "command": "sf.retrieve.component",
          "when": "view == metadata && viewItem =~ /(type|component|folder)/",
          "group": "inline"
        },
        {
          "command": "sf.conflict.open",
          "when": "view == conflicts && viewItem == conflict-actions",
          "group": "inline"
        }
      ],
      "editor/context": [
        {
          "command": "sf.retrieve.current.source.file",
          "when": "sf:project_opened && resourceLangId != 'forcesourcemanifest' && sf:in_package_directories && sf:has_target_org"
        },
        {
          "command": "sf.retrieve.in.manifest",
          "when": "sf:project_opened && resourceLangId == 'forcesourcemanifest' && sf:has_target_org"
        },
        {
          "command": "sf.deploy.current.source.file",
          "when": "sf:project_opened && resourceLangId != 'forcesourcemanifest' && sf:in_package_directories && sf:has_target_org"
        },
        {
          "command": "sf.deploy.in.manifest",
          "when": "sf:project_opened && resourceLangId == 'forcesourcemanifest' && sf:has_target_org"
        },
        {
          "command": "sf.delete.source.current.file",
          "when": "sf:project_opened && resourceLangId != 'forcesourcemanifest' && sf:in_package_directories && sf:has_target_org"
        },
        {
          "command": "sf.diff",
          "when": "!explorerResourceIsFolder && sf:project_opened && resourceLangId != 'forcesourcemanifest' && sf:in_package_directories && sf:has_target_org"
        },
        {
          "command": "sf.launch.apex.replay.debugger.with.current.file",
          "when": "sf:project_opened && resource =~ /.\\.(cls|apex|log)?$/"
        }
      ],
      "explorer/context": [
        {
          "command": "sf.lightning.generate.lwc",
          "when": "explorerResourceIsFolder && resourceFilename == lwc && sf:project_opened"
        },
        {
          "command": "sf.internal.lightning.generate.lwc",
          "when": "explorerResourceIsFolder && sf:internal_dev"
        },
        {
          "command": "sf.apex.generate.class",
          "when": "explorerResourceIsFolder && resourcePath =~ /classes/ && sf:project_opened"
        },
        {
          "command": "sf.apex.generate.unit.test.class",
          "when": "explorerResourceIsFolder && resourcePath =~ /classes/ && sf:project_opened"
        },
        {
          "command": "sf.folder.diff",
          "when": "explorerResourceIsFolder && sf:project_opened && sf:has_target_org"
        },
        {
          "command": "sf.analytics.generate.template",
          "when": "explorerResourceIsFolder && resourceFilename == waveTemplates && sf:project_opened"
        },
        {
          "command": "sf.visualforce.generate.component",
          "when": "explorerResourceIsFolder && resourceFilename == components && sf:project_opened"
        },
        {
          "command": "sf.visualforce.generate.page",
          "when": "explorerResourceIsFolder && resourceFilename == pages && sf:project_opened"
        },
        {
          "command": "sf.lightning.generate.app",
          "when": "explorerResourceIsFolder && resourceFilename == aura && sf:project_opened"
        },
        {
          "command": "sf.internal.lightning.generate.app",
          "when": "explorerResourceIsFolder && sf:internal_dev"
        },
        {
          "command": "sf.lightning.generate.aura.component",
          "when": "explorerResourceIsFolder && resourceFilename == aura && sf:project_opened"
        },
        {
          "command": "sf.internal.lightning.generate.aura.component",
          "when": "explorerResourceIsFolder && sf:internal_dev"
        },
        {
          "command": "sf.lightning.generate.event",
          "when": "explorerResourceIsFolder && resourceFilename == aura && sf:project_opened"
        },
        {
          "command": "sf.internal.lightning.generate.event",
          "when": "explorerResourceIsFolder && sf:internal_dev"
        },
        {
          "command": "sf.lightning.generate.interface",
          "when": "explorerResourceIsFolder && resourceFilename == aura && sf:project_opened"
        },
        {
          "command": "sf.internal.lightning.generate.interface",
          "when": "explorerResourceIsFolder && sf:internal_dev"
        },
        {
          "command": "sf.apex.generate.trigger",
          "when": "explorerResourceIsFolder && resourceFilename == triggers && sf:project_opened"
        },
        {
          "command": "sf.diff",
          "when": "!explorerResourceIsFolder && sf:project_opened && resourceLangId != 'forcesourcemanifest' && sf:has_target_org"
        },
        {
          "command": "sf.retrieve.source.path",
          "when": "sf:project_opened && resourceLangId != 'forcesourcemanifest' && sf:has_target_org"
        },
        {
          "command": "sf.retrieve.in.manifest",
          "when": "sf:project_opened && resourceLangId == 'forcesourcemanifest' && sf:has_target_org"
        },
        {
          "command": "sf.deploy.source.path",
          "when": "sf:project_opened && resourceLangId != 'forcesourcemanifest' && sf:has_target_org"
        },
        {
          "command": "sf.deploy.in.manifest",
          "when": "sf:project_opened && resourceLangId == 'forcesourcemanifest' && sf:has_target_org"
        },
        {
          "command": "sf.delete.source",
          "when": "sf:project_opened && resourceLangId != 'forcesourcemanifest' && sf:has_target_org"
        },
        {
          "command": "sf.project.generate.manifest",
          "when": "sf:project_opened && resourceLangId != 'forcesourcemanifest'"
        },
        {
          "command": "sf.rename.lightning.component",
          "when": "sf:project_opened && resource =~ /.*\\/(lwc|aura)\\/.*(\\/[^\\/]+\\.(html|css|js|xml|svg|cmp|app|design|auradoc))?$/"
        }
      ],
      "commandPalette": [
        {
          "command": "sf.package.install",
          "when": "sf:project_opened && sf:has_target_org"
        },
        {
          "command": "sf.org.login.web.dev.hub",
          "when": "sf:project_opened"
        },
        {
          "command": "sf.org.login.access.token",
          "when": "sf:project_opened"
        },
        {
          "command": "sf.org.login.web",
          "when": "sf:project_opened"
        },
        {
          "command": "sf.org.logout.all",
          "when": "sf:project_opened"
        },
        {
          "command": "sf.org.logout.default",
          "when": "sf:project_opened && sf:has_target_org"
        },
        {
          "command": "sf.open.documentation",
          "when": "sf:project_opened"
        },
        {
          "command": "sf.org.create",
          "when": "sf:project_opened"
        },
        {
          "command": "sf.org.open",
          "when": "sf:project_opened && sf:has_target_org"
        },
        {
          "command": "sf.project.retrieve.start",
          "when": "sf:project_opened && !sf:isv_debug_project && sf:target_org_has_change_tracking && sf:has_target_org"
        },
        {
          "command": "sf.project.retrieve.start.ignore.conflicts",
          "when": "sf:project_opened && !sf:isv_debug_project && sf:target_org_has_change_tracking && sf:has_target_org"
        },
        {
          "command": "sf.project.deploy.start",
          "when": "sf:project_opened && !sf:isv_debug_project && sf:target_org_has_change_tracking && sf:has_target_org"
        },
        {
          "command": "sf.project.deploy.start.ignore.conflicts",
          "when": "sf:project_opened && !sf:isv_debug_project && sf:target_org_has_change_tracking && sf:has_target_org"
        },
        {
          "command": "sf.view.all.changes",
          "when": "sf:project_opened && !sf:isv_debug_project && sf:target_org_has_change_tracking"
        },
        {
          "command": "sf.view.local.changes",
          "when": "sf:project_opened && !sf:isv_debug_project && sf:target_org_has_change_tracking"
        },
        {
          "command": "sf.view.remote.changes",
          "when": "sf:project_opened && !sf:isv_debug_project && sf:target_org_has_change_tracking"
        },
        {
          "command": "sf.task.stop",
          "when": "sf:project_opened"
        },
        {
          "command": "sf.apex.generate.class",
          "when": "sf:project_opened"
        },
        {
          "command": "sf.apex.generate.unit.test.class",
          "when": "sf:project_opened"
        },
        {
          "command": "sf.analytics.generate.template",
          "when": "sf:project_opened"
        },
        {
          "command": "sf.visualforce.generate.component",
          "when": "sf:project_opened"
        },
        {
          "command": "sf.visualforce.generate.page",
          "when": "sf:project_opened"
        },
        {
          "command": "sf.debugger.stop",
          "when": "sf:project_opened"
        },
        {
          "command": "sf.config.list",
          "when": "sf:project_opened"
        },
        {
          "command": "sf.alias.list",
          "when": "sf:project_opened"
        },
        {
          "command": "sf.org.display.default",
          "when": "sf:project_opened && sf:has_target_org"
        },
        {
          "command": "sf.org.display.username",
          "when": "sf:project_opened && sf:has_target_org"
        },
        {
          "command": "sf.data.query.input",
          "when": "sf:project_opened && !editorHasSelection && sf:has_target_org"
        },
        {
          "command": "sf.data.query.selection",
          "when": "sf:project_opened && editorHasSelection && sf:has_target_org"
        },
        {
          "command": "sf.project.generate",
          "when": "!sf:internal_dev"
        },
        {
          "command": "sf.project.generate.with.manifest",
          "when": "!sf:internal_dev"
        },
        {
          "command": "sf.project.generate.manifest",
          "when": "false"
        },
        {
          "command": "sf.rename.lightning.component",
          "when": "false"
        },
        {
          "command": "sf.apex.generate.trigger",
          "when": "sf:project_opened"
        },
        {
          "command": "sf.start.apex.debug.logging",
          "when": "sf:project_opened && sf:replay_debugger_extension && sf:has_target_org"
        },
        {
          "command": "sf.stop.apex.debug.logging",
          "when": "sf:project_opened && sf:replay_debugger_extension && sf:has_target_org"
        },
        {
          "command": "sf.debug.isv.bootstrap",
          "when": "!sf:internal_dev"
        },
        {
          "command": "sf.retrieve.component",
          "when": "false"
        },
        {
          "command": "sf.retrieve.open.component",
          "when": "false"
        },
        {
          "command": "sf.retrieve.source.path",
          "when": "false"
        },
        {
          "command": "sf.deploy.source.path",
          "when": "false"
        },
        {
          "command": "sf.retrieve.current.source.file",
          "when": "sf:project_opened && resourceLangId != 'forcesourcemanifest' && sf:in_package_directories && editorIsOpen && sf:has_target_org"
        },
        {
          "command": "sf.retrieve.in.manifest",
          "when": "sf:project_opened && resourceLangId == 'forcesourcemanifest' && sf:has_target_org"
        },
        {
          "command": "sf.deploy.current.source.file",
          "when": "sf:project_opened && resourceLangId != 'forcesourcemanifest' && sf:in_package_directories && editorIsOpen && sf:has_target_org"
        },
        {
          "command": "sf.deploy.in.manifest",
          "when": "sf:project_opened && resourceLangId == 'forcesourcemanifest' && sf:has_target_org"
        },
        {
          "command": "sf.delete.source",
          "when": "false"
        },
        {
          "command": "sf.org.delete.default",
          "when": "sf:project_opened && sf:has_target_org"
        },
        {
          "command": "sf.org.delete.username",
          "when": "sf:project_opened"
        },
        {
          "command": "sf.org.list.clean",
          "when": "sf:project_opened"
        },
        {
          "command": "sf.delete.source.current.file",
          "when": "sf:project_opened && resourceLangId != 'forcesourcemanifest' && sf:in_package_directories && editorIsOpen && sf:has_target_org"
        },
        {
          "command": "sf.set.default.org",
          "when": "sf:project_opened"
        },
        {
          "command": "sf.lightning.generate.lwc",
          "when": "sf:project_opened"
        },
        {
          "command": "sf.internal.lightning.generate.lwc",
          "when": "false"
        },
        {
          "command": "sf.lightning.generate.app",
          "when": "sf:project_opened"
        },
        {
          "command": "sf.internal.lightning.generate.app",
          "when": "false"
        },
        {
          "command": "sf.lightning.generate.aura.component",
          "when": "sf:project_opened"
        },
        {
          "command": "sf.internal.lightning.generate.aura.component",
          "when": "false"
        },
        {
          "command": "sf.lightning.generate.event",
          "when": "sf:project_opened"
        },
        {
          "command": "sf.internal.lightning.generate.event",
          "when": "false"
        },
        {
          "command": "sf.lightning.generate.interface",
          "when": "sf:project_opened"
        },
        {
          "command": "sf.internal.lightning.generate.interface",
          "when": "false"
        },
        {
          "command": "sf.diff",
          "when": "false"
        },
        {
          "command": "sf.folder.diff",
          "when": "false"
        },
        {
          "command": "sf.conflict.open",
          "when": "false"
        },
        {
          "command": "sf.internal.refreshsobjects",
          "when": "sf:project_opened && sf:has_target_org"
        },
        {
          "command": "sf.launch.apex.replay.debugger.with.current.file",
          "when": "sf:project_opened && resource =~ /.\\.(cls|apex|log)?$/"
        },
        {
          "command": "sf.metadata.view.type.refresh",
          "when": "sf:project_opened && sf:has_target_org"
        },
        {
          "command": "sf.metadata.view.component.refresh",
          "when": "sf:project_opened && sf:has_target_org"
        },
        {
          "command": "sf.vscode.core.logger.get.instance",
          "when": "false"
        }
      ]
    },
    "commands": [
      {
        "command": "sf.package.install",
        "title": "%package_install_text%"
      },
      {
        "command": "sf.org.login.web.dev.hub",
        "title": "%org_login_web_authorize_dev_hub_text%"
      },
      {
        "command": "sf.org.login.web",
        "title": "%org_login_web_authorize_org_text%"
      },
      {
        "command": "sf.org.login.access.token",
        "title": "%org_login_access_token_text%"
      },
      {
        "command": "sf.org.logout.all",
        "title": "%org_logout_all_text%"
      },
      {
        "command": "sf.org.logout.default",
        "title": "%org_logout_default_text%"
      },
      {
        "command": "sf.open.documentation",
        "title": "%open_documentation_text%"
      },
      {
        "command": "sf.org.create",
        "title": "%org_create_default_scratch_org_text%"
      },
      {
        "command": "sf.org.open",
        "title": "%org_open_default_scratch_org_text%"
      },
      {
        "command": "sf.project.retrieve.start",
        "title": "%project_retrieve_start_default_org_text%"
      },
      {
        "command": "sf.project.retrieve.start.ignore.conflicts",
        "title": "%project_retrieve_start_ignore_conflicts_default_org_text%"
      },
      {
        "command": "sf.project.deploy.start",
        "title": "%project_deploy_start_default_org_text%"
      },
      {
        "command": "sf.project.deploy.start.ignore.conflicts",
        "title": "%project_deploy_start_ignore_conflicts_default_org_text%"
      },
      {
        "command": "sf.view.all.changes",
        "title": "%view_all_changes_text%"
      },
      {
        "command": "sf.view.local.changes",
        "title": "%view_local_changes_text%"
      },
      {
        "command": "sf.view.remote.changes",
        "title": "%view_remote_changes_text%"
      },
      {
        "command": "sf.task.stop",
        "title": "%cancel_sf_command_text%"
      },
      {
        "command": "sf.apex.generate.class",
        "title": "%apex_generate_class_text%"
      },
      {
        "command": "sf.apex.generate.unit.test.class",
        "title": "%apex_generate_unit_test_class_text%"
      },
      {
        "command": "sf.analytics.generate.template",
        "title": "%analytics_generate_template_text%"
      },
      {
        "command": "sf.visualforce.generate.component",
        "title": "%visualforce_generate_component_text%"
      },
      {
        "command": "sf.visualforce.generate.page",
        "title": "%visualforce_generate_page_text%"
      },
      {
        "command": "sf.lightning.generate.app",
        "title": "%lightning_generate_app_text%"
      },
      {
        "command": "sf.internal.lightning.generate.app",
        "title": "%lightning_generate_app_text%"
      },
      {
        "command": "sf.lightning.generate.aura.component",
        "title": "%lightning_generate_aura_component_text%"
      },
      {
        "command": "sf.internal.lightning.generate.aura.component",
        "title": "%lightning_generate_aura_component_text%"
      },
      {
        "command": "sf.lightning.generate.event",
        "title": "%lightning_generate_event_text%"
      },
      {
        "command": "sf.internal.lightning.generate.event",
        "title": "%lightning_generate_event_text%"
      },
      {
        "command": "sf.lightning.generate.interface",
        "title": "%lightning_generate_interface_text%"
      },
      {
        "command": "sf.internal.lightning.generate.interface",
        "title": "%lightning_generate_interface_text%"
      },
      {
        "command": "sf.debugger.stop",
        "title": "%debugger_stop_text%"
      },
      {
        "command": "sf.config.list",
        "title": "%config_list_text%"
      },
      {
        "command": "sf.alias.list",
        "title": "%alias_list_text%"
      },
      {
        "command": "sf.org.delete.default",
        "title": "%org_delete_default_text%"
      },
      {
        "command": "sf.org.delete.username",
        "title": "%org_delete_username_text%"
      },
      {
        "command": "sf.org.display.default",
        "title": "%org_display_default_text%"
      },
      {
        "command": "sf.org.display.username",
        "title": "%org_display_username_text%"
      },
      {
        "command": "sf.org.list.clean",
        "title": "%org_list_clean_text%"
      },
      {
        "command": "sf.data.query.input",
        "title": "%data_query_input_text%"
      },
      {
        "command": "sf.data.query.selection",
        "title": "%data_query_selection_text%"
      },
      {
        "command": "sf.project.generate",
        "title": "%project_generate_text%"
      },
      {
        "command": "sf.project.generate.with.manifest",
        "title": "%project_generate_with_manifest_text%"
      },
      {
        "command": "sf.apex.generate.trigger",
        "title": "%apex_generate_trigger_text%"
      },
      {
        "command": "sf.start.apex.debug.logging",
        "title": "%start_apex_debug_logging%"
      },
      {
        "command": "sf.stop.apex.debug.logging",
        "title": "%stop_apex_debug_logging%"
      },
      {
        "command": "sf.debug.isv.bootstrap",
        "title": "%isv_bootstrap_command_text%"
      },
      {
        "command": "sf.retrieve.source.path",
        "title": "%retrieve_this_source_text%"
      },
      {
        "command": "sf.retrieve.current.source.file",
        "title": "%retrieve_this_source_text%"
      },
      {
        "command": "sf.retrieve.in.manifest",
        "title": "%retrieve_in_manifest_text%"
      },
      {
        "command": "sf.deploy.source.path",
        "title": "%deploy_this_source_text%"
      },
      {
        "command": "sf.deploy.current.source.file",
        "title": "%deploy_this_source_text%"
      },
      {
        "command": "sf.deploy.in.manifest",
        "title": "%deploy_in_manifest_text%"
      },
      {
        "command": "sf.delete.source",
        "title": "%delete_source_text%"
      },
      {
        "command": "sf.delete.source.current.file",
        "title": "%delete_source_this_source_text%"
      },
      {
        "command": "sf.set.default.org",
        "title": "%config_set_org_text%"
      },
      {
        "command": "sf.lightning.generate.lwc",
        "title": "%lightning_generate_lwc_text%"
      },
      {
        "command": "sf.internal.lightning.generate.lwc",
        "title": "%lightning_generate_lwc_text%"
      },
      {
        "command": "sf.metadata.view.type.refresh",
        "title": "%refresh_types_text%",
        "icon": {
          "light": "resources/light/refresh.svg",
          "dark": "resources/dark/refresh.svg"
        }
      },
      {
        "command": "sf.metadata.view.component.refresh",
        "title": "%refresh_components_text%",
        "icon": {
          "light": "resources/light/refresh.svg",
          "dark": "resources/dark/refresh.svg"
        }
      },
      {
        "command": "sf.retrieve.component",
        "title": "%retrieve_display_text%",
        "icon": {
          "light": "resources/light/retrieve.svg",
          "dark": "resources/dark/retrieve.svg"
        }
      },
      {
        "command": "sf.retrieve.open.component",
        "title": "%retrieve_and_open_display_text%",
        "icon": {
          "light": "resources/light/code.svg",
          "dark": "resources/dark/code.svg"
        }
      },
      {
        "command": "sf.project.generate.manifest",
        "title": "%project_generate_manifest%"
      },
      {
        "command": "sf.diff",
        "title": "%diff_against_org%"
      },
      {
        "command": "sf.folder.diff",
        "title": "%diff_folder_against_org%"
      },
      {
        "command": "sf.conflict.open",
        "title": "%conflict_detect_open_file%",
        "icon": {
          "light": "resources/light/go-to-file.svg",
          "dark": "resources/dark/go-to-file.svg"
        }
      },
      {
        "command": "sf.internal.refreshsobjects",
        "title": "%sobjects_refresh%"
      },
      {
        "command": "sf.launch.apex.replay.debugger.with.current.file",
        "title": "%launch_apex_replay_debugger_with_current_file%"
      },
      {
        "command": "sf.rename.lightning.component",
        "title": "%rename_lightning_component_text%"
      },
      {
        "command": "sf.vscode.core.logger.get.instance",
        "title": "%vscode_core_services_get_logger%"
      }
    ],
    "configuration": {
      "type": "object",
      "title": "%core_settings_title%",
      "properties": {
        "salesforcedx-vscode-core.clearOutputTab": {
          "type": "boolean",
          "default": false,
          "description": "%setting_clear_output_tab_description%"
        },
        "salesforcedx-vscode-core.push-or-deploy-on-save.ignoreConflictsOnPush": {
          "type": "boolean",
          "default": false,
          "description": "%ignore_conflicts_on_push_description%"
        },
        "salesforcedx-vscode-core.show-cli-success-msg": {
          "type": "boolean",
          "default": true,
          "description": "%show_cli_success_msg_description%"
        },
        "salesforcedx-vscode-core.retrieve-test-code-coverage": {
          "type": "boolean",
          "default": false,
          "description": "%retrieve_test_code_coverage_text%"
        },
        "salesforcedx-vscode-core.telemetry.enabled": {
          "type": "boolean",
          "default": true,
          "description": "%telemetry_enabled_description%"
        },
        "salesforcedx-vscode-core.push-or-deploy-on-save.enabled": {
          "type": "boolean",
          "default": false,
          "description": "%push_or_deploy_on_save_enabled_description%"
        },
        "salesforcedx-vscode-core.push-or-deploy-on-save.preferDeployOnSave": {
          "type": "boolean",
          "default": false,
          "description": "%prefer_deploy_on_save_enabled_description%"
        },
        "salesforcedx-vscode-core.push-or-deploy-on-save.showOutputPanel": {
          "type": "boolean",
          "default": false,
          "description": "%push_or_deploy_on_save_show_output_panel%"
        },
        "salesforcedx-vscode-core.detectConflictsAtSync": {
          "type": "boolean",
          "default": false,
          "description": "%conflict_detection_enabled_description%"
        },
        "salesforcedx-vscode-core.experimental.enableSourceTrackingForDeployAndRetrieve": {
          "type": "boolean",
          "default": true,
          "description": "%enable_source_tracking_for_deploy_and_retrieve%"
        },
        "salesforcedx-vscode-core.enable-sobject-refresh-on-startup": {
          "type": "boolean",
          "default": false,
          "description": "%enable_sobject_refresh_on_startup_description%"
        },
        "salesforcedx-vscode-core.NODE_EXTRA_CA_CERTS": {
          "type": "string",
          "default": null,
          "description": "%node_extra_ca_certs_description%"
        },
        "salesforcedx-vscode-core.SF_LOG_LEVEL": {
          "type": "string",
          "enum": [
            "trace",
            "debug",
            "info",
            "warn",
            "error",
            "fatal"
          ],
          "default": "fatal",
          "description": "%sf_log_level_description%"
        },
        "salesforcedx-vscode-core.telemetry-tag": {
          "type": "string",
          "default": null,
          "description": "%telemetry_tag_description%"
        }
      }
    },
    "jsonValidation": [
      {
        "fileMatch": "sfdx-project.json",
        "url": "./node_modules/@salesforce/schemas/sfdx-project.schema.json"
      },
      {
        "fileMatch": "*-scratch-def.json",
        "url": "./node_modules/@salesforce/schemas/project-scratch-def.schema.json"
      }
    ],
    "languages": [
      {
        "id": "ignore",
        "filenames": [
          ".forceignore"
        ]
      },
      {
        "id": "json",
        "filenamePatterns": [
          "*.wdash",
          "*.wdf",
          "*.wdpr",
          "*.wlens",
          "*.orchestration"
        ]
      },
      {
        "id": "forcesourcemanifest",
        "aliases": [
          "ForceSourceManifest",
          "forcesourcemanifest"
        ],
        "filenamePatterns": [
          "**/manifest/**/*.xml"
        ]
      }
    ],
    "grammars": [
      {
        "language": "forcesourcemanifest",
        "scopeName": "manifest.text.xml",
        "path": "./syntaxes/manifestXML.tmLanguage.json"
      }
    ]
  }
}<|MERGE_RESOLUTION|>--- conflicted
+++ resolved
@@ -24,11 +24,7 @@
     "Other"
   ],
   "dependencies": {
-<<<<<<< HEAD
-    "@salesforce/core-bundle": "^8.10.3",
-=======
     "@salesforce/core-bundle": "^8.12.0",
->>>>>>> 6bf3cc79
     "@salesforce/salesforcedx-sobjects-faux-generator": "64.0.0",
     "@salesforce/salesforcedx-utils": "64.0.0",
     "@salesforce/salesforcedx-utils-vscode": "64.0.0",
