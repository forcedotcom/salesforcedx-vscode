--- conflicted
+++ resolved
@@ -31,12 +31,8 @@
     "@salesforce/salesforcedx-utils-vscode": "54.2.0",
     "@salesforce/schemas": "^1",
     "@salesforce/source-deploy-retrieve": "5.0.0",
-<<<<<<< HEAD
-    "@salesforce/templates": "^53.4.0",
-=======
-    "@salesforce/templates": "52.3.0",
+    "@salesforce/templates": "^54.1.0",
     "@salesforce/ts-types": "1.5.13",
->>>>>>> 6e5fafe1
     "adm-zip": "0.4.13",
     "applicationinsights": "1.0.7",
     "glob": "^7.1.2",
