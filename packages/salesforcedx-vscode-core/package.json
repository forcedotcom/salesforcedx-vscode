{
  "name": "salesforcedx-vscode-core",
  "displayName": "Salesforce CLI Integration",
  "description": "Provides integration with the Salesforce CLI",
  "qna": "https://github.com/forcedotcom/salesforcedx-vscode/issues",
  "bugs": {
    "url": "https://github.com/forcedotcom/salesforcedx-vscode/issues"
  },
  "repository": {
    "url": "https://github.com/forcedotcom/salesforcedx-vscode"
  },
  "icon": "images/VSCodeCore.png",
  "galleryBanner": {
    "color": "#ECECEC",
    "theme": "light"
  },
  "aiKey": "ec3632a4-df47-47a4-98dc-8134cacbaf7e",
  "version": "58.9.0",
  "publisher": "salesforce",
  "license": "BSD-3-Clause",
  "engines": {
    "vscode": "^1.61.2"
  },
  "categories": [
    "Other"
  ],
  "dependencies": {
    "@heroku/functions-core": "0.7.0",
<<<<<<< HEAD
    "@salesforce/core": "^3.34.8",
    "@salesforce/salesforcedx-sobjects-faux-generator": "58.9.0",
    "@salesforce/salesforcedx-utils-vscode": "58.9.0",
=======
    "@salesforce/core": "^4.0.1",
    "@salesforce/salesforcedx-sobjects-faux-generator": "58.8.0",
    "@salesforce/salesforcedx-utils-vscode": "58.8.0",
>>>>>>> 32b99a0a
    "@salesforce/schemas": "^1",
    "@salesforce/source-deploy-retrieve": "^9.1.0",
    "@salesforce/templates": "^58.0.1",
    "@salesforce/ts-types": "1.5.21",
    "adm-zip": "0.5.10",
    "applicationinsights": "1.0.7",
    "glob": "^7.1.2",
    "jsforce": "^2.0.0-beta.27",
    "rxjs": "^5.4.1",
    "sanitize-filename": "^1.6.1",
    "shelljs": "0.8.5"
  },
  "devDependencies": {
    "@salesforce/salesforcedx-test-utils-vscode": "58.9.0",
    "@salesforce/ts-sinon": "^1.0.0",
    "@types/adm-zip": "^0.5.0",
    "@types/chai": "4.3.3",
    "@types/glob": "^7.2.0",
    "@types/jest": "28.1.7",
    "@types/mkdirp": "0.5.2",
    "@types/mocha": "^5",
    "@types/node": "12.0.12",
    "@types/proxyquire": "1.3.28",
    "@types/sanitize-filename": "^1.1.28",
    "@types/shelljs": "^0.7.8",
    "@types/sinon": "^2.3.7",
    "@types/vscode": "^1.61.2",
    "@types/yeoman-assert": "^3.1.1",
    "chai": "^4.0.2",
    "cross-env": "5.2.0",
    "jest": "28.1.3",
    "jest-junit": "14.0.1",
    "mocha": "^10",
    "mocha-junit-reporter": "^1.23.3",
    "mocha-multi-reporters": "^1.1.7",
    "mock-spawn": "0.2.6",
    "nyc": "^15",
    "proxyquire": "2.1.3",
    "sinon": "^13.0.1",
    "ts-jest": "28.0.8",
    "typescript": "^4.7.4",
    "yeoman-assert": "^3.1.1"
  },
  "packaging": {
    "assets": [
      "License.txt",
      "package.nls.ja.json",
      "package.nls.json",
      "README.md",
      ".vscodeignore",
      "OSSREADME.json",
      "resources",
      "syntaxes",
      "images",
      "dist"
    ],
    "packageUpdates": {
      "main": "dist/index.js",
      "dependencies": {
        "applicationinsights": "1.0.7",
        "@heroku/functions-core": "0.7.0",
        "@salesforce/core": "^4.0.1",
        "@salesforce/source-tracking": "4.1.3",
        "@salesforce/templates": "^58.0.1",
        "@salesforce/source-deploy-retrieve": "^9.1.0",
        "shelljs": "0.8.5"
      },
      "devDependencies": {}
    }
  },
  "scripts": {
    "bundle:extension": "esbuild ./src/index.ts  --bundle --outfile=dist/index.js --format=cjs --platform=node --external:vscode  --external:@salesforce/core --external:applicationinsights --external:shelljs --external:@salesforce/source-tracking --external:@salesforce/templates --external:@salesforce/source-deploy-retrieve --external:@heroku/functions-core --minify",
    "vscode:prepublish": "npm prune --production",
    "vscode:package": "ts-node -P ./tsconfig.json ../../scripts/vsce-bundled-extension.ts",
    "vscode:sha256": "node ../../scripts/generate-sha256.js >> ../../SHA256",
    "vscode:publish": "node ../../scripts/publish-vsix.js",
    "compile": "tsc -p ./",
    "lint": "tslint --project .",
    "lint:fix": "npm run lint -- --fix",
    "watch": "tsc -watch -p .",
    "clean": "shx rm -rf node_modules && shx rm -rf out && shx rm -rf coverage && shx rm -rf .nyc_output",
    "test": "npm run test:vscode-integration",
    "test:vscode-integration": "cross-env CODE_TESTS_WORKSPACE='../system-tests/assets/sfdx-simple' node ../../scripts/run-vscode-integration-tests",
    "test:vscode-insiders-integration": "cross-env CODE_VERSION=insiders npm run test:vscode-integration",
    "test:unit": "jest --coverage"
  },
  "nyc": {
    "reporter": [
      "text-summary",
      "lcov"
    ]
  },
  "activationEvents": [
    "workspaceContains:sfdx-project.json",
    "onCommand:sfdx.force.project.create",
    "onCommand:sfdx.force.project.with.manifest.create",
    "onCommand:sfdx.debug.isv.bootstrap"
  ],
  "main": "./out/src",
  "contributes": {
    "viewsContainers": {
      "activitybar": [
        {
          "id": "metadata",
          "title": "Org Browser",
          "icon": "resources/dep.svg"
        },
        {
          "id": "conflicts",
          "title": "%conflict_detect_resolve_view%",
          "icon": "resources/issues.svg"
        }
      ]
    },
    "views": {
      "explorer": [
        {
          "id": "sfdx.force.tasks.view",
          "name": "%running_tasks_title_text%"
        }
      ],
      "metadata": [
        {
          "id": "metadata",
          "name": "Metadata",
          "when": "sfdx:project_opened"
        }
      ],
      "conflicts": [
        {
          "id": "conflicts",
          "name": "Conflicts",
          "when": "sfdx:project_opened"
        }
      ]
    },
    "menus": {
      "view/title": [
        {
          "command": "sfdx.force.metadata.view.type.refresh",
          "when": "view == metadata",
          "group": "navigation"
        }
      ],
      "view/item/context": [
        {
          "command": "sfdx.force.task.stop",
          "when": "view == sfdx.force.tasks.view"
        },
        {
          "command": "sfdx.force.metadata.view.component.refresh",
          "when": "view == metadata && viewItem =~ /(folder|type)/",
          "group": "inline"
        },
        {
          "command": "sfdx.force.source.retrieve.open.component",
          "when": "view == metadata && viewItem == component",
          "group": "inline"
        },
        {
          "command": "sfdx.force.source.retrieve.component",
          "when": "view == metadata && viewItem =~ /(type|component|folder)/",
          "group": "inline"
        },
        {
          "command": "sfdx.force.conflict.open",
          "when": "view == conflicts && viewItem == conflict-actions",
          "group": "inline"
        }
      ],
      "editor/context": [
        {
          "command": "sfdx.force.function.containerless.start",
          "when": "sfdx:project_opened && resource =~ /.*\\/functions\\/.*\\/[^\\/]+(\\/[^\\/]+\\.(ts|js|java|json|toml))?$/ && resourceFilename != package.json && resourceFilename != package-lock.json && resourceFilename != tsconfig.json"
        },
        {
          "command": "sfdx.force.source.retrieve.current.source.file",
          "when": "sfdx:project_opened && resourceLangId != 'forcesourcemanifest'"
        },
        {
          "command": "sfdx.force.source.retrieve.in.manifest",
          "when": "sfdx:project_opened && resourceLangId == 'forcesourcemanifest'"
        },
        {
          "command": "sfdx.force.source.deploy.current.source.file",
          "when": "sfdx:project_opened && resourceLangId != 'forcesourcemanifest'"
        },
        {
          "command": "sfdx.force.source.deploy.in.manifest",
          "when": "sfdx:project_opened && resourceLangId == 'forcesourcemanifest'"
        },
        {
          "command": "sfdx.force.source.delete.current.file",
          "when": "sfdx:project_opened && resourceLangId != 'forcesourcemanifest'"
        },
        {
          "command": "sfdx.force.diff",
          "when": "!explorerResourceIsFolder && sfdx:project_opened && resourceLangId != 'forcesourcemanifest'"
        },
        {
          "command": "sfdx.force.launch.apex.replay.debugger.with.current.file",
          "when": "sfdx:project_opened && resource =~ /.\\.(cls|apex|log)?$/"
        }
      ],
      "explorer/context": [
        {
          "command": "sfdx.force.lightning.lwc.create",
          "when": "explorerResourceIsFolder && resourceFilename == lwc && sfdx:project_opened"
        },
        {
          "command": "sfdx.internal.lightning.lwc.create",
          "when": "explorerResourceIsFolder && sfdx:internal_dev"
        },
        {
          "command": "sfdx.force.apex.class.create",
          "when": "explorerResourceIsFolder && resourcePath =~ /classes/ && sfdx:project_opened"
        },
        {
          "command": "sfdx.force.folder.diff",
          "when": "explorerResourceIsFolder && sfdx:project_opened"
        },
        {
          "command": "sfdx.force.analytics.template.create",
          "when": "explorerResourceIsFolder && resourceFilename == waveTemplates && sfdx:project_opened"
        },
        {
          "command": "sfdx.force.visualforce.component.create",
          "when": "explorerResourceIsFolder && resourceFilename == components && sfdx:project_opened"
        },
        {
          "command": "sfdx.force.visualforce.page.create",
          "when": "explorerResourceIsFolder && resourceFilename == pages && sfdx:project_opened"
        },
        {
          "command": "sfdx.force.lightning.app.create",
          "when": "explorerResourceIsFolder && resourceFilename == aura && sfdx:project_opened"
        },
        {
          "command": "sfdx.internal.lightning.app.create",
          "when": "explorerResourceIsFolder && sfdx:internal_dev"
        },
        {
          "command": "sfdx.force.lightning.component.create",
          "when": "explorerResourceIsFolder && resourceFilename == aura && sfdx:project_opened"
        },
        {
          "command": "sfdx.internal.lightning.component.create",
          "when": "explorerResourceIsFolder && sfdx:internal_dev"
        },
        {
          "command": "sfdx.force.lightning.event.create",
          "when": "explorerResourceIsFolder && resourceFilename == aura && sfdx:project_opened"
        },
        {
          "command": "sfdx.internal.lightning.event.create",
          "when": "explorerResourceIsFolder && sfdx:internal_dev"
        },
        {
          "command": "sfdx.force.lightning.interface.create",
          "when": "explorerResourceIsFolder && resourceFilename == aura && sfdx:project_opened"
        },
        {
          "command": "sfdx.internal.lightning.interface.create",
          "when": "explorerResourceIsFolder && sfdx:internal_dev"
        },
        {
          "command": "sfdx.force.apex.trigger.create",
          "when": "explorerResourceIsFolder && resourceFilename == triggers && sfdx:project_opened"
        },
        {
          "command": "sfdx.force.diff",
          "when": "!explorerResourceIsFolder && sfdx:project_opened && resourceLangId != 'forcesourcemanifest'"
        },
        {
          "command": "sfdx.force.source.retrieve.source.path",
          "when": "sfdx:project_opened && resourceLangId != 'forcesourcemanifest'"
        },
        {
          "command": "sfdx.force.source.retrieve.in.manifest",
          "when": "sfdx:project_opened && resourceLangId == 'forcesourcemanifest'"
        },
        {
          "command": "sfdx.force.source.deploy.source.path",
          "when": "sfdx:project_opened && resourceLangId != 'forcesourcemanifest'"
        },
        {
          "command": "sfdx.force.source.deploy.in.manifest",
          "when": "sfdx:project_opened && resourceLangId == 'forcesourcemanifest'"
        },
        {
          "command": "sfdx.force.source.delete",
          "when": "sfdx:project_opened && resourceLangId != 'forcesourcemanifest'"
        },
        {
          "command": "sfdx.force.function.containerless.start",
          "when": "sfdx:project_opened && resource =~ /.*\\/functions\\/.*\\/[^\\/]+(\\/[^\\/]+\\.(ts|js|java|json|toml))?$/ && resourceFilename != package.json && resourceFilename != package-lock.json && resourceFilename != tsconfig.json"
        },
        {
          "command": "sfdx.create.manifest",
          "when": "sfdx:project_opened"
        },
        {
          "command": "sfdx.lightning.rename",
          "when": "sfdx:project_opened && resource =~ /.*\\/(lwc|aura)\\/.*(\\/[^\\/]+\\.(html|css|js|xml|svg|cmp|app|design|auradoc))?$/"
        }
      ],
      "commandPalette": [
        {
          "command": "sfdx.force.package.install",
          "when": "sfdx:project_opened"
        },
        {
          "command": "sfdx.force.auth.dev.hub",
          "when": "sfdx:project_opened"
        },
        {
          "command": "sfdx.force.auth.accessToken",
          "when": "sfdx:project_opened"
        },
        {
          "command": "sfdx.force.auth.web.login",
          "when": "sfdx:project_opened"
        },
        {
          "command": "sfdx.force.auth.logout.all",
          "when": "sfdx:project_opened"
        },
        {
          "command": "sfdx.force.auth.logout.default",
          "when": "sfdx:project_opened && sfdx:has_default_username"
        },
        {
          "command": "sfdx.force.open.documentation",
          "when": "sfdx:project_opened"
        },
        {
          "command": "sfdx.force.org.create",
          "when": "sfdx:project_opened"
        },
        {
          "command": "sfdx.force.org.open",
          "when": "sfdx:project_opened"
        },
        {
          "command": "sfdx.force.source.pull",
          "when": "sfdx:project_opened && !sfdx:isv_debug_project && sfdx:default_username_has_change_tracking"
        },
        {
          "command": "sfdx.force.source.pull.force",
          "when": "sfdx:project_opened && !sfdx:isv_debug_project && sfdx:default_username_has_change_tracking"
        },
        {
          "command": "sfdx.force.source.push",
          "when": "sfdx:project_opened && !sfdx:isv_debug_project && sfdx:default_username_has_change_tracking"
        },
        {
          "command": "sfdx.force.source.push.force",
          "when": "sfdx:project_opened && !sfdx:isv_debug_project && sfdx:default_username_has_change_tracking"
        },
        {
          "command": "sfdx.force.source.status",
          "when": "sfdx:project_opened && !sfdx:isv_debug_project && sfdx:default_username_has_change_tracking"
        },
        {
          "command": "sfdx.force.source.status.local",
          "when": "sfdx:project_opened && !sfdx:isv_debug_project && sfdx:default_username_has_change_tracking"
        },
        {
          "command": "sfdx.force.source.status.remote",
          "when": "sfdx:project_opened && !sfdx:isv_debug_project && sfdx:default_username_has_change_tracking"
        },
        {
          "command": "sfdx.force.task.stop",
          "when": "sfdx:project_opened"
        },
        {
          "command": "sfdx.force.apex.class.create",
          "when": "sfdx:project_opened"
        },
        {
          "command": "sfdx.force.analytics.template.create",
          "when": "sfdx:project_opened"
        },
        {
          "command": "sfdx.force.visualforce.component.create",
          "when": "sfdx:project_opened"
        },
        {
          "command": "sfdx.force.visualforce.page.create",
          "when": "sfdx:project_opened"
        },
        {
          "command": "sfdx.force.debugger.stop",
          "when": "sfdx:project_opened"
        },
        {
          "command": "sfdx.force.config.list",
          "when": "sfdx:project_opened"
        },
        {
          "command": "sfdx.force.alias.list",
          "when": "sfdx:project_opened"
        },
        {
          "command": "sfdx.force.org.display.default",
          "when": "sfdx:project_opened"
        },
        {
          "command": "sfdx.force.org.display.username",
          "when": "sfdx:project_opened"
        },
        {
          "command": "sfdx.force.data.soql.query.input",
          "when": "sfdx:project_opened && !editorHasSelection"
        },
        {
          "command": "sfdx.force.data.soql.query.selection",
          "when": "sfdx:project_opened && editorHasSelection"
        },
        {
          "command": "sfdx.force.project.create",
          "when": "!sfdx:internal_dev"
        },
        {
          "command": "sfdx.force.project.with.manifest.create",
          "when": "!sfdx:internal_dev"
        },
        {
          "command": "sfdx.create.manifest",
          "when": "false"
        },
        {
          "command": "sfdx.lightning.rename",
          "when": "false"
        },
        {
          "command": "sfdx.force.apex.trigger.create",
          "when": "sfdx:project_opened"
        },
        {
          "command": "sfdx.force.start.apex.debug.logging",
          "when": "sfdx:project_opened && sfdx:replay_debugger_extension"
        },
        {
          "command": "sfdx.force.stop.apex.debug.logging",
          "when": "sfdx:project_opened && sfdx:replay_debugger_extension"
        },
        {
          "command": "sfdx.debug.isv.bootstrap",
          "when": "!sfdx:internal_dev"
        },
        {
          "command": "sfdx.force.source.retrieve.component",
          "when": "false"
        },
        {
          "command": "sfdx.force.source.retrieve.open.component",
          "when": "false"
        },
        {
          "command": "sfdx.force.source.retrieve.source.path",
          "when": "false"
        },
        {
          "command": "sfdx.force.source.deploy.source.path",
          "when": "false"
        },
        {
          "command": "sfdx.force.source.retrieve.current.source.file",
          "when": "sfdx:project_opened && resourceLangId != 'forcesourcemanifest' && editorIsOpen"
        },
        {
          "command": "sfdx.force.source.retrieve.in.manifest",
          "when": "sfdx:project_opened && resourceLangId == 'forcesourcemanifest'"
        },
        {
          "command": "sfdx.force.source.deploy.current.source.file",
          "when": "sfdx:project_opened && resourceLangId != 'forcesourcemanifest' && editorIsOpen"
        },
        {
          "command": "sfdx.force.source.deploy.in.manifest",
          "when": "sfdx:project_opened && resourceLangId == 'forcesourcemanifest'"
        },
        {
          "command": "sfdx.force.source.delete",
          "when": "false"
        },
        {
          "command": "sfdx.force.org.delete.default",
          "when": "sfdx:project_opened"
        },
        {
          "command": "sfdx.force.org.delete.username",
          "when": "sfdx:project_opened"
        },
        {
          "command": "sfdx.force.org.list.clean",
          "when": "sfdx:project_opened"
        },
        {
          "command": "sfdx.force.source.delete.current.file",
          "when": "sfdx:project_opened && resourceLangId != 'forcesourcemanifest' && editorIsOpen"
        },
        {
          "command": "sfdx.force.set.default.org",
          "when": "sfdx:project_opened"
        },
        {
          "command": "sfdx.force.lightning.lwc.create",
          "when": "sfdx:project_opened"
        },
        {
          "command": "sfdx.force.lightning.lwc.test.create",
          "when": "sfdx:project_opened"
        },
        {
          "command": "sfdx.internal.lightning.lwc.create",
          "when": "false"
        },
        {
          "command": "sfdx.force.lightning.app.create",
          "when": "sfdx:project_opened"
        },
        {
          "command": "sfdx.internal.lightning.app.create",
          "when": "false"
        },
        {
          "command": "sfdx.force.lightning.component.create",
          "when": "sfdx:project_opened"
        },
        {
          "command": "sfdx.internal.lightning.component.create",
          "when": "false"
        },
        {
          "command": "sfdx.force.lightning.event.create",
          "when": "sfdx:project_opened"
        },
        {
          "command": "sfdx.internal.lightning.event.create",
          "when": "false"
        },
        {
          "command": "sfdx.force.lightning.interface.create",
          "when": "sfdx:project_opened"
        },
        {
          "command": "sfdx.internal.lightning.interface.create",
          "when": "false"
        },
        {
          "command": "sfdx.force.diff",
          "when": "false"
        },
        {
          "command": "sfdx.force.folder.diff",
          "when": "false"
        },
        {
          "command": "sfdx.force.conflict.open",
          "when": "false"
        },
        {
          "command": "sfdx.force.function.create",
          "when": "sfdx:project_opened"
        },
        {
          "command": "sfdx.force.function.containerless.start",
          "when": "sfdx:project_opened && resource =~ /.*\\/functions\\/.*\\/[^\\/]+(\\/[^\\/]+\\.(ts|js|java|json|toml))?$/"
        },
        {
          "command": "sfdx.force.function.invoke",
          "when": "false"
        },
        {
          "command": "sfdx.force.function.debugInvoke",
          "when": "false"
        },
        {
          "command": "sfdx.force.function.stop",
          "when": "sfdx:project_opened"
        },
        {
          "command": "sfdx.force.internal.refreshsobjects",
          "when": "sfdx:project_opened"
        },
        {
          "command": "sfdx.force.launch.apex.replay.debugger.with.current.file",
          "when": "sfdx:project_opened && resource =~ /.\\.(cls|apex|log)?$/"
        }
      ]
    },
    "commands": [
      {
        "command": "sfdx.force.package.install",
        "title": "%force_package_install_text%"
      },
      {
        "command": "sfdx.force.auth.dev.hub",
        "title": "%force_auth_web_login_authorize_dev_hub_text%"
      },
      {
        "command": "sfdx.force.auth.web.login",
        "title": "%force_auth_web_login_authorize_org_text%"
      },
      {
        "command": "sfdx.force.auth.accessToken",
        "title": "%force_auth_access_token_authorize_org_text%"
      },
      {
        "command": "sfdx.force.auth.logout.all",
        "title": "%force_auth_logout_all_text%"
      },
      {
        "command": "sfdx.force.auth.logout.default",
        "title": "%force_auth_logout_default_text%"
      },
      {
        "command": "sfdx.force.open.documentation",
        "title": "%force_open_documentation_text%"
      },
      {
        "command": "sfdx.force.org.create",
        "title": "%force_org_create_default_scratch_org_text%"
      },
      {
        "command": "sfdx.force.org.open",
        "title": "%force_org_open_default_scratch_org_text%"
      },
      {
        "command": "sfdx.force.source.pull",
        "title": "%force_source_pull_default_org_text%"
      },
      {
        "command": "sfdx.force.source.pull.force",
        "title": "%force_source_pull_force_default_org_text%"
      },
      {
        "command": "sfdx.force.source.push",
        "title": "%force_source_push_default_org_text%"
      },
      {
        "command": "sfdx.force.source.push.force",
        "title": "%force_source_push_force_default_org_text%"
      },
      {
        "command": "sfdx.force.source.status",
        "title": "%force_source_status_text%"
      },
      {
        "command": "sfdx.force.source.status.local",
        "title": "%force_source_status_local_text%"
      },
      {
        "command": "sfdx.force.source.status.remote",
        "title": "%force_source_status_remote_text%"
      },
      {
        "command": "sfdx.force.task.stop",
        "title": "%cancel_sfdx_command_text%"
      },
      {
        "command": "sfdx.force.apex.class.create",
        "title": "%force_apex_class_create_text%"
      },
      {
        "command": "sfdx.force.analytics.template.create",
        "title": "%force_analytics_template_create_text%"
      },
      {
        "command": "sfdx.force.visualforce.component.create",
        "title": "%force_visualforce_component_create_text%"
      },
      {
        "command": "sfdx.force.visualforce.page.create",
        "title": "%force_visualforce_page_create_text%"
      },
      {
        "command": "sfdx.force.lightning.app.create",
        "title": "%force_lightning_app_create_text%"
      },
      {
        "command": "sfdx.internal.lightning.app.create",
        "title": "%force_lightning_app_create_text%"
      },
      {
        "command": "sfdx.force.lightning.component.create",
        "title": "%force_lightning_component_create_text%"
      },
      {
        "command": "sfdx.internal.lightning.component.create",
        "title": "%force_lightning_component_create_text%"
      },
      {
        "command": "sfdx.force.lightning.event.create",
        "title": "%force_lightning_event_create_text%"
      },
      {
        "command": "sfdx.internal.lightning.event.create",
        "title": "%force_lightning_event_create_text%"
      },
      {
        "command": "sfdx.force.lightning.interface.create",
        "title": "%force_lightning_interface_create_text%"
      },
      {
        "command": "sfdx.internal.lightning.interface.create",
        "title": "%force_lightning_interface_create_text%"
      },
      {
        "command": "sfdx.force.debugger.stop",
        "title": "%force_debugger_stop_text%"
      },
      {
        "command": "sfdx.force.config.list",
        "title": "%force_config_list_text%"
      },
      {
        "command": "sfdx.force.alias.list",
        "title": "%force_alias_list_text%"
      },
      {
        "command": "sfdx.force.org.delete.default",
        "title": "%force_org_delete_default_text%"
      },
      {
        "command": "sfdx.force.org.delete.username",
        "title": "%force_org_delete_username_text%"
      },
      {
        "command": "sfdx.force.org.display.default",
        "title": "%force_org_display_default_text%"
      },
      {
        "command": "sfdx.force.org.display.username",
        "title": "%force_org_display_username_text%"
      },
      {
        "command": "sfdx.force.org.list.clean",
        "title": "%force_org_list_clean_text%"
      },
      {
        "command": "sfdx.force.data.soql.query.input",
        "title": "%force_data_soql_query_input_text%"
      },
      {
        "command": "sfdx.force.data.soql.query.selection",
        "title": "%force_data_soql_query_selection_text%"
      },
      {
        "command": "sfdx.force.project.create",
        "title": "%force_project_create_text%"
      },
      {
        "command": "sfdx.force.project.with.manifest.create",
        "title": "%force_project_with_manifest_create_text%"
      },
      {
        "command": "sfdx.force.apex.trigger.create",
        "title": "%force_apex_trigger_create_text%"
      },
      {
        "command": "sfdx.force.start.apex.debug.logging",
        "title": "%force_start_apex_debug_logging%"
      },
      {
        "command": "sfdx.force.stop.apex.debug.logging",
        "title": "%force_stop_apex_debug_logging%"
      },
      {
        "command": "sfdx.debug.isv.bootstrap",
        "title": "%isv_bootstrap_command_text%"
      },
      {
        "command": "sfdx.force.source.retrieve.source.path",
        "title": "%force_source_retrieve_text%"
      },
      {
        "command": "sfdx.force.source.retrieve.current.source.file",
        "title": "%force_source_retrieve_this_source_text%"
      },
      {
        "command": "sfdx.force.source.retrieve.in.manifest",
        "title": "%force_source_retrieve_in_manifest_text%"
      },
      {
        "command": "sfdx.force.source.deploy.source.path",
        "title": "%force_source_deploy_text%"
      },
      {
        "command": "sfdx.force.source.deploy.current.source.file",
        "title": "%force_source_deploy_this_source_text%"
      },
      {
        "command": "sfdx.force.source.deploy.in.manifest",
        "title": "%force_source_deploy_in_manifest_text%"
      },
      {
        "command": "sfdx.force.source.delete",
        "title": "%force_source_delete_text%"
      },
      {
        "command": "sfdx.force.source.delete.current.file",
        "title": "%force_source_delete_this_source_text%"
      },
      {
        "command": "sfdx.force.set.default.org",
        "title": "%force_config_set_org_text%"
      },
      {
        "command": "sfdx.force.lightning.lwc.create",
        "title": "%force_lightning_lwc_create_text%"
      },
      {
        "command": "sfdx.force.lightning.lwc.test.create",
        "title": "%force_lightning_lwc_test_create_text%"
      },
      {
        "command": "sfdx.internal.lightning.lwc.create",
        "title": "%force_lightning_lwc_create_text%"
      },
      {
        "command": "sfdx.force.metadata.view.type.refresh",
        "title": "%refresh_types_text%",
        "icon": {
          "light": "resources/light/refresh.svg",
          "dark": "resources/dark/refresh.svg"
        }
      },
      {
        "command": "sfdx.force.metadata.view.component.refresh",
        "title": "%refresh_components_text%",
        "icon": {
          "light": "resources/light/refresh.svg",
          "dark": "resources/dark/refresh.svg"
        }
      },
      {
        "command": "sfdx.force.source.retrieve.component",
        "title": "%force_source_retrieve_display_text%",
        "icon": {
          "light": "resources/light/retrieve.svg",
          "dark": "resources/dark/retrieve.svg"
        }
      },
      {
        "command": "sfdx.force.source.retrieve.open.component",
        "title": "%force_source_retrieve_and_open_display_text%",
        "icon": {
          "light": "resources/light/code.svg",
          "dark": "resources/dark/code.svg"
        }
      },
      {
        "command": "sfdx.create.manifest",
        "title": "%force_create_manifest%"
      },
      {
        "command": "sfdx.force.diff",
        "title": "%force_diff_against_org%"
      },
      {
        "command": "sfdx.force.folder.diff",
        "title": "%force_diff_folder_against_org%"
      },
      {
        "command": "sfdx.force.conflict.open",
        "title": "%conflict_detect_open_file%",
        "icon": {
          "light": "resources/light/go-to-file.svg",
          "dark": "resources/dark/go-to-file.svg"
        }
      },
      {
        "command": "sfdx.force.function.create",
        "title": "%force_function_create%"
      },
      {
        "command": "sfdx.force.function.containerless.start",
        "title": "%force_function_start%"
      },
      {
        "command": "sfdx.force.function.invoke",
        "title": "%force_function_invoke%"
      },
      {
        "command": "sfdx.force.function.debugInvoke",
        "title": "%force_function_debug_invoke%"
      },
      {
        "command": "sfdx.force.function.stop",
        "title": "%force_function_stop%"
      },
      {
        "command": "sfdx.force.internal.refreshsobjects",
        "title": "%force_sobjects_refresh%"
      },
      {
        "command": "sfdx.force.launch.apex.replay.debugger.with.current.file",
        "title": "%force_launch_apex_replay_debugger_with_current_file%"
      },
      {
        "command": "sfdx.lightning.rename",
        "title": "%force_lightning_rename_component_text%"
      }
    ],
    "configuration": {
      "type": "object",
      "title": "%core_settings_title%",
      "properties": {
        "salesforcedx-vscode-core.clearOutputTab": {
          "type": "boolean",
          "default": false,
          "description": "%setting_clear_output_tab_description%"
        },
        "salesforcedx-vscode-core.push-or-deploy-on-save.overrideConflictsOnPush": {
          "type": "boolean",
          "default": false,
          "description": "%override_conflicts_on_push_description%"
        },
        "salesforcedx-vscode-core.show-cli-success-msg": {
          "type": "boolean",
          "default": true,
          "description": "%show_cli_success_msg_description%"
        },
        "salesforcedx-vscode-core.retrieve-test-code-coverage": {
          "type": "boolean",
          "default": false,
          "description": "%retrieve_test_code_coverage_text%"
        },
        "salesforcedx-vscode-core.telemetry.enabled": {
          "type": "boolean",
          "default": true,
          "description": "%telemetry_enabled_description%"
        },
        "salesforcedx-vscode-core.push-or-deploy-on-save.enabled": {
          "type": "boolean",
          "default": false,
          "description": "%push_or_deploy_on_save_enabled_description%"
        },
        "salesforcedx-vscode-core.push-or-deploy-on-save.preferDeployOnSave": {
          "type": "boolean",
          "default": false,
          "description": "%prefer_deploy_on_save_enabled_description%"
        },
        "salesforcedx-vscode-core.detectConflictsAtSync": {
          "type": "boolean",
          "default": false,
          "description": "%conflict_detection_enabled_description%"
        },
        "salesforcedx-vscode-core.experimental.enableSourceTrackingForDeployAndRetrieve": {
          "type": "boolean",
          "default": true,
          "description": "%enable_source_tracking_for_deploy_and_retrieve%"
        },
        "salesforcedx-vscode-core.enable-sobject-refresh-on-startup": {
          "type": "boolean",
          "default": false,
          "description": "%enable_sobject_refresh_on_startup_description%"
        }
      }
    },
    "jsonValidation": [
      {
        "fileMatch": "sfdx-project.json",
        "url": "./node_modules/@salesforce/schemas/sfdx-project.schema.json"
      },
      {
        "fileMatch": "*-scratch-def.json",
        "url": "./node_modules/@salesforce/schemas/project-scratch-def.schema.json"
      }
    ],
    "languages": [
      {
        "id": "ignore",
        "filenames": [
          ".forceignore"
        ]
      },
      {
        "id": "json",
        "filenamePatterns": [
          "*.wdash",
          "*.wdf",
          "*.wdpr",
          "*.wlens",
          "*.orchestration"
        ]
      },
      {
        "id": "forcesourcemanifest",
        "aliases": [
          "ForceSourceManifest",
          "forcesourcemanifest"
        ],
        "filenamePatterns": [
          "**/manifest/**/*.xml"
        ]
      }
    ],
    "grammars": [
      {
        "language": "forcesourcemanifest",
        "scopeName": "manifest.text.xml",
        "path": "./syntaxes/manifestXML.tmLanguage.json"
      }
    ]
  }
}<|MERGE_RESOLUTION|>--- conflicted
+++ resolved
@@ -26,15 +26,9 @@
   ],
   "dependencies": {
     "@heroku/functions-core": "0.7.0",
-<<<<<<< HEAD
-    "@salesforce/core": "^3.34.8",
     "@salesforce/salesforcedx-sobjects-faux-generator": "58.9.0",
     "@salesforce/salesforcedx-utils-vscode": "58.9.0",
-=======
     "@salesforce/core": "^4.0.1",
-    "@salesforce/salesforcedx-sobjects-faux-generator": "58.8.0",
-    "@salesforce/salesforcedx-utils-vscode": "58.8.0",
->>>>>>> 32b99a0a
     "@salesforce/schemas": "^1",
     "@salesforce/source-deploy-retrieve": "^9.1.0",
     "@salesforce/templates": "^58.0.1",
@@ -42,7 +36,7 @@
     "adm-zip": "0.5.10",
     "applicationinsights": "1.0.7",
     "glob": "^7.1.2",
-    "jsforce": "^2.0.0-beta.27",
+    "jsforce": "2.0.0-beta.27",
     "rxjs": "^5.4.1",
     "sanitize-filename": "^1.6.1",
     "shelljs": "0.8.5"
