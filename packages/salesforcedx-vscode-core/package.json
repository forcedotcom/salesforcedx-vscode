{
  "name": "salesforcedx-vscode-core",
  "displayName": "Salesforce CLI Integration",
  "description": "Provides integration with the Salesforce CLI",
  "qna": "https://github.com/forcedotcom/salesforcedx-vscode/issues",
  "bugs": {
    "url": "https://github.com/forcedotcom/salesforcedx-vscode/issues"
  },
  "repository": {
    "url": "https://github.com/forcedotcom/salesforcedx-vscode"
  },
  "icon": "images/VSCodeCore.png",
  "galleryBanner": {
    "color": "#ECECEC",
    "theme": "light"
  },
  "version": "60.11.0",
  "publisher": "salesforce",
  "license": "BSD-3-Clause",
  "engines": {
    "vscode": "^1.82.0"
  },
  "categories": [
    "Other"
  ],
  "dependencies": {
<<<<<<< HEAD
    "@salesforce/core": "7.3.1",
    "@salesforce/salesforcedx-sobjects-faux-generator": "60.10.0",
    "@salesforce/salesforcedx-utils-vscode": "60.10.0",
=======
    "@salesforce/core": "6.7.4",
    "@salesforce/salesforcedx-sobjects-faux-generator": "60.11.0",
    "@salesforce/salesforcedx-utils-vscode": "60.11.0",
>>>>>>> abae3dd6
    "@salesforce/schemas": "^1.6.1",
    "@salesforce/source-deploy-retrieve": "11.1.2",
    "@salesforce/templates": "^60.1.2",
    "@salesforce/ts-types": "2.0.9",
    "@salesforce/vscode-service-provider": "1.0.4",
    "adm-zip": "0.5.10",
    "applicationinsights": "1.0.7",
    "glob": "^7.1.2",
    "@jsforce/jsforce-node": "3.2.0",
    "rxjs": "^5.4.1",
    "sanitize-filename": "^1.6.1",
    "shelljs": "0.8.5"
  },
  "devDependencies": {
    "@salesforce/salesforcedx-test-utils-vscode": "60.11.0",
    "@salesforce/ts-sinon": "^1.0.0",
    "@types/adm-zip": "^0.5.0",
    "@types/chai": "4.3.3",
    "@types/glob": "^7.2.0",
    "@types/jest": "^29.5.5",
    "@types/mocha": "^5",
    "@types/node": "^18.11.9",
    "@types/proxyquire": "1.3.28",
    "@types/shelljs": "^0.7.8",
    "@types/sinon": "^2.3.7",
    "@types/vscode": "^1.61.2",
    "@types/yeoman-assert": "^3.1.1",
    "@typescript-eslint/eslint-plugin": "6.9.0",
    "@typescript-eslint/parser": "6.9.0",
    "chai": "^4.0.2",
    "cross-env": "5.2.0",
    "eslint": "8.52.0",
    "eslint-config-prettier": "9.0.0",
    "eslint-plugin-header": "3.1.1",
    "eslint-plugin-import": "2.29.0",
    "eslint-plugin-jest": "27.5.0",
    "eslint-plugin-jest-formatting": "3.1.0",
    "eslint-plugin-jsdoc": "46.8.2",
    "eslint-plugin-prefer-arrow": "1.2.3",
    "jest": "^29.7.0",
    "jest-junit": "14.0.1",
    "mocha": "^10",
    "mocha-junit-reporter": "^1.23.3",
    "mocha-multi-reporters": "^1.1.7",
    "mock-spawn": "0.2.6",
    "nyc": "^15",
    "prettier": "3.0.3",
    "proxyquire": "2.1.3",
    "sinon": "^13.0.1",
    "ts-jest": "^29.1.1",
    "typescript": "^5.2.2",
    "yeoman-assert": "^3.1.1"
  },
  "packaging": {
    "assets": [
      "License.txt",
      "package.nls.ja.json",
      "package.nls.json",
      "README.md",
      ".vscodeignore",
      "OSSREADME.json",
      "resources",
      "syntaxes",
      "images",
      "dist"
    ],
    "packageUpdates": {
      "main": "dist/index.js",
      "dependencies": {
        "applicationinsights": "1.0.7",
        "@salesforce/core": "7.3.1",
        "@salesforce/source-tracking": "6.0.4",
        "@salesforce/templates": "^60.1.2",
        "@salesforce/source-deploy-retrieve": "11.1.2",
        "shelljs": "0.8.5"
      },
      "devDependencies": {}
    }
  },
  "scripts": {
    "bundle:extension": "esbuild ./src/index.ts  --bundle --outfile=dist/index.js --format=cjs --platform=node --external:vscode  --external:@salesforce/core --external:applicationinsights --external:shelljs --external:@salesforce/source-tracking --external:@salesforce/templates --external:@salesforce/source-deploy-retrieve --minify",
    "vscode:prepublish": "npm prune --production",
    "vscode:package": "ts-node  ../../scripts/vsce-bundled-extension.ts",
    "vscode:sha256": "node ../../scripts/generate-sha256.js >> ../../SHA256",
    "vscode:publish": "node ../../scripts/publish-vsix.js",
    "compile": "tsc -p ./",
    "lint": "eslint .",
    "lint:fix": "npm run lint -- --fix",
    "watch": "tsc -watch -p .",
    "clean": "shx rm -rf node_modules && shx rm -rf out && shx rm -rf coverage && shx rm -rf .nyc_output",
    "test": "npm run test:vscode-integration",
    "test:vscode-integration": "cross-env CODE_TESTS_WORKSPACE='../system-tests/assets/sfdx-simple' node ../../scripts/run-vscode-integration-tests",
    "test:vscode-insiders-integration": "cross-env CODE_VERSION=insiders npm run test:vscode-integration",
    "test:unit": "jest --coverage"
  },
  "nyc": {
    "reporter": [
      "text-summary",
      "lcov"
    ]
  },
  "activationEvents": [
    "workspaceContains:sfdx-project.json"
  ],
  "main": "./out/src",
  "contributes": {
    "viewsContainers": {
      "activitybar": [
        {
          "id": "metadata",
          "title": "Org Browser",
          "icon": "resources/dep.svg"
        },
        {
          "id": "conflicts",
          "title": "%conflict_detect_resolve_view%",
          "icon": "resources/issues.svg"
        }
      ]
    },
    "views": {
      "explorer": [
        {
          "id": "sf.tasks.view",
          "name": "%running_tasks_title_text%"
        }
      ],
      "metadata": [
        {
          "id": "metadata",
          "name": "Metadata",
          "when": "sf:project_opened"
        }
      ],
      "conflicts": [
        {
          "id": "conflicts",
          "name": "Conflicts",
          "when": "sf:project_opened"
        }
      ]
    },
    "menus": {
      "view/title": [
        {
          "command": "sf.metadata.view.type.refresh",
          "when": "view == metadata",
          "group": "navigation"
        }
      ],
      "view/item/context": [
        {
          "command": "sf.task.stop",
          "when": "view == sf.tasks.view"
        },
        {
          "command": "sf.metadata.view.component.refresh",
          "when": "view == metadata && viewItem =~ /(folder|type)/",
          "group": "inline"
        },
        {
          "command": "sf.retrieve.open.component",
          "when": "view == metadata && viewItem == component",
          "group": "inline"
        },
        {
          "command": "sf.retrieve.component",
          "when": "view == metadata && viewItem =~ /(type|component|folder)/",
          "group": "inline"
        },
        {
          "command": "sf.conflict.open",
          "when": "view == conflicts && viewItem == conflict-actions",
          "group": "inline"
        }
      ],
      "editor/context": [
        {
          "command": "sf.retrieve.current.source.file",
          "when": "sf:project_opened && resourceLangId != 'forcesourcemanifest' && sf:has_target_org"
        },
        {
          "command": "sf.retrieve.in.manifest",
          "when": "sf:project_opened && resourceLangId == 'forcesourcemanifest' && sf:has_target_org"
        },
        {
          "command": "sf.deploy.current.source.file",
          "when": "sf:project_opened && resourceLangId != 'forcesourcemanifest' && sf:has_target_org"
        },
        {
          "command": "sf.deploy.in.manifest",
          "when": "sf:project_opened && resourceLangId == 'forcesourcemanifest' && sf:has_target_org"
        },
        {
          "command": "sf.delete.source.current.file",
          "when": "sf:project_opened && resourceLangId != 'forcesourcemanifest' && sf:has_target_org"
        },
        {
          "command": "sf.diff",
          "when": "!explorerResourceIsFolder && sf:project_opened && resourceLangId != 'forcesourcemanifest' && sf:has_target_org"
        },
        {
          "command": "sf.launch.apex.replay.debugger.with.current.file",
          "when": "sf:project_opened && resource =~ /.\\.(cls|apex|log)?$/"
        }
      ],
      "explorer/context": [
        {
          "command": "sf.lightning.generate.lwc",
          "when": "explorerResourceIsFolder && resourceFilename == lwc && sf:project_opened"
        },
        {
          "command": "sf.internal.lightning.generate.lwc",
          "when": "explorerResourceIsFolder && sf:internal_dev"
        },
        {
          "command": "sf.apex.generate.class",
          "when": "explorerResourceIsFolder && resourcePath =~ /classes/ && sf:project_opened"
        },
        {
          "command": "sf.apex.generate.unit.test.class",
          "when": "explorerResourceIsFolder && resourcePath =~ /classes/ && sf:project_opened"
        },
        {
          "command": "sf.folder.diff",
          "when": "explorerResourceIsFolder && sf:project_opened && sf:has_target_org"
        },
        {
          "command": "sf.analytics.generate.template",
          "when": "explorerResourceIsFolder && resourceFilename == waveTemplates && sf:project_opened"
        },
        {
          "command": "sf.visualforce.generate.component",
          "when": "explorerResourceIsFolder && resourceFilename == components && sf:project_opened"
        },
        {
          "command": "sf.visualforce.generate.page",
          "when": "explorerResourceIsFolder && resourceFilename == pages && sf:project_opened"
        },
        {
          "command": "sf.lightning.generate.app",
          "when": "explorerResourceIsFolder && resourceFilename == aura && sf:project_opened"
        },
        {
          "command": "sf.internal.lightning.generate.app",
          "when": "explorerResourceIsFolder && sf:internal_dev"
        },
        {
          "command": "sf.lightning.generate.aura.component",
          "when": "explorerResourceIsFolder && resourceFilename == aura && sf:project_opened"
        },
        {
          "command": "sf.internal.lightning.generate.aura.component",
          "when": "explorerResourceIsFolder && sf:internal_dev"
        },
        {
          "command": "sf.lightning.generate.event",
          "when": "explorerResourceIsFolder && resourceFilename == aura && sf:project_opened"
        },
        {
          "command": "sf.internal.lightning.generate.event",
          "when": "explorerResourceIsFolder && sf:internal_dev"
        },
        {
          "command": "sf.lightning.generate.interface",
          "when": "explorerResourceIsFolder && resourceFilename == aura && sf:project_opened"
        },
        {
          "command": "sf.internal.lightning.generate.interface",
          "when": "explorerResourceIsFolder && sf:internal_dev"
        },
        {
          "command": "sf.apex.generate.trigger",
          "when": "explorerResourceIsFolder && resourceFilename == triggers && sf:project_opened"
        },
        {
          "command": "sf.diff",
          "when": "!explorerResourceIsFolder && sf:project_opened && resourceLangId != 'forcesourcemanifest' && sf:has_target_org"
        },
        {
          "command": "sf.retrieve.source.path",
          "when": "sf:project_opened && resourceLangId != 'forcesourcemanifest' && sf:has_target_org"
        },
        {
          "command": "sf.retrieve.in.manifest",
          "when": "sf:project_opened && resourceLangId == 'forcesourcemanifest' && sf:has_target_org"
        },
        {
          "command": "sf.deploy.source.path",
          "when": "sf:project_opened && resourceLangId != 'forcesourcemanifest' && sf:has_target_org"
        },
        {
          "command": "sf.deploy.in.manifest",
          "when": "sf:project_opened && resourceLangId == 'forcesourcemanifest' && sf:has_target_org"
        },
        {
          "command": "sf.delete.source",
          "when": "sf:project_opened && resourceLangId != 'forcesourcemanifest' && sf:has_target_org"
        },
        {
          "command": "sf.project.generate.manifest",
          "when": "sf:project_opened"
        },
        {
          "command": "sf.rename.lightning.component",
          "when": "sf:project_opened && resource =~ /.*\\/(lwc|aura)\\/.*(\\/[^\\/]+\\.(html|css|js|xml|svg|cmp|app|design|auradoc))?$/"
        }
      ],
      "commandPalette": [
        {
          "command": "sf.package.install",
          "when": "sf:project_opened && sf:has_target_org"
        },
        {
          "command": "sf.org.login.web.dev.hub",
          "when": "sf:project_opened"
        },
        {
          "command": "sf.org.login.access.token",
          "when": "sf:project_opened"
        },
        {
          "command": "sf.org.login.web",
          "when": "sf:project_opened"
        },
        {
          "command": "sf.org.logout.all",
          "when": "sf:project_opened"
        },
        {
          "command": "sf.org.logout.default",
          "when": "sf:project_opened && sf:has_target_org"
        },
        {
          "command": "sf.open.documentation",
          "when": "sf:project_opened"
        },
        {
          "command": "sf.org.create",
          "when": "sf:project_opened"
        },
        {
          "command": "sf.org.open",
          "when": "sf:project_opened && sf:has_target_org"
        },
        {
          "command": "sf.project.retrieve.start",
          "when": "sf:project_opened && !sf:isv_debug_project && sf:target_org_has_change_tracking && sf:has_target_org"
        },
        {
          "command": "sf.project.retrieve.start.ignore.conflicts",
          "when": "sf:project_opened && !sf:isv_debug_project && sf:target_org_has_change_tracking && sf:has_target_org"
        },
        {
          "command": "sf.project.deploy.start",
          "when": "sf:project_opened && !sf:isv_debug_project && sf:target_org_has_change_tracking && sf:has_target_org"
        },
        {
          "command": "sf.project.deploy.start.ignore.conflicts",
          "when": "sf:project_opened && !sf:isv_debug_project && sf:target_org_has_change_tracking && sf:has_target_org"
        },
        {
          "command": "sf.view.all.changes",
          "when": "sf:project_opened && !sf:isv_debug_project && sf:target_org_has_change_tracking"
        },
        {
          "command": "sf.view.local.changes",
          "when": "sf:project_opened && !sf:isv_debug_project && sf:target_org_has_change_tracking"
        },
        {
          "command": "sf.view.remote.changes",
          "when": "sf:project_opened && !sf:isv_debug_project && sf:target_org_has_change_tracking"
        },
        {
          "command": "sf.task.stop",
          "when": "sf:project_opened"
        },
        {
          "command": "sf.apex.generate.class",
          "when": "sf:project_opened"
        },
        {
          "command": "sf.apex.generate.unit.test.class",
          "when": "sf:project_opened"
        },
        {
          "command": "sf.analytics.generate.template",
          "when": "sf:project_opened"
        },
        {
          "command": "sf.visualforce.generate.component",
          "when": "sf:project_opened"
        },
        {
          "command": "sf.visualforce.generate.page",
          "when": "sf:project_opened"
        },
        {
          "command": "sf.debugger.stop",
          "when": "sf:project_opened"
        },
        {
          "command": "sf.config.list",
          "when": "sf:project_opened"
        },
        {
          "command": "sf.alias.list",
          "when": "sf:project_opened"
        },
        {
          "command": "sf.org.display.default",
          "when": "sf:project_opened && sf:has_target_org"
        },
        {
          "command": "sf.org.display.username",
          "when": "sf:project_opened && sf:has_target_org"
        },
        {
          "command": "sf.data.query.input",
          "when": "sf:project_opened && !editorHasSelection && sf:has_target_org"
        },
        {
          "command": "sf.data.query.selection",
          "when": "sf:project_opened && editorHasSelection && sf:has_target_org"
        },
        {
          "command": "sf.project.generate",
          "when": "!sf:internal_dev"
        },
        {
          "command": "sf.project.generate.with.manifest",
          "when": "!sf:internal_dev"
        },
        {
          "command": "sf.project.generate.manifest",
          "when": "false"
        },
        {
          "command": "sf.rename.lightning.component",
          "when": "false"
        },
        {
          "command": "sf.apex.generate.trigger",
          "when": "sf:project_opened"
        },
        {
          "command": "sf.start.apex.debug.logging",
          "when": "sf:project_opened && sf:replay_debugger_extension && sf:has_target_org"
        },
        {
          "command": "sf.stop.apex.debug.logging",
          "when": "sf:project_opened && sf:replay_debugger_extension && sf:has_target_org"
        },
        {
          "command": "sf.debug.isv.bootstrap",
          "when": "!sf:internal_dev"
        },
        {
          "command": "sf.retrieve.component",
          "when": "false"
        },
        {
          "command": "sf.retrieve.open.component",
          "when": "false"
        },
        {
          "command": "sf.retrieve.source.path",
          "when": "false"
        },
        {
          "command": "sf.deploy.source.path",
          "when": "false"
        },
        {
          "command": "sf.retrieve.current.source.file",
          "when": "sf:project_opened && resourceLangId != 'forcesourcemanifest' && editorIsOpen && sf:has_target_org"
        },
        {
          "command": "sf.retrieve.in.manifest",
          "when": "sf:project_opened && resourceLangId == 'forcesourcemanifest' && sf:has_target_org"
        },
        {
          "command": "sf.deploy.current.source.file",
          "when": "sf:project_opened && resourceLangId != 'forcesourcemanifest' && editorIsOpen && sf:has_target_org"
        },
        {
          "command": "sf.deploy.in.manifest",
          "when": "sf:project_opened && resourceLangId == 'forcesourcemanifest' && sf:has_target_org"
        },
        {
          "command": "sf.delete.source",
          "when": "false"
        },
        {
          "command": "sf.org.delete.default",
          "when": "sf:project_opened && sf:has_target_org"
        },
        {
          "command": "sf.org.delete.username",
          "when": "sf:project_opened"
        },
        {
          "command": "sf.org.list.clean",
          "when": "sf:project_opened"
        },
        {
          "command": "sf.delete.source.current.file",
          "when": "sf:project_opened && resourceLangId != 'forcesourcemanifest' && editorIsOpen && sf:has_target_org"
        },
        {
          "command": "sf.set.default.org",
          "when": "sf:project_opened"
        },
        {
          "command": "sf.lightning.generate.lwc",
          "when": "sf:project_opened"
        },
        {
          "command": "sf.force.lightning.lwc.test.create",
          "when": "sf:project_opened"
        },
        {
          "command": "sf.internal.lightning.generate.lwc",
          "when": "false"
        },
        {
          "command": "sf.lightning.generate.app",
          "when": "sf:project_opened"
        },
        {
          "command": "sf.internal.lightning.generate.app",
          "when": "false"
        },
        {
          "command": "sf.lightning.generate.aura.component",
          "when": "sf:project_opened"
        },
        {
          "command": "sf.internal.lightning.generate.aura.component",
          "when": "false"
        },
        {
          "command": "sf.lightning.generate.event",
          "when": "sf:project_opened"
        },
        {
          "command": "sf.internal.lightning.generate.event",
          "when": "false"
        },
        {
          "command": "sf.lightning.generate.interface",
          "when": "sf:project_opened"
        },
        {
          "command": "sf.internal.lightning.generate.interface",
          "when": "false"
        },
        {
          "command": "sf.diff",
          "when": "false"
        },
        {
          "command": "sf.folder.diff",
          "when": "false"
        },
        {
          "command": "sf.conflict.open",
          "when": "false"
        },
        {
          "command": "sf.internal.refreshsobjects",
          "when": "sf:project_opened && sf:has_target_org"
        },
        {
          "command": "sf.launch.apex.replay.debugger.with.current.file",
          "when": "sf:project_opened && resource =~ /.\\.(cls|apex|log)?$/"
        },
        {
          "command": "sf.metadata.view.type.refresh",
          "when": "sf:project_opened && sf:has_target_org"
        },
        {
          "command": "sf.metadata.view.component.refresh",
          "when": "sf:project_opened && sf:has_target_org"
        },
        {
          "command": "sf.vscode.core.logger.get.instance",
          "when": "false"
        }
      ]
    },
    "commands": [
      {
        "command": "sf.package.install",
        "title": "%package_install_text%"
      },
      {
        "command": "sf.org.login.web.dev.hub",
        "title": "%org_login_web_authorize_dev_hub_text%"
      },
      {
        "command": "sf.org.login.web",
        "title": "%org_login_web_authorize_org_text%"
      },
      {
        "command": "sf.org.login.access.token",
        "title": "%org_login_access_token_text%"
      },
      {
        "command": "sf.org.logout.all",
        "title": "%org_logout_all_text%"
      },
      {
        "command": "sf.org.logout.default",
        "title": "%org_logout_default_text%"
      },
      {
        "command": "sf.open.documentation",
        "title": "%open_documentation_text%"
      },
      {
        "command": "sf.org.create",
        "title": "%org_create_default_scratch_org_text%"
      },
      {
        "command": "sf.org.open",
        "title": "%org_open_default_scratch_org_text%"
      },
      {
        "command": "sf.project.retrieve.start",
        "title": "%project_retrieve_start_default_org_text%"
      },
      {
        "command": "sf.project.retrieve.start.ignore.conflicts",
        "title": "%project_retrieve_start_ignore_conflicts_default_org_text%"
      },
      {
        "command": "sf.project.deploy.start",
        "title": "%project_deploy_start_default_org_text%"
      },
      {
        "command": "sf.project.deploy.start.ignore.conflicts",
        "title": "%project_deploy_start_ignore_conflicts_default_org_text%"
      },
      {
        "command": "sf.view.all.changes",
        "title": "%view_all_changes_text%"
      },
      {
        "command": "sf.view.local.changes",
        "title": "%view_local_changes_text%"
      },
      {
        "command": "sf.view.remote.changes",
        "title": "%view_remote_changes_text%"
      },
      {
        "command": "sf.task.stop",
        "title": "%cancel_sf_command_text%"
      },
      {
        "command": "sf.apex.generate.class",
        "title": "%apex_generate_class_text%"
      },
      {
        "command": "sf.apex.generate.unit.test.class",
        "title": "%apex_generate_unit_test_class_text%"
      },
      {
        "command": "sf.analytics.generate.template",
        "title": "%analytics_generate_template_text%"
      },
      {
        "command": "sf.visualforce.generate.component",
        "title": "%visualforce_generate_component_text%"
      },
      {
        "command": "sf.visualforce.generate.page",
        "title": "%visualforce_generate_page_text%"
      },
      {
        "command": "sf.lightning.generate.app",
        "title": "%lightning_generate_app_text%"
      },
      {
        "command": "sf.internal.lightning.generate.app",
        "title": "%lightning_generate_app_text%"
      },
      {
        "command": "sf.lightning.generate.aura.component",
        "title": "%lightning_generate_aura_component_text%"
      },
      {
        "command": "sf.internal.lightning.generate.aura.component",
        "title": "%lightning_generate_aura_component_text%"
      },
      {
        "command": "sf.lightning.generate.event",
        "title": "%lightning_generate_event_text%"
      },
      {
        "command": "sf.internal.lightning.generate.event",
        "title": "%lightning_generate_event_text%"
      },
      {
        "command": "sf.lightning.generate.interface",
        "title": "%lightning_generate_interface_text%"
      },
      {
        "command": "sf.internal.lightning.generate.interface",
        "title": "%lightning_generate_interface_text%"
      },
      {
        "command": "sf.debugger.stop",
        "title": "%debugger_stop_text%"
      },
      {
        "command": "sf.config.list",
        "title": "%config_list_text%"
      },
      {
        "command": "sf.alias.list",
        "title": "%alias_list_text%"
      },
      {
        "command": "sf.org.delete.default",
        "title": "%org_delete_default_text%"
      },
      {
        "command": "sf.org.delete.username",
        "title": "%org_delete_username_text%"
      },
      {
        "command": "sf.org.display.default",
        "title": "%org_display_default_text%"
      },
      {
        "command": "sf.org.display.username",
        "title": "%org_display_username_text%"
      },
      {
        "command": "sf.org.list.clean",
        "title": "%org_list_clean_text%"
      },
      {
        "command": "sf.data.query.input",
        "title": "%data_query_input_text%"
      },
      {
        "command": "sf.data.query.selection",
        "title": "%data_query_selection_text%"
      },
      {
        "command": "sf.project.generate",
        "title": "%project_generate_text%"
      },
      {
        "command": "sf.project.generate.with.manifest",
        "title": "%project_generate_with_manifest_text%"
      },
      {
        "command": "sf.apex.generate.trigger",
        "title": "%apex_generate_trigger_text%"
      },
      {
        "command": "sf.start.apex.debug.logging",
        "title": "%start_apex_debug_logging%"
      },
      {
        "command": "sf.stop.apex.debug.logging",
        "title": "%stop_apex_debug_logging%"
      },
      {
        "command": "sf.debug.isv.bootstrap",
        "title": "%isv_bootstrap_command_text%"
      },
      {
        "command": "sf.retrieve.source.path",
        "title": "%retrieve_text%"
      },
      {
        "command": "sf.retrieve.current.source.file",
        "title": "%retrieve_this_source_text%"
      },
      {
        "command": "sf.retrieve.in.manifest",
        "title": "%retrieve_in_manifest_text%"
      },
      {
        "command": "sf.deploy.source.path",
        "title": "%deploy_text%"
      },
      {
        "command": "sf.deploy.current.source.file",
        "title": "%deploy_this_source_text%"
      },
      {
        "command": "sf.deploy.in.manifest",
        "title": "%deploy_in_manifest_text%"
      },
      {
        "command": "sf.delete.source",
        "title": "%delete_source_text%"
      },
      {
        "command": "sf.delete.source.current.file",
        "title": "%delete_source_this_source_text%"
      },
      {
        "command": "sf.set.default.org",
        "title": "%config_set_org_text%"
      },
      {
        "command": "sf.lightning.generate.lwc",
        "title": "%lightning_generate_lwc_text%"
      },
      {
        "command": "sf.force.lightning.lwc.test.create",
        "title": "%force_lightning_lwc_test_create_text%"
      },
      {
        "command": "sf.internal.lightning.generate.lwc",
        "title": "%lightning_generate_lwc_text%"
      },
      {
        "command": "sf.metadata.view.type.refresh",
        "title": "%refresh_types_text%",
        "icon": {
          "light": "resources/light/refresh.svg",
          "dark": "resources/dark/refresh.svg"
        }
      },
      {
        "command": "sf.metadata.view.component.refresh",
        "title": "%refresh_components_text%",
        "icon": {
          "light": "resources/light/refresh.svg",
          "dark": "resources/dark/refresh.svg"
        }
      },
      {
        "command": "sf.retrieve.component",
        "title": "%retrieve_display_text%",
        "icon": {
          "light": "resources/light/retrieve.svg",
          "dark": "resources/dark/retrieve.svg"
        }
      },
      {
        "command": "sf.retrieve.open.component",
        "title": "%retrieve_and_open_display_text%",
        "icon": {
          "light": "resources/light/code.svg",
          "dark": "resources/dark/code.svg"
        }
      },
      {
        "command": "sf.project.generate.manifest",
        "title": "%project_generate_manifest%"
      },
      {
        "command": "sf.diff",
        "title": "%diff_against_org%"
      },
      {
        "command": "sf.folder.diff",
        "title": "%diff_folder_against_org%"
      },
      {
        "command": "sf.conflict.open",
        "title": "%conflict_detect_open_file%",
        "icon": {
          "light": "resources/light/go-to-file.svg",
          "dark": "resources/dark/go-to-file.svg"
        }
      },
      {
        "command": "sf.internal.refreshsobjects",
        "title": "%sobjects_refresh%"
      },
      {
        "command": "sf.launch.apex.replay.debugger.with.current.file",
        "title": "%launch_apex_replay_debugger_with_current_file%"
      },
      {
        "command": "sf.rename.lightning.component",
        "title": "%rename_lightning_component_text%"
      },
      {
        "command": "sf.vscode.core.logger.get.instance",
        "title": "%vscode_core_services_get_logger%"
      }
    ],
    "configuration": {
      "type": "object",
      "title": "%core_settings_title%",
      "properties": {
        "salesforcedx-vscode-core.clearOutputTab": {
          "type": "boolean",
          "default": false,
          "description": "%setting_clear_output_tab_description%"
        },
        "salesforcedx-vscode-core.push-or-deploy-on-save.ignoreConflictsOnPush": {
          "type": "boolean",
          "default": false,
          "description": "%ignore_conflicts_on_push_description%"
        },
        "salesforcedx-vscode-core.show-cli-success-msg": {
          "type": "boolean",
          "default": true,
          "description": "%show_cli_success_msg_description%"
        },
        "salesforcedx-vscode-core.retrieve-test-code-coverage": {
          "type": "boolean",
          "default": false,
          "description": "%retrieve_test_code_coverage_text%"
        },
        "salesforcedx-vscode-core.telemetry.enabled": {
          "type": "boolean",
          "default": true,
          "description": "%telemetry_enabled_description%"
        },
        "salesforcedx-vscode-core.push-or-deploy-on-save.enabled": {
          "type": "boolean",
          "default": false,
          "description": "%push_or_deploy_on_save_enabled_description%"
        },
        "salesforcedx-vscode-core.push-or-deploy-on-save.preferDeployOnSave": {
          "type": "boolean",
          "default": false,
          "description": "%prefer_deploy_on_save_enabled_description%"
        },
        "salesforcedx-vscode-core.detectConflictsAtSync": {
          "type": "boolean",
          "default": false,
          "description": "%conflict_detection_enabled_description%"
        },
        "salesforcedx-vscode-core.experimental.enableSourceTrackingForDeployAndRetrieve": {
          "type": "boolean",
          "default": true,
          "description": "%enable_source_tracking_for_deploy_and_retrieve%"
        },
        "salesforcedx-vscode-core.enable-sobject-refresh-on-startup": {
          "type": "boolean",
          "default": false,
          "description": "%enable_sobject_refresh_on_startup_description%"
        },
        "salesforcedx-vscode-core.NODE_EXTRA_CA_CERTS": {
          "type": "string",
          "default": null,
          "description": "%node_extra_ca_certs_description%"
        },
        "salesforcedx-vscode-core.SF_LOG_LEVEL": {
          "type": "string",
          "enum": [
            "trace",
            "debug",
            "info",
            "warn",
            "error",
            "fatal"
          ],
          "default": "fatal",
          "description": "%sf_log_level_description%"
        },
        "salesforcedx-vscode-core.telemetry-tag": {
          "type": "string",
          "default": null,
          "description": "%telemetry_tag_description%"
        }
      }
    },
    "jsonValidation": [
      {
        "fileMatch": "sfdx-project.json",
        "url": "./node_modules/@salesforce/schemas/sfdx-project.schema.json"
      },
      {
        "fileMatch": "*-scratch-def.json",
        "url": "./node_modules/@salesforce/schemas/project-scratch-def.schema.json"
      }
    ],
    "languages": [
      {
        "id": "ignore",
        "filenames": [
          ".forceignore"
        ]
      },
      {
        "id": "json",
        "filenamePatterns": [
          "*.wdash",
          "*.wdf",
          "*.wdpr",
          "*.wlens",
          "*.orchestration"
        ]
      },
      {
        "id": "forcesourcemanifest",
        "aliases": [
          "ForceSourceManifest",
          "forcesourcemanifest"
        ],
        "filenamePatterns": [
          "**/manifest/**/*.xml"
        ]
      }
    ],
    "grammars": [
      {
        "language": "forcesourcemanifest",
        "scopeName": "manifest.text.xml",
        "path": "./syntaxes/manifestXML.tmLanguage.json"
      }
    ]
  }
}<|MERGE_RESOLUTION|>--- conflicted
+++ resolved
@@ -24,15 +24,9 @@
     "Other"
   ],
   "dependencies": {
-<<<<<<< HEAD
     "@salesforce/core": "7.3.1",
-    "@salesforce/salesforcedx-sobjects-faux-generator": "60.10.0",
-    "@salesforce/salesforcedx-utils-vscode": "60.10.0",
-=======
-    "@salesforce/core": "6.7.4",
     "@salesforce/salesforcedx-sobjects-faux-generator": "60.11.0",
     "@salesforce/salesforcedx-utils-vscode": "60.11.0",
->>>>>>> abae3dd6
     "@salesforce/schemas": "^1.6.1",
     "@salesforce/source-deploy-retrieve": "11.1.2",
     "@salesforce/templates": "^60.1.2",
