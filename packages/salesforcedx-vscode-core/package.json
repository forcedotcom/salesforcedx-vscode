--- conflicted
+++ resolved
@@ -118,13 +118,6 @@
           "command": "sfdx.force.source.delete.current.file",
           "when":
             "sfdx:project_opened && sfdx:default_username_has_no_change_tracking && resourceLangId != 'forcesourcemanifest'"
-<<<<<<< HEAD
-        },
-        {
-          "command": "sfdx.force.org.picker.status.bar",
-          "when": "sfdx:project_opened"
-=======
->>>>>>> a5d16998
         }
       ],
       "explorer/context": [
