--- conflicted
+++ resolved
@@ -24,15 +24,9 @@
     "Other"
   ],
   "dependencies": {
-<<<<<<< HEAD
     "@salesforce/core": "5.3.19",
-    "@salesforce/salesforcedx-sobjects-faux-generator": "59.5.0",
-    "@salesforce/salesforcedx-utils-vscode": "59.5.0",
-=======
-    "@salesforce/core": "5.3.18",
     "@salesforce/salesforcedx-sobjects-faux-generator": "59.5.1",
     "@salesforce/salesforcedx-utils-vscode": "59.5.1",
->>>>>>> 42372854
     "@salesforce/schemas": "^1.6.1",
     "@salesforce/source-deploy-retrieve": "9.8.4",
     "@salesforce/templates": "^59.0.2",
