--- conflicted
+++ resolved
@@ -27,15 +27,9 @@
   "dependencies": {
     "@heroku/functions-core": "0.7.0",
     "@octokit/plugin-paginate-rest": "2.21.3",
-<<<<<<< HEAD
     "@salesforce/core": "^3.33.6",
-    "@salesforce/salesforcedx-sobjects-faux-generator": "57.8.0",
-    "@salesforce/salesforcedx-utils-vscode": "57.8.0",
-=======
-    "@salesforce/core": "^3.31.18",
     "@salesforce/salesforcedx-sobjects-faux-generator": "57.9.0",
     "@salesforce/salesforcedx-utils-vscode": "57.9.0",
->>>>>>> c815d4ea
     "@salesforce/schemas": "^1",
     "@salesforce/source-deploy-retrieve": "7.14.2",
     "@salesforce/templates": "^57.0.2",
