--- conflicted
+++ resolved
@@ -26,16 +26,9 @@
   ],
   "dependencies": {
     "@heroku/functions-core": "0.7.0",
-<<<<<<< HEAD
-    "@salesforce/core": "^3.31.18",
-    "@salesforce/salesforcedx-sobjects-faux-generator": "57.10.2",
-    "@salesforce/salesforcedx-utils-vscode": "57.10.2",
-=======
-    "@octokit/plugin-paginate-rest": "2.21.3",
     "@salesforce/core": "3.34.7",
     "@salesforce/salesforcedx-sobjects-faux-generator": "57.11.0",
     "@salesforce/salesforcedx-utils-vscode": "57.11.0",
->>>>>>> 5487bd0a
     "@salesforce/schemas": "^1",
     "@salesforce/source-deploy-retrieve": "^7.15.0",
     "@salesforce/templates": "^57.0.2",
