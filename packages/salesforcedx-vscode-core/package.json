--- conflicted
+++ resolved
@@ -23,14 +23,9 @@
   },
   "categories": ["Other"],
   "dependencies": {
-<<<<<<< HEAD
-    "@salesforce/core": "^0.18.2",
-    "@salesforce/salesforcedx-sobjects-faux-generator": "43.12.0",
-    "@salesforce/salesforcedx-utils-vscode": "43.12.0",
-=======
+    "@salesforce/core": "0.18.2",
     "@salesforce/salesforcedx-sobjects-faux-generator": "43.13.0",
     "@salesforce/salesforcedx-utils-vscode": "43.13.0",
->>>>>>> ba27b306
     "adm-zip": "0.4.7",
     "glob": "^7.1.2",
     "moment": "2.20.1",
