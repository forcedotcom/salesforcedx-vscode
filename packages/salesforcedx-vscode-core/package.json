--- conflicted
+++ resolved
@@ -15,11 +15,7 @@
     "theme": "light"
   },
   "aiKey": "ec3632a4-df47-47a4-98dc-8134cacbaf7e",
-<<<<<<< HEAD
-  "version": "55.12.0",
-=======
   "version": "55.13.0",
->>>>>>> 18ad0be2
   "publisher": "salesforce",
   "license": "BSD-3-Clause",
   "engines": {
@@ -32,13 +28,8 @@
     "@heroku/functions-core": "^0.4.0",
     "@octokit/plugin-paginate-rest": "2.21.3",
     "@salesforce/core": "^3.23.2",
-<<<<<<< HEAD
-    "@salesforce/salesforcedx-sobjects-faux-generator": "55.12.0",
-    "@salesforce/salesforcedx-utils-vscode": "55.12.0",
-=======
     "@salesforce/salesforcedx-sobjects-faux-generator": "55.13.0",
     "@salesforce/salesforcedx-utils-vscode": "55.13.0",
->>>>>>> 18ad0be2
     "@salesforce/schemas": "^1",
     "@salesforce/source-deploy-retrieve": "6.0.4",
     "@salesforce/templates": "^55.1.0",
@@ -52,11 +43,7 @@
     "shelljs": "0.8.5"
   },
   "devDependencies": {
-<<<<<<< HEAD
-    "@salesforce/salesforcedx-test-utils-vscode": "55.12.0",
-=======
     "@salesforce/salesforcedx-test-utils-vscode": "55.13.0",
->>>>>>> 18ad0be2
     "@salesforce/ts-sinon": "^1.0.0",
     "@types/adm-zip": "^0.4.31",
     "@types/chai": "4.3.3",
