{
  "name": "salesforcedx-vscode-core",
  "displayName": "Salesforce CLI Integration",
  "description": "Provides integration with the Salesforce CLI",
  "qna": "https://github.com/forcedotcom/salesforcedx-vscode/issues",
  "bugs": {
    "url": "https://github.com/forcedotcom/salesforcedx-vscode/issues"
  },
  "repository": {
    "url": "https://github.com/forcedotcom/salesforcedx-vscode"
  },
  "icon": "images/VSCodeCore.png",
  "galleryBanner": {
    "color": "#ECECEC",
    "theme": "light"
  },
  "aiKey": "ec3632a4-df47-47a4-98dc-8134cacbaf7e",
  "version": "48.20.0",
  "publisher": "salesforce",
  "license": "BSD-3-Clause",
  "engines": {
    "vscode": "^1.40.0"
  },
  "categories": [
    "Other"
  ],
  "dependencies": {
    "@salesforce/core": "2.4.1",
<<<<<<< HEAD
    "@salesforce/salesforcedx-utils-vscode": "48.19.0",
    "@salesforce/source-deploy-retrieve": "1.0.12",
=======
    "@salesforce/salesforcedx-utils-vscode": "48.20.0",
    "@salesforce/source-deploy-retrieve": "1.0.10",
>>>>>>> 44f8eea2
    "adm-zip": "0.4.13",
    "applicationinsights": "1.0.6",
    "glob": "^7.1.2",
    "rxjs": "^5.4.1",
    "sanitize-filename": "^1.6.1",
    "shelljs": "0.8.3",
    "xmldom-sfdx-encoding": "0.1.29"
  },
  "devDependencies": {
    "@salesforce/salesforcedx-test-utils-vscode": "48.20.0",
    "@salesforce/ts-sinon": "^1.0.0",
    "@types/adm-zip": "^0.4.31",
    "@types/chai": "^4.0.0",
    "@types/glob": "^5.0.30",
    "@types/mocha": "^5",
    "@types/node": "8.9.3",
    "@types/sanitize-filename": "^1.1.28",
    "@types/shelljs": "^0.7.8",
    "@types/sinon": "^2.3.2",
    "chai": "^4.0.2",
    "cross-env": "5.2.0",
    "mocha": "^5",
    "mocha-junit-reporter": "^1.23.3",
    "mocha-multi-reporters": "^1.1.7",
    "mock-spawn": "0.2.6",
    "nyc": "^13",
    "sinon": "^7.3.1",
    "typescript": "3.1.6",
    "vscode": "^1.1.36"
  },
  "scripts": {
    "vscode:prepublish": "npm prune --production",
    "vscode:package": "vsce package",
    "vscode:sha256": "node ../../scripts/generate-sha256.js >> ../../SHA256",
    "vscode:publish": "node ../../scripts/publish-vsix.js",
    "compile": "tsc -p ./",
    "lint": "tslint --project .",
    "watch": "tsc -watch -p .",
    "clean": "shx rm -rf node_modules && shx rm -rf out && shx rm -rf coverage && shx rm -rf .nyc_output",
    "postinstall": "node ./node_modules/vscode/bin/install",
    "test": "npm run test:integration && npm run test:vscode-integration",
    "test:integration": "node ./node_modules/cross-env/dist/bin/cross-env.js VSCODE_NLS_CONFIG={} ./node_modules/nyc/bin/nyc.js ./node_modules/mocha/bin/_mocha --recursive out/test/integration --reporter mocha-multi-reporters --reporter-options configFile=../../config/mochaIntegrationTestsConfig.json",
    "test:vscode-integration": "cross-env CODE_TESTS_WORKSPACE='../system-tests/assets/sfdx-simple' node ../../scripts/run-vscode-integration-tests",
    "test:vscode-insiders-integration": "cross-env CODE_VERSION=insiders npm run test:vscode-integration"
  },
  "nyc": {
    "reporter": [
      "text-summary",
      "lcov"
    ]
  },
  "activationEvents": [
    "workspaceContains:sfdx-project.json",
    "onCommand:sfdx.force.project.create",
    "onCommand:sfdx.force.project.with.manifest.create",
    "onCommand:sfdx.debug.isv.bootstrap"
  ],
  "main": "./out/src",
  "contributes": {
    "viewsContainers": {
      "activitybar": [
        {
          "id": "metadata",
          "title": "Org Browser",
          "icon": "resources/dep.svg"
        },
        {
          "id": "conflicts",
          "title": "%conflict_detect_resolve_view%",
          "icon": "resources/issues.svg"
        }
      ]
    },
    "views": {
      "explorer": [
        {
          "id": "sfdx.force.tasks.view",
          "name": "%running_tasks_title_text%"
        }
      ],
      "metadata": [
        {
          "id": "metadata",
          "name": "Metadata",
          "when": "sfdx:project_opened && sfdx:default_username_has_no_change_tracking"
        }
      ],
      "conflicts": [
        {
          "id": "conflicts",
          "name": "Conflicts",
          "when": "sfdx:project_opened && sfdx:default_username_has_no_change_tracking"
        }
      ]
    },
    "menus": {
      "view/title": [
        {
          "command": "sfdx.force.metadata.view.type.refresh",
          "when": "view == metadata",
          "group": "navigation"
        }
      ],
      "view/item/context": [
        {
          "command": "sfdx.force.task.stop",
          "when": "view == sfdx.force.tasks.view"
        },
        {
          "command": "sfdx.force.metadata.view.component.refresh",
          "when": "view == metadata && viewItem =~ /(folder|type)/",
          "group": "inline"
        },
        {
          "command": "sfdx.force.source.retrieve.component",
          "when": "view == metadata && viewItem =~ /(type|component)/",
          "group": "inline"
        },
        {
          "command": "sfdx.force.conflict.open",
          "when": "view == conflicts && viewItem == conflict-actions",
          "group": "inline"
        }
      ],
      "editor/context": [
        {
          "command": "sfdx.force.source.retrieve.current.source.file",
          "when": "sfdx:project_opened && sfdx:default_username_has_no_change_tracking && resourceLangId != 'forcesourcemanifest'"
        },
        {
          "command": "sfdx.force.source.retrieve.in.manifest",
          "when": "sfdx:project_opened && sfdx:default_username_has_no_change_tracking && resourceLangId == 'forcesourcemanifest'"
        },
        {
          "command": "sfdx.force.source.deploy.current.source.file",
          "when": "sfdx:project_opened && sfdx:default_username_has_no_change_tracking && resourceLangId != 'forcesourcemanifest'"
        },
        {
          "command": "sfdx.force.source.deploy.in.manifest",
          "when": "sfdx:project_opened && sfdx:default_username_has_no_change_tracking && resourceLangId == 'forcesourcemanifest'"
        },
        {
          "command": "sfdx.force.source.delete.current.file",
          "when": "sfdx:project_opened && sfdx:default_username_has_no_change_tracking && resourceLangId != 'forcesourcemanifest'"
        },
        {
          "command": "sfdx.force.diff",
          "when": "sfdx:project_opened && resourceFilename =~ /.*(app|cmp|auradoc|evt|intf|css|design|html|js|svg|permissionset-meta.xml|layout-meta.xml|labels-meta.xml)$/"
        },
        {
          "command": "sfdx.force.diff",
          "when": "sfdx:project_opened && resourceLangId == apex"
        },
        {
          "command": "sfdx.force.diff",
          "when": "sfdx:project_opened && resourceLangId == visualforce"
        }
      ],
      "explorer/context": [
        {
          "command": "sfdx.force.lightning.lwc.create",
          "when": "explorerResourceIsFolder && resourceFilename == lwc && sfdx:project_opened"
        },
        {
          "command": "sfdx.internal.lightning.lwc.create",
          "when": "explorerResourceIsFolder && sfdx:internal_dev"
        },
        {
          "command": "sfdx.force.apex.class.create",
          "when": "explorerResourceIsFolder && resourceFilename == classes && sfdx:project_opened"
        },
        {
          "command": "sfdx.force.analytics.template.create",
          "when": "explorerResourceIsFolder && resourceFilename == waveTemplates && sfdx:project_opened"
        },
        {
          "command": "sfdx.force.visualforce.component.create",
          "when": "explorerResourceIsFolder && resourceFilename == components && sfdx:project_opened"
        },
        {
          "command": "sfdx.force.visualforce.page.create",
          "when": "explorerResourceIsFolder && resourceFilename == pages && sfdx:project_opened"
        },
        {
          "command": "sfdx.force.lightning.app.create",
          "when": "explorerResourceIsFolder && resourceFilename == aura && sfdx:project_opened"
        },
        {
          "command": "sfdx.internal.lightning.app.create",
          "when": "explorerResourceIsFolder && sfdx:internal_dev"
        },
        {
          "command": "sfdx.force.lightning.component.create",
          "when": "explorerResourceIsFolder && resourceFilename == aura && sfdx:project_opened"
        },
        {
          "command": "sfdx.internal.lightning.component.create",
          "when": "explorerResourceIsFolder && sfdx:internal_dev"
        },
        {
          "command": "sfdx.force.lightning.event.create",
          "when": "explorerResourceIsFolder && resourceFilename == aura && sfdx:project_opened"
        },
        {
          "command": "sfdx.internal.lightning.event.create",
          "when": "explorerResourceIsFolder && sfdx:internal_dev"
        },
        {
          "command": "sfdx.force.lightning.interface.create",
          "when": "explorerResourceIsFolder && resourceFilename == aura && sfdx:project_opened"
        },
        {
          "command": "sfdx.internal.lightning.interface.create",
          "when": "explorerResourceIsFolder && sfdx:internal_dev"
        },
        {
          "command": "sfdx.force.apex.trigger.create",
          "when": "explorerResourceIsFolder && resourceFilename == triggers && sfdx:project_opened"
        },
        {
          "command": "sfdx.force.diff",
          "when": "sfdx:project_opened && resourceFilename =~ /.*(app|cmp|auradoc|evt|intf|css|design|html|js|svg|permissionset-meta.xml|layout-meta.xml|labels-meta.xml)$/"
        },
        {
          "command": "sfdx.force.diff",
          "when": "sfdx:project_opened && resourceLangId == apex"
        },
        {
          "command": "sfdx.force.diff",
          "when": "sfdx:project_opened && resourceLangId == visualforce"
        },
        {
          "command": "sfdx.force.source.retrieve.source.path",
          "when": "sfdx:project_opened && sfdx:default_username_has_no_change_tracking && resourceLangId != 'forcesourcemanifest'"
        },
        {
          "command": "sfdx.force.source.retrieve.in.manifest",
          "when": "sfdx:project_opened && sfdx:default_username_has_no_change_tracking && resourceLangId == 'forcesourcemanifest'"
        },
        {
          "command": "sfdx.force.source.deploy.source.path",
          "when": "sfdx:project_opened && sfdx:default_username_has_no_change_tracking && resourceLangId != 'forcesourcemanifest'"
        },
        {
          "command": "sfdx.force.source.deploy.in.manifest",
          "when": "sfdx:project_opened && sfdx:default_username_has_no_change_tracking && resourceLangId == 'forcesourcemanifest'"
        },
        {
          "command": "sfdx.force.source.delete",
          "when": "sfdx:project_opened && sfdx:default_username_has_no_change_tracking && resourceLangId != 'forcesourcemanifest'"
        }
      ],
      "commandPalette": [
        {
          "command": "sfdx.force.package.install",
          "when": "sfdx:project_opened"
        },
        {
          "command": "sfdx.force.auth.dev.hub",
          "when": "sfdx:project_opened"
        },
        {
          "command": "sfdx.force.auth.web.login",
          "when": "sfdx:project_opened"
        },
        {
          "command": "sfdx.force.auth.logout.all",
          "when": "sfdx:project_opened"
        },
        {
          "command": "sfdx.force.org.create",
          "when": "sfdx:project_opened"
        },
        {
          "command": "sfdx.force.org.open",
          "when": "sfdx:project_opened"
        },
        {
          "command": "sfdx.force.source.pull",
          "when": "sfdx:project_opened && !sfdx:isv_debug_project && sfdx:default_username_has_change_tracking"
        },
        {
          "command": "sfdx.force.source.pull.force",
          "when": "sfdx:project_opened && !sfdx:isv_debug_project && sfdx:default_username_has_change_tracking"
        },
        {
          "command": "sfdx.force.source.push",
          "when": "sfdx:project_opened && !sfdx:isv_debug_project && sfdx:default_username_has_change_tracking"
        },
        {
          "command": "sfdx.force.source.push.force",
          "when": "sfdx:project_opened && !sfdx:isv_debug_project && sfdx:default_username_has_change_tracking"
        },
        {
          "command": "sfdx.force.source.status",
          "when": "sfdx:project_opened && !sfdx:isv_debug_project && sfdx:default_username_has_change_tracking"
        },
        {
          "command": "sfdx.force.source.status.local",
          "when": "sfdx:project_opened && !sfdx:isv_debug_project && sfdx:default_username_has_change_tracking"
        },
        {
          "command": "sfdx.force.source.status.remote",
          "when": "sfdx:project_opened && !sfdx:isv_debug_project && sfdx:default_username_has_change_tracking"
        },
        {
          "command": "sfdx.force.apex.test.run",
          "when": "sfdx:project_opened"
        },
        {
          "command": "sfdx.force.task.stop",
          "when": "sfdx:project_opened"
        },
        {
          "command": "sfdx.force.apex.class.create",
          "when": "sfdx:project_opened"
        },
        {
          "command": "sfdx.force.analytics.template.create",
          "when": "sfdx:project_opened"
        },
        {
          "command": "sfdx.force.visualforce.component.create",
          "when": "sfdx:project_opened"
        },
        {
          "command": "sfdx.force.visualforce.page.create",
          "when": "sfdx:project_opened"
        },
        {
          "command": "sfdx.force.debugger.stop",
          "when": "sfdx:project_opened"
        },
        {
          "command": "sfdx.force.config.list",
          "when": "sfdx:project_opened"
        },
        {
          "command": "sfdx.force.alias.list",
          "when": "sfdx:project_opened"
        },
        {
          "command": "sfdx.force.org.display.default",
          "when": "sfdx:project_opened"
        },
        {
          "command": "sfdx.force.org.display.username",
          "when": "sfdx:project_opened"
        },
        {
          "command": "sfdx.force.data.soql.query.input",
          "when": "sfdx:project_opened && !editorHasSelection"
        },
        {
          "command": "sfdx.force.data.soql.query.selection",
          "when": "sfdx:project_opened && editorHasSelection"
        },
        {
          "command": "sfdx.force.apex.execute.selection",
          "when": "sfdx:project_opened && editorHasSelection"
        },
        {
          "command": "sfdx.force.apex.execute.document",
          "when": "sfdx:project_opened && !editorHasSelection"
        },
        {
          "command": "sfdx.force.project.create",
          "when": "!sfdx:internal_dev"
        },
        {
          "command": "sfdx.force.project.with.manifest.create",
          "when": "!sfdx:internal_dev"
        },
        {
          "command": "sfdx.force.apex.trigger.create",
          "when": "sfdx:project_opened"
        },
        {
          "command": "sfdx.force.start.apex.debug.logging",
          "when": "sfdx:project_opened && sfdx:replay_debugger_extension"
        },
        {
          "command": "sfdx.force.stop.apex.debug.logging",
          "when": "sfdx:project_opened && sfdx:replay_debugger_extension"
        },
        {
          "command": "sfdx.debug.isv.bootstrap",
          "when": "!sfdx:internal_dev"
        },
        {
          "command": "sfdx.force.apex.log.get",
          "when": "sfdx:project_opened"
        },
        {
          "command": "sfdx.force.source.retrieve.source.path",
          "when": "false"
        },
        {
          "command": "sfdx.force.source.deploy.source.path",
          "when": "false"
        },
        {
          "command": "sfdx.force.source.retrieve.current.source.file",
          "when": "sfdx:project_opened && sfdx:default_username_has_no_change_tracking && resourceLangId != 'forcesourcemanifest' && editorIsOpen"
        },
        {
          "command": "sfdx.force.source.retrieve.in.manifest",
          "when": "sfdx:project_opened && sfdx:default_username_has_no_change_tracking && resourceLangId == 'forcesourcemanifest'"
        },
        {
          "command": "sfdx.force.source.deploy.current.source.file",
          "when": "sfdx:project_opened && sfdx:default_username_has_no_change_tracking && resourceLangId != 'forcesourcemanifest' && editorIsOpen"
        },
        {
          "command": "sfdx.force.source.deploy.in.manifest",
          "when": "sfdx:project_opened && sfdx:default_username_has_no_change_tracking && resourceLangId == 'forcesourcemanifest'"
        },
        {
          "command": "sfdx.force.source.delete",
          "when": "false"
        },
        {
          "command": "sfdx.force.source.delete.current.file",
          "when": "sfdx:project_opened && sfdx:default_username_has_no_change_tracking && resourceLangId != 'forcesourcemanifest' && editorIsOpen"
        },
        {
          "command": "sfdx.force.set.default.org",
          "when": "sfdx:project_opened"
        },
        {
          "command": "sfdx.force.lightning.lwc.create",
          "when": "sfdx:project_opened"
        },
        {
          "command": "sfdx.force.lightning.lwc.test.create",
          "when": "sfdx:project_opened"
        },
        {
          "command": "sfdx.internal.lightning.lwc.create",
          "when": "false"
        },
        {
          "command": "sfdx.force.lightning.app.create",
          "when": "sfdx:project_opened"
        },
        {
          "command": "sfdx.internal.lightning.app.create",
          "when": "false"
        },
        {
          "command": "sfdx.force.lightning.component.create",
          "when": "sfdx:project_opened"
        },
        {
          "command": "sfdx.internal.lightning.component.create",
          "when": "false"
        },
        {
          "command": "sfdx.force.lightning.event.create",
          "when": "sfdx:project_opened"
        },
        {
          "command": "sfdx.internal.lightning.event.create",
          "when": "false"
        },
        {
          "command": "sfdx.force.lightning.interface.create",
          "when": "sfdx:project_opened"
        },
        {
          "command": "sfdx.internal.lightning.interface.create",
          "when": "false"
        },
        {
          "command": "sfdx.force.diff",
          "when": "false"
        },
        {
          "command": "sfdx.force.conflict.open",
          "when": "false"
        }
      ]
    },
    "commands": [
      {
        "command": "sfdx.force.package.install",
        "title": "%force_package_install_text%"
      },
      {
        "command": "sfdx.force.auth.dev.hub",
        "title": "%force_auth_web_login_authorize_dev_hub_text%"
      },
      {
        "command": "sfdx.force.auth.web.login",
        "title": "%force_auth_web_login_authorize_org_text%"
      },
      {
        "command": "sfdx.force.auth.logout.all",
        "title": "%force_auth_logout_all_text%"
      },
      {
        "command": "sfdx.force.org.create",
        "title": "%force_org_create_default_scratch_org_text%"
      },
      {
        "command": "sfdx.force.org.open",
        "title": "%force_org_open_default_scratch_org_text%"
      },
      {
        "command": "sfdx.force.source.pull",
        "title": "%force_source_pull_default_scratch_org_text%"
      },
      {
        "command": "sfdx.force.source.pull.force",
        "title": "%force_source_pull_force_default_scratch_org_text%"
      },
      {
        "command": "sfdx.force.source.push",
        "title": "%force_source_push_default_scratch_org_text%"
      },
      {
        "command": "sfdx.force.source.push.force",
        "title": "%force_source_push_force_default_scratch_org_text%"
      },
      {
        "command": "sfdx.force.source.status",
        "title": "%force_source_status_text%"
      },
      {
        "command": "sfdx.force.source.status.local",
        "title": "%force_source_status_local_text%"
      },
      {
        "command": "sfdx.force.source.status.remote",
        "title": "%force_source_status_remote_text%"
      },
      {
        "command": "sfdx.force.apex.test.run",
        "title": "%force_apex_test_run_text%"
      },
      {
        "command": "sfdx.force.task.stop",
        "title": "%cancel_sfdx_command_text%"
      },
      {
        "command": "sfdx.force.apex.class.create",
        "title": "%force_apex_class_create_text%"
      },
      {
        "command": "sfdx.force.analytics.template.create",
        "title": "%force_analytics_template_create_text%"
      },
      {
        "command": "sfdx.force.visualforce.component.create",
        "title": "%force_visualforce_component_create_text%"
      },
      {
        "command": "sfdx.force.visualforce.page.create",
        "title": "%force_visualforce_page_create_text%"
      },
      {
        "command": "sfdx.force.lightning.app.create",
        "title": "%force_lightning_app_create_text%"
      },
      {
        "command": "sfdx.internal.lightning.app.create",
        "title": "%force_lightning_app_create_text%"
      },
      {
        "command": "sfdx.force.lightning.component.create",
        "title": "%force_lightning_component_create_text%"
      },
      {
        "command": "sfdx.internal.lightning.component.create",
        "title": "%force_lightning_component_create_text%"
      },
      {
        "command": "sfdx.force.lightning.event.create",
        "title": "%force_lightning_event_create_text%"
      },
      {
        "command": "sfdx.internal.lightning.event.create",
        "title": "%force_lightning_event_create_text%"
      },
      {
        "command": "sfdx.force.lightning.interface.create",
        "title": "%force_lightning_interface_create_text%"
      },
      {
        "command": "sfdx.internal.lightning.interface.create",
        "title": "%force_lightning_interface_create_text%"
      },
      {
        "command": "sfdx.force.debugger.stop",
        "title": "%force_debugger_stop_text%"
      },
      {
        "command": "sfdx.force.config.list",
        "title": "%force_config_list_text%"
      },
      {
        "command": "sfdx.force.alias.list",
        "title": "%force_alias_list_text%"
      },
      {
        "command": "sfdx.force.org.display.default",
        "title": "%force_org_display_default_text%"
      },
      {
        "command": "sfdx.force.org.display.username",
        "title": "%force_org_display_username_text%"
      },
      {
        "command": "sfdx.force.data.soql.query.input",
        "title": "%force_data_soql_query_input_text%"
      },
      {
        "command": "sfdx.force.data.soql.query.selection",
        "title": "%force_data_soql_query_selection_text%"
      },
      {
        "command": "sfdx.force.apex.execute.document",
        "title": "%force_apex_execute_document_text%"
      },
      {
        "command": "sfdx.force.apex.execute.selection",
        "title": "%force_apex_execute_selection_text%"
      },
      {
        "command": "sfdx.force.project.create",
        "title": "%force_project_create_text%"
      },
      {
        "command": "sfdx.force.project.with.manifest.create",
        "title": "%force_project_with_manifest_create_text%"
      },
      {
        "command": "sfdx.force.apex.trigger.create",
        "title": "%force_apex_trigger_create_text%"
      },
      {
        "command": "sfdx.force.start.apex.debug.logging",
        "title": "%force_start_apex_debug_logging%"
      },
      {
        "command": "sfdx.force.stop.apex.debug.logging",
        "title": "%force_stop_apex_debug_logging%"
      },
      {
        "command": "sfdx.debug.isv.bootstrap",
        "title": "%isv_bootstrap_command_text%"
      },
      {
        "command": "sfdx.force.apex.log.get",
        "title": "%force_apex_log_get_text%"
      },
      {
        "command": "sfdx.force.source.retrieve.source.path",
        "title": "%force_source_retrieve_text%"
      },
      {
        "command": "sfdx.force.source.retrieve.current.source.file",
        "title": "%force_source_retrieve_this_source_text%"
      },
      {
        "command": "sfdx.force.source.retrieve.in.manifest",
        "title": "%force_source_retrieve_in_manifest_text%"
      },
      {
        "command": "sfdx.force.source.deploy.source.path",
        "title": "%force_source_deploy_text%"
      },
      {
        "command": "sfdx.force.source.deploy.current.source.file",
        "title": "%force_source_deploy_this_source_text%"
      },
      {
        "command": "sfdx.force.source.deploy.in.manifest",
        "title": "%force_source_deploy_in_manifest_text%"
      },
      {
        "command": "sfdx.force.source.delete",
        "title": "%force_source_delete_text%"
      },
      {
        "command": "sfdx.force.source.delete.current.file",
        "title": "%force_source_delete_this_source_text%"
      },
      {
        "command": "sfdx.force.set.default.org",
        "title": "%force_config_set_org_text%"
      },
      {
        "command": "sfdx.force.lightning.lwc.create",
        "title": "%force_lightning_lwc_create_text%"
      },
      {
        "command": "sfdx.force.lightning.lwc.test.create",
        "title": "%force_lightning_lwc_test_create_text%"
      },
      {
        "command": "sfdx.internal.lightning.lwc.create",
        "title": "%force_lightning_lwc_create_text%"
      },
      {
        "command": "sfdx.force.metadata.view.type.refresh",
        "title": "%refresh_types_text%",
        "icon": {
          "light": "resources/light/refresh.svg",
          "dark": "resources/dark/refresh.svg"
        }
      },
      {
        "command": "sfdx.force.metadata.view.component.refresh",
        "title": "%refresh_components_text%",
        "icon": {
          "light": "resources/light/refresh.svg",
          "dark": "resources/dark/refresh.svg"
        }
      },
      {
        "command": "sfdx.force.source.retrieve.component",
        "title": "%force_source_retrieve_display_text%",
        "icon": {
          "light": "resources/light/retrieve.svg",
          "dark": "resources/dark/retrieve.svg"
        }
      },
      {
        "command": "sfdx.force.diff",
        "title": "%force_diff_against_org%"
      },
      {
        "command": "sfdx.force.conflict.open",
        "title": "%conflict_detect_open_file%",
        "icon": {
          "light": "resources/light/go-to-file.svg",
          "dark": "resources/dark/go-to-file.svg"
        }
      }
    ],
    "configuration": {
      "type": "object",
      "title": "%feature_previews_title%",
      "properties": {
        "salesforcedx-vscode-core.show-cli-success-msg": {
          "type": "boolean",
          "default": true,
          "description": "%show_cli_success_msg_description%"
        },
        "salesforcedx-vscode-core.retrieve-test-code-coverage": {
          "type": "boolean",
          "default": false,
          "description": "%retrieve_test_code_coverage_text%"
        },
        "salesforcedx-vscode-core.telemetry.enabled": {
          "type": "boolean",
          "default": true,
          "description": "%telemetry_enabled_description%"
        },
        "salesforcedx-vscode-core.push-or-deploy-on-save.enabled": {
          "type": "boolean",
          "default": false,
          "description": "%push_or_deploy_on_save_enabled_description%"
        },
        "salesforcedx-vscode-core.detectConflictsAtSync": {
          "type": "boolean",
          "default": false,
          "description": "%conflict_detection_enabled_description%"
        },
        "salesforcedx-vscode-core.experimental.deployRetrieve": {
          "type": "boolean",
          "default": false,
          "description": "%experimental_deploy_retrieve_description%"
        }
      }
    },
    "jsonValidation": [
      {
        "fileMatch": "sfdx-project.json",
        "url": "https://forcedotcom.github.io/schemas/sfdx-project.json/sfdx-project.schema.json"
      },
      {
        "fileMatch": "*-scratch-def.json",
        "url": "https://forcedotcom.github.io/schemas/project-scratch-def.json/project-scratch-def.schema.json"
      }
    ],
    "languages": [
      {
        "id": "ignore",
        "filenames": [
          ".forceignore"
        ]
      },
      {
        "id": "json",
        "filenamePatterns": [
          "*.wdash",
          "*.wdf",
          "*.wdpr",
          "*.wlens",
          "*.orchestration"
        ]
      },
      {
        "id": "forcesourcemanifest",
        "aliases": [
          "ForceSourceManifest",
          "forcesourcemanifest"
        ],
        "filenamePatterns": [
          "**/manifest/**/*.xml"
        ]
      }
    ],
    "grammars": [
      {
        "language": "forcesourcemanifest",
        "scopeName": "manifest.text.xml",
        "path": "./syntaxes/manifestXML.tmLanguage.json"
      }
    ]
  }
}<|MERGE_RESOLUTION|>--- conflicted
+++ resolved
@@ -26,13 +26,8 @@
   ],
   "dependencies": {
     "@salesforce/core": "2.4.1",
-<<<<<<< HEAD
-    "@salesforce/salesforcedx-utils-vscode": "48.19.0",
-    "@salesforce/source-deploy-retrieve": "1.0.12",
-=======
     "@salesforce/salesforcedx-utils-vscode": "48.20.0",
     "@salesforce/source-deploy-retrieve": "1.0.10",
->>>>>>> 44f8eea2
     "adm-zip": "0.4.13",
     "applicationinsights": "1.0.6",
     "glob": "^7.1.2",
