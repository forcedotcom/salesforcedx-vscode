--- conflicted
+++ resolved
@@ -14,11 +14,7 @@
     "color": "#ECECEC",
     "theme": "light"
   },
-<<<<<<< HEAD
   "version": "63.1.1",
-=======
-  "version": "62.14.1",
->>>>>>> b1875723
   "publisher": "salesforce",
   "license": "BSD-3-Clause",
   "engines": {
@@ -30,19 +26,11 @@
   "dependencies": {
     "@jsforce/jsforce-node": "3.4.1",
     "@salesforce/core-bundle": "8.8.2",
-<<<<<<< HEAD
     "@salesforce/salesforcedx-sobjects-faux-generator": "63.1.1",
     "@salesforce/salesforcedx-utils-vscode": "63.1.1",
     "@salesforce/schemas": "1.9.0",
     "@salesforce/source-deploy-retrieve-bundle": "12.15.0",
     "@salesforce/templates": "63.0.1",
-=======
-    "@salesforce/salesforcedx-sobjects-faux-generator": "62.14.1",
-    "@salesforce/salesforcedx-utils-vscode": "62.14.1",
-    "@salesforce/schemas": "1.9.0",
-    "@salesforce/source-deploy-retrieve-bundle": "12.14.0",
-    "@salesforce/templates": "62.0.1",
->>>>>>> b1875723
     "@salesforce/ts-types": "2.0.12",
     "@salesforce/vscode-service-provider": "1.3.0-rc.6.4",
     "adm-zip": "0.5.10",
@@ -53,13 +41,8 @@
     "shelljs": "0.8.5"
   },
   "devDependencies": {
-<<<<<<< HEAD
     "@salesforce/salesforcedx-test-utils-vscode": "63.1.1",
     "@salesforce/ts-sinon": "^1.4.30",
-=======
-    "@salesforce/salesforcedx-test-utils-vscode": "62.14.1",
-    "@salesforce/ts-sinon": "^1.0.0",
->>>>>>> b1875723
     "@types/adm-zip": "^0.5.0",
     "@types/chai": "4.3.3",
     "@types/glob": "^7.2.0",
