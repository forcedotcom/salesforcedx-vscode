/*
 * Copyright (c) 2018, salesforce.com, inc.
 * All rights reserved.
 * Licensed under the BSD 3-Clause license.
 * For full license text, see LICENSE.txt file in the repo root or https://opensource.org/licenses/BSD-3-Clause
 */

import * as path from 'path';
import { setTimeout } from 'timers';
import * as vscode from 'vscode';
import { channelService } from '../channels';
import { OrgType, workspaceContextUtils } from '../context';
import { nls } from '../messages';
import { notificationService } from '../notifications';
<<<<<<< HEAD
import { salesforceCoreSettings } from '../settings';
import { SfdxPackageDirectories } from '../sfdxProject';
=======
import { SalesforcePackageDirectories } from '../salesforceProject';
import { sfdxCoreSettings } from '../settings';
>>>>>>> 7dec0106

import { telemetryService } from '../telemetry';

export class DeployQueue {
  public static readonly ENQUEUE_DELAY = 500; // milliseconds

  private static instance: DeployQueue;

  private readonly queue = new Set<vscode.Uri>();
  private timer: ReturnType<typeof setTimeout> | undefined;
  private locked = false;
  private deployWaitStart?: [number, number];

  private constructor() {}

  public static get(): DeployQueue {
    if (!DeployQueue.instance) {
      DeployQueue.instance = new DeployQueue();
    }
    return DeployQueue.instance;
  }

  public static reset() {
    if (DeployQueue.instance) {
      if (DeployQueue.instance.timer) {
        clearTimeout(DeployQueue.instance.timer);
      }
      DeployQueue.instance = new DeployQueue();
    }
  }

  public async enqueue(document: vscode.Uri) {
    this.queue.add(document);
    await this.wait();
    await this.doDeploy();
  }

  public async unlock() {
    this.locked = false;
    await this.wait();
    await this.doDeploy();
  }

  private async wait() {
    return new Promise(resolve => {
      if (this.timer) {
        clearTimeout(this.timer);
      }
      this.timer = setTimeout(resolve, DeployQueue.ENQUEUE_DELAY);
    });
  }

  private async executeDeployCommand(toDeploy: vscode.Uri[]) {
    vscode.commands.executeCommand('sf.deploy.multiple.source.paths', toDeploy);
  }

  private async executePushCommand() {
    const ignoreConflictsCommand =
      salesforceCoreSettings.getPushOrDeployOnSaveIgnoreConflicts()
        ? '.ignore.conflicts'
        : '';
    const command = `sf.project.deploy.start${ignoreConflictsCommand}`;
    vscode.commands.executeCommand(command);
  }

  private async doDeploy(): Promise<void> {
    if (!this.locked && this.queue.size > 0) {
      this.locked = true;
      const toDeploy = Array.from(this.queue);
      this.queue.clear();
      let deployType: string = '';
      try {
        const preferDeployOnSaveEnabled =
          salesforceCoreSettings.getPreferDeployOnSaveEnabled();
        if (preferDeployOnSaveEnabled) {
          await this.executeDeployCommand(toDeploy);
          deployType = 'Deploy';
        } else {
          const orgType = await workspaceContextUtils.getWorkspaceOrgType();
          if (orgType === OrgType.SourceTracked) {
            await this.executePushCommand();
            deployType = 'Push';
          } else {
            await this.executeDeployCommand(toDeploy);
            deployType = 'Deploy';
          }
        }

        telemetryService.sendEventData(
          'deployOnSave',
          {
            deployType
          },
          {
            documentsToDeploy: toDeploy.length,
            waitTimeForLastDeploy: this.deployWaitStart
              ? telemetryService.getEndHRTime(this.deployWaitStart)
              : 0
          }
        );
      } catch (e) {
        switch (e.name) {
          case 'NamedOrgNotFound':
            displayError(nls.localize('error_fetching_auth_info_text'));
            break;
          case 'NoDefaultusernameSet':
            displayError(
              nls.localize('error_push_or_deploy_on_save_no_default_username')
            );
            break;
          default:
            displayError(e.message);
        }
      } finally {
        this.locked = false;
      }
      this.deployWaitStart = undefined;
    } else if (this.locked && !this.deployWaitStart) {
      this.deployWaitStart = process.hrtime();
    }
  }
}

export async function registerPushOrDeployOnSave() {
  vscode.workspace.onDidSaveTextDocument(
    async (textDocument: vscode.TextDocument) => {
      const documentUri = textDocument.uri;
      if (
        salesforceCoreSettings.getPushOrDeployOnSaveEnabled() &&
        !(await ignorePath(documentUri.fsPath))
      ) {
        await DeployQueue.get().enqueue(documentUri);
      }
    }
  );
}

function displayError(message: string) {
  notificationService.showErrorMessage(message);
  channelService.appendLine(message);
  channelService.showChannelOutput();
  telemetryService.sendException(
    'push_deploy_on_save_queue',
    'DeployOnSaveError: Documents were queued but a deployment was not triggered'
  );
}

async function ignorePath(documentPath: string) {
  return (
    fileShouldNotBeDeployed(documentPath) ||
    !(await pathIsInPackageDirectory(documentPath))
  );
}

export async function pathIsInPackageDirectory(
  documentPath: string
): Promise<boolean> {
  try {
    return await SalesforcePackageDirectories.isInPackageDirectory(
      documentPath
    );
  } catch (error) {
    switch (error.name) {
      case 'NoPackageDirectoriesFound':
        error.message = nls.localize(
          'error_no_package_directories_found_on_setup_text'
        );
        break;
      case 'NoPackageDirectoryPathsFound':
        error.message = nls.localize(
          'error_no_package_directories_paths_found_text'
        );
        break;
    }
    displayError(error.message);
    throw error;
  }
}

export function fileShouldNotBeDeployed(fsPath: string) {
  return isDotFile(fsPath) || isSoql(fsPath) || isAnonApex(fsPath);
}

function isDotFile(fsPath: string) {
  return path.basename(fsPath).startsWith('.');
}

function isSoql(fsPath: string) {
  return path.basename(fsPath).endsWith('.soql');
}

function isAnonApex(fsPath: string) {
  return path.basename(fsPath).endsWith('.apex');
}<|MERGE_RESOLUTION|>--- conflicted
+++ resolved
@@ -12,13 +12,8 @@
 import { OrgType, workspaceContextUtils } from '../context';
 import { nls } from '../messages';
 import { notificationService } from '../notifications';
-<<<<<<< HEAD
+import { SalesforcePackageDirectories } from '../salesforceProject';
 import { salesforceCoreSettings } from '../settings';
-import { SfdxPackageDirectories } from '../sfdxProject';
-=======
-import { SalesforcePackageDirectories } from '../salesforceProject';
-import { sfdxCoreSettings } from '../settings';
->>>>>>> 7dec0106
 
 import { telemetryService } from '../telemetry';
 
