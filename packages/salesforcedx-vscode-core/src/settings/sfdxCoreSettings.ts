--- conflicted
+++ resolved
@@ -79,13 +79,6 @@
     return this.getConfigValue(BETA_DEPLOY_RETRIEVE, false);
   }
 
-<<<<<<< HEAD
-  public getFunctionsEnabled(): boolean {
-    return true;
-  }
-
-=======
->>>>>>> c37e0994
   private getConfigValue<T>(key: string, defaultValue: T): T {
     return this.getConfiguration().get<T>(key, defaultValue);
   }
