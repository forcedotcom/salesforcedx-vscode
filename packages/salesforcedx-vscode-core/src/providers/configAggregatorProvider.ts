/*
 * Copyright (c) 2022, salesforce.com, inc.
 * All rights reserved.
 * Licensed under the BSD 3-Clause license.
 * For full license text, see LICENSE.txt file in the repo root or https://opensource.org/licenses/BSD-3-Clause
 */

import { ConfigAggregator } from '@salesforce/core';
import { getRootWorkspacePath } from '../util';

/*
 * The ConfigAggregatorProvider class is used to instantiate
 * ConfigAggregator in the VSCE context.
 * In order to accurately retrieve both project and global variable values,
 * It needs to be instantiated while process.cwd() returns the root project
 * workspace path. ConfigAggregatorProvider handles this and switches the
 * cwd back so that it is the same when the function finishes.
 */
export class ConfigAggregatorProvider {
  protected configAggregators: Map<string, ConfigAggregator>;
  protected globalConfigAggregator: ConfigAggregator | undefined;
  public static readonly defaultBaseProcessDirectoryInVSCE = '/';

  private static instance?: ConfigAggregatorProvider;

  public static getInstance() {
    if (ConfigAggregatorProvider.instance === undefined) {
      ConfigAggregatorProvider.instance = new ConfigAggregatorProvider();
    }
    return ConfigAggregatorProvider.instance;
  }

  private constructor() {
    this.configAggregators = new Map<string, ConfigAggregator>();
  }

  public async getConfigAggregator(): Promise<ConfigAggregator> {
    const rootWorkspacePath = getRootWorkspacePath();
    let configAggregator = this.configAggregators.get(rootWorkspacePath);
    if (!configAggregator) {
      configAggregator = await this.createConfigAggregator();
      this.configAggregators.set(rootWorkspacePath, configAggregator);
    }
    return configAggregator;
  }

  public async reloadConfigAggregators() {
<<<<<<< HEAD
    const rootWorkspacePath = this.getRootWorkspacePath();
=======
    const rootWorkspacePath = getRootWorkspacePath();
>>>>>>> 31239ca9
    // Force ConfigAggregator to load the most recent values from
    // the config file.  This ensures that the ConfigAggregator
    // contains the most recent data.
    const configAggregator = this.configAggregators.get(rootWorkspacePath);
    if (configAggregator) await configAggregator.reload();
  }

  private async createConfigAggregator(): Promise<ConfigAggregator> {
    let configAggregator;
    const origDirectory = this.getCurrentDirectory();
    // Change the current working directory to the project path,
    // so that ConfigAggregator reads the local project values.
    this.ensureCurrentDirectoryInsideProject(origDirectory);
    try {
      configAggregator = await ConfigAggregator.create();
    } finally {
      const currentDirectory = this.getCurrentDirectory();
      if (currentDirectory !== origDirectory) {
        // Change the current working directory back to what it was
        // before returning.
        // Wrapping this in a finally block ensures that the working
        // directory is switched back to what it was before this method
        // was called if ConfigAggregator.create() throws an exception.
        this.changeCurrentDirectoryTo(origDirectory);
      }
    }
    return configAggregator;
  }

  private getCurrentDirectory() {
    const currentWorkingDirectory = process.cwd();
    return currentWorkingDirectory;
  }

  private ensureCurrentDirectoryInsideProject(path: string) {
    const rootWorkspacePath = getRootWorkspacePath();
    if (path !== rootWorkspacePath) {
      this.changeCurrentDirectoryTo(rootWorkspacePath);
    }
  }

  private changeCurrentDirectoryTo(path: string) {
    process.chdir(path);
  }
}<|MERGE_RESOLUTION|>--- conflicted
+++ resolved
@@ -45,11 +45,7 @@
   }
 
   public async reloadConfigAggregators() {
-<<<<<<< HEAD
-    const rootWorkspacePath = this.getRootWorkspacePath();
-=======
     const rootWorkspacePath = getRootWorkspacePath();
->>>>>>> 31239ca9
     // Force ConfigAggregator to load the most recent values from
     // the config file.  This ensures that the ConfigAggregator
     // contains the most recent data.
