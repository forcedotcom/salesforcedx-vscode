/*
 * Copyright (c) 2017, salesforce.com, inc.
 * All rights reserved.
 * Licensed under the BSD 3-Clause license.
 * For full license text, see LICENSE.txt file in the repo root or https://opensource.org/licenses/BSD-3-Clause
 */

/**
 * Conventions:
 * _message: is for unformatted text that will be shown as-is to
 * the user.
 * _text: is for text that will appear in the UI, possibly with
 * decorations, e.g., $(x) uses the https://octicons.github.com/ and should not
 * be localized
 *
 * If omitted, we will assume _message.
 */
export const messages = {
  channel_name: 'Salesforce CLI',
  channel_starting_message: '開始しています: ',
  channel_end_with_exit_code: 'が終了コード %s で終了しました。',
  channel_end_with_sfdx_not_found:
    'Salesforce CLI がインストールされていません。https://developer.salesforce.com/tools/sfdxcli からインストールしてください。',
  channel_end_with_error: 'がエラーで終了しました。%s',
  channel_end: 'が終了しました。',

  progress_notification_text: '%s を実行しています。',

  notification_successful_execution_text: '%s が正常に実行されました。',
  notification_canceled_execution_text: '%s がキャンセルされました。',
  notification_unsuccessful_execution_text: '%s が失敗しました。',
  notification_show_button_text: '表示',
  notification_show_in_status_bar_button_text: 'ステータスバーだけに表示',
  notification_make_default_dev: 'Dev Hub 組織を認証',

  task_view_running_message: '[実行しています] %s',

  status_bar_text: `$(x) %s`,
  status_bar_tooltip: 'クリックしてコマンドをキャンセル',

  org_login_web_authorize_dev_hub_text: 'SFDX: Dev Hub 組織を認証',
  org_login_web_authorize_org_text: 'SFDX: 組織を認証',
  force_auth_access_token_authorize_org_text:
    'SFDX: Authorize an Org using Session ID',
  force_auth_access_token_login_bad_oauth_token_message:
    'The session ID that you are trying to use is not valid. Check if it has expired, or use a valid session ID.',

  parameter_directory_strict_not_available:
    '必要なメタデータフォルダ "%s" がこのワークスペースに存在しません。',

  parameter_gatherer_enter_file_name: 'ファイル名を入力',
  parameter_gatherer_enter_dir_name:
    'フォルダを入力 (Enter で確認または Esc でキャンセル)',
  parameter_gatherer_enter_username_name: '対象ユーザ名を入力',
  parameter_gatherer_enter_alias_name:
    '組織のエイリアスを入力またはデフォルトのエイリアスを使用',
  parameter_gatherer_enter_custom_url:
    'カスタムのログイン URL を入力またはデフォルトの URL を使用',
  parameter_gatherer_enter_instance_url: 'Enter Instance URL',
  parameter_gatherer_enter_session_id: 'Enter Session ID',
  parameter_gatherer_enter_session_id_placeholder: 'Session ID',
  parameter_gatherer_enter_session_id_diagnostic_message:
    'Enter a valid Session ID',
  parameter_gatherer_enter_scratch_org_expiration_days:
    'スクラッチ組織の有効日数を入力 (1 から 30 まで) またはデフォルト値 (7) を使用',
  parameter_gatherer_enter_project_name: 'プロジェクト名を入力',
  parameter_gatherer_paste_forceide_url:
    '設定から forceide:// の URL をペースト',
  parameter_gatherer_paste_forceide_url_placeholder: '設定の forceide:// URL',
  parameter_gatherer_invalid_forceide_url:
    'forceide:// 形式の URL が無効です。登録者の組織から、設定の Apex デバッガのページに表示される forceide:// 形式の URL をコピー・ペーストしてください。',

  force_org_create_default_scratch_org_text:
    'SFDX: デフォルトのスクラッチ組織を作成...',
  force_org_create_result_parsing_error:
    '組織を作成するレスポンスの処理中に予期せぬエラーが発生しました。',

  org_open_default_scratch_org_text: 'SFDX: デフォルトの組織を開く',
  org_open_default_scratch_org_container_error:
    '組織を開くレスポンスの処理中に予期せぬエラーが発生しました。',
  org_open_container_mode_message_text:
    '組織 %s にユーザ %s として次の URL: %s を使用してアクセス',

  force_source_pull_default_org_text:
    'SFDX: デフォルトのスクラッチ組織からソースをプル',
  force_source_pull_force_default_org_text:
    'SFDX: デフォルトのスクラッチ組織からソースをプルして競合を上書き',

  force_source_push_default_org_text:
    'SFDX: デフォルトのスクラッチ組織へソースを転送',
  force_source_push_force_default_org_text:
    'SFDX: デフォルトのスクラッチ組織へソースを転送して競合を上書き',

  force_source_deploy_text: 'SFDX: 組織へソースをデプロイ',
  force_source_deploy_select_file_or_directory:
    'ソースファイルかディレクトリ上でのみ SFDX: 組織へソースをデプロイ を実行できます。',
  force_source_deploy_select_manifest:
    'マニフェストファイル上でのみ SFDX マニフェストのソースを組織へデプロイ を実行できます。',
  force_source_retrieve_text: 'SFDX: 組織からソースを取得',
  force_source_retrieve_display_text: 'SFDX: 組織からソースを取得',
  force_source_retrieve_and_open_display_text: 'Retrieve and Open Source',
  force_source_retrieve_select_file_or_directory:
    'ソースファイルかディレクトリ上でのみ SFDX: 組織からソースを取得 を実行できます。',
  force_source_retrieve_select_manifest:
    'マニフェストファイル上でのみ SFDX: マニフェストのソースを組織から取得 を実行できます。',
  delete_source_text: 'SFDX: プロジェクトおよび組織から削除',
  delete_source_manifest_unsupported_message:
    'SFDX: 組織およびプロジェクトから削除 はマニフェストファイルでサポートされていません。削除するソースファイルやディレクトリを選択してください。',
  delete_source_select_file_or_directory:
    'ソースファイルかディレクトリ上でのみ SFDX: プロジェクトおよび組織から削除 を実行できます。',
  delete_source_confirmation_message:
    'ソースファイルを削除すると、コンピュータからファイルが削除され、デフォルトの組織から対応するメタデータが取り除かれます。このソースをプロジェクトおよび組織から削除してもよろしいですか？',
  confirm_delete_source_button_text: 'ソースを削除',
  cancel_delete_source_button_text: 'キャンセル',

  force_source_status_text:
    'すべての変更を参照 (ローカルおよびスクラッチ組織内)',

  force_apex_class_create_text: 'SFDX: Apex クラスを作成',
  force_visualforce_component_create_text:
    'SFDX: Visualforce コンポーネントを作成',
  force_visualforce_page_create_text: 'SFDX: Visualforce ページを作成',
  force_lightning_app_create_text: 'SFDX: Aura アプリケーションを作成',
  force_lightning_component_create_text: 'SFDX: Aura コンポーネントを作成',
  force_lightning_event_create_text: 'SFDX: Aura イベントを作成',
  force_lightning_interface_create_text: 'SFDX: Aura インタフェースを作成',
  force_source_status_local_text: 'SFDX: ローカルの変更を表示',
  force_source_status_remote_text:
    'SFDX: デフォルトのスクラッチ組織の変更を参照',
  warning_prompt_file_overwrite:
    '指定されたパスを使用した 1 つ以上の %s ファイルがワークスペース上に既に存在します。上書きしてもよろしいですか？',
  warning_prompt_dir_overwrite:
    '指定されたプロジェクト名は選択されたディレクトリ上に既に存在します。上書きしてもよろしいですか？',
  warning_prompt_continue_confirm: '続ける',
  warning_prompt_overwrite_cancel: 'キャンセル',
  warning_prompt_overwrite_message:
    '上書きしてもよろしいですか？ %s:%s?\n\n%s\n\n%s',
  warning_prompt_overwrite: '上書き',
  warning_prompt_overwrite_all: 'すべて上書き',
  warning_prompt_skip: 'スキップ',
  warning_prompt_skip_all: 'すべてスキップ',
  warning_prompt_other_existing: '%s つの既存コンポーネント',
  warning_prompt_other_not_shown:
    '...表示されていない残り %s つのコンポーネント\n',
  force_config_list_text: 'SFDX: すべての設定変数を一覧表示',
  force_alias_list_text: 'SFDX: すべてのエイリアスを一覧表示',
<<<<<<< HEAD
  force_org_display_default_text: 'SFDX: デフォルトの組織の詳細を表示',
  force_org_display_username_text: 'SFDX: 組織の詳細を表示...',
  debugger_query_session_text: 'Apex デバッガセッションをクエリ',
  debugger_stop_text: 'SFDX: Apex デバッガセッションを停止',
  debugger_stop_none_found_text:
=======
  org_display_default_text: 'SFDX: デフォルトの組織の詳細を表示',
  org_display_username_text: 'SFDX: 組織の詳細を表示...',
  force_debugger_query_session_text: 'Apex デバッガセッションをクエリ',
  force_debugger_stop_text: 'SFDX: Apex デバッガセッションを停止',
  force_debugger_stop_none_found_text:
>>>>>>> a5ec196d
    'Apex デバッガセッションが見つかりませんでした。',
  data_query_input_text: 'SFDX: SOQL クエリを実行...',
  data_query_selection_text:
    'SFDX: 現在選択されているテキストで SOQL クエリを実行',
  parameter_gatherer_enter_soql_query: 'SOQL クエリを入力してください',
  force_anon_apex_execute_document_text:
    'SFDX: エディタの内容で匿名 Apex コードを実行',
  force_anon_apex_execute_selection_text:
    'SFDX: 現在選択されているテキストで匿名 Apex コードを実行',
  force_project_create_text: 'SFDX: プロジェクトを作成',
  force_project_create_open_dialog_create_label: 'プロジェクトを作成',
  force_project_create_standard_template:
    '標準のプロジェクトテンプレート (デフォルト)',
  force_project_create_standard_template_display_text: '標準',
  force_project_create_empty_template_display_text: '空',
  force_project_create_analytics_template_display_text: 'Analytics',
  force_project_create_empty_template: '空のプロジェクトテンプレート',
  force_project_create_analytics_template:
    'Analytics のプロジェクトテンプレート',
  force_apex_trigger_create_text: 'SFDX: Apex トリガを作成',
  start_apex_debug_logging:
    'SFDX: Replay Debugger 用に Apex デバッグログを有効化',
  apex_debug_log_status_bar_text:
    '$(file-text) 詳細なログを記録しています。%s まで。',
  apex_debug_log_status_bar_hover_text:
    'Apex および Visualforce のデバッグログをログレベル %s で書き込んでいます。%s, %s まで。',
  stop_apex_debug_logging:
    'SFDX: Replay Debugger 用の Apex デバッグログを無効化',
  isv_debug_bootstrap_create_project:
    'SFDX: ISV デバッガ 設定 ステップ 1/7: プロジェクトを作成しています',
  isv_debug_bootstrap_configure_project:
    'SFDX: ISV デバッガ 設定 ステップ 2/7: プロジェクトを設定しています',
  isv_debug_bootstrap_configure_project_retrieve_namespace:
    'SFDX: ISV デバッガ 設定 ステップ 2/7: プロジェクトを設定しています: 名前空間を取得しています',
  isv_debug_bootstrap_retrieve_org_source:
    'SFDX: ISV デバッガ 設定 ステップ 3/7: パッケージ化されていない Apex コードを取得しています',
  isv_debug_bootstrap_list_installed_packages:
    'SFDX: ISV デバッガ 設定 ステップ 5/7: インストール済みパッケージをクエリしています',
  isv_debug_bootstrap_retrieve_package_source:
    'SFDX: ISV デバッガ 設定 ステップ 6/7: パッケージを取得しています',
  isv_debug_bootstrap_processing_package: 'パッケージを処理しています: %s',
  isv_debug_bootstrap_generate_launchjson: '起動構成ファイルを作成しています',
  isv_debug_bootstrap_open_project:
    'プロジェクトを新しい Visual Studio Code のウィンドウで開いています',

  error_creating_packagexml: 'package.xml の作成中にエラー: %s',
  error_extracting_org_source:
    'ダウンロードされたApex ソースの抽出中にエラー: %s',
  error_extracting_packages: 'パッケージの抽出中にエラー: %s',
  error_updating_sfdx_project: 'sfdx-project.json の更新中にエラー: %s',
  error_writing_installed_package_info:
    'installed-package.json の書き込み中にエラー: %s',
  error_cleanup_temp_files: '一時ファイルのクリーンアップ中にエラー: %s',

  demo_mode_status_text: `$(gist-secret) SFDX DEMO`,
  demo_mode_status_tooltip:
    'VS Code のSalesforce 拡張機能をデモモードで実行しています。本番環境に接続するときに確認を求められます。',
  demo_mode_prompt:
    'デモモードまたは共有マシンで、ビジネスまたは本番組織を認証することは推奨されません。認証を続ける場合、組織を使用した後、必ず "SFDX: すべての認証済み組織からログアウト" を実行してください。',
  org_logout_all_text: 'SFDX: すべての認証済み組織からログアウト',
  org_logout_default_text: 'SFDX: Log Out from Default Org',
  manifest_editor_title_message: 'マニフェストエディタ',
  REST_API: 'REST API',
  tooling_API: 'Tooling API',
  REST_API_description: 'REST API でクエリを実行',
  tooling_API_description: 'Tooling API でクエリを実行',
  telemetry_legal_dialog_message:
    'VS Code の Salesforce 拡張機能が製品の改善のために、利用状況、ユーザ環境、クラッシュレポートを収集することに同意しました。[オプトアウトの方法について参照する](%s)。',
  telemetry_legal_dialog_button_text: 'さらに表示',
  invalid_debug_level_id_error:
    '組織内の少なくとも1つのトレースフラグにデバッグログレベルが関連付けられていません。このコマンドを実行する前に、"sfdx data:query -t -q "SELECT Id FROM TraceFlag WHERE DebugLevelId = null"" を実行し、無効なトレースフラグを削除するために、"sfdx data:delete:record -t -s TraceFlag -i 7tfxxxxxxxxxxxxxxx" を実行してください。7tfxxxxxxxxxxxxxxx はデバッグログレベルがないトレースフラグの ID に置き換えてください。',
  auth_project_label: 'プロジェクトのデフォルト',
  auth_project_detail: 'sfdx-project.json で定義されたログインURL を使用',
  auth_prod_label: '本番環境',
  auth_prod_detail: 'login.salesforce.com',
  auth_sandbox_label: 'Sandbox',
  auth_sandbox_detail: 'test.salesforce.com',
  auth_custom_label: 'カスタム',
  auth_custom_detail: 'カスタムログイン URL を入力',
  auth_invalid_url: 'URL は http:// か https:// で始める必要があります。',
  org_logout_scratch_prompt:
    'Log out of this scratch org?\n\nBefore logging out, ensure that you or someone on your team has a username and password for %s scratch org. Otherwise you might lose all access to this scratch org.',
  org_logout_scratch_logout: 'Logout',
  org_logout_no_default_org: 'No default org to logout from',
  error_fetching_auth_info_text:
    '保存時のプッシュまたはデプロイ実行中にエラー: デフォルトの組織に接続できませんでした。"SFDX: デフォルトのスクラッチ組織を作成" または "SFDX: 組織を認証" を実行して、保存したソースをプッシュまたはデプロイしてください。もしくは、保存時のプッシュまたはデプロイを無効化するため、VS Code のユーザまたはワークスペース設定で "salesforcedx-vscode-core.push-or-deploy-on-save.enabled" を false に設定してください。',
  error_no_package_directories_found_on_setup_text:
    '保存時のプッシュまたはデプロイ設定中にエラー: sfdx-project.json ファイルに "packageDirectories" プロパティが含まれていません。このプロパティを追加するか、もしくは、保存時のプッシュまたはデプロイを無効化するため、VS Code のユーザまたはワークスペース設定で "salesforcedx-vscode-core.push-or-deploy-on-save.enabled" を false に設定してください。sfdx-project.json についての詳細は https://developer.salesforce.com/docs/atlas.ja-jp.sfdx_dev.meta/sfdx_dev/sfdx_dev_ws_config.htm を参照してください。',
  error_no_package_directories_paths_found_text:
    '保存時のプッシュまたはデプロイ設定中にエラー: sfdx-project.json ファイルの "packageDirectories" プロパティに "path" の値が含まれていません。"path" プロパティへ値を追加するか、もしくは、保存時のプッシュまたはデプロイを無効化するため、VS Code のユーザまたはワークスペース設定で "salesforcedx-vscode-core.push-or-deploy-on-save.enabled" を false に設定してください。sfdx-project.json についての詳細は https://developer.salesforce.com/docs/atlas.ja-jp.sfdx_dev.meta/sfdx_dev/sfdx_dev_ws_config.htm を参照してください。',
  error_push_or_deploy_on_save_no_default_username:
    '保存時のプッシュまたはデプロイ実行中にエラー: デフォルトの組織が設定されていません。"SFDX: デフォルトのスクラッチ組織を作成" または "SFDX: 組織を認証" を実行して、保存したソースをプッシュまたはデプロイしてください。もしくは、保存時のプッシュまたはデプロイを無効化するため、VS Code のユーザまたはワークスペース設定で "salesforcedx-vscode-core.push-or-deploy-on-save.enabled" を false に設定してください。',
  error_source_path_not_in_package_directory_text:
    'ソースをデプロイまたは取得中にエラー: デプロイまたは取得しようとしたファイルかディレクトリが sfdx-project.json ファイルで指定されたパッケージディレクトリにありません。この場所を "packageDirectories" の値に追加するか、異なるファイルやディレクトリをデプロイまたは取得してください。sfdx-project.json についての詳細は https://developer.salesforce.com/docs/atlas.ja-jp.sfdx_dev.meta/sfdx_dev/sfdx_dev_ws_config.htm を参照してください。',
  org_select_text: 'デフォルトに設定する組織を選択',
  missing_default_org: 'デフォルトの組織が未設定',
  force_config_set_org_text: 'SFDX: デフォルトの組織を設定',
  error_parsing_sfdx_project_file:
    'sfdx-project.json ファイル (%s) をパースできませんでした。パースエラー: %s',
  sfdx_cli_not_found:
    'Salesforce CLI がインストールされていません。[%s](%s) からインストールしてください。',
  table_header_errors: 'ERRORS',
  table_header_project_path: 'PROJECT PATH',
  table_header_type: 'TYPE',
  table_header_full_name: 'FULL NAME',
  table_header_state: 'STATE',
  table_no_results_found: 'No results found',
  table_title_deployed_source: 'Deployed Source',
  table_title_deploy_errors: 'Deploy Errors',
  table_title_pushed_source: 'Pushed Source',
  table_title_push_errors: 'Push Errors',
  push_conflicts_error:
    '競合のためソースをプッシュできませんでした。組織のメタデータをローカルファイルで上書きしても良い場合は、 "SFDX: ソースをデフォルトのスクラッチ組織にプッシュし競合を上書き" を実行してください。',
  error_no_default_username:
    'デフォルトの組織が設定されていません。"SFDX: デフォルトのスクラッチ組織を作成" または "SFDX: 組織を認証" を実行し組織を設定してください。',
  error_no_default_devhubusername:
    'デフォルトの Dev Hub 組織が設定されていません。"SFDX: Dev Hub 組織を認証" を実行て組織を設定してください。',
  custom_output_directory: 'ディレクトリを選択',
  warning_using_global_username:
    'ローカルのプロジェクト設定にデフォルトのユーザ名が見つかりませんでした。グローバルのデフォルトユーザ名を使用します。"SFDX: 組織を認証" を実行して ローカルのプロジェクト設定にユーザ名を設定してください。',
  apex_class_message_name: 'Apex クラス',
  apex_trigger_message_name: 'Apex トリガ',
  visualforce_component_message_name: 'Visualforce コンポーネント',
  visualforce_page_message_name: 'Visualforce ページ',
  aura_bundle_message_name: 'Aura コンポーネントバンドル',
  lwc_message_name: 'Lightning Web コンポーネント',
  force_lightning_lwc_create_text: 'SFDX: Lightning Web コンポーネントを作成',
  empty_components: '利用できるコンポーネントがありません',
  error_auth_token: '認証トークン更新中にエラーが発生しました。',
  error_no_org_found: '組織の認証情報が見つかりませんでした。',
  error_invalid_org_alias: '別名にはアンダースコアと英数字のみを使用できます。',
  error_invalid_expiration_days:
    '日数には 1 から 30 までの数値を指定してください。',
  error_fetching_metadata: '組織のメタデータ読み込み中にエラーが発生しました。',
  error_org_browser_text:
    '組織を認証するため、"SFDX: 組織を認証" を再度実行してください。',
  error_org_browser_init: '組織ブラウザが初期化されませんでした。',
  error_overwrite_prompt: '既存コンポーネントのワークスペース確認中にエラー',
  force_list_metadata: 'SFDX: Force List Metadata',

  AccessControlPolicy: 'Access Control Policies',
  ActionLinkGroupTemplate: 'Action Link Group Templates',
  AIAssistantTemplate: 'AI Assistant Templates',
  AnalyticSnapshot: 'Analytic Snapshots',
  AnimationRule: 'Animation Rules',
  ApexClass: 'Apex Classes',
  ApexComponent: 'Visualforce Components',
  ApexPage: 'Visualforce Pages',
  ApexTestSuite: 'Apex Test Suites',
  ApexTrigger: 'Apex Triggers',
  AppMenu: 'App Menus',
  ApprovalProcess: 'Approval Processes',
  AssignmentRules: 'Assignment Rules',
  AssistantRecommendationType: 'Assistant Recommendation Types',
  AuraDefinitionBundle: 'Aura Components',
  AuthProvider: 'Auth Providers',
  AutoResponseRules: 'Auto Response Rules',
  BrandingSet: 'Branding Sets',
  BusinessProcess: 'Business Processes',
  CallCenter: 'Call Centers',
  CampaignInfluenceModel: 'Campaign Influence Models',
  CaseSubjectParticle: 'Case Subject Particles',
  Certificate: 'Certificates',
  ChannelLayout: 'Channel Layouts',
  ChatterExtension: 'Chatter Extensions',
  CleanDataService: 'Clean Data Services',
  CommandAction: 'Command Actions',
  Community: 'Communities',
  CommunityTemplateDefinition: 'Community Template Definitions',
  CommunityThemeDefinition: 'Community Theme Definitions',
  CompactLayout: 'Compact Layouts',
  ConnectedApp: 'Connected Apps',
  ContentAsset: 'Content Assets',
  CorsWhitelistOrigin: 'Cors Whitelist Origins',
  CspTrustedSite: 'Csp Trusted Sites',
  CustomApplication: 'Custom Applications',
  CustomApplicationComponent: 'Custom Application Components',
  CustomDataType: 'Custom Data Types',
  CustomExperience: 'Custom Experiences',
  CustomFeedFilter: 'Custom Feed Filters',
  CustomField: 'Custom Fields',
  CustomFieldTranslation: 'Custom Field Translations',
  CustomHelpMenuSection: 'Custom Help Menu Sections',
  CustomLabels: 'Custom Labels',
  CustomMetadata: 'Custom Metadatas',
  CustomNotificationType: 'Custom Notification Types',
  CustomObject: 'Custom Objects',
  CustomObjectTranslation: 'Custom Object Translations',
  CustomPageWebLink: 'Custom Page Web Links',
  CustomPermission: 'Custom Permissions',
  CustomSite: 'Custom Sites',
  CustomTab: 'Custom Tabs',
  Dashboard: 'Dashboards',
  DashboardFolder: 'Dashboard Folders',
  DataCategoryGroup: 'Data Category Groups',
  DataPipeline: 'Data Pipelines',
  DelegateGroup: 'Delegate Groups',
  Document: 'Documents',
  DocumentFolder: 'Document Folders',
  DuplicateRule: 'Duplicate Rules',
  EclairGeoData: 'Eclair Geo Datas',
  EmailFolder: 'Email Template Folders',
  EmailServicesFunction: 'Email Services Functions',
  EmailTemplate: 'Email Templates',
  EmbeddedServiceBranding: 'Embedded Service Brandings',
  EmbeddedServiceConfig: 'Embedded Service Configs',
  EmbeddedServiceFieldService: 'Embedded Service Field Services',
  EmbeddedServiceFlowConfig: 'Embedded Service Flow Configs',
  EmbeddedServiceLiveAgent: 'Embedded Service Live Agents',
  EntitlementProcess: 'Entitlement Processes',
  EntitlementTemplate: 'Entitlement Templates',
  EscalationRules: 'Escalation Rules',
  EventDelivery: 'Event Deliveries',
  EventSubscription: 'Event Subscriptions',
  EventType: 'Event Types',
  ExperienceBundle: 'Experience Bundles',
  ExternalDataSource: 'External Data Sources',
  ExternalServiceRegistration: 'External Service Registrations',
  FeatureParameterBoolean: 'Feature Parameter Booleans',
  FeatureParameterDate: 'Feature Parameter Dates',
  FeatureParameterInteger: 'Feature Parameter Integers',
  FieldSet: 'Field Sets',
  FlexiPage: 'Flexi Pages',
  Flow: 'Flows',
  FlowCategory: 'Flow Categories',
  FlowDefinition: 'Flow Definitions',
  Form: 'Forms',
  GlobalPicklist: 'Global Picklists',
  GlobalValueSet: 'Global Value Sets',
  GlobalValueSetTranslation: 'Global Value Set Translations',
  Group: 'Groups',
  HomePageComponent: 'Home Page Components',
  HomePageLayout: 'Home Page Layouts',
  Index: 'Indexes',
  InsightType: 'Insight Types',
  InstalledPackage: 'Installed Packages',
  IntegrationHubSettings: 'Integration Hub Settings',
  IntegrationHubSettingsType: 'Integration Hub Settings Types',
  KeywordList: 'Keyword Lists',
  Layout: 'Layouts',
  LeadConvertSettings: 'Lead Convert Settings',
  Letterhead: 'Letterheads',
  LicenseDefinition: 'License Definitions',
  LightningBolt: 'Lightning Bolts',
  LightningComponentBundle: 'Lightning Web Components',
  LightningExperienceTheme: 'Lightning Experience Themes',
  ListView: 'List Views',
  LiveChatAgentConfig: 'Live Chat Agent Configs',
  LiveChatButton: 'Live Chat Buttons',
  LiveChatDeployment: 'Live Chat Deployments',
  LiveChatSensitiveDataRule: 'Live Chat Sensitive Data Rules',
  ManagedTopics: 'Managed Topics',
  MarketingResourceType: 'Marketing Resource Types',
  MatchingRules: 'Matching Rules',
  MilestoneType: 'Milestone Types',
  ModerationRule: 'Moderation Rules',
  NamedCredential: 'Named Credentials',
  Network: 'Networks',
  NetworkBranding: 'Network Brandings',
  OauthCustomScope: 'OAuth Custom Scopes',
  Orchestration: 'Orchestrations',
  OrchestrationContext: 'Orchestration Contexts',
  PathAssistant: 'Path Assistants',
  PermissionSet: 'Permission Sets',
  PermissionSetGroup: 'Permission Set Groups',
  PlatformCachePartition: 'Platform Cache Partitions',
  PlatformEventChannel: 'Platform Event Channels',
  Portal: 'Portals',
  PostTemplate: 'Post Templates',
  PresenceDeclineReason: 'Presence Decline Reasons',
  PresenceUserConfig: 'Presence User Configs',
  Profile: 'Profiles',
  ProfilePasswordPolicy: 'Profile Password Policies',
  ProfileSessionSetting: 'Profile Session Settings',
  Prompt: 'Prompts',
  Queue: 'Queues',
  QueueRoutingConfig: 'Queue Routing Configs',
  QuickAction: 'Quick Actions',
  RecommendationStrategy: 'Recommendation Strategies',
  RecordActionDeployment: 'Record Action Deployments',
  RecordType: 'Record Types',
  RemoteSiteSetting: 'Remote Site Settings',
  Report: 'Reports',
  ReportFolder: 'Report Folders',
  ReportType: 'Report Types',
  Role: 'Roles',
  SamlSsoConfig: 'Saml Sso Configs',
  Scontrol: 'Scontrols',
  ServiceChannel: 'Service Channels',
  ServicePresenceStatus: 'Service Presence Status',
  Settings: 'Settings',
  SharingCriteriaRule: 'Sharing Criteria Rules',
  SharingOwnerRule: 'Sharing Owner Rules',
  SharingReason: 'Sharing Reasons',
  SharingRules: 'Sharing Rules',
  SharingSet: 'Sharing Sets',
  SharingTerritoryRule: 'Sharing Territory Rules',
  SiteDotCom: 'Sites',
  Skill: 'Skills',
  StandardValueSet: 'Standard Value Sets',
  StandardValueSetTranslation: 'Standard Value Set Translations',
  StaticResource: 'Static Resources',
  SynonymDictionary: 'Synonym Dictionaries',
  Territory2: 'Territory2',
  Territory2Model: 'Territory2 Models',
  Territory2Rule: 'Territory2 Rules',
  Territory2Type: 'Territory2 Types',
  Territory: 'Territories',
  TopicsForObjects: 'Topics For Objects',
  TransactionSecurityPolicy: 'Transaction Security Policies',
  Translations: 'Translations',
  UiPlugin: 'Ui Plugins',
  UserCriteria: 'User Criterias',
  ValidationRule: 'Validation Rules',
  VisualizationPlugin: 'Visualization Plugins',
  WaveApplication: 'Wave Applications',
  WaveDashboard: 'Wave Dashboards',
  WaveDataflow: 'Wave Dataflows',
  WaveDataset: 'Wave Datasets',
  WaveLens: 'Wave Lenses',
  WaveRecipe: 'Wave Recipes',
  WaveTemplateBundle: 'Wave Template Bundles',
  WaveXmd: 'Wave Xmds',
  WebLink: 'Web Links',
  Workflow: 'Workflows',
  XOrgHub: 'X Org Hubs',

  conflict_detect_error: '競合を検出中にエラーが発生しました。%s',
  conflict_detect_retrieve_org_source:
    '競合の検出: 組織のソースを取得しています',
  conflict_detect_convert_org_source:
    '競合の検出: 組織のソースを変換しています',
  conflict_detect_conflicts_during_deploy:
    'メタデータのデプロイ中に競合が検出されました。競合を上書きして進めるか、キャンセルして競合を表示するかを選択してください。',
  conflict_detect_conflicts_during_retrieve:
    'メタデータの取得中に競合が検出されました。競合を上書きして進めるか、キャンセルして競合を表示するかを選択してください。',
  conflict_detect_override: '競合を上書き',
  conflict_detect_show_conflicts: '競合を表示',
  conflict_detect_conflict_header:
    'Conflicts:\n    Found %s file(s) in conflict (scanned %s org files, %s local files):\n',
  conflict_detect_command_hint:
    '\nRun the following command to overwrite the conflicts:\n  %s',
  conflict_detect_no_default_username:
    'このプロジェクトにはデフォルトのユーザ名がありません',
  conflict_detect_no_default_package_dir:
    'このプロジェクトにはデフォルトのパッケージディレクトリがありません',
  conflict_detect_view_init: '競合検出ビューが初期化されていません',
  conflict_detect_not_enabled:
    '組織との差分を表示するために、Detect Conflicts at Sync 設定を有効化してください',
  conflict_detect_root_title: 'Org Differences',
  conflict_detect_view_root: '%s : %s file difference(s)',
  conflict_detect_no_conflicts: '競合がありません',
  conflict_detect_diff_title: '%s//%s ↔ local//%s',
  conflict_detect_diff_command_title: 'ファイルを比較',

  force_source_diff_text: 'SFDX: 組織のファイルとの差分を表示',
  force_source_diff_components_not_in_org:
    'Selected components are not available in the org',
  force_source_diff_unsupported_type:
    'このメタデータ型に対する差分は現在サポートされていません。',
  force_source_diff_title: '%s//%s ↔ ローカル //%s',
  package_id_validation_error:
    'Package ID should be a 15 or 18 character Id that starts with 04t',
  package_id_gatherer_placeholder: '04t...',
  aura_doc_url: 'https://developer.salesforce.com/tools/vscode/ja/aura/writing',
  apex_doc_url: 'https://developer.salesforce.com/tools/vscode/ja/apex/writing',
  soql_doc_url:
    'https://developer.salesforce.com/tools/vscode/ja/soql/soql-builder',
  lwc_doc_url: 'https://developer.salesforce.com/tools/vscode/ja/lwc/writing',
  functions_doc_url:
    'https://developer.salesforce.com/tools/vscode/ja/functions/overview',
  default_doc_url: 'https://developer.salesforce.com/tools/vscode/ja',
  parameter_gatherer_file_name_max_length_validation_error_message:
    'ファイル名は {0} 文字を超えることはできません'
};<|MERGE_RESOLUTION|>--- conflicted
+++ resolved
@@ -144,19 +144,11 @@
     '...表示されていない残り %s つのコンポーネント\n',
   force_config_list_text: 'SFDX: すべての設定変数を一覧表示',
   force_alias_list_text: 'SFDX: すべてのエイリアスを一覧表示',
-<<<<<<< HEAD
-  force_org_display_default_text: 'SFDX: デフォルトの組織の詳細を表示',
-  force_org_display_username_text: 'SFDX: 組織の詳細を表示...',
+  org_display_default_text: 'SFDX: デフォルトの組織の詳細を表示',
+  org_display_username_text: 'SFDX: 組織の詳細を表示...',
   debugger_query_session_text: 'Apex デバッガセッションをクエリ',
   debugger_stop_text: 'SFDX: Apex デバッガセッションを停止',
   debugger_stop_none_found_text:
-=======
-  org_display_default_text: 'SFDX: デフォルトの組織の詳細を表示',
-  org_display_username_text: 'SFDX: 組織の詳細を表示...',
-  force_debugger_query_session_text: 'Apex デバッガセッションをクエリ',
-  force_debugger_stop_text: 'SFDX: Apex デバッガセッションを停止',
-  force_debugger_stop_none_found_text:
->>>>>>> a5ec196d
     'Apex デバッガセッションが見つかりませんでした。',
   data_query_input_text: 'SFDX: SOQL クエリを実行...',
   data_query_selection_text:
