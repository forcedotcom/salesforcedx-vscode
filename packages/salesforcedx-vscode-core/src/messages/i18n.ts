--- conflicted
+++ resolved
@@ -591,11 +591,5 @@
   force_sobjects_refresh: 'SFDX: Refresh SObject Definitions',
   sobject_refresh_all: 'All SObjects',
   sobject_refresh_custom: 'Custom SObjects',
-<<<<<<< HEAD
   sobject_refresh_standard: 'Standard SObjects'
-=======
-  sobject_refresh_standard: 'Standard SObjects',
-  force_source_diff_components_not_in_org:
-    'Selected components are not available in the org'
->>>>>>> 519b7bbb
 };