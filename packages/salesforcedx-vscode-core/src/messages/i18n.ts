/*
 * Copyright (c) 2017, salesforce.com, inc.
 * All rights reserved.
 * Licensed under the BSD 3-Clause license.
 * For full license text, see LICENSE.txt file in the repo root or https://opensource.org/licenses/BSD-3-Clause
 */

/**
 * Conventions:
 * _message: is for unformatted text that will be shown as-is to
 * the user.
 * _text: is for text that will appear in the UI, possibly with
 * decorations, e.g., $(x) uses the https://octicons.github.com/ and should not
 * be localized
 *
 * If ommitted, we will assume _message.
 */
export const messages = {
  channel_name: 'Salesforce CLI',
  channel_starting_message: 'Starting ',
  channel_end_with_exit_code: 'ended with exit code %s',
  channel_end_with_sfdx_not_found:
    'The Salesforce CLI is not installed. Install it from https://developer.salesforce.com/tools/sfdxcli',
  channel_end_with_error: 'ended with error %s',
  channel_end: 'ended',

  progress_notification_text: 'Running %s',

  notification_successful_execution_text: '%s successfully ran',
  notification_canceled_execution_text: '%s was canceled',
  notification_unsuccessful_execution_text: '%s failed to run',
  notification_show_button_text: 'Show',
  notification_show_in_status_bar_button_text: 'Show Only in Status Bar',

  predicates_no_folder_opened_text:
    'No folder opened. Open a Salesforce DX project in VS Code.',
  predicates_no_sfdx_project_found_text:
    'No sfdx-project.json found in the root directory of your open project. Open a Salesforce DX project in VS Code.',

  task_view_running_message: '[Running] %s',

  status_bar_text: `$(x) %s`,
  status_bar_tooltip: 'Click to cancel the command',

  force_auth_web_login_authorize_dev_hub_text: 'SFDX: Authorize a Dev Hub',
  force_auth_web_login_authorize_org_text: 'SFDX: Authorize an Org',

  parameter_directory_strict_not_available:
    'A required metadata folder named "%s" does not exist in this workspace.',

  parameter_gatherer_enter_file_name: 'Enter desired filename',
  parameter_gatherer_enter_dir_name:
    'Enter desired directory (Press Enter to confirm or Esc to cancel)',
  parameter_gatherer_enter_username_name: 'Enter target username',
  parameter_gatherer_enter_alias_name:
    'Enter an org alias or use default alias',
  parameter_gatherer_enter_custom_url:
    'Enter a custom login URL or use default URL',
  parameter_gatherer_enter_scratch_org_expiration_days:
    'Enter the number of days (1–30) until scratch org expiration or use the default value (7)',
  parameter_gatherer_enter_project_name: 'Enter project name',
  parameter_gatherer_paste_forceide_url: 'Paste forceide:// URL from Setup',
  parameter_gatherer_paste_forceide_url_placeholder:
    'forceide:// URL from Setup',
  parameter_gatherer_invalid_forceide_url:
    "The forceide:// URL is invalid. From your subscriber's org, copy and paste the forceide:// URL shown on the Apex Debugger page in Setup.",

  force_org_create_default_scratch_org_text:
    'SFDX: Create a Default Scratch Org...',

  force_org_open_default_scratch_org_text: 'SFDX: Open Default Org',

  force_source_pull_default_scratch_org_text:
    'SFDX: Pull Source from Default Scratch Org',
  force_source_pull_force_default_scratch_org_text:
    'SFDX: Pull Source from Default Scratch Org and Override Conflicts',

  force_source_push_default_scratch_org_text:
    'SFDX: Push Source to Default Scratch Org',
  force_source_push_force_default_scratch_org_text:
    'SFDX: Push Source to Default Scratch Org and Override Conflicts',

  force_source_deploy_text: 'SFDX: Deploy Source to Org',
  force_source_retrieve_text: 'SFDX: Retrieve Source from Org',
  force_source_delete_text: 'SFDX: Delete from Project and Org',
  force_source_delete_manifest_unsupported_message:
    'SFDX: Delete from Project and Org is not supported for manifest files. Select a source file or directory to delete.',
  force_source_delete_confirmation_message:
    'Deleting source files deletes the files from your computer and removes the corresponding metadata from your default org. Are you sure you want to delete this source from your project and your org?',
  confirm_delete_source_button_text: 'Delete Source',
  cancel_delete_source_button_text: 'Cancel',

  force_source_status_text:
    'View All Changes (Local and in Default Scratch Org)',

  force_apex_test_run_text: 'SFDX: Invoke Apex Tests...',
  force_apex_test_run_all_test_label: 'All tests',
  force_apex_test_run_all_tests_description_text:
    'Runs all tests in the current project',

  force_apex_test_run_codeAction_description_text: 'Run Apex test(s)',
  force_apex_test_run_codeAction_no_class_test_param_text:
    'Test class not provided. Run the code action on a class annotated with @isTest.',
  force_apex_test_run_codeAction_no_method_test_param_text:
    'Test method not provided. Run the code action on a method annotated with @isTest or testMethod.',

  force_apex_class_create_text: 'SFDX: Create Apex Class',
  force_visualforce_component_create_text: 'SFDX: Create Visualforce Component',
  force_visualforce_page_create_text: 'SFDX: Create Visualforce Page',
  force_lightning_app_create_text: 'SFDX: Create Lightning App',
  force_lightning_component_create_text: 'SFDX: Create Lightning Component',
  force_lightning_event_create_text: 'SFDX: Create Lightning Event',
  force_lightning_interface_create_text: 'SFDX: Create Lightning Interface',
  force_source_status_local_text: 'SFDX: View Local Changes',
  force_source_status_remote_text: 'SFDX: View Changes in Default Scratch Org',
  warning_prompt_file_overwrite:
    'One or more files with the specified path already exist in your workspace. Do you want to overwrite them?',
  warning_prompt_dir_overwrite:
    'A folder with the specified project name already exists in the selected directory. Do you want to overwrite it?',
  warning_prompt_lightning_bundle_overwrite:
    'A Lightning bundle with the specified path already exists in your workspace. Do you want to overwrite any existing files in this bundle?',
  warning_prompt_overwrite_confirm: 'Overwrite',
  warning_prompt_overwrite_cancel: 'Cancel',
  force_config_list_text: 'SFDX: List All Config Variables',
  force_alias_list_text: 'SFDX: List All Aliases',
  force_org_display_default_text: 'SFDX: Display Org Details for Default Org',
  force_org_display_username_text: 'SFDX: Display Org Details...',
  force_debugger_query_session_text: 'query for Apex Debugger session',
  force_debugger_stop_text: 'SFDX: Stop Apex Debugger Session',
  force_debugger_stop_none_found_text: 'No Apex Debugger session found.',
  force_data_soql_query_input_text: 'SFDX: Execute SOQL Query...',
  force_data_soql_query_selection_text:
    'SFDX: Execute SOQL Query with Currently Selected Text',
  parameter_gatherer_enter_soql_query: 'Enter the SOQL query',
  force_apex_execute_document_text:
    'SFDX: Execute Anonymous Apex with Editor Contents',
  force_apex_execute_selection_text:
    'SFDX: Execute Anonymous Apex with Currently Selected Text',
  force_sobjects_refresh: 'SFDX: Refresh SObject Definitions',
  force_sobjects_no_refresh_if_already_active_error_text:
    'A refresh of your sObject definitions is already underway. If you need to restart the process, cancel the running task.',
  force_project_create_text: 'SFDX: Create Project',
  force_project_create_open_dialog_create_label: 'Create Project',
  force_apex_trigger_create_text: 'SFDX: Create Apex Trigger',
  force_start_apex_debug_logging:
    'SFDX: Turn On Apex Debug Log for Replay Debugger',
  force_apex_debug_log_status_bar_text:
    '$(file-text) Recording detailed logs until %s',
  force_apex_debug_log_status_bar_hover_text:
    'Writing debug logs for Apex and Visualforce at the %s log level until %s on %s',
  force_stop_apex_debug_logging:
    'SFDX: Turn Off Apex Debug Log for Replay Debugger',
  isv_debug_bootstrap_step1_create_project:
    'SFDX: ISV Debugger Setup, Step 1 of 7: Creating project',
  isv_debug_bootstrap_step2_configure_project:
    'SFDX: ISV Debugger Setup, Step 2 of 7: Configuring project',
  isv_debug_bootstrap_step2_configure_project_retrieve_namespace:
    'SFDX: ISV Debugger Setup, Step 2 of 7: Configuring project: Retrieving namespace',
  isv_debug_bootstrap_step3_retrieve_org_source:
    'SFDX: ISV Debugger Setup, Step 3 of 7: Retrieving unpackaged Apex code',
  isv_debug_bootstrap_step4_convert_org_source:
    'SFDX: ISV Debugger Setup, Step 4 of 7: Converting unpackaged Apex code',
  isv_debug_bootstrap_step5_list_installed_packages:
    'SFDX: ISV Debugger Setup, Step 5 of 7: Querying for installed packages',
  isv_debug_bootstrap_step6_retrieve_packages_source:
    'SFDX: ISV Debugger Setup, Step 6 of 7: Retrieving packages',
  isv_debug_bootstrap_step7_convert_package_source:
    'SFDX: ISV Debugger Setup, Step 7 of 7: Converting package: %s',
  isv_debug_bootstrap_processing_package: 'Processing package: %s',
  isv_debug_bootstrap_generate_launchjson: 'Creating launch configuration',
  isv_debug_bootstrap_open_project:
    'Opening project in new Visual Studio Code window',
  isv_debug_config_environment_error:
    'Salesforce Extensions for VS Code encountered a problem while configuring your environment. Some features might not work. For details, click Help > Toggle Developer Tools or check the Salesforce CLI logs in ~/.sfdx/sfdx.log.',

  force_apex_log_get_text: 'SFDX: Get Apex Debug Logs...',
  force_apex_log_get_no_logs_text: 'No Apex debug logs were found',
  force_apex_log_get_pick_log_text: 'Pick an Apex debug log to get',
  force_apex_log_list_text: 'Getting Apex debug logs',

  error_creating_packagexml: 'Error creating package.xml. %s',
  error_extracting_org_source: 'Error extracting downloaded Apex source. %s',
  error_extracting_packages: 'Error extracting packages: %s',
  error_updating_sfdx_project: 'Error updating sfdx-project.json: %s',
  error_writing_installed_package_info:
    'Error writing installed-package.json: %s',
  error_cleanup_temp_files: 'Error cleaning up temporary files: %s',

  demo_mode_status_text: `$(gist-secret) SFDX DEMO`,
  demo_mode_status_tooltip:
    'You are running Salesforce Extensions for VS Code in demo mode. You will be prompted for confirmation when connecting to production orgs.',
  demo_mode_prompt:
    'Authorizing a business or production org is not recommended on a demo or shared machine. If you continue with the authentication, be sure to run "SFDX: Log Out from All Authorized Orgs" when you\'re done using this org.',
  force_auth_logout_all_text: 'SFDX: Log Out from All Authorized Orgs',
  manifest_editor_title_message: 'Manifest Editor',
  REST_API: 'REST API',
  tooling_API: 'Tooling API',
  REST_API_description: 'Execute the query with REST API',
  tooling_API_description: 'Execute the query with Tooling API',
  telemetry_legal_dialog_message:
    'You agree that Salesforce Extensions for VS Code may collect usage information, user environment, and crash reports for product improvements. Learn how to [opt out](%s).',
  telemetry_legal_dialog_button_text: 'Read more',
  invalid_debug_level_id_error:
    'At least one trace flag in your org doesn\'t have an associated debug level. Before you run this command again, run "sfdx force:data:soql:query -t -q "SELECT Id FROM TraceFlag WHERE DebugLevelId = null"". Then, to delete each invalid trace flag, run "sfdx force:data:record:delete -t -s TraceFlag -i 7tfxxxxxxxxxxxxxxx", replacing 7tfxxxxxxxxxxxxxxx with the ID of each trace flag without a debug level.',
  auth_project_label: 'Project Default',
  auth_project_detail: 'Use login URL defined in sfdx-project.json',
  auth_prod_label: 'Production',
  auth_prod_detail: 'login.salesforce.com',
  auth_sandbox_label: 'Sandbox',
  auth_sandbox_detail: 'test.salesforce.com',
  auth_custom_label: 'Custom',
  auth_custom_detail: 'Enter a custom login URL',
  auth_invalid_url: 'URL must begin with http:// or https://',
  error_fetching_auth_info_text:
    'Error running push or deploy on save: We couldn\'t connect to your default org. Run "SFDX: Create a Default Scratch Org" or "SFDX: Authorize an Org", then push or deploy the source that you just saved. Or, to disable push or deploy on save, set "salesforcedx-vscode-core.push-or-deploy-on-save.enabled" to false in your user or workspace settings for VS Code.',
  error_no_package_directories_found_on_setup_text:
    'Error setting up push or deploy on save: Your sfdx-project.json file doesn\'t contain a "packageDirectories" property. Add this property, or, to disable push or deploy on save, set "salesforcedx-vscode-core.push-or-deploy-on-save.enabled" to false in your user or workspace settings for VS Code. For details about sfdx-project.json, see: https://developer.salesforce.com/docs/atlas.en-us.sfdx_dev.meta/sfdx_dev/sfdx_dev_ws_config.htm',
  error_no_package_directories_paths_found_text:
    'Error setting up push or deploy on save: The "packageDirectories" property in your sfdx-project.json file doesn\'t contain a "path" value. Add a value for the "path" property, or, to disable push or deploy on save, set "salesforcedx-vscode-core.push-or-deploy-on-save.enabled" to false in your user or workspace settings for VS Code. For details about sfdx-project.json, see: https://developer.salesforce.com/docs/atlas.en-us.sfdx_dev.meta/sfdx_dev/sfdx_dev_ws_config.htm',
  error_push_or_deploy_on_save_no_default_username:
    'Error running push or deploy on save: No default org is set. Run "SFDX: Create a Default Scratch Org" or "SFDX: Authorize an Org", then push or deploy the changes that you just saved. Or, to disable push or deploy on save, set "salesforcedx-vscode-core.push-or-deploy-on-save.enabled" to false in your user or workspace settings for VS Code.',
  error_source_path_not_in_package_directory_text:
    'Error deploying or retrieving source: The file or directory that you tried to deploy or retrieve isn\'t in a package directory that\'s specified in your sfdx-project.json file. Add this location to your "packageDirectories" value, or deploy or retrieve a different file or directory. For details about sfdx-project.json, see: https://developer.salesforce.com/docs/atlas.en-us.sfdx_dev.meta/sfdx_dev/sfdx_dev_ws_config.htm',
  org_select_text: 'Select an org to set as default',
  missing_default_org: 'No Default Org Set',
<<<<<<< HEAD
  force_config_set_org_text: 'SFDX: Set a Default Org'
=======
  force_config_set_org_text: 'SFDX: Set a Default Org',
  error_parsing_sfdx_project_file:
    "Couldn't parse sfdx-project.json file (%s). Parse error: %s"
>>>>>>> 818bc6a3
};<|MERGE_RESOLUTION|>--- conflicted
+++ resolved
@@ -223,11 +223,7 @@
     'Error deploying or retrieving source: The file or directory that you tried to deploy or retrieve isn\'t in a package directory that\'s specified in your sfdx-project.json file. Add this location to your "packageDirectories" value, or deploy or retrieve a different file or directory. For details about sfdx-project.json, see: https://developer.salesforce.com/docs/atlas.en-us.sfdx_dev.meta/sfdx_dev/sfdx_dev_ws_config.htm',
   org_select_text: 'Select an org to set as default',
   missing_default_org: 'No Default Org Set',
-<<<<<<< HEAD
-  force_config_set_org_text: 'SFDX: Set a Default Org'
-=======
   force_config_set_org_text: 'SFDX: Set a Default Org',
   error_parsing_sfdx_project_file:
     "Couldn't parse sfdx-project.json file (%s). Parse error: %s"
->>>>>>> 818bc6a3
 };