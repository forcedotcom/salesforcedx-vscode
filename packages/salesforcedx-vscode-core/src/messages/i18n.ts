/*
 * Copyright (c) 2017, salesforce.com, inc.
 * All rights reserved.
 * Licensed under the BSD 3-Clause license.
 * For full license text, see LICENSE.txt file in the repo root or https://opensource.org/licenses/BSD-3-Clause
 */

/**
 * Conventions:
 * _message: is for unformatted text that will be shown as-is to
 * the user.
 * _text: is for text that will appear in the UI, possibly with
 * decorations, e.g., $(x) uses the https://octicons.github.com/ and should not
 * be localized
 *
 * If ommitted, we will assume _message.
 */
export const messages = {
  channel_name: 'Salesforce DX CLI',
  channel_starting_message: 'Starting ',
  channel_end_with_exit_code: 'ended with exit code %s',
  channel_end_with_sfdx_not_found:
    'The SFDX CLI is not installed. Install it from https://developer.salesforce.com/tools/sfdxcli',
  channel_end_with_error: 'ended with error %s',
  channel_end: 'ended',

  notification_successful_execution_text: '%s successfully ran',
  notification_canceled_execution_text: '%s was canceled',
  notification_unsuccessful_execution_text: '%s failed to run',
  notification_show_button_text: 'Show',

  predicates_no_folder_opened_text:
    'No folder opened. Open a Salesforce DX project in VS Code.',
  predicates_no_sfdx_project_found_text:
    'No sfdx-project.json found in the root directory of your open project. Open a Salesforce DX project in VS Code.',

  task_view_running_message: '[Running] %s',

  status_bar_text: `$(x) %s`,
  status_bar_tooltip: 'Click to cancel the command',

  force_auth_web_login_authorize_dev_hub_text: 'SFDX: Authorize a Dev Hub',

  parameter_gatherer_enter_file_name: 'Enter desired filename',
  parameter_gatherer_enter_dir_name:
    "Enter desired directory (Press 'Enter' to confirm or 'Escape' to cancel)",

  force_org_create_default_scratch_org_text:
    'SFDX: Create a Default Scratch Org...',

  force_org_open_default_scratch_org_text: 'SFDX: Open Default Scratch Org',

  force_source_pull_default_scratch_org_text:
    'SFDX: Pull Source from Default Scratch Org',

  force_source_push_default_scratch_org_text:
    'SFDX: Push Source to Default Scratch Org',

  force_source_status_text:
    'View All Changes (Local and in Default Scratch Org)',

  force_apex_test_run_text: 'SFDX: Invoke Apex Tests...',
  force_apex_test_run_all_test_label: 'All tests',
  force_apex_test_run_all_tests_desription_text:
    'Runs all tests in the current project',

  force_apex_class_create_text: 'SFDX: Create Apex Class',
  force_visualforce_component_create_text: 'SFDX: Create Visualforce Component',
  force_visualforce_page_create_text: 'SFDX: Create Visualforce Page',
<<<<<<< HEAD

  force_data_soql_query_text: 'SFDX: Execute SOQL Query',
  parameter_gatherer_enter_soql_query: 'Enter the SOQL query'
=======
  force_lightning_app_create_text: 'SFDX: Create Lightning App'
>>>>>>> 11075026
};<|MERGE_RESOLUTION|>--- conflicted
+++ resolved
@@ -67,11 +67,9 @@
   force_apex_class_create_text: 'SFDX: Create Apex Class',
   force_visualforce_component_create_text: 'SFDX: Create Visualforce Component',
   force_visualforce_page_create_text: 'SFDX: Create Visualforce Page',
-<<<<<<< HEAD
+
+  force_lightning_app_create_text: 'SFDX: Create Lightning App',
 
   force_data_soql_query_text: 'SFDX: Execute SOQL Query',
   parameter_gatherer_enter_soql_query: 'Enter the SOQL query'
-=======
-  force_lightning_app_create_text: 'SFDX: Create Lightning App'
->>>>>>> 11075026
 };