/*
 * Copyright (c) 2019, salesforce.com, inc.
 * All rights reserved.
 * Licensed under the BSD 3-Clause license.
 * For full license text, see LICENSE.txt file in the repo root or https://opensource.org/licenses/BSD-3-Clause
 */

<<<<<<< HEAD
import { StreamingMockSubscriptionCall } from '@salesforce/core/lib/testSetup';
import {
  CliCommandExecutor,
  Command,
  DiffResultParser,
  SfdxCommandBuilder
} from '@salesforce/salesforcedx-utils-vscode/out/src/cli';
import { ContinueResponse } from '@salesforce/salesforcedx-utils-vscode/out/src/types';
=======
import { SourceComponent } from '@salesforce/source-deploy-retrieve';
>>>>>>> 87e03869
import * as path from 'path';
import * as vscode from 'vscode';
import { channelService } from '../channels';
import {
  MetadataCacheExecutor,
  MetadataCacheResult
<<<<<<< HEAD
} from '../conflict';
import * as conflictDetectionService from '../conflict/conflictDetectionService';
=======
} from '../conflict/metadataCacheService';
>>>>>>> 87e03869
import { workspaceContext } from '../context';
import { nls } from '../messages';
import { notificationService } from '../notifications';
import { telemetryService } from '../telemetry';
import { FilePathGatherer, SfdxCommandlet, SfdxWorkspaceChecker } from './util';

const workspaceChecker = new SfdxWorkspaceChecker();

/**
 * Perform file diff and execute VS Code diff comand to show in UI.
 * It matches the correspondent file in compoennt.
 * @param localFile local file
 * @param remoteComponent remote source component
 * @returns {Promise<void>}
 */
async function diffFile(
  localFile: string,
  remoteComponent: SourceComponent
): Promise<void> {
  const filePart = path.basename(localFile);
  const defaultUsernameorAlias =
    workspaceContext.alias || workspaceContext.username;

  const remoteFilePaths = remoteComponent.walkContent();
  if (remoteComponent.xml) {
    remoteFilePaths.push(remoteComponent.xml);
  }
  for (const filePath of remoteFilePaths) {
    if (filePath.endsWith(filePart)) {
      const remoteUri = vscode.Uri.file(filePath);
      const localUri = vscode.Uri.file(localFile);

      try {
        await vscode.commands.executeCommand(
          'vscode.diff',
          remoteUri,
          localUri,
          nls.localize(
            'force_source_diff_title',
            defaultUsernameorAlias,
            filePart,
            filePart
          )
        );
      } catch (err) {
        notificationService.showErrorMessage(err.message);
        channelService.appendLine(err.message);
        channelService.showChannelOutput();
        telemetryService.sendException(err.name, err.message);
      }
      return;
    }
  }
}

async function handleCacheResults(cache?: MetadataCacheResult): Promise<void> {
  if (cache) {
    if (!cache.selectedIsDirectory && cache.cache.components) {
      // file
      await diffFile(cache.selectedPath, cache.cache.components[0]);
    } else {
      // directory
    }
  } else {
    const message = nls.localize('force_source_diff_remote_not_found');
    notificationService.showErrorMessage(message);
    throw new Error(message);
  }
}

export async function forceSourceDiff(sourceUri?: vscode.Uri) {
  if (!sourceUri) {
    const editor = vscode.window.activeTextEditor;
    if (editor && editor.document.languageId !== 'forcesourcemanifest') {
      sourceUri = editor.document.uri;
    } else {
      const errorMessage = nls.localize('force_source_diff_unsupported_type');
      telemetryService.sendException('unsupported_type_on_diff', errorMessage);
      notificationService.showErrorMessage(errorMessage);
      channelService.appendLine(errorMessage);
      channelService.showChannelOutput();
      return;
    }
  }

<<<<<<< HEAD
  const commandlet = new SfdxCommandlet(
    workspaceChecker,
    new FilePathGatherer(sourceUri),
    new ForceSourceDiffExecutor()
  );
  await commandlet.run();
}

export async function forceSourceFolderDiff(explorerPath: vscode.Uri) {
  if (!explorerPath) {
    const editor = vscode.window.activeTextEditor;
    if (editor && editor.document.languageId !== 'forcesourcemanifest') {
      explorerPath = editor.document.uri;
    } else {
      const errorMessage = nls.localize('force_source_diff_unsupported_type');
      telemetryService.sendException('unsupported_type_on_diff', errorMessage);
      notificationService.showErrorMessage(errorMessage);
      channelService.appendLine(errorMessage);
      channelService.showChannelOutput();
      return;
    }
  }

  const username = workspaceContext.username;
  if (!username) {
    notificationService.showErrorMessage(nls.localize('missing_default_org'));
    return;
  }

  const commandlet = new SfdxCommandlet(
    new SfdxWorkspaceChecker(),
    new FilePathGatherer(explorerPath),
    new MetadataCacheExecutor(
      username,
      'Source Diff',
      'source-diff-loader',
      handleCacheResults
    )
  );
  await commandlet.run();
}

export async function handleCacheResults(username: string, cache?: MetadataCacheResult): Promise<void> {
  if (cache) {
    if (!cache.selectedIsDirectory && cache.cache.components) {
      await conflictDetectionService.diffOneFile(cache.selectedPath, cache.cache.components[0]);
    } else if (cache.selectedIsDirectory) {
      await conflictDetectionService.diffFolder(cache, username);
    }
  } else {
    notificationService.showErrorMessage(
      nls.localize('force_source_diff_components_not_in_org')
    );
=======
  const defaultUsernameorAlias = workspaceContext.username;
  if (defaultUsernameorAlias) {
    const executor = new MetadataCacheExecutor(
      defaultUsernameorAlias,
      nls.localize('force_source_diff_text'),
      'force_source_diff',
      handleCacheResults
    );
    const commandlet = new SfdxCommandlet(
      workspaceChecker,
      new FilePathGatherer(sourceUri),
      executor
    );
    await commandlet.run();
>>>>>>> 87e03869
  }
}<|MERGE_RESOLUTION|>--- conflicted
+++ resolved
@@ -5,7 +5,6 @@
  * For full license text, see LICENSE.txt file in the repo root or https://opensource.org/licenses/BSD-3-Clause
  */
 
-<<<<<<< HEAD
 import { StreamingMockSubscriptionCall } from '@salesforce/core/lib/testSetup';
 import {
   CliCommandExecutor,
@@ -14,21 +13,15 @@
   SfdxCommandBuilder
 } from '@salesforce/salesforcedx-utils-vscode/out/src/cli';
 import { ContinueResponse } from '@salesforce/salesforcedx-utils-vscode/out/src/types';
-=======
 import { SourceComponent } from '@salesforce/source-deploy-retrieve';
->>>>>>> 87e03869
 import * as path from 'path';
 import * as vscode from 'vscode';
 import { channelService } from '../channels';
 import {
   MetadataCacheExecutor,
   MetadataCacheResult
-<<<<<<< HEAD
 } from '../conflict';
 import * as conflictDetectionService from '../conflict/conflictDetectionService';
-=======
-} from '../conflict/metadataCacheService';
->>>>>>> 87e03869
 import { workspaceContext } from '../context';
 import { nls } from '../messages';
 import { notificationService } from '../notifications';
@@ -114,13 +107,21 @@
     }
   }
 
-<<<<<<< HEAD
-  const commandlet = new SfdxCommandlet(
-    workspaceChecker,
-    new FilePathGatherer(sourceUri),
-    new ForceSourceDiffExecutor()
-  );
-  await commandlet.run();
+  const defaultUsernameorAlias = workspaceContext.username;
+  if (defaultUsernameorAlias) {
+    const executor = new MetadataCacheExecutor(
+      defaultUsernameorAlias,
+      nls.localize('force_source_diff_text'),
+      'force_source_diff',
+      handleCacheResults
+    );
+    const commandlet = new SfdxCommandlet(
+      workspaceChecker,
+      new FilePathGatherer(sourceUri),
+      executor
+    );
+    await commandlet.run();
+  }
 }
 
 export async function forceSourceFolderDiff(explorerPath: vscode.Uri) {
@@ -168,21 +169,5 @@
     notificationService.showErrorMessage(
       nls.localize('force_source_diff_components_not_in_org')
     );
-=======
-  const defaultUsernameorAlias = workspaceContext.username;
-  if (defaultUsernameorAlias) {
-    const executor = new MetadataCacheExecutor(
-      defaultUsernameorAlias,
-      nls.localize('force_source_diff_text'),
-      'force_source_diff',
-      handleCacheResults
-    );
-    const commandlet = new SfdxCommandlet(
-      workspaceChecker,
-      new FilePathGatherer(sourceUri),
-      executor
-    );
-    await commandlet.run();
->>>>>>> 87e03869
   }
 }