/*
 * Copyright (c) 2018, salesforce.com, inc.
 * All rights reserved.
 * Licensed under the BSD 3-Clause license.
 * For full license text, see LICENSE.txt file in the repo root or https://opensource.org/licenses/BSD-3-Clause
 */

import {
  CliCommandExecutor,
  ForceDeployResultParser
} from '@salesforce/salesforcedx-utils-vscode/out/src/cli';
import {
  Row,
  Table
} from '@salesforce/salesforcedx-utils-vscode/out/src/output';
import { ContinueResponse } from '@salesforce/salesforcedx-utils-vscode/out/src/types';
<<<<<<< HEAD
import { RegistryAccess } from '@salesforce/source-deploy-retrieve';
=======
import {
  RegistryAccess,
  SourceClient
} from '@salesforce/source-deploy-retrieve';
>>>>>>> b2d89b79
import * as vscode from 'vscode';
import { channelService } from '../channels';
import { handleDiagnosticErrors } from '../diagnostics';
import { nls } from '../messages';
import { notificationService, ProgressNotification } from '../notifications';
import { DeployQueue } from '../settings/pushOrDeployOnSave';
import { taskViewService } from '../statuses';
import { telemetryService } from '../telemetry';
import { getRootWorkspacePath } from '../util';
import { createComponentCount } from './util/betaDeployRetrieve';
import { SfdxCommandletExecutor } from './util/sfdxCommandlet';

export enum DeployType {
  Deploy = 'deploy',
  Push = 'push'
}

export abstract class BaseDeployExecutor extends SfdxCommandletExecutor<
  string
> {
  public static errorCollection = vscode.languages.createDiagnosticCollection(
    'deploy-errors'
  );

  public execute(response: ContinueResponse<string>): void {
    const startTime = process.hrtime();
    const cancellationTokenSource = new vscode.CancellationTokenSource();
    const cancellationToken = cancellationTokenSource.token;
    const workspacePath = getRootWorkspacePath() || '';
    const execFilePathOrPaths =
      this.getDeployType() === DeployType.Deploy ? response.data : '';
    const execution = new CliCommandExecutor(this.build(response.data), {
      cwd: workspacePath,
      env: { SFDX_JSON_TO_STDOUT: 'true' }
    }).execute(cancellationToken);
    channelService.streamCommandStartStop(execution);

    let stdOut = '';
    execution.stdoutSubject.subscribe(realData => {
      stdOut += realData.toString();
    });

    execution.processExitSubject.subscribe(async exitCode => {
      let properties;
      const registryAccess = new RegistryAccess();
      try {
        const components = registryAccess.getComponentsFromPath(
          execFilePathOrPaths
        );
        const metadataCount = JSON.stringify(createComponentCount(components));
        properties = { metadataCount };
      } catch (e) {}
      this.logMetric(execution.command.logName, startTime, properties);

      try {
        if (stdOut) {
          const deployParser = new ForceDeployResultParser(stdOut);
          const errors = deployParser.getErrors();
          if (errors && !deployParser.hasConflicts()) {
            channelService.showChannelOutput();
            handleDiagnosticErrors(
              errors,
              workspacePath,
              execFilePathOrPaths,
              BaseDeployExecutor.errorCollection
            );
          } else {
            BaseDeployExecutor.errorCollection.clear();
          }
          this.outputResult(deployParser);
        }
      } catch (e) {
        if (e.name !== 'DeployParserFail') {
          e.message =
            'Error while creating diagnostics for vscode problem view.';
        }
        telemetryService.sendException(e.name, e.message);
        console.error(e.message);
      }
      await DeployQueue.get().unlock();
    });

    notificationService.reportCommandExecutionStatus(
      execution,
      cancellationToken
    );
    ProgressNotification.show(execution, cancellationTokenSource);
    taskViewService.addCommandExecution(execution, cancellationTokenSource);
  }

  protected abstract getDeployType(): DeployType;

  public outputResult(parser: ForceDeployResultParser) {
    const table = new Table();
    const titleType = this.getDeployType();

    const successes = parser.getSuccesses();
    const errors = parser.getErrors();
    const deployedSource = successes
      ? successes.result.deployedSource
      : undefined;
    if (deployedSource || parser.hasConflicts()) {
      const rows = deployedSource || (errors && errors.result);
      const title = !parser.hasConflicts()
        ? nls.localize(`table_title_${titleType}ed_source`)
        : undefined;
      const outputTable = table.createTable(
        (rows as unknown) as Row[],
        [
          { key: 'state', label: nls.localize('table_header_state') },
          { key: 'fullName', label: nls.localize('table_header_full_name') },
          { key: 'type', label: nls.localize('table_header_type') },
          { key: 'filePath', label: nls.localize('table_header_project_path') }
        ],
        title
      );
      if (parser.hasConflicts()) {
        channelService.appendLine(nls.localize('push_conflicts_error') + '\n');
      }
      channelService.appendLine(outputTable);
      if (deployedSource && deployedSource.length === 0) {
        const noResults = nls.localize('table_no_results_found') + '\n';
        channelService.appendLine(noResults);
      }
    }

    if (errors && !parser.hasConflicts()) {
      const { name, message, result } = errors;
      if (result) {
        const outputTable = table.createTable(
          (result as unknown) as Row[],
          [
            {
              key: 'filePath',
              label: nls.localize('table_header_project_path')
            },
            { key: 'error', label: nls.localize('table_header_errors') }
          ],
          nls.localize(`table_title_${titleType}_errors`)
        );
        channelService.appendLine(outputTable);
      } else if (name && message) {
        channelService.appendLine(`${name}: ${message}\n`);
      }
    }
  }
}<|MERGE_RESOLUTION|>--- conflicted
+++ resolved
@@ -14,14 +14,7 @@
   Table
 } from '@salesforce/salesforcedx-utils-vscode/out/src/output';
 import { ContinueResponse } from '@salesforce/salesforcedx-utils-vscode/out/src/types';
-<<<<<<< HEAD
 import { RegistryAccess } from '@salesforce/source-deploy-retrieve';
-=======
-import {
-  RegistryAccess,
-  SourceClient
-} from '@salesforce/source-deploy-retrieve';
->>>>>>> b2d89b79
 import * as vscode from 'vscode';
 import { channelService } from '../channels';
 import { handleDiagnosticErrors } from '../diagnostics';
@@ -73,6 +66,7 @@
         );
         const metadataCount = JSON.stringify(createComponentCount(components));
         properties = { metadataCount };
+        // registry does not handle multiple paths. only log component count for single paths
       } catch (e) {}
       this.logMetric(execution.command.logName, startTime, properties);
 
