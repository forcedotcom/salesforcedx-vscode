--- conflicted
+++ resolved
@@ -29,10 +29,7 @@
 } from '../notifications/index';
 import { SfdxProjectConfig } from '../sfdxProject';
 import { taskViewService } from '../statuses/index';
-<<<<<<< HEAD
-import { getRootWorkspacePath, SfdxProjectJsonParser } from '../util';
-=======
->>>>>>> 32e8d080
+import { getRootWorkspacePath } from '../util';
 import {
   DemoModePromptGatherer,
   SfdxCommandlet,
