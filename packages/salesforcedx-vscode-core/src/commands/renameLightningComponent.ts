--- conflicted
+++ resolved
@@ -137,111 +137,4 @@
   const newComponentPath = path.join(path.dirname(componentPath), newName);
   await fs.promises.rename(componentPath, newComponentPath);
   void notificationService.showWarningMessage(nls.localize(RENAME_WARNING));
-<<<<<<< HEAD
-};
-
-export const getLightningComponentDirectory = (
-  sourceFsPath: string
-): string => {
-  const directories = sourceFsPath.split(path.sep);
-  const rootDir = directories.includes(LWC) ? LWC : AURA;
-  const lwcDirectoryIndex = directories.lastIndexOf(rootDir);
-  if (lwcDirectoryIndex > -1) {
-    directories.splice(lwcDirectoryIndex + 2);
-  }
-  return directories.join(path.sep);
-};
-
-const getComponentPath = async (sourceFsPath: string): Promise<string> => {
-  const stats = await fs.promises.stat(sourceFsPath);
-  let dirname = stats.isFile() ? path.dirname(sourceFsPath) : sourceFsPath;
-  dirname = getLightningComponentDirectory(dirname);
-  return dirname;
-};
-
-const getComponentName = (componentPath: string): string =>
-  path.basename(componentPath);
-
-const checkForDuplicateName = async (
-  componentPath: string,
-  newName: string
-) => {
-  const isNameDuplicate = await isDuplicate(componentPath, newName);
-  if (isNameDuplicate) {
-    const errorMessage = nls.localize(RENAME_INPUT_DUP_ERROR);
-    void notificationService.showErrorMessage(errorMessage);
-    throw new Error(format(errorMessage));
-  }
-};
-
-const isDuplicate = async (
-  componentPath: string,
-  newName: string
-): Promise<boolean> => {
-  // A LWC component can't share the same name as a Aura component
-  const componentPathDirName = path.dirname(componentPath);
-  let lwcPath: string;
-  let auraPath: string;
-  if (isLwcComponent(componentPath)) {
-    lwcPath = componentPathDirName;
-    auraPath = path.join(path.dirname(componentPathDirName), AURA);
-  } else {
-    lwcPath = path.join(path.dirname(componentPathDirName), LWC);
-    auraPath = componentPathDirName;
-  }
-  const allLwcComponents = await fs.promises.readdir(lwcPath);
-  const allAuraComponents = await fs.promises.readdir(auraPath);
-  return (
-    allLwcComponents.includes(newName) || allAuraComponents.includes(newName)
-  );
-};
-
-/**
- * check duplicate name under current component directory and __tests__ directory to avoid file loss
- */
-const checkForDuplicateInComponent = async (
-  componentPath: string,
-  newName: string,
-  items: string[]
-) => {
-  let allFiles = items;
-  if (items.includes(TEST_FOLDER)) {
-    const testFiles = await fs.promises.readdir(
-      path.join(componentPath, TEST_FOLDER)
-    );
-    allFiles = items.concat(testFiles);
-  }
-  const allFileNames = getOnlyFileNames(allFiles);
-  if (allFileNames.includes(newName)) {
-    const errorMessage = nls.localize(RENAME_INPUT_DUP_FILE_NAME_ERROR);
-    void notificationService.showErrorMessage(errorMessage);
-    throw new Error(format(errorMessage));
-  }
-};
-
-const getOnlyFileNames = (allFiles: string[]) => {
-  return allFiles.map(file => {
-    const split = file?.split('.');
-    return split?.length > 1 ? split[0] : '';
-  });
-};
-
-export const isNameMatch = (
-  item: string,
-  componentName: string,
-  componentPath: string
-): boolean => {
-  const isLwc = isLwcComponent(componentPath);
-  const regularExp = isLwc
-    ? new RegExp(`${componentName}\\.(html|js|js-meta.xml|css|svg|test.js)`)
-    : new RegExp(
-      `${componentName}(((Controller|Renderer|Helper)?\\.js)|(\\.(cmp|app|css|design|auradoc|svg|evt)))`
-    );
-  return Boolean(item.match(regularExp));
-};
-
-const isLwcComponent = (componentPath: string): boolean =>
-  path.basename(path.dirname(componentPath)) === LWC;
-=======
-};
->>>>>>> b7f78db8
+};