/*
 * Copyright (c) 2022, salesforce.com, inc.
 * All rights reserved.
 * Licensed under the BSD 3-Clause license.
 * For full license text, see LICENSE.txt file in the repo root or https://opensource.org/licenses/BSD-3-Clause
 */

import { notificationService } from '@salesforce/salesforcedx-utils-vscode';
import { LibraryCommandletExecutor } from '@salesforce/salesforcedx-utils-vscode';
import {
  CancelResponse,
  ContinueResponse,
  ParametersGatherer
} from '@salesforce/salesforcedx-utils-vscode';
import { CreateUtil } from '@salesforce/templates';
import * as fs from 'fs';
import * as path from 'path';
import { format } from 'util';
import * as vscode from 'vscode';
import { OUTPUT_CHANNEL } from '../channels';
import { nls } from '../messages';
import { SfCommandlet, SfWorkspaceChecker } from './util';

const RENAME_LIGHTNING_COMPONENT_EXECUTOR = 'rename_lightning_component';
const RENAME_INPUT_PLACEHOLDER = 'rename_component_input_placeholder';
const RENAME_INPUT_PROMPT = 'rename_component_input_prompt';
const RENAME_INPUT_DUP_ERROR = 'rename_component_input_dup_error';
const RENAME_INPUT_DUP_FILE_NAME_ERROR =
  'rename_component_input_dup_file_name_error';
const RENAME_ERROR = 'rename_component_error';
const RENAME_WARNING = 'rename_component_warning';
const LWC = 'lwc';
const AURA = 'aura';
const TEST_FOLDER = '__tests__';

export class RenameLwcComponentExecutor extends LibraryCommandletExecutor<ComponentName> {
  private sourceFsPath: string;
  constructor(sourceFsPath: string) {
    super(
      nls.localize(RENAME_LIGHTNING_COMPONENT_EXECUTOR),
      RENAME_LIGHTNING_COMPONENT_EXECUTOR,
      OUTPUT_CHANNEL
    );
    this.sourceFsPath = sourceFsPath;
  }

  public async run(
    response: ContinueResponse<ComponentName>
  ): Promise<boolean> {
    let newComponentName = response.data.name?.trim();
    if (newComponentName && this.sourceFsPath) {
      newComponentName = await inputGuard(this.sourceFsPath, newComponentName);
      try {
        await renameComponent(this.sourceFsPath, newComponentName);
        return true;
      } catch (err) {
        const errorMessage = nls.localize(RENAME_ERROR);
        void notificationService.showErrorMessage(errorMessage);
        throw err;
      }
    }
    return false;
  }
}

export const renameLightningComponent = (sourceUri: vscode.Uri): void => {
  const sourceFsPath = sourceUri.fsPath;
  if (sourceFsPath) {
    const commandlet = new SfCommandlet(
      new SfWorkspaceChecker(),
      new GetComponentName(sourceFsPath),
      new RenameLwcComponentExecutor(sourceFsPath)
    );
    void commandlet.run();
  }
<<<<<<< HEAD
}
export type ComponentName = {
=======
};

export interface ComponentName {
>>>>>>> 653c6946
  name?: string;
};
export class GetComponentName implements ParametersGatherer<ComponentName> {
  private sourceFsPath: string;
  constructor(sourceFsPath: string) {
    this.sourceFsPath = sourceFsPath;
  }
  public async gather(): Promise<
    CancelResponse | ContinueResponse<ComponentName>
  > {
    const inputOptions = {
      value: getComponentName(await getComponentPath(this.sourceFsPath)),
      placeHolder: nls.localize(RENAME_INPUT_PLACEHOLDER),
      promopt: nls.localize(RENAME_INPUT_PROMPT)
    } as vscode.InputBoxOptions;
    const inputResult = await vscode.window.showInputBox(inputOptions);
    return inputResult
      ? { type: 'CONTINUE', data: { name: inputResult } }
      : { type: 'CANCEL' };
  }
}

export const inputGuard = async (
  sourceFsPath: string,
  newName: string
): Promise<string> => {
  const componentPath = await getComponentPath(sourceFsPath);
  if (isLwcComponent(componentPath)) {
    newName = newName.charAt(0).toLowerCase() + newName.slice(1);
  }
  CreateUtil.checkInputs(newName);
  return newName;
};

const renameComponent = async (
  sourceFsPath: string,
  newName: string
): Promise<void> => {
  const componentPath = await getComponentPath(sourceFsPath);
  const componentName = getComponentName(componentPath);
  await checkForDuplicateName(componentPath, newName);
  const items = await fs.promises.readdir(componentPath);
  await checkForDuplicateInComponent(componentPath, newName, items);
  for (const item of items) {
    // only rename the file that has same name with component
    if (isNameMatch(item, componentName, componentPath)) {
      const newItem = item.replace(componentName, newName);
      await fs.promises.rename(
        path.join(componentPath, item),
        path.join(componentPath, newItem)
      );
    }
    if (item === TEST_FOLDER) {
      const testFolderPath = path.join(componentPath, TEST_FOLDER);
      const testFiles = await fs.promises.readdir(testFolderPath);
      for (const file of testFiles) {
        if (isNameMatch(file, componentName, componentPath)) {
          const newFile = file.replace(componentName, newName);
          await fs.promises.rename(
            path.join(testFolderPath, file),
            path.join(testFolderPath, newFile)
          );
        }
      }
    }
  }
  const newComponentPath = path.join(path.dirname(componentPath), newName);
  await fs.promises.rename(componentPath, newComponentPath);
  void notificationService.showWarningMessage(nls.localize(RENAME_WARNING));
};

export const getLightningComponentDirectory = (
  sourceFsPath: string
): string => {
  const directories = sourceFsPath.split(path.sep);
  const rootDir = directories.includes(LWC) ? LWC : AURA;
  const lwcDirectoryIndex = directories.lastIndexOf(rootDir);
  if (lwcDirectoryIndex > -1) {
    directories.splice(lwcDirectoryIndex + 2);
  }
  return directories.join(path.sep);
};

const getComponentPath = async (sourceFsPath: string): Promise<string> => {
  const stats = await fs.promises.stat(sourceFsPath);
  let dirname = stats.isFile() ? path.dirname(sourceFsPath) : sourceFsPath;
  dirname = getLightningComponentDirectory(dirname);
  return dirname;
};

const getComponentName = (componentPath: string): string =>
  path.basename(componentPath);

const checkForDuplicateName = async (
  componentPath: string,
  newName: string
) => {
  const isNameDuplicate = await isDuplicate(componentPath, newName);
  if (isNameDuplicate) {
    const errorMessage = nls.localize(RENAME_INPUT_DUP_ERROR);
    void notificationService.showErrorMessage(errorMessage);
    throw new Error(format(errorMessage));
  }
};

const isDuplicate = async (
  componentPath: string,
  newName: string
): Promise<boolean> => {
  // A LWC component can't share the same name as a Aura component
  const componentPathDirName = path.dirname(componentPath);
  let lwcPath: string;
  let auraPath: string;
  if (isLwcComponent(componentPath)) {
    lwcPath = componentPathDirName;
    auraPath = path.join(path.dirname(componentPathDirName), AURA);
  } else {
    lwcPath = path.join(path.dirname(componentPathDirName), LWC);
    auraPath = componentPathDirName;
  }
  const allLwcComponents = await fs.promises.readdir(lwcPath);
  const allAuraComponents = await fs.promises.readdir(auraPath);
  return (
    allLwcComponents.includes(newName) || allAuraComponents.includes(newName)
  );
};

/**
 * check duplicate name under current component directory and __tests__ directory to avoid file loss
 */
const checkForDuplicateInComponent = async (
  componentPath: string,
  newName: string,
  items: string[]
) => {
  let allFiles = items;
  if (items.includes(TEST_FOLDER)) {
    const testFiles = await fs.promises.readdir(
      path.join(componentPath, TEST_FOLDER)
    );
    allFiles = items.concat(testFiles);
  }
  const allFileNames = getOnlyFileNames(allFiles);
  if (allFileNames.includes(newName)) {
    const errorMessage = nls.localize(RENAME_INPUT_DUP_FILE_NAME_ERROR);
    void notificationService.showErrorMessage(errorMessage);
    throw new Error(format(errorMessage));
  }
};

const getOnlyFileNames = (allFiles: string[]) => {
  return allFiles.map(file => {
    const split = file?.split('.');
    return split?.length > 1 ? split[0] : '';
  });
};

export const isNameMatch = (
  item: string,
  componentName: string,
  componentPath: string
): boolean => {
  const isLwc = isLwcComponent(componentPath);
  const regularExp = isLwc
    ? new RegExp(`${componentName}\\.(html|js|js-meta.xml|css|svg|test.js)`)
    : new RegExp(
        `${componentName}(((Controller|Renderer|Helper)?\\.js)|(\\.(cmp|app|css|design|auradoc|svg|evt)))`
      );
  return Boolean(item.match(regularExp));
};

const isLwcComponent = (componentPath: string): boolean =>
  path.basename(path.dirname(componentPath)) === LWC;<|MERGE_RESOLUTION|>--- conflicted
+++ resolved
@@ -73,14 +73,8 @@
     );
     void commandlet.run();
   }
-<<<<<<< HEAD
 }
 export type ComponentName = {
-=======
-};
-
-export interface ComponentName {
->>>>>>> 653c6946
   name?: string;
 };
 export class GetComponentName implements ParametersGatherer<ComponentName> {
