--- conflicted
+++ resolved
@@ -80,13 +80,8 @@
   }
 };
 
-<<<<<<< HEAD
-const getOnlyFileNames = (allFiles: string[]) => {
-  return allFiles.map(file => {
-=======
-export const getOnlyFileNames = (allFiles: string[]) =>
+const getOnlyFileNames = (allFiles: string[]) =>
   allFiles.map(file => {
->>>>>>> 5d254170
     const split = file?.split('.');
     return split?.length > 1 ? split[0] : '';
   });
@@ -112,11 +107,6 @@
   fs
     .readdir(dirPath)
     .then(files => files)
-<<<<<<< HEAD
-    .catch(() => {
-      return [];
-    });
-=======
     .catch(() => []);
 
 // for testing
@@ -124,5 +114,4 @@
   checkForDuplicateName,
   checkForDuplicateInComponent,
   isNameMatch
->>>>>>> 5d254170
 };