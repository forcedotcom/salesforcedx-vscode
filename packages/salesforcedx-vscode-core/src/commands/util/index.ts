--- conflicted
+++ resolved
@@ -13,14 +13,11 @@
   FilePathExistsChecker,
   OverwriteComponentPrompt
 } from './postconditionCheckers';
-<<<<<<< HEAD
-export { SimpleGatherer } from './parameterGatherers';
 export {
   isInteger,
   isIntegerInRange,
   isAlphaNumString
 } from './inputBoxValidations';
-=======
 export {
   SimpleGatherer,
   EmptyParametersGatherer,
@@ -45,5 +42,4 @@
   CompositePreconditionChecker,
   DevUsernameChecker,
   EmptyPreChecker
-} from './preconditionCheckers';
->>>>>>> 7a970929
+} from './preconditionCheckers';