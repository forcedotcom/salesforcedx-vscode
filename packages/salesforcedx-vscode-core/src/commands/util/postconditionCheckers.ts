/*
 * Copyright (c) 2019, salesforce.com, inc.
 * All rights reserved.
 * Licensed under the BSD 3-Clause license.
 * For full license text, see LICENSE.txt file in the repo root or https://opensource.org/licenses/BSD-3-Clause
 */
import {
  CancelResponse,
  ContinueResponse,
  LocalComponent,
  PostconditionChecker
} from '@salesforce/salesforcedx-utils-vscode/out/src/types';
import { existsSync } from 'fs';
import { basename, join, normalize } from 'path';
import { channelService } from '../../channels';
import {
  conflictView,
  DirectoryDiffResults,
  MetadataCacheService
} from '../../conflict';
import { TimestampConflictDetector } from '../../conflict/timestampConflictDetector';
import { workspaceContext } from '../../context';
import { nls } from '../../messages';
import { notificationService } from '../../notifications';
import { DeployQueue, sfdxCoreSettings } from '../../settings';
import { telemetryService } from '../../telemetry';
import { getRootWorkspacePath, MetadataDictionary } from '../../util';
import { PathStrategyFactory } from './sourcePathStrategies';

type OneOrMany = LocalComponent | LocalComponent[];
type ContinueOrCancel = ContinueResponse<OneOrMany> | CancelResponse;

export class CompositePostconditionChecker<T>
  implements PostconditionChecker<T> {
  private readonly postcheckers: Array<PostconditionChecker<any>>;
  public constructor(...postcheckers: Array<PostconditionChecker<any>>) {
    this.postcheckers = postcheckers;
  }
  public async check(
    inputs: CancelResponse | ContinueResponse<T>
  ): Promise<CancelResponse | ContinueResponse<T>> {
    if (inputs.type === 'CONTINUE') {
      const aggregatedData: any = {};
      for (const postchecker of this.postcheckers) {
        inputs = await postchecker.check(inputs);
        if (inputs.type !== 'CONTINUE') {
          return {
            type: 'CANCEL'
          };
        }
      }
    }
    return inputs;
  }
}

export class EmptyPostChecker implements PostconditionChecker<any> {
  public async check(
    inputs: ContinueResponse<any> | CancelResponse
  ): Promise<ContinueResponse<any> | CancelResponse> {
    return inputs;
  }
}

/* tslint:disable-next-line:prefer-for-of */
export class OverwriteComponentPrompt
  implements PostconditionChecker<OneOrMany> {
  public async check(inputs: ContinueOrCancel): Promise<ContinueOrCancel> {
    if (inputs.type === 'CONTINUE') {
      const { data } = inputs;
      // normalize data into a list when processing
      const componentsToCheck = data instanceof Array ? data : [data];
      const foundComponents = componentsToCheck.filter(component =>
        this.componentExists(component)
      );
      if (foundComponents.length > 0) {
        const toSkip = await this.promptOverwrite(foundComponents);
        // cancel command if cancel clicked or if skipping every file to be retrieved
        if (!toSkip || toSkip.size === componentsToCheck.length) {
          return { type: 'CANCEL' };
        }
        if (data instanceof Array) {
          inputs.data = componentsToCheck.filter(
            selection => !toSkip.has(selection)
          );
        }
      }
      return inputs;
    }
    return { type: 'CANCEL' };
  }

  private componentExists(component: LocalComponent) {
    const { fileName, type, outputdir } = component;
    const info = MetadataDictionary.getInfo(type);
    const pathStrategy = info
      ? info.pathStrategy
      : PathStrategyFactory.createDefaultStrategy();
    return this.getFileExtensions(component).some(extension => {
      const path = join(
        getRootWorkspacePath(),
        pathStrategy.getPathToSource(outputdir, fileName, extension)
      );
      return existsSync(path);
    });
  }

  private getFileExtensions(component: LocalComponent) {
    const info = MetadataDictionary.getInfo(component.type);
    let metadataSuffix;
    if (component.suffix) {
      metadataSuffix = component.suffix;
    } else if (info && info.suffix) {
      metadataSuffix = info.suffix;
    } else {
      notificationService.showErrorMessage(
        nls.localize('error_overwrite_prompt')
      );
      telemetryService.sendException(
        'OverwriteComponentPromptException',
        `Missing suffix for ${component.type}`
      );
    }
    const extensions = [`.${metadataSuffix}-meta.xml`];
    if (info && info.extensions) {
      extensions.push(...info.extensions);
    }
    return extensions;
  }

  public async promptOverwrite(
    foundComponents: LocalComponent[]
  ): Promise<Set<LocalComponent> | undefined> {
    const skipped = new Set<LocalComponent>();
    for (let i = 0; i < foundComponents.length; i++) {
      const options = this.buildDialogOptions(foundComponents, skipped, i);
      const choice = await notificationService.showWarningModal(
        this.buildDialogMessage(foundComponents, i),
        ...options
      );
      const othersCount = foundComponents.length - i;
      switch (choice) {
        case nls.localize('warning_prompt_overwrite'):
          break;
        case nls.localize('warning_prompt_skip'):
          skipped.add(foundComponents[i]);
          break;
        case `${nls.localize('warning_prompt_overwrite_all')} (${othersCount})`:
          return skipped;
        case `${nls.localize('warning_prompt_skip_all')} (${othersCount})`:
          return new Set(foundComponents.slice(i));
        default:
          return; // Cancel
      }
    }
    return skipped;
  }

  private buildDialogMessage(
    foundComponents: LocalComponent[],
    currentIndex: number
  ) {
    const existingLength = foundComponents.length;
    const current = foundComponents[currentIndex];
    let body = '';
    for (let j = currentIndex + 1; j < existingLength; j++) {
      // Truncate components to show if there are more than 10 remaining
      if (j === currentIndex + 11) {
        const otherCount = existingLength - currentIndex - 11;
        body += nls.localize('warning_prompt_other_not_shown', otherCount);
        break;
      }
      const { fileName, type } = foundComponents[j];
      body += `${type}:${fileName}\n`;
    }
    const otherFilesCount = existingLength - currentIndex - 1;
    return nls.localize(
      'warning_prompt_overwrite_message',
      current.type,
      current.fileName,
      otherFilesCount > 0
        ? nls.localize('warning_prompt_other_existing', otherFilesCount)
        : '',
      body
    );
  }

  private buildDialogOptions(
    foundComponents: LocalComponent[],
    skipped: Set<LocalComponent>,
    currentIndex: number
  ) {
    const choices = [nls.localize('warning_prompt_overwrite')];
    const numOfExistingFiles = foundComponents.length;
    if (skipped.size > 0 || skipped.size !== numOfExistingFiles - 1) {
      choices.push(nls.localize('warning_prompt_skip'));
    }
    if (currentIndex < numOfExistingFiles - 1) {
      const othersCount = numOfExistingFiles - currentIndex;
      choices.push(
        `${nls.localize('warning_prompt_overwrite_all')} (${othersCount})`,
        `${nls.localize('warning_prompt_skip_all')} (${othersCount})`
      );
    }
    return choices;
  }
}

export interface ConflictDetectionMessages {
  warningMessageKey: string;
  commandHint: (input: string) => string;
}

<<<<<<< HEAD
=======
export class ConflictDetectionChecker implements PostconditionChecker<string> {
  private messages: ConflictDetectionMessages;

  public constructor(messages: ConflictDetectionMessages) {
    this.messages = messages;
  }

  public async check(
    inputs: ContinueResponse<string> | CancelResponse
  ): Promise<ContinueResponse<string> | CancelResponse> {
    if (!sfdxCoreSettings.getConflictDetectionEnabled()) {
      return inputs;
    }

    if (inputs.type === 'CONTINUE') {
      const { username } = workspaceContext;
      if (!username) {
        return {
          type: 'CANCEL',
          msg: nls.localize('conflict_detect_no_default_username')
        };
      }

      const manifest = inputs.data;
      const config: ConflictDetectionConfig = {
        username,
        manifest
      };
      const results = await conflictDetector.checkForConflicts(config);
      return this.handleConflicts(manifest, username, results);
    }
    return { type: 'CANCEL' };
  }

  public async handleConflicts(
    manifest: string,
    usernameOrAlias: string,
    results: DirectoryDiffResults
  ): Promise<ContinueResponse<string> | CancelResponse> {
    const conflictTitle = nls.localize(
      'conflict_detect_view_root',
      usernameOrAlias,
      results.different.size
    );

    if (results.different.size === 0) {
      conflictView.visualizeDifferences(conflictTitle, usernameOrAlias, false);
    } else {
      channelService.appendLine(
        nls.localize(
          'conflict_detect_conflict_header',
          results.different.size,
          results.scannedRemote,
          results.scannedLocal
        )
      );
      results.different.forEach(file => {
        channelService.appendLine(normalize(basename(file.localRelPath)));
      });
      channelService.showChannelOutput();

      const choice = await notificationService.showWarningModal(
        nls.localize(this.messages.warningMessageKey),
        nls.localize('conflict_detect_override'),
        nls.localize('conflict_detect_show_conflicts')
      );

      if (choice === nls.localize('conflict_detect_override')) {
        conflictView.visualizeDifferences(
          conflictTitle,
          usernameOrAlias,
          false
        );
      } else {
        channelService.appendLine(
          nls.localize(
            'conflict_detect_command_hint',
            this.messages.commandHint(manifest)
          )
        );
        channelService.showChannelOutput();

        const doReveal =
          choice === nls.localize('conflict_detect_show_conflicts');
        conflictView.visualizeDifferences(
          conflictTitle,
          usernameOrAlias,
          doReveal,
          results
        );

        return { type: 'CANCEL' };
      }
    }
    return { type: 'CONTINUE', data: manifest };
  }
}

>>>>>>> d49dddc2
export class TimestampConflictChecker implements PostconditionChecker<string> {
  private isManifest: boolean;
  private messages: ConflictDetectionMessages;

  constructor(isManifest: boolean, messages: ConflictDetectionMessages) {
    this.messages = messages;
    this.isManifest = isManifest;
  }

  public async check(
    inputs: ContinueResponse<string> | CancelResponse
  ): Promise<ContinueResponse<string> | CancelResponse> {
    if (!sfdxCoreSettings.getConflictDetectionEnabled()) {
      return inputs;
    }

    if (inputs.type === 'CONTINUE') {
      channelService.showChannelOutput();
      channelService.showCommandWithTimestamp(
        `${nls.localize('channel_starting_message')}${nls.localize(
          'conflict_detect_execution_name'
        )}\n`
      );

      const { username } = workspaceContext;
      if (!username) {
        return {
          type: 'CANCEL',
          msg: nls.localize('conflict_detect_no_default_username')
        };
      }

      const componentPath = inputs.data;
      const cacheService = new MetadataCacheService(username);

      try {
        const result = await cacheService.loadCache(
          componentPath,
          getRootWorkspacePath(),
          this.isManifest
        );
        const detector = new TimestampConflictDetector();
        const diffs = detector.createDiffs(result);

        channelService.showCommandWithTimestamp(
          `${nls.localize('channel_end')} ${nls.localize(
            'conflict_detect_execution_name'
          )}\n`
        );
        return await this.handleConflicts(inputs.data, username, diffs);
      } catch (error) {
        console.error(error);
        const errorMsg = nls.localize(
          'conflict_detect_error',
          error.toString()
        );
        channelService.appendLine(errorMsg);
        telemetryService.sendException('ConflictDetectionException', errorMsg);
        await DeployQueue.get().unlock();
      }
    }
    return { type: 'CANCEL' };
  }

  public async handleConflicts(
    componentPath: string,
    usernameOrAlias: string,
    results: DirectoryDiffResults
  ): Promise<ContinueResponse<string> | CancelResponse> {
    const conflictTitle = nls.localize(
      'conflict_detect_view_root',
      usernameOrAlias,
      results.different.size
    );

    if (results.different.size === 0) {
      conflictView.visualizeDifferences(conflictTitle, usernameOrAlias, false);
    } else {
      channelService.appendLine(
        nls.localize(
          'conflict_detect_conflict_header_timestamp',
          results.different.size
        )
      );
      results.different.forEach(file => {
        channelService.appendLine(normalize(basename(file.localRelPath)));
      });

      const choice = await notificationService.showWarningModal(
        nls.localize(this.messages.warningMessageKey),
        nls.localize('conflict_detect_show_conflicts'),
        nls.localize('conflict_detect_override')
      );

      if (choice === nls.localize('conflict_detect_override')) {
        conflictView.visualizeDifferences(
          conflictTitle,
          usernameOrAlias,
          false
        );
      } else {
        channelService.appendLine(
          nls.localize(
            'conflict_detect_command_hint',
            this.messages.commandHint(componentPath)
          )
        );

        const doReveal =
          choice === nls.localize('conflict_detect_show_conflicts');
        conflictView.visualizeDifferences(
          conflictTitle,
          usernameOrAlias,
          doReveal,
          results
        );

        await DeployQueue.get().unlock();
        return { type: 'CANCEL' };
      }
    }
    return { type: 'CONTINUE', data: componentPath };
  }
}<|MERGE_RESOLUTION|>--- conflicted
+++ resolved
@@ -211,107 +211,6 @@
   commandHint: (input: string) => string;
 }
 
-<<<<<<< HEAD
-=======
-export class ConflictDetectionChecker implements PostconditionChecker<string> {
-  private messages: ConflictDetectionMessages;
-
-  public constructor(messages: ConflictDetectionMessages) {
-    this.messages = messages;
-  }
-
-  public async check(
-    inputs: ContinueResponse<string> | CancelResponse
-  ): Promise<ContinueResponse<string> | CancelResponse> {
-    if (!sfdxCoreSettings.getConflictDetectionEnabled()) {
-      return inputs;
-    }
-
-    if (inputs.type === 'CONTINUE') {
-      const { username } = workspaceContext;
-      if (!username) {
-        return {
-          type: 'CANCEL',
-          msg: nls.localize('conflict_detect_no_default_username')
-        };
-      }
-
-      const manifest = inputs.data;
-      const config: ConflictDetectionConfig = {
-        username,
-        manifest
-      };
-      const results = await conflictDetector.checkForConflicts(config);
-      return this.handleConflicts(manifest, username, results);
-    }
-    return { type: 'CANCEL' };
-  }
-
-  public async handleConflicts(
-    manifest: string,
-    usernameOrAlias: string,
-    results: DirectoryDiffResults
-  ): Promise<ContinueResponse<string> | CancelResponse> {
-    const conflictTitle = nls.localize(
-      'conflict_detect_view_root',
-      usernameOrAlias,
-      results.different.size
-    );
-
-    if (results.different.size === 0) {
-      conflictView.visualizeDifferences(conflictTitle, usernameOrAlias, false);
-    } else {
-      channelService.appendLine(
-        nls.localize(
-          'conflict_detect_conflict_header',
-          results.different.size,
-          results.scannedRemote,
-          results.scannedLocal
-        )
-      );
-      results.different.forEach(file => {
-        channelService.appendLine(normalize(basename(file.localRelPath)));
-      });
-      channelService.showChannelOutput();
-
-      const choice = await notificationService.showWarningModal(
-        nls.localize(this.messages.warningMessageKey),
-        nls.localize('conflict_detect_override'),
-        nls.localize('conflict_detect_show_conflicts')
-      );
-
-      if (choice === nls.localize('conflict_detect_override')) {
-        conflictView.visualizeDifferences(
-          conflictTitle,
-          usernameOrAlias,
-          false
-        );
-      } else {
-        channelService.appendLine(
-          nls.localize(
-            'conflict_detect_command_hint',
-            this.messages.commandHint(manifest)
-          )
-        );
-        channelService.showChannelOutput();
-
-        const doReveal =
-          choice === nls.localize('conflict_detect_show_conflicts');
-        conflictView.visualizeDifferences(
-          conflictTitle,
-          usernameOrAlias,
-          doReveal,
-          results
-        );
-
-        return { type: 'CANCEL' };
-      }
-    }
-    return { type: 'CONTINUE', data: manifest };
-  }
-}
-
->>>>>>> d49dddc2
 export class TimestampConflictChecker implements PostconditionChecker<string> {
   private isManifest: boolean;
   private messages: ConflictDetectionMessages;
