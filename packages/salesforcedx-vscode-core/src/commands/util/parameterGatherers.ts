/*
 * Copyright (c) 2019, salesforce.com, inc.
 * All rights reserved.
 * Licensed under the BSD 3-Clause license.
 * For full license text, see LICENSE.txt file in the repo root or https://opensource.org/licenses/BSD-3-Clause
 */
import {
  CancelResponse,
  ContinueResponse,
  LocalComponent,
  ParametersGatherer,
  SFDX_LWC_EXTENSION_NAME
} from '@salesforce/salesforcedx-utils-vscode';
import { ComponentSet, registry } from '@salesforce/source-deploy-retrieve-bundle';
<<<<<<< HEAD
import { globSync } from 'glob';
=======
import { glob } from 'glob';
>>>>>>> 23852ef5
import * as path from 'path';
import * as vscode from 'vscode';
import { nls } from '../../messages';
import { SalesforcePackageDirectories } from '../../salesforceProject';
import { workspaceUtils } from '../../util';
import { RetrieveDescriber } from '../retrieveMetadata';

export const CONTINUE = 'CONTINUE';
export const CANCEL = 'CANCEL';
export const LWC_PREVIEW_TYPESCRIPT_SUPPORT = 'preview.typeScriptSupport';

export type FileNameParameter = {
  fileName: string;
};

export type OutputDirParameter = {
  outputdir: string;
};

export type MetadataTypeParameter = {
  type: string;
};

type ApexTestTemplateParameter = {
  template: string;
};

export class CompositeParametersGatherer<T> implements ParametersGatherer<T> {
  private readonly gatherers: ParametersGatherer<any>[];
  public constructor(...gatherers: ParametersGatherer<any>[]) {
    this.gatherers = gatherers;
  }
  public async gather(): Promise<CancelResponse | ContinueResponse<T>> {
    const aggregatedData: any = {};
    for (const gatherer of this.gatherers) {
      const input = await gatherer.gather();
      if (input.type === CONTINUE) {
        Object.keys(input.data).map(key => (aggregatedData[key] = input.data[key]));
      } else {
        return {
          type: CANCEL
        };
      }
    }
    return {
      type: CONTINUE,
      data: aggregatedData
    };
  }
}

export class EmptyParametersGatherer implements ParametersGatherer<{}> {
  public gather(): Promise<CancelResponse | ContinueResponse<{}>> {
    return Promise.resolve({ type: CONTINUE, data: {} });
  }
}

export class FilePathGatherer implements ParametersGatherer<string> {
  private filePath: string;
  public constructor(uri: vscode.Uri) {
    this.filePath = uri.fsPath;
  }

  public async gather(): Promise<CancelResponse | ContinueResponse<string>> {
    if (workspaceUtils.hasRootWorkspace()) {
      return { type: CONTINUE, data: this.filePath };
    }
    return { type: CANCEL };
  }
}

export type FileSelection = { file: string };
export class FileSelector implements ParametersGatherer<FileSelection> {
  private readonly displayMessage: string;
  private readonly errorMessage: string;
  private readonly include: string;
  private readonly exclude?: string;
  private readonly maxResults?: number;

  constructor(displayMessage: string, errorMessage: string, include: string, exclude?: string, maxResults?: number) {
    this.displayMessage = displayMessage;
    this.errorMessage = errorMessage;
    this.include = include;
    this.exclude = exclude;
    this.maxResults = maxResults;
  }

  public async gather(): Promise<CancelResponse | ContinueResponse<FileSelection>> {
    const files = await vscode.workspace.findFiles(this.include, this.exclude, this.maxResults);
    const fileItems = files.map(file => ({
      label: path.basename(file.toString()),
      description: file.fsPath
    }));
    if (fileItems.length === 0) {
      vscode.window.showErrorMessage(this.errorMessage);
      return { type: CANCEL };
    }
    const selection = await vscode.window.showQuickPick(fileItems, {
      placeHolder: this.displayMessage
    });
    return selection ? { type: CONTINUE, data: { file: selection.description.toString() } } : { type: CANCEL };
  }
}

export class SelectFileName implements ParametersGatherer<FileNameParameter> {
  private maxFileNameLength: number;

  constructor(maxFileNameLength?: number) {
    this.maxFileNameLength = maxFileNameLength || Infinity;
  }

  public async gather(): Promise<CancelResponse | ContinueResponse<{ fileName: string }>> {
    const fileNameInputBoxOptions = {
      prompt: nls.localize('parameter_gatherer_enter_file_name'),
      ...(this.maxFileNameLength !== Infinity && {
        validateInput: value =>
          value.length > this.maxFileNameLength
            ? nls
                .localize('parameter_gatherer_file_name_max_length_validation_error_message')
                .replace('{0}', this.maxFileNameLength.toString())
            : null
      })
    } as vscode.InputBoxOptions;

    const fileName = await vscode.window.showInputBox(fileNameInputBoxOptions);
    return fileName ? { type: CONTINUE, data: { fileName } } : { type: CANCEL };
  }
}

export class SelectUsername implements ParametersGatherer<{ username: string }> {
  public async gather(): Promise<CancelResponse | ContinueResponse<{ username: string }>> {
    const usernameInputOptions = {
      prompt: nls.localize('parameter_gatherer_enter_username_name')
    } as vscode.InputBoxOptions;
    const username = await vscode.window.showInputBox(usernameInputOptions);
    return username ? { type: CONTINUE, data: { username } } : { type: CANCEL };
  }
}

export class DemoModePromptGatherer implements ParametersGatherer<{}> {
  private readonly LOGOUT_RESPONSE = 'Cancel';
  private readonly DO_NOT_LOGOUT_RESPONSE = 'Authorize Org';
  private readonly prompt = nls.localize('demo_mode_prompt');

  public async gather(): Promise<CancelResponse | ContinueResponse<{}>> {
    const response = await vscode.window.showInformationMessage(
      this.prompt,
      this.DO_NOT_LOGOUT_RESPONSE,
      this.LOGOUT_RESPONSE
    );

    return response && response === this.LOGOUT_RESPONSE ? { type: CONTINUE, data: {} } : { type: CANCEL };
  }
}

export class SelectLwcComponentDir implements ParametersGatherer<{ fileName: string; outputdir: string }> {
  public async gather(): Promise<CancelResponse | ContinueResponse<{ fileName: string; outputdir: string }>> {
    let packageDirs: string[] = [];
    try {
      packageDirs = await SalesforcePackageDirectories.getPackageDirectoryPaths();
    } catch (e) {
      if (e.name !== 'NoPackageDirectoryPathsFound' && e.name !== 'NoPackageDirectoriesFound') {
        throw e;
      }
    }
    const packageDir = await this.showMenu(packageDirs, 'parameter_gatherer_enter_dir_name');
    let outputdir;
    const namePathMap = new Map();
    let fileName;
    if (packageDir) {
      const pathToPkg = path.join(workspaceUtils.getRootWorkspacePath(), packageDir);
      const components = ComponentSet.fromSource(pathToPkg);

      const lwcNames = [];
      for (const component of components.getSourceComponents() || []) {
        const { fullName, type } = component;
        if (type.name === registry.types.lightningcomponentbundle.name) {
          namePathMap.set(fullName, component.xml);
          lwcNames.push(fullName);
        }
      }
      const chosenLwcName = await this.showMenu(lwcNames, 'parameter_gatherer_enter_lwc_name');
      if (chosenLwcName) {
        const filePathToXml = namePathMap.get(chosenLwcName);
        fileName = path.basename(filePathToXml, '.js-meta.xml');
        // Path strategy expects a relative path to the output folder
        outputdir = path.dirname(filePathToXml).replace(pathToPkg, packageDir);
      }
    }

    return outputdir && fileName
      ? {
          type: CONTINUE,
          data: { fileName, outputdir }
        }
      : { type: CANCEL };
  }

  public async showMenu(options: string[], message: string): Promise<string | undefined> {
    return await vscode.window.showQuickPick(options, {
      placeHolder: nls.localize(message)
    } as vscode.QuickPickOptions);
  }
}

export class SelectOutputDir implements ParametersGatherer<OutputDirParameter> {
  private typeDir: string;
  private typeDirRequired: boolean | undefined;
  public static readonly defaultOutput = path.join('main', 'default');
  public static readonly customDirOption = `$(file-directory) ${nls.localize('custom_output_directory')}`;

  public constructor(typeDir: string, typeDirRequired?: boolean) {
    this.typeDir = typeDir;
    this.typeDirRequired = typeDirRequired;
  }

  public async gather(): Promise<CancelResponse | ContinueResponse<OutputDirParameter>> {
    let packageDirs: string[] = [];
    try {
      packageDirs = await SalesforcePackageDirectories.getPackageDirectoryPaths();
    } catch (e) {
      if (e.name !== 'NoPackageDirectoryPathsFound' && e.name !== 'NoPackageDirectoriesFound') {
        throw e;
      }
    }

    let dirOptions = this.getDefaultOptions(packageDirs);
    let outputdir = await this.showMenu(dirOptions);

    if (outputdir === SelectOutputDir.customDirOption) {
      dirOptions = this.getCustomOptions(packageDirs, workspaceUtils.getRootWorkspacePath());
      outputdir = await this.showMenu(dirOptions);
    }

    return outputdir ? { type: CONTINUE, data: { outputdir } } : { type: CANCEL };
  }

  public getDefaultOptions(packageDirectories: string[]): string[] {
    const options = packageDirectories.map(packageDir =>
      path.join(packageDir, SelectOutputDir.defaultOutput, this.typeDir)
    );
    options.push(SelectOutputDir.customDirOption);
    return options;
  }

  public getCustomOptions(packageDirs: string[], rootPath: string): string[] {
    const packages = packageDirs.length > 1 ? `{${packageDirs.join(',')}}` : packageDirs[0];
<<<<<<< HEAD
    return globSync(path.join(rootPath, packages, '**', path.sep))
      .map(p => path.relative(rootPath, path.join(p, '/')))
      .map(p => path.join(p, this.typeDirRequired && !p.endsWith(this.typeDir) ? this.typeDir : ''));
=======
    return glob.sync(path.join(rootPath, packages, '**', path.sep)).map(value => {
      let relativePath = path.relative(rootPath, path.join(value, '/'));
      relativePath = path.join(
        relativePath,
        this.typeDirRequired && !relativePath.endsWith(this.typeDir) ? this.typeDir : ''
      );
      return relativePath;
    });
>>>>>>> 23852ef5
  }

  public async showMenu(options: string[]): Promise<string | undefined> {
    return await vscode.window.showQuickPick(options, {
      placeHolder: nls.localize('parameter_gatherer_enter_dir_name')
    } as vscode.QuickPickOptions);
  }
}

export class SimpleGatherer<T> implements ParametersGatherer<T> {
  private input: T;

  constructor(input: T) {
    this.input = input;
  }

  public gather(): Promise<ContinueResponse<T>> {
    return Promise.resolve({
      type: CONTINUE,
      data: this.input
    });
  }
}

export class RetrieveComponentOutputGatherer implements ParametersGatherer<LocalComponent[]> {
  private describer: RetrieveDescriber;

  constructor(describer: RetrieveDescriber) {
    this.describer = describer;
  }

  public async gather(): Promise<CancelResponse | ContinueResponse<LocalComponent[]>> {
    return {
      type: CONTINUE,
      data: await this.describer.gatherOutputLocations()
    };
  }
}

export class MetadataTypeGatherer extends SimpleGatherer<{ type: string }> {
  constructor(metadataType: string) {
    super({ type: metadataType });
  }
}

export class ApexTestTemplateGatherer extends SimpleGatherer<ApexTestTemplateParameter> {
  constructor(template: string) {
    super({ template });
  }
}

export class PromptConfirmGatherer implements ParametersGatherer<{ choice: string }> {
  private question: string;

  constructor(question: string) {
    this.question = question;
  }
  public async gather(): Promise<CancelResponse | ContinueResponse<{ choice: string }>> {
    const confirmOpt = nls.localize('parameter_gatherer_prompt_confirm_option');
    const cancelOpt = nls.localize('parameter_gatherer_prompt_cancel_option');
    const choice = await this.showMenu([cancelOpt, confirmOpt]);
    return confirmOpt === choice ? { type: CONTINUE, data: { choice } } : { type: CANCEL };
  }

  public async showMenu(options: string[]): Promise<string | undefined> {
    return await vscode.window.showQuickPick(options, {
      placeHolder: this.question
    } as vscode.QuickPickOptions);
  }
}

export class SelectLwcComponentType implements ParametersGatherer<{ extension: string }> {
  public async gather(): Promise<CancelResponse | ContinueResponse<{ extension: string }>> {
    const hasTsSupport = vscode.workspace
      .getConfiguration(SFDX_LWC_EXTENSION_NAME)
      .get(LWC_PREVIEW_TYPESCRIPT_SUPPORT, false);
    if (hasTsSupport) {
      const lwcComponentTypes = ['TypeScript', 'JavaScript'];
      const lwcComponentType = await this.showMenu(lwcComponentTypes, 'parameter_gatherer_select_lwc_type');
      return lwcComponentType
        ? {
            type: CONTINUE,
            data: { extension: lwcComponentType }
          }
        : { type: CANCEL };
    }
    return { type: CONTINUE, data: { extension: 'JavaScript' } };
  }

  public async showMenu(options: string[], message: string): Promise<string | undefined> {
    return await vscode.window.showQuickPick(options, {
      placeHolder: nls.localize(message)
    } as vscode.QuickPickOptions);
  }
}<|MERGE_RESOLUTION|>--- conflicted
+++ resolved
@@ -12,11 +12,7 @@
   SFDX_LWC_EXTENSION_NAME
 } from '@salesforce/salesforcedx-utils-vscode';
 import { ComponentSet, registry } from '@salesforce/source-deploy-retrieve-bundle';
-<<<<<<< HEAD
-import { globSync } from 'glob';
-=======
 import { glob } from 'glob';
->>>>>>> 23852ef5
 import * as path from 'path';
 import * as vscode from 'vscode';
 import { nls } from '../../messages';
@@ -264,20 +260,9 @@
 
   public getCustomOptions(packageDirs: string[], rootPath: string): string[] {
     const packages = packageDirs.length > 1 ? `{${packageDirs.join(',')}}` : packageDirs[0];
-<<<<<<< HEAD
     return globSync(path.join(rootPath, packages, '**', path.sep))
       .map(p => path.relative(rootPath, path.join(p, '/')))
       .map(p => path.join(p, this.typeDirRequired && !p.endsWith(this.typeDir) ? this.typeDir : ''));
-=======
-    return glob.sync(path.join(rootPath, packages, '**', path.sep)).map(value => {
-      let relativePath = path.relative(rootPath, path.join(value, '/'));
-      relativePath = path.join(
-        relativePath,
-        this.typeDirRequired && !relativePath.endsWith(this.typeDir) ? this.typeDir : ''
-      );
-      return relativePath;
-    });
->>>>>>> 23852ef5
   }
 
   public async showMenu(options: string[]): Promise<string | undefined> {
