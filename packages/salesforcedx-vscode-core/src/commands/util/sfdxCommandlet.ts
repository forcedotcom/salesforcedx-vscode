--- conflicted
+++ resolved
@@ -6,27 +6,6 @@
  */
 
 import {
-<<<<<<< HEAD
-  CliCommandExecutor,
-  Command,
-  CommandExecution,
-  ContinueResponse,
-  Measurements,
-  ParametersGatherer,
-  PostconditionChecker,
-  PreconditionChecker,
-  Properties,
-  TelemetryData
-} from '@salesforce/salesforcedx-utils-vscode';
-import * as vscode from 'vscode';
-import { channelService } from '../../channels';
-import {
-  FORCE_SOURCE_PULL_LOG_NAME,
-  FORCE_SOURCE_PUSH_LOG_NAME
-} from '../../constants';
-import { nls } from '../../messages';
-import { notificationService, ProgressNotification } from '../../notifications';
-=======
   ParametersGatherer,
   PostconditionChecker,
   PreconditionChecker
@@ -34,168 +13,10 @@
 import * as vscode from 'vscode';
 import { channelService } from '../../channels';
 import { notificationService } from '../../notifications';
->>>>>>> 3dec0ad7
 import { sfdxCoreSettings } from '../../settings';
 import { CommandletExecutor } from './commandletExecutor';
 import { EmptyPostChecker } from './emptyPostChecker';
 
-<<<<<<< HEAD
-export interface FlagParameter<T> {
-  flag?: T;
-}
-
-export interface CommandParams {
-  readonly command: string;
-  // handle to localized user facing help text, with entries for diff flags
-  description: Record<string, string>;
-  logName: Record<string, string>; // metric key
-}
-
-export interface CommandletExecutor<T> {
-  execute(response: ContinueResponse<T>): void;
-  readonly onDidFinishExecution?: vscode.Event<[number, number]>;
-}
-
-export abstract class SfdxCommandletExecutor<T>
-  implements CommandletExecutor<T> {
-  protected showChannelOutput = true;
-  protected executionCwd = workspaceUtils.getRootWorkspacePath();
-  protected onDidFinishExecutionEventEmitter = new vscode.EventEmitter<
-    [number, number]
-  >();
-  public readonly onDidFinishExecution: vscode.Event<[number, number]> = this
-    .onDidFinishExecutionEventEmitter.event;
-
-  /**
-   * No-op base class implementation to be implemented by extending classes.
-   * @param response
-   */
-  // execute(response: ContinueResponse<T>): void {}
-
-  protected attachExecution(
-    execution: CommandExecution,
-    cancellationTokenSource: vscode.CancellationTokenSource,
-    cancellationToken: vscode.CancellationToken
-  ) {
-    const commandLogName = execution.command.logName;
-    // If Push or Pull operation, output text will be
-    // generated later using a parser.
-    if (
-      !(
-        commandLogName === FORCE_SOURCE_PULL_LOG_NAME ||
-        commandLogName === FORCE_SOURCE_PUSH_LOG_NAME
-      )
-    ) {
-      channelService.streamCommandOutput(execution);
-    }
-
-    if (this.showChannelOutput) {
-      channelService.showChannelOutput();
-    }
-
-    notificationService.reportCommandExecutionStatus(
-      execution,
-      cancellationToken
-    );
-    ProgressNotification.show(execution, cancellationTokenSource);
-    taskViewService.addCommandExecution(execution, cancellationTokenSource);
-  }
-
-  public logMetric(
-    logName: string | undefined,
-    hrstart: [number, number],
-    properties?: Properties,
-    measurements?: Measurements
-  ) {
-    telemetryService.sendCommandEvent(
-      logName,
-      hrstart,
-      properties,
-      measurements
-    );
-  }
-
-  public execute(response: ContinueResponse<T>): void {
-    const startTime = process.hrtime();
-    const cancellationTokenSource = new vscode.CancellationTokenSource();
-    const cancellationToken = cancellationTokenSource.token;
-    const execution = new CliCommandExecutor(this.build(response.data), {
-      cwd: this.executionCwd,
-      env: { SFDX_JSON_TO_STDOUT: 'true' }
-    }).execute(cancellationToken);
-
-    let output = '';
-    execution.stdoutSubject.subscribe(realData => {
-      output += realData.toString();
-    });
-
-    execution.processExitSubject.subscribe(exitCode => {
-      const telemetryData = this.getTelemetryData(
-        exitCode === 0,
-        response,
-        output
-      );
-      let properties;
-      let measurements;
-      if (telemetryData) {
-        properties = telemetryData.properties;
-        measurements = telemetryData.measurements;
-      }
-      this.logMetric(
-        execution.command.logName,
-        startTime,
-        properties,
-        measurements
-      );
-      this.onDidFinishExecutionEventEmitter.fire(startTime);
-    });
-    this.attachExecution(execution, cancellationTokenSource, cancellationToken);
-  }
-
-  /**
-   * Shows a notification and the raw response
-   * before throwing when a parsing error is encountered.
-   * @param output usually stdOut JSON string from a cli command.
-   * @returns parsed JSON object.
-   */
-  protected parseOutput(output: string) {
-    let parsed: JSON;
-    try {
-      parsed = JSON.parse(output);
-    } catch (error) {
-      console.log(
-        `There was an error parsing the output. Raw output: ${output}`
-      );
-
-      notificationService.showWarningMessage(
-        nls.localize('lib_retrieve_result_parse_error')
-      );
-      throw error;
-    }
-    return parsed;
-  }
-
-  protected getTelemetryData(
-    success: boolean,
-    response: ContinueResponse<T>,
-    output: string
-  ): TelemetryData | undefined {
-    return;
-  }
-
-  /**
-   * Base method (no-op) that is overridden by sub-classes
-   * forceSourcePush and forceSourcePull to update the local cache's
-   * timestamps post-operation, in order to be in sync for the
-   * "Detect Conflicts at Sync" setting.
-   */
-  protected updateCache(result: any): void {}
-
-  public abstract build(data: T): Command;
-}
-
-=======
->>>>>>> 3dec0ad7
 export class SfdxCommandlet<T> {
   private readonly prechecker: PreconditionChecker;
   private readonly postchecker: PostconditionChecker<T>;
