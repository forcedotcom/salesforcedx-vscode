--- conflicted
+++ resolved
@@ -25,9 +25,6 @@
       const { data } = inputs;
       // normalize data into a list when processing
       const componentsToCheck = Array.isArray(data) ? data : [data];
-<<<<<<< HEAD
-      const foundComponents = componentsToCheck.filter(component => this.componentExists(component));
-=======
 
       // Check which components exist using Promise.all
       const componentExistenceResults = await Promise.all(
@@ -41,7 +38,6 @@
       const foundComponents = componentExistenceResults
         .filter(result => result.exists.some(exists => exists))
         .map(result => result.component);
->>>>>>> 7ad5959a
 
       if (foundComponents.length > 0) {
         const toSkip = await this.promptOverwrite(foundComponents);
