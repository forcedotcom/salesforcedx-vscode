--- conflicted
+++ resolved
@@ -4,50 +4,11 @@
  * Licensed under the BSD 3-Clause license.
  * For full license text, see LICENSE.txt file in the repo root or https://opensource.org/licenses/BSD-3-Clause
  */
-<<<<<<< HEAD
-import { Command, CommandOutput, SfCommandBuilder } from '@salesforce/salesforcedx-utils';
-import {
-  CliCommandExecution,
-  CliCommandExecutor,
-  createDirectory,
-  workspaceUtils,
-  writeFile
-} from '@salesforce/salesforcedx-utils-vscode';
-import * as path from 'node:path';
-import { SfCommandletExecutor } from './util';
-
-class DescribeMetadataExecutor extends SfCommandletExecutor<string> {
-  private execution?: CliCommandExecution;
-
-  public build(_data: {}): Command {
-    return new SfCommandBuilder()
-      .withArg('org:list:metadata-types')
-      .withJson()
-      .withLogName('describe_metadata_types')
-      .build();
-  }
-
-  public execute(): void {
-    this.execution ??= this.createExecution();
-  }
-
-  public getExecution(): CliCommandExecution {
-    this.execution ??= this.createExecution();
-    return this.execution;
-  }
-
-  private createExecution(): CliCommandExecution {
-    const startTime = process.hrtime();
-    const execution = new CliCommandExecutor(this.build({}), {
-      cwd: workspaceUtils.getRootWorkspacePath()
-    }).execute();
-=======
 
 import type { Connection } from '@salesforce/core-bundle';
 import { createDirectory, writeFile } from '@salesforce/salesforcedx-utils-vscode';
 import * as path from 'node:path';
 import { WorkspaceContext } from '../context';
->>>>>>> 31b5c9e8
 
 export type DescribeMetadataResult = Awaited<ReturnType<Connection['metadata']['describe']>>;
 
