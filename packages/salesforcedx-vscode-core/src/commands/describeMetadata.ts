/*
 * Copyright (c) 2019, salesforce.com, inc.
 * All rights reserved.
 * Licensed under the BSD 3-Clause license.
 * For full license text, see LICENSE.txt file in the repo root or https://opensource.org/licenses/BSD-3-Clause
 */
import { Command, CommandOutput, SfCommandBuilder } from '@salesforce/salesforcedx-utils';
import {
  CliCommandExecution,
  CliCommandExecutor,
  createDirectory,
  workspaceUtils,
  writeFile
} from '@salesforce/salesforcedx-utils-vscode';
import * as path from 'node:path';
import { SfCommandletExecutor } from './util';

class DescribeMetadataExecutor extends SfCommandletExecutor<string> {
<<<<<<< HEAD
=======
  private execution?: CliCommandExecution;

  public constructor() {
    super();
  }

>>>>>>> d8d576a1
  public build(data: {}): Command {
    return new SfCommandBuilder()
      .withArg('org:list:metadata-types')
      .withJson()
      .withLogName('describe_metadata_types')
      .build();
  }

  public execute(): void {
    if (!this.execution) {
      this.execution = this.createExecution();
    }
  }

  public getExecution(): CliCommandExecution {
    if (!this.execution) {
      this.execution = this.createExecution();
    }
    return this.execution;
  }

  private createExecution(): CliCommandExecution {
    const startTime = process.hrtime();
    const execution = new CliCommandExecutor(this.build({}), {
      cwd: workspaceUtils.getRootWorkspacePath()
    }).execute();

    execution.processExitSubject.subscribe(() => {
      this.logMetric(execution.command.logName, startTime);
    });
    return execution;
  }
}

export const describeMetadata = async (outputFolder: string): Promise<string> => {
  const describeMetadataExecutor = new DescribeMetadataExecutor();
  const execution = describeMetadataExecutor.getExecution();
  await createDirectory(outputFolder);

  const filePath = path.join(outputFolder, 'metadataTypes.json');

  const cmdOutput = new CommandOutput();
  const result = await cmdOutput.getCmdResult(execution);
  await writeFile(filePath, result);
  return result;
};<|MERGE_RESOLUTION|>--- conflicted
+++ resolved
@@ -16,15 +16,8 @@
 import { SfCommandletExecutor } from './util';
 
 class DescribeMetadataExecutor extends SfCommandletExecutor<string> {
-<<<<<<< HEAD
-=======
   private execution?: CliCommandExecution;
 
-  public constructor() {
-    super();
-  }
-
->>>>>>> d8d576a1
   public build(data: {}): Command {
     return new SfCommandBuilder()
       .withArg('org:list:metadata-types')
