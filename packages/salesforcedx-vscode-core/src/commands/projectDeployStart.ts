/*
 * Copyright (c) 2017, salesforce.com, inc.
 * All rights reserved.
 * Licensed under the BSD 3-Clause license.
 * For full license text, see LICENSE.txt file in the repo root or https://opensource.org/licenses/BSD-3-Clause
 */

import {
  ContinueResponse,
  EmptyParametersGatherer,
  errorToString,
  SfWorkspaceChecker,
  SourceTrackingService,
  workspaceUtils
} from '@salesforce/salesforcedx-utils-vscode';
<<<<<<< HEAD
import { ComponentSet, DeployResult, RequestStatus } from '@salesforce/source-deploy-retrieve';
import * as nodePath from 'node:path';
=======
import { ComponentSet } from '@salesforce/source-deploy-retrieve-bundle';
>>>>>>> 9d58f77b
import * as vscode from 'vscode';

import { PROJECT_DEPLOY_START_LOG_NAME } from '../constants';
import { WorkspaceContext } from '../context/workspaceContext';
import { nls } from '../messages';
import { salesforceCoreSettings } from '../settings';
import { DeployRetrieveOperationType } from '../util/types';
import { DeployExecutor } from './deployExecutor';
import { SfCommandlet } from './util';

export class ProjectDeployStartExecutor extends DeployExecutor<{}> {
  constructor(showChannelOutput: boolean = true, ignoreConflicts: boolean = false) {
    const localizedCommandName = ignoreConflicts
      ? nls.localize('project_deploy_start_ignore_conflicts_default_org_text')
      : nls.localize('project_deploy_start_default_org_text');
    super(localizedCommandName, PROJECT_DEPLOY_START_LOG_NAME);
    this.showChannelOutput = showChannelOutput;
    this.ignoreConflicts = ignoreConflicts;
  }

  protected readonly operationType: DeployRetrieveOperationType = 'push';

  public async run(
    response: ContinueResponse<{}>,
    progress?: vscode.Progress<{
      message?: string | undefined;
      increment?: number | undefined;
    }>,
    token?: vscode.CancellationToken
  ): Promise<boolean> {
    const components = await this.getComponents(response);
    return this.performOperation(components, token);
  }

  protected async getComponents(_response: ContinueResponse<{}>): Promise<ComponentSet> {
    const projectPath = workspaceUtils.getRootWorkspacePath() ?? '';
    const sourceTrackingEnabled = salesforceCoreSettings.getEnableSourceTrackingForDeployAndRetrieve();

    if (sourceTrackingEnabled) {
      try {
        const connection = await WorkspaceContext.getInstance().getConnection();
        if (!connection) {
          throw new Error(nls.localize('error_source_tracking_connection_failed'));
        }

        const sourceTracking = await SourceTrackingService.getSourceTracking(projectPath, connection);
        if (!sourceTracking) {
          throw new Error(nls.localize('error_source_tracking_service_failed'));
        }

        // Get local changes using the proper method
        const localComponentSets = await sourceTracking.localChangesAsComponentSet(false);
        const localComponentSet = localComponentSets[0] ?? new ComponentSet();

        return localComponentSet;
      } catch (error) {
        throw new Error(`Source tracking setup failed: ${errorToString(error)}`);
      }
    }

    // If source tracking is disabled, deploy all source
    return ComponentSet.fromSource(projectPath);
  }
}
const workspaceChecker = new SfWorkspaceChecker();
const parameterGatherer = new EmptyParametersGatherer();

export const projectDeployStart = async (isDeployOnSave: boolean, ignoreConflicts = false) => {
  const showOutputPanel = !(isDeployOnSave && !salesforceCoreSettings.getDeployOnSaveShowOutputPanel());
  const executor = new ProjectDeployStartExecutor(showOutputPanel, ignoreConflicts);

  const commandlet = new SfCommandlet(workspaceChecker, parameterGatherer, executor);
  await commandlet.run();
};<|MERGE_RESOLUTION|>--- conflicted
+++ resolved
@@ -13,12 +13,7 @@
   SourceTrackingService,
   workspaceUtils
 } from '@salesforce/salesforcedx-utils-vscode';
-<<<<<<< HEAD
-import { ComponentSet, DeployResult, RequestStatus } from '@salesforce/source-deploy-retrieve';
-import * as nodePath from 'node:path';
-=======
-import { ComponentSet } from '@salesforce/source-deploy-retrieve-bundle';
->>>>>>> 9d58f77b
+import { ComponentSet } from '@salesforce/source-deploy-retrieve';
 import * as vscode from 'vscode';
 
 import { PROJECT_DEPLOY_START_LOG_NAME } from '../constants';
