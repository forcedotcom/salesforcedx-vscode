/*
 * Copyright (c) 2017, salesforce.com, inc.
 * All rights reserved.
 * Licensed under the BSD 3-Clause license.
 * For full license text, see LICENSE.txt file in the repo root or https://opensource.org/licenses/BSD-3-Clause
 */

import {
  ContinueResponse,
  EmptyParametersGatherer,
  SfWorkspaceChecker,
<<<<<<< HEAD
  workspaceUtils,
  SourceTrackingService,
  errorToString
=======
  Table,
  TelemetryBuilder,
  workspaceUtils,
  TimingUtils
>>>>>>> 50dfb354
} from '@salesforce/salesforcedx-utils-vscode';
import { ComponentSet, DeployResult, RequestStatus } from '@salesforce/source-deploy-retrieve-bundle';
import * as nodePath from 'node:path';
import * as vscode from 'vscode';
import { channelService } from '../channels';
import { TimestampFileProperties } from '../conflict/directoryDiffer';
import { getConflictMessagesFor } from '../conflict/messages';
import { MetadataCacheService } from '../conflict/metadataCacheService';
import { TimestampConflictDetector } from '../conflict/timestampConflictDetector';
import { PROJECT_DEPLOY_START_LOG_NAME, TELEMETRY_METADATA_COUNT } from '../constants';
import { workspaceContextUtils } from '../context';
import { WorkspaceContext } from '../context/workspaceContext';
import { nls } from '../messages';
import { componentSetUtils } from '../services/sdr/componentSetUtils';
import { salesforceCoreSettings } from '../settings';
import { telemetryService } from '../telemetry';
import { DeployExecutor } from './deployExecutor';
import { SfCommandlet, createComponentCount, formatException } from './util';
import { TimestampConflictChecker } from './util/timestampConflictChecker';

export class ProjectDeployStartExecutor extends DeployExecutor<{}> {
  private isPushOp: boolean;
  private changedFilePaths: string[] = [];
  private ignoreConflicts: boolean;

  constructor(showChannelOutput: boolean = true, ignoreConflicts: boolean = false) {
    super(nls.localize('project_deploy_start_default_org_text'), PROJECT_DEPLOY_START_LOG_NAME);
    this.showChannelOutput = showChannelOutput;
    this.isPushOp = true;
    this.ignoreConflicts = ignoreConflicts;
  }

  public getChangedFilePaths(): string[] {
    return this.changedFilePaths;
  }

  public async run(
    response: ContinueResponse<{}>,
    progress?: vscode.Progress<{
      message?: string | undefined;
      increment?: number | undefined;
    }>,
    token?: vscode.CancellationToken
  ): Promise<boolean> {
    // Get components to determine changed files
    const components = await this.getComponents(response);

    // Only do conflict detection if:
    // 1. Conflict detection is enabled
    // 2. We're not ignoring conflicts (SFDX: Push Source to Default Org command)
    // 3. We have components to deploy
    // 4. Source tracking is enabled (changedFilePaths is not empty)
    const sourceTrackingEnabled = salesforceCoreSettings.getEnableSourceTrackingForDeployAndRetrieve();
    if (
      !this.ignoreConflicts &&
      salesforceCoreSettings.getConflictDetectionEnabled() &&
      components.size > 0 &&
      sourceTrackingEnabled &&
      this.changedFilePaths.length > 0
    ) {
      const conflictResult = await this.checkConflictsForChangedFiles();
      if (!conflictResult) {
        return false; // Conflict detection failed or was cancelled
      }
    }

<<<<<<< HEAD
    // Continue with the normal deployment process using the components we already have
    return this.performDeployment(components, token);
  }

  private async performDeployment(components: ComponentSet, token?: vscode.CancellationToken): Promise<boolean> {
    let result: DeployResult | undefined;

    try {
      // Set API versions
      await componentSetUtils.setApiVersion(components);
      await componentSetUtils.setSourceApiVersion(components);

      // Add telemetry
      this.telemetry.addProperty(TELEMETRY_METADATA_COUNT, JSON.stringify(createComponentCount(components)));

      // Perform the operation
      result = await this.doOperation(components, token ?? new vscode.CancellationTokenSource().token);

      // If result is undefined, it means no components were processed (empty ComponentSet)
      // This is considered a successful operation since there's nothing to do
      if (result === undefined) {
        return true;
=======
  public execute(response: ContinueResponse<string>): void {
    const startTime = TimingUtils.getCurrentTime();
    const cancellationTokenSource = new vscode.CancellationTokenSource();
    const cancellationToken = cancellationTokenSource.token;
    const workspacePath = workspaceUtils.getRootWorkspacePath() ?? '';
    const execFilePathOrPaths = this.getDeployType() === DeployType.Deploy ? response.data : '';
    const execution = new CliCommandExecutor(this.build(response.data), {
      cwd: workspacePath,
      env: { SF_JSON_TO_STDOUT: 'true' }
    }).execute(cancellationToken);
    channelService.streamCommandStartStop(execution);

    let stdOut = '';
    execution.stdoutSubject.subscribe(realData => {
      stdOut += realData.toString();
    });

    execution.processExitSubject.subscribe(async exitCode => {
      await this.exitProcessHandlerPush(exitCode, stdOut, workspacePath, execFilePathOrPaths, execution, startTime);
    });
    this.attachExecution(execution, cancellationTokenSource, cancellationToken);
  }

  protected async exitProcessHandlerPush(
    exitCode: number | undefined,
    stdOut: string,
    workspacePath: string,
    execFilePathOrPaths: string,
    execution: CliCommandExecution,
    startTime: number
  ): Promise<void> {
    if (execution.command.logName === PROJECT_DEPLOY_START_LOG_NAME) {
      const pushResult = this.parseOutput(stdOut);
      if (exitCode === 0) {
        this.updateCache(pushResult);
>>>>>>> 50dfb354
      }

      const status = result?.response.status;

      return status === RequestStatus.Succeeded || status === RequestStatus.SucceededPartial;
    } catch (e) {
      throw formatException(e);
    } finally {
      await this.postOperation(result);
    }
  }

  protected async getComponents(_response: ContinueResponse<{}>): Promise<ComponentSet> {
    const projectPath = workspaceUtils.getRootWorkspacePath() ?? '';
    const sourceTrackingEnabled = salesforceCoreSettings.getEnableSourceTrackingForDeployAndRetrieve();

    if (sourceTrackingEnabled) {
      try {
        const connection = await WorkspaceContext.getInstance().getConnection();
        if (!connection) {
          throw new Error(nls.localize('error_source_tracking_connection_failed'));
        }
        const sourceTracking = await SourceTrackingService.getSourceTracking(projectPath, connection);
        if (!sourceTracking) {
          throw new Error(nls.localize('error_source_tracking_service_failed'));
        }

        // Get only the changed components from source tracking
        const statusResponse = await sourceTracking.getStatus({ local: true, remote: false });

        if (statusResponse.length === 0) {
          // No changes found - this could be a new org with no existing metadata
          // Check if this is a "first deployment" scenario by checking if the org has any existing metadata
          try {
            const orgType = await workspaceContextUtils.getWorkspaceOrgType();
            if (orgType === workspaceContextUtils.OrgType.SourceTracked) {
              // For source-tracked orgs, check if there's any remote metadata
              const remoteStatusResponse = await sourceTracking.getStatus({ local: false, remote: true });
              if (remoteStatusResponse.length === 0) {
                // No remote metadata found - this is likely a first deployment
                // Check if there are source files to deploy
                const allSourceComponents = ComponentSet.fromSource(projectPath);
                if (allSourceComponents && allSourceComponents.size > 0) {
                  console.log(
                    'No source tracking changes found and no remote metadata exists. This appears to be a first deployment to a new org. Deploying all source files.'
                  );
                  return allSourceComponents;
                }
              }
            }
          } catch {
            // If we can't determine org type or get remote status, be conservative and return empty
            console.log('Could not determine if this is a first deployment scenario, returning empty ComponentSet');
          }

          // No changes found and not a first deployment - return empty ComponentSet
          // This will result in "No results found" output
          return new ComponentSet();
        }

        // Filter for local changes that are not ignored
        const localChanges = statusResponse.filter(component => !component.ignored && component.origin === 'local');

        if (localChanges.length === 0) {
          // No local changes found, return empty ComponentSet
          return new ComponentSet();
        }

        const changedFilePaths: string[] = localChanges
          .map(component => component.filePath)
          .filter((filePath): filePath is string => !!filePath)
          .map(filePath =>
            // Ensure the file path is absolute and exists in the current workspace
            nodePath.isAbsolute(filePath) ? filePath : nodePath.resolve(projectPath, filePath)
          );

        if (changedFilePaths.length === 0) {
          // No file paths found, return empty ComponentSet
          return new ComponentSet();
        }

        // Store the changed file paths for conflict detection
        this.changedFilePaths = changedFilePaths;

        // Create ComponentSet from specific file paths
        return ComponentSet.fromSource(changedFilePaths);
      } catch (error) {
        // If source tracking fails, let the error bubble up
        console.error('Source tracking failed:', error);
        throw new Error(nls.localize('error_source_tracking_components_failed', error));
      }
    }

    // If source tracking is disabled, deploy all source
    return ComponentSet.fromSource(projectPath);
  }

  protected isPushOperation(): boolean {
    return this.isPushOp;
  }

  private async checkConflictsForChangedFiles(): Promise<boolean> {
    try {
      const messages = getConflictMessagesFor('deploy_with_sourcepath');
      if (!messages) {
        return true; // No conflict messages available, continue
      }

      // Show channel output and log conflict detection start once for the entire operation
      channelService.showChannelOutput();
      channelService.showCommandWithTimestamp(
        `${nls.localize('channel_starting_message')}${nls.localize('conflict_detect_execution_name')}\n`
      );

      const { username } = WorkspaceContext.getInstance();
      if (!username) {
        const errorMsg = nls.localize('conflict_detect_no_target_org');
        channelService.appendLine(errorMsg);
        return false;
      }

      // Use a single MetadataCacheService operation for all changed files
      const cacheService = new MetadataCacheService(username);
      const projectPath = workspaceUtils.getRootWorkspacePath();

      // Create a single cache operation for all changed files
      // If we have changedFilePaths (source tracking enabled), use those specific files
      // If we don't have changedFilePaths (source tracking disabled), use the entire project
      const componentPath =
        this.changedFilePaths.length > 0
          ? this.changedFilePaths.length === 1
            ? this.changedFilePaths[0]
            : this.changedFilePaths
          : projectPath;
      const result = await cacheService.loadCache(componentPath, projectPath, false);
      if (!result) {
        console.warn('No cache result available for conflict detection');
        return true; // Continue with deployment
      }

      const detector = new TimestampConflictDetector();
      const diffs = await detector.createDiffs(result);

      if (diffs.different.size > 0) {
        // Filter conflicts to only include our changed files
        const relevantConflicts = new Set<TimestampFileProperties>();
        for (const conflict of diffs.different) {
          // Construct the full path by joining the local root (which includes project path) with the relative path
          const conflictPath = nodePath.join(diffs.localRoot, conflict.localRelPath);
          // If we have changedFilePaths (source tracking enabled), only check those files
          // If we don't have changedFilePaths (source tracking disabled), check all conflicts
          if (this.changedFilePaths.length === 0 || this.changedFilePaths.includes(conflictPath)) {
            relevantConflicts.add(conflict);
          }
        }

        if (relevantConflicts.size > 0) {
          // Create a new diffs object with only relevant conflicts
          const filteredDiffs = {
            ...diffs,
            different: relevantConflicts
          };

          // Create a TimestampConflictChecker to handle the conflicts
          const timestampChecker = new TimestampConflictChecker(false, messages, true);
          const conflictResult = await timestampChecker.handleConflicts(projectPath, username, filteredDiffs);

          // Log conflict detection end
          channelService.showCommandWithTimestamp(
            `${nls.localize('channel_end')} ${nls.localize('conflict_detect_execution_name')}\n`
          );

          return conflictResult.type === 'CONTINUE';
        }
      }

      // Log conflict detection end
      channelService.showCommandWithTimestamp(
        `${nls.localize('channel_end')} ${nls.localize('conflict_detect_execution_name')}\n`
      );

      return true; // No conflicts detected
    } catch (error) {
      console.error('Error during conflict detection:', error);
      const errorMsg = nls.localize('conflict_detect_error', errorToString(error));
      channelService.appendLine(errorMsg);
      telemetryService.sendException('ConflictDetectionException', errorMsg);
      return false; // Error occurred, cancel deployment
    }
  }
}

const workspaceChecker = new SfWorkspaceChecker();
const parameterGatherer = new EmptyParametersGatherer();

export const projectDeployStart = async (isDeployOnSave: boolean, ignoreConflicts = false) => {
  const showOutputPanel = !(isDeployOnSave && !salesforceCoreSettings.getDeployOnSaveShowOutputPanel());
  const executor = new ProjectDeployStartExecutor(showOutputPanel, ignoreConflicts);

  const commandlet = new SfCommandlet(workspaceChecker, parameterGatherer, executor);
  await commandlet.run();
};<|MERGE_RESOLUTION|>--- conflicted
+++ resolved
@@ -9,16 +9,9 @@
   ContinueResponse,
   EmptyParametersGatherer,
   SfWorkspaceChecker,
-<<<<<<< HEAD
-  workspaceUtils,
   SourceTrackingService,
-  errorToString
-=======
-  Table,
-  TelemetryBuilder,
-  workspaceUtils,
-  TimingUtils
->>>>>>> 50dfb354
+  errorToString,
+  workspaceUtils
 } from '@salesforce/salesforcedx-utils-vscode';
 import { ComponentSet, DeployResult, RequestStatus } from '@salesforce/source-deploy-retrieve-bundle';
 import * as nodePath from 'node:path';
@@ -85,7 +78,6 @@
       }
     }
 
-<<<<<<< HEAD
     // Continue with the normal deployment process using the components we already have
     return this.performDeployment(components, token);
   }
@@ -108,43 +100,6 @@
       // This is considered a successful operation since there's nothing to do
       if (result === undefined) {
         return true;
-=======
-  public execute(response: ContinueResponse<string>): void {
-    const startTime = TimingUtils.getCurrentTime();
-    const cancellationTokenSource = new vscode.CancellationTokenSource();
-    const cancellationToken = cancellationTokenSource.token;
-    const workspacePath = workspaceUtils.getRootWorkspacePath() ?? '';
-    const execFilePathOrPaths = this.getDeployType() === DeployType.Deploy ? response.data : '';
-    const execution = new CliCommandExecutor(this.build(response.data), {
-      cwd: workspacePath,
-      env: { SF_JSON_TO_STDOUT: 'true' }
-    }).execute(cancellationToken);
-    channelService.streamCommandStartStop(execution);
-
-    let stdOut = '';
-    execution.stdoutSubject.subscribe(realData => {
-      stdOut += realData.toString();
-    });
-
-    execution.processExitSubject.subscribe(async exitCode => {
-      await this.exitProcessHandlerPush(exitCode, stdOut, workspacePath, execFilePathOrPaths, execution, startTime);
-    });
-    this.attachExecution(execution, cancellationTokenSource, cancellationToken);
-  }
-
-  protected async exitProcessHandlerPush(
-    exitCode: number | undefined,
-    stdOut: string,
-    workspacePath: string,
-    execFilePathOrPaths: string,
-    execution: CliCommandExecution,
-    startTime: number
-  ): Promise<void> {
-    if (execution.command.logName === PROJECT_DEPLOY_START_LOG_NAME) {
-      const pushResult = this.parseOutput(stdOut);
-      if (exitCode === 0) {
-        this.updateCache(pushResult);
->>>>>>> 50dfb354
       }
 
       const status = result?.response.status;
