--- conflicted
+++ resolved
@@ -141,7 +141,6 @@
   ForceListMetadataExecutor
 } from './forceListMetadata';
 export { forceSourceRetrieveCmp } from './forceSourceRetrieveMetadata';
-<<<<<<< HEAD
 export {
   forceSourceDiff,
   forceSourceFolderDiff,
@@ -149,9 +148,6 @@
   handleDiffResponse,
   handleCacheResults
 } from './forceSourceDiff';
-=======
-export { forceSourceDiff } from './forceSourceDiff';
->>>>>>> 87e03869
 export { forceOrgList } from './forceOrgList';
 export { forceOrgDelete } from './forceOrgDelete';
 export { BaseDeployExecutor } from './baseDeployCommand';
