--- conflicted
+++ resolved
@@ -33,7 +33,6 @@
   orgLoginWebDevHub
 } from './auth/orgLoginWebDevHub';
 export { OrgLogoutAll, orgLogoutAll, orgLogoutDefault } from './auth/orgLogout';
-<<<<<<< HEAD
 export { dataQuery } from './dataQuery';
 export {
   DebuggerSessionDetachExecutor,
@@ -67,7 +66,6 @@
   forceOrgCreate
 } from './forceOrgCreate';
 export { forceOrgDelete } from './forceOrgDelete';
-export { ForceOrgDisplay, forceOrgDisplay } from './forceOrgDisplay';
 export {
   ForcePackageInstallExecutor,
   SelectInstallationKey,
@@ -75,48 +73,6 @@
   forcePackageInstall
 } from './forcePackageInstall';
 export {
-=======
-export {
-  ConfirmationAndSourcePathGatherer,
-  DeleteSourceExecutor,
-  ManifestChecker,
-  deleteSource
-} from './deleteSource';
-export { ForceAliasList, forceAliasList } from './forceAliasList';
-export { ForceConfigList, forceConfigList } from './forceConfigList';
-export { ForceConfigSetExecutor, forceConfigSet } from './forceConfigSet';
-export { forceCreateManifest } from './forceCreateManifest';
-export { forceDataSoqlQuery } from './forceDataSoqlQuery';
-export {
-  DebuggerSessionDetachExecutor,
-  IdGatherer,
-  IdSelection,
-  StopActiveDebuggerSessionExecutor,
-  forceDebuggerStop
-} from './forceDebuggerStop';
-export {
-  ForceDescribeMetadataExecutor,
-  forceDescribeMetadata
-} from './forceDescribeMetadata';
-export {
-  ForceListMetadataExecutor,
-  forceListMetadata
-} from './forceListMetadata';
-export { forceOpenDocumentation } from './forceOpenDocumentation';
-export {
-  AliasGatherer,
-  ForceOrgCreateExecutor,
-  forceOrgCreate
-} from './forceOrgCreate';
-export { forceOrgDelete } from './forceOrgDelete';
-export {
-  ForcePackageInstallExecutor,
-  SelectInstallationKey,
-  SelectPackageID,
-  forcePackageInstall
-} from './forcePackageInstall';
-export {
->>>>>>> a5ec196d
   PathExistsChecker,
   ProjectNameAndPathAndTemplate,
   ProjectTemplateItem,
@@ -158,24 +114,6 @@
   SourceStatusFlags,
   forceSourceStatus
 } from './forceSourceStatus';
-<<<<<<< HEAD
-=======
-export {
-  CreateDebugLevel,
-  CreateTraceFlag,
-  ForceQueryTraceFlag,
-  ForceQueryUser,
-  ForceStartApexDebugLoggingExecutor,
-  UpdateDebugLevelsExecutor,
-  UpdateTraceFlagsExecutor,
-  forceStartApexDebugLogging
-} from './forceStartApexDebugLogging';
-export {
-  ForceStopApexDebugLoggingExecutor,
-  forceStopApexDebugLogging,
-  turnOffLogging
-} from './forceStopApexDebugLogging';
->>>>>>> a5ec196d
 export { forceTaskStop } from './forceTaskStop';
 export {
   forceFunctionContainerlessStartCommand,
@@ -184,10 +122,7 @@
   forceFunctionStop,
   registerFunctionInvokeCodeLensProvider
 } from './functions';
-<<<<<<< HEAD
-=======
 export { OrgDisplay, orgDisplay } from './orgDisplay';
->>>>>>> a5ec196d
 export { orgList } from './orgList';
 export {
   OrgOpenContainerExecutor,
@@ -201,7 +136,6 @@
   viewRemoteChanges
 } from './source/viewChanges';
 export {
-<<<<<<< HEAD
   CreateDebugLevel,
   CreateTraceFlag,
   QueryTraceFlag,
@@ -217,8 +151,6 @@
   turnOffLogging
 } from './stopApexDebugLogging';
 export {
-=======
->>>>>>> a5ec196d
   forceAnalyticsTemplateCreate,
   forceApexClassCreate,
   forceApexTriggerCreate,
