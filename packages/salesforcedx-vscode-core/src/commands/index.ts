/*
 * Copyright (c) 2017, salesforce.com, inc.
 * All rights reserved.
 * Licensed under the BSD 3-Clause license.
 * For full license text, see LICENSE.txt file in the repo root or https://opensource.org/licenses/BSD-3-Clause
 */
export { aliasList } from './aliasList';
export { orgLoginAccessToken } from './auth/orgLoginAccessToken';
<<<<<<< HEAD
export {
  OrgLoginWebContainerExecutor,
  OrgLoginWebDemoModeExecutor,
  OrgLoginWebExecutor,
  createOrgLoginWebExecutor,
  orgLoginWeb
} from './auth/orgLoginWeb';
export {
  AuthDevHubParams,
  AuthDevHubParamsGatherer,
  OrgLoginWebDevHubContainerExecutor,
  OrgLoginWebDevHubDemoModeExecutor,
  OrgLoginWebDevHubExecutor,
  createAuthDevHubExecutor,
  orgLoginWebDevHub
} from './auth/orgLoginWebDevHub';
export { OrgLogoutAll, orgLogoutAll, orgLogoutDefault } from './auth/orgLogout';
export { ConfigList, configList } from './configList';
export { ConfigSetExecutor, configSet } from './configSet';
=======
export { orgLoginWeb } from './auth/orgLoginWeb';
export { orgLoginWebDevHub } from './auth/orgLoginWebDevHub';
export { orgLogoutAll, orgLogoutDefault } from './auth/orgLogout';
export { configList } from './configList';
export { configSet } from './configSet';
>>>>>>> 0e4ddf70
export { dataQuery } from './dataQuery';
export { debuggerStop } from './debuggerStop';
export { deleteSource } from './deleteSource';
export { projectGenerateManifest } from './projectGenerateManifest';
export { describeMetadata } from './describeMetadata';
export { packageInstall } from './packageInstall';
export { refreshSObjects, initSObjectDefinitions } from './refreshSObjects';
export { renameLightningComponent } from './renameLightningComponent';
export { deployManifest } from './deployManifest';
export { deploySourcePaths } from './deploySourcePath';
export { sourceDiff, sourceFolderDiff } from './sourceDiff';
export { retrieveManifest } from './retrieveManifest';
export { retrieveComponent } from './retrieveMetadata';
export { retrieveSourcePaths } from './retrieveSourcePath';
export { openDocumentation } from './openDocumentation';
export { orgCreate } from './orgCreate';
export { orgDelete } from './orgDelete';
export { orgDisplay } from './orgDisplay';
export { orgList } from './orgList';
<<<<<<< HEAD
export { OrgOpenContainerExecutor, OrgOpenExecutor, getExecutor, orgOpen } from './orgOpen';
export { ProjectDeployStartExecutor, projectDeployStart } from './projectDeployStart';
export {
  PathExistsChecker,
  ProjectNameAndPathAndTemplate,
  ProjectTemplateItem,
  SelectProjectFolder,
  SelectProjectName,
  SelectProjectTemplate,
  projectGenerateWithManifest,
  sfProjectGenerate
} from './projectGenerate';
export { ProjectRetrieveStartExecutor, projectRetrieveStart } from './projectRetrieveStart';
=======
export { orgOpen } from './orgOpen';
export { projectDeployStart } from './projectDeployStart';
export { projectGenerateWithManifest, sfProjectGenerate } from './projectGenerate';
export { projectRetrieveStart } from './projectRetrieveStart';
>>>>>>> 0e4ddf70
export { viewAllChanges, viewLocalChanges, viewRemoteChanges } from './source/viewChanges';
export { startApexDebugLogging } from './startApexDebugLogging';
export { turnOffLogging } from './stopApexDebugLogging';
export { taskStop } from './taskStop';
export {
  analyticsGenerateTemplate,
  apexGenerateClass,
  apexGenerateTrigger,
  apexGenerateUnitTestClass,
  internalLightningGenerateApp,
  internalLightningGenerateAuraComponent,
  internalLightningGenerateEvent,
  internalLightningGenerateInterface,
  internalLightningGenerateLwc,
  lightningGenerateApp,
  lightningGenerateAuraComponent,
  lightningGenerateEvent,
  lightningGenerateInterface,
  lightningGenerateLwc,
  visualforceGenerateComponent,
  visualforceGeneratePage
} from './templates';
import { DeveloperLogTraceFlag } from '../traceflag/developerLogTraceFlag';

export const developerLogTraceFlag = DeveloperLogTraceFlag.getInstance();<|MERGE_RESOLUTION|>--- conflicted
+++ resolved
@@ -6,33 +6,11 @@
  */
 export { aliasList } from './aliasList';
 export { orgLoginAccessToken } from './auth/orgLoginAccessToken';
-<<<<<<< HEAD
-export {
-  OrgLoginWebContainerExecutor,
-  OrgLoginWebDemoModeExecutor,
-  OrgLoginWebExecutor,
-  createOrgLoginWebExecutor,
-  orgLoginWeb
-} from './auth/orgLoginWeb';
-export {
-  AuthDevHubParams,
-  AuthDevHubParamsGatherer,
-  OrgLoginWebDevHubContainerExecutor,
-  OrgLoginWebDevHubDemoModeExecutor,
-  OrgLoginWebDevHubExecutor,
-  createAuthDevHubExecutor,
-  orgLoginWebDevHub
-} from './auth/orgLoginWebDevHub';
-export { OrgLogoutAll, orgLogoutAll, orgLogoutDefault } from './auth/orgLogout';
-export { ConfigList, configList } from './configList';
-export { ConfigSetExecutor, configSet } from './configSet';
-=======
 export { orgLoginWeb } from './auth/orgLoginWeb';
 export { orgLoginWebDevHub } from './auth/orgLoginWebDevHub';
 export { orgLogoutAll, orgLogoutDefault } from './auth/orgLogout';
 export { configList } from './configList';
 export { configSet } from './configSet';
->>>>>>> 0e4ddf70
 export { dataQuery } from './dataQuery';
 export { debuggerStop } from './debuggerStop';
 export { deleteSource } from './deleteSource';
@@ -52,26 +30,10 @@
 export { orgDelete } from './orgDelete';
 export { orgDisplay } from './orgDisplay';
 export { orgList } from './orgList';
-<<<<<<< HEAD
-export { OrgOpenContainerExecutor, OrgOpenExecutor, getExecutor, orgOpen } from './orgOpen';
-export { ProjectDeployStartExecutor, projectDeployStart } from './projectDeployStart';
-export {
-  PathExistsChecker,
-  ProjectNameAndPathAndTemplate,
-  ProjectTemplateItem,
-  SelectProjectFolder,
-  SelectProjectName,
-  SelectProjectTemplate,
-  projectGenerateWithManifest,
-  sfProjectGenerate
-} from './projectGenerate';
-export { ProjectRetrieveStartExecutor, projectRetrieveStart } from './projectRetrieveStart';
-=======
 export { orgOpen } from './orgOpen';
 export { projectDeployStart } from './projectDeployStart';
 export { projectGenerateWithManifest, sfProjectGenerate } from './projectGenerate';
 export { projectRetrieveStart } from './projectRetrieveStart';
->>>>>>> 0e4ddf70
 export { viewAllChanges, viewLocalChanges, viewRemoteChanges } from './source/viewChanges';
 export { startApexDebugLogging } from './startApexDebugLogging';
 export { turnOffLogging } from './stopApexDebugLogging';
