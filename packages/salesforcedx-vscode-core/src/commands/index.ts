--- conflicted
+++ resolved
@@ -59,19 +59,6 @@
   ForceListMetadataExecutor,
   forceListMetadata
 } from './forceListMetadata';
-<<<<<<< HEAD
-export { openDocumentation } from './openDocumentation';
-export {
-  AliasGatherer,
-  ForceOrgCreateExecutor,
-  forceOrgCreate
-} from './forceOrgCreate';
-export { forceOrgDelete } from './forceOrgDelete';
-=======
-export { forceOpenDocumentation } from './forceOpenDocumentation';
-export { AliasGatherer, OrgCreateExecutor, orgCreate } from './orgCreate';
-export { orgDelete } from './orgDelete';
->>>>>>> fca6dba2
 export {
   ForcePackageInstallExecutor,
   SelectInstallationKey,
@@ -120,7 +107,9 @@
   SourceStatusFlags,
   forceSourceStatus
 } from './forceSourceStatus';
-export { taskStop } from './taskStop';
+export { openDocumentation } from './openDocumentation';
+export { AliasGatherer, OrgCreateExecutor, orgCreate } from './orgCreate';
+export { orgDelete } from './orgDelete';
 export { OrgDisplay, orgDisplay } from './orgDisplay';
 export { orgList } from './orgList';
 export {
@@ -149,11 +138,13 @@
   stopApexDebugLogging,
   turnOffLogging
 } from './stopApexDebugLogging';
+export { taskStop } from './taskStop';
 export {
   analyticsGenerateTemplate,
   apexGenerateClass,
   apexGenerateTrigger,
   apexGenerateUnitTestClass,
+  forceLightningLwcTestCreate,
   internalLightningGenerateApp,
   internalLightningGenerateAuraComponent,
   internalLightningGenerateEvent,
@@ -164,7 +155,6 @@
   lightningGenerateEvent,
   lightningGenerateInterface,
   lightningGenerateLwc,
-  forceLightningLwcTestCreate,
   visualforceGenerateComponent,
   visualforceGeneratePage
 } from './templates';
