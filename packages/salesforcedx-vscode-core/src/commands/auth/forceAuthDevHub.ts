/*
 * Copyright (c) 2018, salesforce.com, inc.
 * All rights reserved.
 * Licensed under the BSD 3-Clause license.
 * For full license text, see LICENSE.txt file in the repo root or https://opensource.org/licenses/BSD-3-Clause
 */

import {
  CliCommandExecutor,
  Command,
  SfdxCommandBuilder
} from '@salesforce/salesforcedx-utils-vscode/out/src/cli';

import {
  EmptyParametersGatherer,
  SfdxCommandlet,
  SfdxCommandletExecutor,
  SfdxWorkspaceChecker
} from '../util';

import { getRootWorkspacePath } from '../../util';

import { ConfigFile } from '@salesforce/core';
import { isNullOrUndefined } from '@salesforce/salesforcedx-utils-vscode/out/src/helpers';
import { ContinueResponse } from '@salesforce/salesforcedx-utils-vscode/out/src/types';
import { homedir } from 'os';
import * as vscode from 'vscode';
import { CLI } from '../../constants';
import {
  DEFAULT_DEV_HUB_USERNAME_KEY,
  SFDX_CONFIG_FILE
} from '../../constants';
import { nls } from '../../messages';
import { isDemoMode } from '../../modes/demo-mode';
import { isSFDXContainerMode } from '../../util';
import { ConfigSource, OrgAuthInfo } from '../../util/index';
import { ForceAuthDemoModeExecutor } from './forceAuthWebLogin';
import { ForceAuthWebLoginContainerExecutor } from './forceAuthWebLogin';

export class ForceAuthDevHubContainerExecutor extends ForceAuthWebLoginContainerExecutor {
  public build(data: {}): Command {
    const command = new SfdxCommandBuilder().withDescription(
      nls.localize('force_auth_web_login_authorize_dev_hub_text')
    );

    command
<<<<<<< HEAD
      .withArg(CLI.AUTH_DEVICE_LOGIN)
=======
      .withArg('force:auth:device:login')
>>>>>>> ba741369
      .withArg('--setdefaultdevhubusername')
      .withLogName('force_auth_device_dev_hub')
      .withJson();

    return command.build();
  }
}

export class ForceAuthDevHubExecutor extends SfdxCommandletExecutor<{}> {
  protected showChannelOutput = false;

  public build(data: {}): Command {
    const command = new SfdxCommandBuilder().withDescription(
      nls.localize('force_auth_web_login_authorize_dev_hub_text')
    );

    command
      .withArg('force:auth:web:login')
      .withLogName('force_auth_dev_hub')
      .withArg('--setdefaultdevhubusername');
    return command.build();
  }

  public async execute(response: ContinueResponse<any>): Promise<void> {
    const cancellationTokenSource = new vscode.CancellationTokenSource();
    const cancellationToken = cancellationTokenSource.token;

    const execution = new CliCommandExecutor(this.build(response.data), {
      cwd: getRootWorkspacePath()
    }).execute(cancellationToken);

    execution.processExitSubject.subscribe(() =>
      this.configureDefaultDevHubLocation()
    );

    this.attachExecution(execution, cancellationTokenSource, cancellationToken);
  }

  public async configureDefaultDevHubLocation() {
    const globalDevHubName = await OrgAuthInfo.getDefaultDevHubUsernameOrAlias(
      false,
      ConfigSource.Global
    );

    if (isNullOrUndefined(globalDevHubName)) {
      const localDevHubName = await OrgAuthInfo.getDefaultDevHubUsernameOrAlias(
        false,
        ConfigSource.Local
      );

      if (localDevHubName) {
        await this.setGlobalDefaultDevHub(localDevHubName);
      }
    }
  }

  public async setGlobalDefaultDevHub(newUsername: string): Promise<void> {
    const homeDirectory = homedir();

    const globalConfig = await ConfigFile.create({
      isGlobal: true,
      rootFolder: homeDirectory,
      filename: SFDX_CONFIG_FILE
    });

    globalConfig.set(DEFAULT_DEV_HUB_USERNAME_KEY, newUsername);
    await globalConfig.write();
  }
}

export class ForceAuthDevHubDemoModeExecutor extends ForceAuthDemoModeExecutor<{}> {
  public build(data: {}): Command {
    return new SfdxCommandBuilder()
      .withDescription(
        nls.localize('force_auth_web_login_authorize_dev_hub_text')
      )
      .withArg(CLI.AUTH_WEB_LOGIN)
      .withArg('--setdefaultdevhubusername')
      .withArg('--noprompt')
      .withJson()
      .withLogName('force_auth_dev_hub_demo_mode')
      .build();
  }
}

const workspaceChecker = new SfdxWorkspaceChecker();
const parameterGatherer = new EmptyParametersGatherer();

export function createAuthDevHubExecutor(): SfdxCommandletExecutor<{}> {
  switch (true) {
    case isSFDXContainerMode():
      return new ForceAuthDevHubContainerExecutor();
    case isDemoMode():
      return new ForceAuthDevHubDemoModeExecutor();
    default:
      return new ForceAuthDevHubExecutor();
  }
}

export async function forceAuthDevHub() {
  const commandlet = new SfdxCommandlet(
    workspaceChecker,
    parameterGatherer,
    createAuthDevHubExecutor()
  );
  await commandlet.run();
}<|MERGE_RESOLUTION|>--- conflicted
+++ resolved
@@ -44,11 +44,7 @@
     );
 
     command
-<<<<<<< HEAD
       .withArg(CLI.AUTH_DEVICE_LOGIN)
-=======
-      .withArg('force:auth:device:login')
->>>>>>> ba741369
       .withArg('--setdefaultdevhubusername')
       .withLogName('force_auth_device_dev_hub')
       .withJson();
@@ -66,7 +62,7 @@
     );
 
     command
-      .withArg('force:auth:web:login')
+      .withArg(CLI.AUTH_WEB_LOGIN)
       .withLogName('force_auth_dev_hub')
       .withArg('--setdefaultdevhubusername');
     return command.build();
