/*
 * Copyright (c) 2021, salesforce.com, inc.
 * All rights reserved.
 * Licensed under the BSD 3-Clause license.
 * For full license text, see LICENSE.txt file in the repo root or https://opensource.org/licenses/BSD-3-Clause
 */
import {
  ContinueResponse,
  LibraryCommandletExecutor,
  getRelativeProjectPath,
  Row,
  Table,
  notificationService
} from '@salesforce/salesforcedx-utils-vscode';
import { ComponentSet, MetadataApiDeploy, MetadataApiRetrieve } from '@salesforce/source-deploy-retrieve';
import {
  ComponentStatus,
  FileResponse,
  FileResponseFailure,
  MetadataTransferResult,
  RequestStatus
} from '@salesforce/source-deploy-retrieve/lib/src/client/types';
import * as vscode from 'vscode';
import { channelService, OUTPUT_CHANNEL } from '../channels';
import { TELEMETRY_METADATA_COUNT } from '../constants';
import { nls } from '../messages';
import { componentSetUtils } from '../services/sdr/componentSetUtils';
import { DeployRetrieveOperationType } from '../util/types';
import { createComponentCount, formatException } from './util';
import { SfCommandletExecutor } from './util/sfCommandletExecutor';

export abstract class DeployRetrieveExecutor<T, R extends MetadataTransferResult> extends LibraryCommandletExecutor<T> {
  public static errorCollection = vscode.languages.createDiagnosticCollection('deploy-errors');
  protected cancellable: boolean = true;
  protected ignoreConflicts: boolean = false;

  constructor(executionName: string, logName: string) {
    super(executionName, logName, OUTPUT_CHANNEL);
  }

  public async run(
    response: ContinueResponse<T>,
    progress?: vscode.Progress<{
      message?: string | undefined;
      increment?: number | undefined;
    }>,
    token?: vscode.CancellationToken
  ): Promise<boolean> {
    let result: R | undefined;

    try {
      const components = await this.getComponents(response);
      await componentSetUtils.setApiVersion(components);
      await componentSetUtils.setSourceApiVersion(components);

      this.telemetry.addProperty(TELEMETRY_METADATA_COUNT, JSON.stringify(createComponentCount(components)));

      result = await this.doOperation(components, token);

      // If result is undefined, it means no components were processed (empty ComponentSet)
      // This is considered a successful operation since there's nothing to do
      if (result === undefined) {
        return true;
      }

      const status = result?.response.status;

      return status === RequestStatus.Succeeded || status === RequestStatus.SucceededPartial;
    } catch (e) {
      // Handle user cancellation from conflict dialog
      if (e instanceof Error && e.message === 'CONFLICT_CANCELLED') {
        // Disable failure notifications and show cancellation notification
        this.showFailureNotifications = false;
        notificationService.showCanceledExecution(this.executionName);
        return false; // Return false to indicate operation was not successful
      }
      throw formatException(e);
    } finally {
      await this.postOperation(result);
    }
  }

  protected setupCancellation(
    operation: MetadataApiDeploy | MetadataApiRetrieve | undefined,
    token?: vscode.CancellationToken
  ) {
    if (token && operation) {
      token.onCancellationRequested(async () => {
        await operation.cancel();
      });
    }
  }

  protected abstract getComponents(response: ContinueResponse<T>): Promise<ComponentSet>;
  protected abstract doOperation(components: ComponentSet, token?: vscode.CancellationToken): Promise<R | undefined>;
  protected abstract postOperation(result: R | undefined): Promise<void>;

  /**
   * The operation type for this executor
   */
  protected abstract readonly operationType: DeployRetrieveOperationType;

  /**
   * Shared method to perform the actual operation (deploy or retrieve)
   * This eliminates duplication between performDeployment and performRetrieve methods
   * @param components The ComponentSet to operate on
   * @param token Cancellation token
   * @returns Promise<boolean> True if operation succeeded, false otherwise
   */
  protected async performOperation(components: ComponentSet, token?: vscode.CancellationToken): Promise<boolean> {
    let result: R | undefined;

    try {
      // Set API versions
      await componentSetUtils.setApiVersion(components);
      await componentSetUtils.setSourceApiVersion(components);

      // Add telemetry
      this.telemetry.addProperty(TELEMETRY_METADATA_COUNT, JSON.stringify(createComponentCount(components)));

      // Perform the operation
      result = await this.doOperation(components, token ?? new vscode.CancellationTokenSource().token);

      // If result is undefined, it means no components were processed (empty ComponentSet)
      // This is considered a successful operation since there's nothing to do
      if (result === undefined) {
        return true;
      }

      const status = result?.response.status;

      return status === RequestStatus.Succeeded || status === RequestStatus.SucceededPartial;
    } catch (e) {
      // Handle user cancellation from conflict dialog
      if (e instanceof Error && e.message === 'CONFLICT_CANCELLED') {
        // Disable failure notifications
        this.showFailureNotifications = false;
        notificationService.showCanceledExecution(this.executionName);
        return false; // Return false to indicate operation was not successful
      }
      throw formatException(e);
    } finally {
      await this.postOperation(result);
    }
  }
}

const isSdrFailure = (fileResponse: FileResponse): fileResponse is FileResponseFailure =>
  fileResponse.state === ComponentStatus.Failed;

/**
 * Handle empty ComponentSet scenarios by showing appropriate output and clearing error collections
 * This can be used by any deploy/retrieve command when there are no components to process
 * @param operationType The type of operation ('push' | 'deploy' | 'pull' | 'retrieve')
 * @param isSuccess Whether the operation was successful
 */
export const handleEmptyComponentSet = (
  operationType: DeployRetrieveOperationType,
  isSuccess: boolean = true
): void => {
  const output = createOperationOutput([], [], operationType, isSuccess);

  channelService.appendLine(output);

  // Clear any existing errors since this is a successful "no changes" scenario
  DeployRetrieveExecutor.errorCollection.clear();
  SfCommandletExecutor.errorCollection.clear();
};

/**
 * Shared utility to create output tables for deploy and retrieve operations
 */
interface OutputTableConfig {
  successColumns: { key: string; label: string }[];
  failureColumns: { key: string; label: string }[];
  successTitle: string;
  failureTitle: string;
  noResultsMessage?: string;
}

/**
 * Common column definitions to reduce duplication
 */
const COMMON_COLUMNS = {
  fullName: { key: 'fullName', label: nls.localize('table_header_full_name') },
  type: { key: 'type', label: nls.localize('table_header_type') },
  filePath: { key: 'filePath', label: nls.localize('table_header_project_path') },
  state: { key: 'state', label: nls.localize('table_header_state') },
  error: { key: 'error', label: nls.localize('table_header_errors') },
  message: { key: 'error', label: nls.localize('table_header_message') }
} as const;

const createOutputTable = (
  fileResponses: FileResponse[],
  relativePackageDirs: string[],
  config: OutputTableConfig
): string => {
  const table = new Table();
  const successes: Row[] = [];
  const failures: Row[] = [];

  // Process file responses and separate successes from failures
  for (const response of fileResponses) {
    response.filePath = getRelativeProjectPath(response.filePath, relativePackageDirs);
    if (response.state !== ComponentStatus.Failed) {
      successes.push(response);
    } else {
      failures.push(response);
    }
  }

  let output = '';

  // Create success table if there are successful operations
  if (successes.length > 0) {
    output += table.createTable(successes, config.successColumns, config.successTitle);
  }

  // Create failure table if there are failed operations
  if (failures.length > 0) {
    if (successes.length > 0) {
      output += '\n';
    }
    output += table.createTable(failures, config.failureColumns, config.failureTitle);
  }

  // Handle case where there are no results - show empty table with title for deploy/push operations
  if (output === '') {
    if (config.noResultsMessage) {
      // For retrieve operations, use the noResultsMessage
      output = `${config.noResultsMessage}\n`;
    } else {
      // For deploy/push operations, show empty table with title (like old CLI behavior)
      output = table.createTable([], config.successColumns, config.successTitle);
      output += `\n${nls.localize('table_no_results_found')}\n`;
    }
  }

  return output;
};

/** Create output for deploy, retrieve, push, or pull operations */
export const createOperationOutput = (
  fileResponses: FileResponse[],
  relativePackageDirs: string[],
  operationType: DeployRetrieveOperationType,
  isSuccess?: boolean
): string => {
  // Base configuration for all operations
  const baseSuccessColumns = [COMMON_COLUMNS.fullName, COMMON_COLUMNS.type, COMMON_COLUMNS.filePath];
  const baseFailureColumns = [COMMON_COLUMNS.filePath, COMMON_COLUMNS.error];

  const configs: Record<DeployRetrieveOperationType, OutputTableConfig> = {
    deploy: {
      successColumns: [COMMON_COLUMNS.state, ...baseSuccessColumns],
      failureColumns: baseFailureColumns,
      successTitle: nls.localize('table_title_deployed_source'),
      failureTitle: nls.localize('table_title_deploy_errors')
    },
    push: {
      successColumns: [COMMON_COLUMNS.state, ...baseSuccessColumns],
      failureColumns: baseFailureColumns,
      successTitle: nls.localize('table_title_pushed_source'),
      failureTitle: nls.localize('table_title_push_errors')
    },
    retrieve: {
      successColumns: baseSuccessColumns,
      failureColumns: [COMMON_COLUMNS.fullName, COMMON_COLUMNS.type, COMMON_COLUMNS.message],
      successTitle: nls.localize('lib_retrieve_result_title'),
      failureTitle: nls.localize('lib_retrieve_message_title'),
      noResultsMessage: nls.localize('lib_retrieve_no_results')
    },
    pull: {
      successColumns: [COMMON_COLUMNS.state, ...baseSuccessColumns],
      failureColumns: [COMMON_COLUMNS.fullName, COMMON_COLUMNS.type, COMMON_COLUMNS.message],
      successTitle: nls.localize('table_title_pulled_source'),
      failureTitle: nls.localize('table_title_pull_errors')
    },
    delete: {
      successColumns: [COMMON_COLUMNS.state, ...baseSuccessColumns],
      failureColumns: [COMMON_COLUMNS.fullName, COMMON_COLUMNS.type, COMMON_COLUMNS.message],
      successTitle: nls.localize('table_title_deleted_source'),
      failureTitle: nls.localize('table_title_delete_errors')
    }
  };

  const responses =
    (operationType === 'deploy' || operationType === 'push') && isSuccess === false
      ? fileResponses.filter(isSdrFailure)
      : fileResponses;

<<<<<<< HEAD
const isSdrFailure = (fileResponse: FileResponse): fileResponse is FileResponseFailure =>
  fileResponse.state === ComponentStatus.Failed;
=======
  return createOutputTable(responses, relativePackageDirs, configs[operationType]);
};
>>>>>>> 17cd0d17
<|MERGE_RESOLUTION|>--- conflicted
+++ resolved
@@ -289,10 +289,5 @@
       ? fileResponses.filter(isSdrFailure)
       : fileResponses;
 
-<<<<<<< HEAD
-const isSdrFailure = (fileResponse: FileResponse): fileResponse is FileResponseFailure =>
-  fileResponse.state === ComponentStatus.Failed;
-=======
   return createOutputTable(responses, relativePackageDirs, configs[operationType]);
-};
->>>>>>> 17cd0d17
+};