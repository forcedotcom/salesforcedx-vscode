--- conflicted
+++ resolved
@@ -76,7 +76,7 @@
 
     try {
       const components = await this.getComponents(response);
-<<<<<<< HEAD
+      await this.setApiVersionOn(components);
 
       // check the SFDX configuration to see if there is an overridden api version
       // Run sfdx config:list to enlist all config values
@@ -86,9 +86,6 @@
 
       const apiVersion = await getApiVersion();
       components.apiVersion = apiVersion ?? components.apiVersion;
-=======
-      await this.setApiVersionOn(components);
->>>>>>> 9654bc0c
 
       this.telemetry.addProperty(
         TELEMETRY_METADATA_COUNT,
