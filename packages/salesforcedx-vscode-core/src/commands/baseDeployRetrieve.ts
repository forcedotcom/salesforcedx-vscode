/*
 * Copyright (c) 2021, salesforce.com, inc.
 * All rights reserved.
 * Licensed under the BSD 3-Clause license.
 * For full license text, see LICENSE.txt file in the repo root or https://opensource.org/licenses/BSD-3-Clause
 */
import {
  ContinueResponse,
  getRelativeProjectPath,
  getRootWorkspacePath,
  LibraryCommandletExecutor,
  Row,
  Table
} from '@salesforce/salesforcedx-utils-vscode';
import {
  ComponentSet,
  DeployResult,
  MetadataApiDeploy,
  MetadataApiRetrieve,
  RetrieveResult
} from '@salesforce/source-deploy-retrieve';
import {
  ComponentStatus,
  RequestStatus
} from '@salesforce/source-deploy-retrieve/lib/src/client/types';
import { join } from 'path';
import * as vscode from 'vscode';
import { channelService, OUTPUT_CHANNEL } from '../channels';
import { PersistentStorageService } from '../conflict/persistentStorageService';
import { TELEMETRY_METADATA_COUNT } from '../constants';
import { WorkspaceContext } from '../context';
import { handleDeployDiagnostics } from '../diagnostics';
import { nls } from '../messages';
<<<<<<< HEAD
import { SourceTrackingService } from '../services';
=======
import { setApiVersionOn } from '../services/sdr/componentSetUtils';
>>>>>>> 22324226
import { DeployQueue } from '../settings';
import { SfdxPackageDirectories } from '../sfdxProject';
import { BaseDeployExecutor } from './baseDeployCommand';
import { createComponentCount, formatException } from './util';

type DeployRetrieveResult = DeployResult | RetrieveResult;
type DeployRetrieveOperation = MetadataApiDeploy | MetadataApiRetrieve;

export abstract class DeployRetrieveExecutor<
  T
> extends LibraryCommandletExecutor<T> {
  protected cancellable: boolean = true;

  constructor(executionName: string, logName: string) {
    super(executionName, logName, OUTPUT_CHANNEL);
  }

  public async run(
    response: ContinueResponse<T>,
    progress?: vscode.Progress<{
      message?: string | undefined;
      increment?: number | undefined;
    }>,
    token?: vscode.CancellationToken
  ): Promise<boolean> {
    let result: DeployRetrieveResult | undefined;

    try {
      const components = await this.getComponents(response);
      await setApiVersionOn(components);

      this.telemetry.addProperty(
        TELEMETRY_METADATA_COUNT,
        JSON.stringify(createComponentCount(components))
      );

      result = await this.doOperation(components, token);

      const status = result?.response.status;

      return (
        status === RequestStatus.Succeeded ||
        status === RequestStatus.SucceededPartial
      );
    } catch (e) {
      throw formatException(e);
    } finally {
      await this.postOperation(result);
    }
  }

  protected setupCancellation(
    operation: DeployRetrieveOperation | undefined,
    token?: vscode.CancellationToken
  ) {
    if (token && operation) {
      token.onCancellationRequested(async () => {
        await operation.cancel();
      });
    }
  }

  protected abstract getComponents(
    response: ContinueResponse<T>
  ): Promise<ComponentSet>;
  protected abstract doOperation(
    components: ComponentSet,
    token?: vscode.CancellationToken
  ): Promise<DeployRetrieveResult | undefined>;
  protected abstract postOperation(
    result: DeployRetrieveResult | undefined
  ): Promise<void>;
}

export abstract class DeployExecutor<T> extends DeployRetrieveExecutor<T> {
  protected async doOperation(
    components: ComponentSet,
    token: vscode.CancellationToken
  ): Promise<DeployResult | undefined> {
    const service = new SourceTrackingService();
    const sourceTracking = await service.createSourceTracking();
    const operation = await components.deploy({
      usernameOrConnection: await WorkspaceContext.getInstance().getConnection()
    });

    this.setupCancellation(operation, token);

    return operation.pollStatus();
  }

  protected async postOperation(
    result: DeployResult | undefined
  ): Promise<void> {
    try {
      if (result) {
        BaseDeployExecutor.errorCollection.clear();

        // Update Persistent Storage for the files that were deployed
        PersistentStorageService.getInstance().setPropertiesForFilesDeploy(
          result
        );

        const relativePackageDirs = await SfdxPackageDirectories.getPackageDirectoryPaths();
        const output = this.createOutput(result, relativePackageDirs);
        channelService.appendLine(output);

        const success = result.response.status === RequestStatus.Succeeded;
        if (!success) {
          handleDeployDiagnostics(result, BaseDeployExecutor.errorCollection);
        }
      }
    } finally {
      await DeployQueue.get().unlock();
    }
  }

  private createOutput(
    result: DeployResult,
    relativePackageDirs: string[]
  ): string {
    const table = new Table();

    const rowsWithRelativePaths = (result.getFileResponses().map(response => {
      response.filePath = getRelativeProjectPath(
        response.filePath,
        relativePackageDirs
      );
      return response;
    }) as unknown) as Row[];

    let output: string;

    if (result.response.status === RequestStatus.Succeeded) {
      output = table.createTable(
        rowsWithRelativePaths,
        [
          { key: 'state', label: nls.localize('table_header_state') },
          { key: 'fullName', label: nls.localize('table_header_full_name') },
          { key: 'type', label: nls.localize('table_header_type') },
          {
            key: 'filePath',
            label: nls.localize('table_header_project_path')
          }
        ],
        nls.localize(`table_title_deployed_source`)
      );
    } else {
      output = table.createTable(
        rowsWithRelativePaths.filter(row => row.error),
        [
          {
            key: 'filePath',
            label: nls.localize('table_header_project_path')
          },
          { key: 'error', label: nls.localize('table_header_errors') }
        ],
        nls.localize(`table_title_deploy_errors`)
      );
    }

    return output;
  }
}

export abstract class RetrieveExecutor<T> extends DeployRetrieveExecutor<T> {
  protected async doOperation(
    components: ComponentSet,
    token: vscode.CancellationToken
  ): Promise<RetrieveResult | undefined> {
    const connection = await WorkspaceContext.getInstance().getConnection();

    const defaultOutput = join(
      getRootWorkspacePath(),
      (await SfdxPackageDirectories.getDefaultPackageDir()) ?? ''
    );

    const service = new SourceTrackingService();
    const sourceTracking = await service.createSourceTracking();
    const operation = await components.retrieve({
      usernameOrConnection: connection,
      output: defaultOutput,
      merge: true
    });

    this.setupCancellation(operation, token);

    return operation.pollStatus();
  }

  protected async postOperation(
    result: RetrieveResult | undefined
  ): Promise<void> {
    if (result) {
      const relativePackageDirs = await SfdxPackageDirectories.getPackageDirectoryPaths();
      const output = this.createOutput(result, relativePackageDirs);
      channelService.appendLine(output);
      PersistentStorageService.getInstance().setPropertiesForFilesRetrieve(
        result.response.fileProperties
      );
    }
  }

  private createOutput(
    result: RetrieveResult,
    relativePackageDirs: string[]
  ): string {
    const successes: Row[] = [];
    const failures: Row[] = [];

    for (const response of result.getFileResponses()) {
      const asRow = (response as unknown) as Row;
      response.filePath = getRelativeProjectPath(
        response.filePath,
        relativePackageDirs
      );
      if (response.state !== ComponentStatus.Failed) {
        successes.push(asRow);
      } else {
        failures.push(asRow);
      }
    }

    return this.createOutputTable(successes, failures);
  }

  private createOutputTable(successes: Row[], failures: Row[]): string {
    const table = new Table();

    let output = '';

    if (successes.length > 0) {
      output += table.createTable(
        successes,
        [
          { key: 'fullName', label: nls.localize('table_header_full_name') },
          { key: 'type', label: nls.localize('table_header_type') },
          {
            key: 'filePath',
            label: nls.localize('table_header_project_path')
          }
        ],
        nls.localize(`lib_retrieve_result_title`)
      );
    }

    if (failures.length > 0) {
      if (successes.length > 0) {
        output += '\n';
      }
      output += table.createTable(
        failures,
        [
          { key: 'fullName', label: nls.localize('table_header_full_name') },
          { key: 'type', label: nls.localize('table_header_type') },
          { key: 'error', label: nls.localize('table_header_message') }
        ],
        nls.localize('lib_retrieve_message_title')
      );
    }

    return output;
  }
}<|MERGE_RESOLUTION|>--- conflicted
+++ resolved
@@ -31,11 +31,8 @@
 import { WorkspaceContext } from '../context';
 import { handleDeployDiagnostics } from '../diagnostics';
 import { nls } from '../messages';
-<<<<<<< HEAD
 import { SourceTrackingService } from '../services';
-=======
 import { setApiVersionOn } from '../services/sdr/componentSetUtils';
->>>>>>> 22324226
 import { DeployQueue } from '../settings';
 import { SfdxPackageDirectories } from '../sfdxProject';
 import { BaseDeployExecutor } from './baseDeployCommand';
