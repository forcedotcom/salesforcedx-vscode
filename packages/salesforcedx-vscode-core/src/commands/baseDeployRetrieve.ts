--- conflicted
+++ resolved
@@ -12,12 +12,8 @@
   LibraryCommandletExecutor,
   Row,
   SourceTrackingService,
-<<<<<<< HEAD
   Table,
   workspaceUtils
-=======
-  Table
->>>>>>> a34238a8
 } from '@salesforce/salesforcedx-utils-vscode';
 import {
   ComponentSet,
@@ -279,14 +275,10 @@
     this.setupCancellation(operation, token);
 
     const result: RetrieveResult = await operation.pollStatus();
-<<<<<<< HEAD
-    await sourceTracking.updateTrackingFromRetrieve(result);
-=======
     await SourceTrackingService.updateSourceTrackingAfterRetrieve(
       sourceTracking,
       result
     );
->>>>>>> a34238a8
 
     return result;
   }
