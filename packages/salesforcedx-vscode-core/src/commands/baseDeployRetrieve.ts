/*
 * Copyright (c) 2021, salesforce.com, inc.
 * All rights reserved.
 * Licensed under the BSD 3-Clause license.
 * For full license text, see LICENSE.txt file in the repo root or https://opensource.org/licenses/BSD-3-Clause
 */
import {
  ContinueResponse,
  getRelativeProjectPath,
  getRootWorkspacePath,
  LibraryCommandletExecutor,
  Row,
  SourceTrackingService,
  SourceTrackingType,
  Table
} from '@salesforce/salesforcedx-utils-vscode';
import {
  ComponentSet,
  DeployResult,
  MetadataApiDeploy,
  MetadataApiRetrieve,
  RetrieveResult
} from '@salesforce/source-deploy-retrieve';
import {
  ComponentStatus,
  RequestStatus
} from '@salesforce/source-deploy-retrieve/lib/src/client/types';
import { join } from 'path';
import * as vscode from 'vscode';
import { channelService, OUTPUT_CHANNEL } from '../channels';
import { PersistentStorageService } from '../conflict/persistentStorageService';
import { TELEMETRY_METADATA_COUNT } from '../constants';
import { WorkspaceContext, workspaceContextUtils } from '../context';
import { handleDeployDiagnostics } from '../diagnostics';
import { nls } from '../messages';
<<<<<<< HEAD
import { setApiVersion, setSourceApiVersion } from '../services/sdr/componentSetUtils';
import { DeployQueue } from '../settings';
=======
import { setApiVersionOn } from '../services/sdr/componentSetUtils';
import { DeployQueue, sfdxCoreSettings } from '../settings';
>>>>>>> ed87c240
import { SfdxPackageDirectories } from '../sfdxProject';
import { createComponentCount, formatException } from './util';

type DeployRetrieveResult = DeployResult | RetrieveResult;
type DeployRetrieveOperation = MetadataApiDeploy | MetadataApiRetrieve;

export abstract class DeployRetrieveExecutor<
  T
> extends LibraryCommandletExecutor<T> {
  protected cancellable: boolean = true;

  constructor(executionName: string, logName: string) {
    super(executionName, logName, OUTPUT_CHANNEL);
  }

  public async run(
    response: ContinueResponse<T>,
    progress?: vscode.Progress<{
      message?: string | undefined;
      increment?: number | undefined;
    }>,
    token?: vscode.CancellationToken
  ): Promise<boolean> {
    let result: DeployRetrieveResult | undefined;

    try {
      const components = await this.getComponents(response);
      await setApiVersion(components);
      await setSourceApiVersion(components);

      this.telemetry.addProperty(
        TELEMETRY_METADATA_COUNT,
        JSON.stringify(createComponentCount(components))
      );

      result = await this.doOperation(components, token);

      const status = result?.response.status;

      return (
        status === RequestStatus.Succeeded ||
        status === RequestStatus.SucceededPartial
      );
    } catch (e) {
      throw formatException(e);
    } finally {
      await this.postOperation(result);
    }
  }

  protected setupCancellation(
    operation: DeployRetrieveOperation | undefined,
    token?: vscode.CancellationToken
  ) {
    if (token && operation) {
      token.onCancellationRequested(async () => {
        await operation.cancel();
      });
    }
  }

  protected abstract getComponents(
    response: ContinueResponse<T>
  ): Promise<ComponentSet>;
  protected abstract doOperation(
    components: ComponentSet,
    token?: vscode.CancellationToken
  ): Promise<DeployRetrieveResult | undefined>;
  protected abstract postOperation(
    result: DeployRetrieveResult | undefined
  ): Promise<void>;
}

export abstract class DeployExecutor<T> extends DeployRetrieveExecutor<T> {
  protected errorCollection = vscode.languages.createDiagnosticCollection(
    'deploy-errors'
  );

  protected async doOperation(
    components: ComponentSet,
    token: vscode.CancellationToken
  ): Promise<DeployResult | undefined> {
    const projectPath = getRootWorkspacePath();
    const connection = await WorkspaceContext.getInstance().getConnection();
    components.projectDirectory = projectPath;
    const sourceTrackingEnabled = sfdxCoreSettings.getEnableSourceTrackingForDeployAndRetrieve();
    if (sourceTrackingEnabled) {
      const sourceTracking = await SourceTrackingService.createSourceTracking(
        projectPath,
        connection
      );
      await sourceTracking.ensureLocalTracking();
    }

    const operation = await components.deploy({
      usernameOrConnection: connection
    });

    this.setupCancellation(operation, token);

    return operation.pollStatus();
  }

  protected async postOperation(
    result: DeployResult | undefined
  ): Promise<void> {
    try {
      if (result) {
        // Update Persistent Storage for the files that were deployed
        PersistentStorageService.getInstance().setPropertiesForFilesDeploy(
          result
        );

        const relativePackageDirs = await SfdxPackageDirectories.getPackageDirectoryPaths();
        const output = this.createOutput(result, relativePackageDirs);
        channelService.appendLine(output);

        const success = result.response.status === RequestStatus.Succeeded;
        if (!success) {
          this.unsuccessfulOperationHandler(result, this.errorCollection);
        }
      }
    } finally {
      await DeployQueue.get().unlock();
    }
  }

  protected unsuccessfulOperationHandler(
    result: DeployResult,
    errorCollection: any
  ) {
    handleDeployDiagnostics(result, this.errorCollection);
  }

  private createOutput(
    result: DeployResult,
    relativePackageDirs: string[]
  ): string {
    const table = new Table();

    const rowsWithRelativePaths = (result.getFileResponses().map(response => {
      response.filePath = getRelativeProjectPath(
        response.filePath,
        relativePackageDirs
      );
      return response;
    }) as unknown) as Row[];

    let output: string;

    if (result.response.status === RequestStatus.Succeeded) {
      output = table.createTable(
        rowsWithRelativePaths,
        [
          { key: 'state', label: nls.localize('table_header_state') },
          { key: 'fullName', label: nls.localize('table_header_full_name') },
          { key: 'type', label: nls.localize('table_header_type') },
          {
            key: 'filePath',
            label: nls.localize('table_header_project_path')
          }
        ],
        nls.localize(`table_title_deployed_source`)
      );
    } else {
      output = table.createTable(
        rowsWithRelativePaths.filter(row => row.error),
        [
          {
            key: 'filePath',
            label: nls.localize('table_header_project_path')
          },
          { key: 'error', label: nls.localize('table_header_errors') }
        ],
        nls.localize(`table_title_deploy_errors`)
      );
    }

    return output;
  }
}

export abstract class RetrieveExecutor<T> extends DeployRetrieveExecutor<T> {
  private sourceTracking?: SourceTrackingType;

  protected async doOperation(
    components: ComponentSet,
    token: vscode.CancellationToken
  ): Promise<RetrieveResult | undefined> {
    const projectPath = getRootWorkspacePath();
    const connection = await WorkspaceContext.getInstance().getConnection();
    const sourceTrackingEnabled = sfdxCoreSettings.getEnableSourceTrackingForDeployAndRetrieve();
    if (sourceTrackingEnabled) {
      const orgType = await workspaceContextUtils.getWorkspaceOrgType();
      if (orgType === workspaceContextUtils.OrgType.SourceTracked) {
        this.sourceTracking = await SourceTrackingService.createSourceTracking(
          projectPath,
          connection
        );
      }
    }

    const defaultOutput = join(
      projectPath,
      (await SfdxPackageDirectories.getDefaultPackageDir()) ?? ''
    );

    const operation = await components.retrieve({
      usernameOrConnection: connection,
      output: defaultOutput,
      merge: true,
      suppressEvents: false
    });

    this.setupCancellation(operation, token);

    const result: RetrieveResult = await operation.pollStatus();
    if (sourceTrackingEnabled) {
      const status = result?.response?.status;
      if (
        (status === 'Succeeded' || status === 'SucceededPartial') &&
        this.sourceTracking
      ) {
        await SourceTrackingService.updateSourceTrackingAfterRetrieve(
          this.sourceTracking,
          result
        );
      }
    }

    return result;
  }

  protected async postOperation(
    result: RetrieveResult | undefined
  ): Promise<void> {
    if (result) {
      const relativePackageDirs = await SfdxPackageDirectories.getPackageDirectoryPaths();
      const output = this.createOutput(result, relativePackageDirs);
      channelService.appendLine(output);
      PersistentStorageService.getInstance().setPropertiesForFilesRetrieve(
        result.response.fileProperties
      );
    }
  }

  private createOutput(
    result: RetrieveResult,
    relativePackageDirs: string[]
  ): string {
    const successes: Row[] = [];
    const failures: Row[] = [];

    for (const response of result.getFileResponses()) {
      const asRow = (response as unknown) as Row;
      response.filePath = getRelativeProjectPath(
        response.filePath,
        relativePackageDirs
      );
      if (response.state !== ComponentStatus.Failed) {
        successes.push(asRow);
      } else {
        failures.push(asRow);
      }
    }

    return this.createOutputTable(successes, failures);
  }

  private createOutputTable(successes: Row[], failures: Row[]): string {
    const table = new Table();

    let output = '';

    if (successes.length > 0) {
      output += table.createTable(
        successes,
        [
          { key: 'fullName', label: nls.localize('table_header_full_name') },
          { key: 'type', label: nls.localize('table_header_type') },
          {
            key: 'filePath',
            label: nls.localize('table_header_project_path')
          }
        ],
        nls.localize(`lib_retrieve_result_title`)
      );
    }

    if (failures.length > 0) {
      if (successes.length > 0) {
        output += '\n';
      }
      output += table.createTable(
        failures,
        [
          { key: 'fullName', label: nls.localize('table_header_full_name') },
          { key: 'type', label: nls.localize('table_header_type') },
          { key: 'error', label: nls.localize('table_header_message') }
        ],
        nls.localize('lib_retrieve_message_title')
      );
    }

    return output;
  }
}<|MERGE_RESOLUTION|>--- conflicted
+++ resolved
@@ -33,13 +33,8 @@
 import { WorkspaceContext, workspaceContextUtils } from '../context';
 import { handleDeployDiagnostics } from '../diagnostics';
 import { nls } from '../messages';
-<<<<<<< HEAD
 import { setApiVersion, setSourceApiVersion } from '../services/sdr/componentSetUtils';
-import { DeployQueue } from '../settings';
-=======
-import { setApiVersionOn } from '../services/sdr/componentSetUtils';
 import { DeployQueue, sfdxCoreSettings } from '../settings';
->>>>>>> ed87c240
 import { SfdxPackageDirectories } from '../sfdxProject';
 import { createComponentCount, formatException } from './util';
 
