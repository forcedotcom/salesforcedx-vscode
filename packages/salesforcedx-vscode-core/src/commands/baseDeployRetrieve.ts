--- conflicted
+++ resolved
@@ -35,12 +35,7 @@
 import { nls } from '../messages';
 import { SalesforcePackageDirectories } from '../salesforceProject';
 import { componentSetUtils } from '../services/sdr/componentSetUtils';
-<<<<<<< HEAD
 import { DeployQueue, salesforceCoreSettings } from '../settings';
-import { SfdxPackageDirectories } from '../sfdxProject';
-=======
-import { DeployQueue, sfdxCoreSettings } from '../settings';
->>>>>>> 7dec0106
 import {
   createComponentCount,
   formatException,
@@ -128,11 +123,7 @@
     const connection = await WorkspaceContext.getInstance().getConnection();
     components.projectDirectory = projectPath;
     const sourceTrackingEnabled =
-<<<<<<< HEAD
       salesforceCoreSettings.getEnableSourceTrackingForDeployAndRetrieve();
-=======
-      sfdxCoreSettings.getEnableSourceTrackingForDeployAndRetrieve();
->>>>>>> 7dec0106
     if (sourceTrackingEnabled) {
       const sourceTracking = await SourceTrackingService.getSourceTracking(
         projectPath,
@@ -161,11 +152,7 @@
         );
 
         const relativePackageDirs =
-<<<<<<< HEAD
-          await SfdxPackageDirectories.getPackageDirectoryPaths();
-=======
           await SalesforcePackageDirectories.getPackageDirectoryPaths();
->>>>>>> 7dec0106
         const output = this.createOutput(result, relativePackageDirs);
         channelService.appendLine(output);
 
@@ -250,11 +237,7 @@
     const projectPath = getRootWorkspacePath();
     const connection = await WorkspaceContext.getInstance().getConnection();
     const sourceTrackingEnabled =
-<<<<<<< HEAD
       salesforceCoreSettings.getEnableSourceTrackingForDeployAndRetrieve();
-=======
-      sfdxCoreSettings.getEnableSourceTrackingForDeployAndRetrieve();
->>>>>>> 7dec0106
     if (sourceTrackingEnabled) {
       const orgType = await workspaceContextUtils.getWorkspaceOrgType();
       if (orgType === workspaceContextUtils.OrgType.SourceTracked) {
@@ -302,15 +285,9 @@
   ): Promise<void> {
     if (result) {
       DeployRetrieveExecutor.errorCollection.clear();
-<<<<<<< HEAD
       SfCommandletExecutor.errorCollection.clear();
       const relativePackageDirs =
-        await SfdxPackageDirectories.getPackageDirectoryPaths();
-=======
-      SfdxCommandletExecutor.errorCollection.clear();
-      const relativePackageDirs =
         await SalesforcePackageDirectories.getPackageDirectoryPaths();
->>>>>>> 7dec0106
       const output = this.createOutput(result, relativePackageDirs);
       channelService.appendLine(output);
       if (result?.response?.fileProperties !== undefined) {
