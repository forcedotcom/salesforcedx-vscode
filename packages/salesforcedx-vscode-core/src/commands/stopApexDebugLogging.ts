/*
 * Copyright (c) 2017, salesforce.com, inc.
 * All rights reserved.
 * Licensed under the BSD 3-Clause license.
 * For full license text, see LICENSE.txt file in the repo root or https://opensource.org/licenses/BSD-3-Clause
 */
<<<<<<< HEAD

import { ChannelService, notificationService, SettingsService, TraceFlagsRemover } from '@salesforce/salesforcedx-utils-vscode';
=======
import { CommandOutput, Command, SfCommandBuilder } from '@salesforce/salesforcedx-utils';
import {
  CliCommandExecutor,
  workspaceUtils,
  CancelResponse,
  ContinueResponse,
  ParametersGatherer
} from '@salesforce/salesforcedx-utils-vscode';
>>>>>>> edd6bde8
import * as vscode from 'vscode';
import { WorkspaceContext } from '../context';
import { telemetryService } from '../telemetry';
import { developerLogTraceFlag } from '.';
import { OUTPUT_CHANNEL } from '../channels';
import { nls } from '../messages';

export const turnOffLogging = async (): Promise<void> => {
  console.log('Enter turnOffLogging()');
  const channelService = new ChannelService(OUTPUT_CHANNEL);
  if (SettingsService.getEnableClearOutputBeforeEachCommand()) {
    channelService.clear();
  }
  channelService.showCommandWithTimestamp(`${nls.localize('channel_starting_message')}SFDX: Turn Off Apex Debug Log for Replay Debugger\n`);
  if (developerLogTraceFlag.isActive()) {
    console.log('Developer log trace flag is active');
    try {
      await vscode.window.withProgress(
        {
          location: vscode.ProgressLocation.Notification,
          title: 'SFDX: Turn Off Apex Debug Log for Replay Debugger',
          cancellable: false
        },
        async progress => {
          progress.report({ message: 'Running...' });
          const nonNullTraceFlag = developerLogTraceFlag.getTraceFlagId()!;
          const connection = await WorkspaceContext.getInstance().getConnection();
          await TraceFlagsRemover.getInstance(connection).removeTraceFlag(nonNullTraceFlag);
          telemetryService.sendCommandEvent('stop_apex_debug_logging');
          channelService.showCommandWithTimestamp(`SFDX: Turn Off Apex Debug Log for Replay Debugger`);
          channelService.appendLine(' ' + nls.localize('channel_end_with_exit_code', '0'));
          return Promise.resolve();
        }
      );

      await notificationService.showInformationMessage(
        'SFDX: Turn Off Apex Debug Log for Replay Debugger successfully ran'
      );
    } catch (error) {
      console.error('Error in turnOffLogging(): ', error);
      telemetryService.sendException('stop_apex_debug_logging', error);
      channelService.showCommandWithTimestamp(`SFDX: Turn Off Apex Debug Log for Replay Debugger`);
      channelService.appendLine(' ' + nls.localize('channel_end_with_exit_code', '1'));
      return Promise.reject('Restoring the debug levels failed.');
    }
  } else {
    console.log('Developer log trace flag is not active');
    telemetryService.sendException('stop_apex_debug_logging', 'No active trace flag found.');
    channelService.showCommandWithTimestamp(`SFDX: Turn Off Apex Debug Log for Replay Debugger`);
    channelService.appendLine(' ' + nls.localize('channel_end_with_exit_code', '1'));
    return Promise.reject('No active trace flag found.');
  }
  console.log('Exit turnOffLogging()');
};<|MERGE_RESOLUTION|>--- conflicted
+++ resolved
@@ -4,25 +4,19 @@
  * Licensed under the BSD 3-Clause license.
  * For full license text, see LICENSE.txt file in the repo root or https://opensource.org/licenses/BSD-3-Clause
  */
-<<<<<<< HEAD
 
-import { ChannelService, notificationService, SettingsService, TraceFlagsRemover } from '@salesforce/salesforcedx-utils-vscode';
-=======
-import { CommandOutput, Command, SfCommandBuilder } from '@salesforce/salesforcedx-utils';
 import {
-  CliCommandExecutor,
-  workspaceUtils,
-  CancelResponse,
-  ContinueResponse,
-  ParametersGatherer
+  ChannelService,
+  notificationService,
+  SettingsService,
+  TraceFlagsRemover
 } from '@salesforce/salesforcedx-utils-vscode';
->>>>>>> edd6bde8
 import * as vscode from 'vscode';
+import { OUTPUT_CHANNEL } from '../channels';
 import { WorkspaceContext } from '../context';
+import { nls } from '../messages';
 import { telemetryService } from '../telemetry';
 import { developerLogTraceFlag } from '.';
-import { OUTPUT_CHANNEL } from '../channels';
-import { nls } from '../messages';
 
 export const turnOffLogging = async (): Promise<void> => {
   console.log('Enter turnOffLogging()');
@@ -30,7 +24,9 @@
   if (SettingsService.getEnableClearOutputBeforeEachCommand()) {
     channelService.clear();
   }
-  channelService.showCommandWithTimestamp(`${nls.localize('channel_starting_message')}SFDX: Turn Off Apex Debug Log for Replay Debugger\n`);
+  channelService.showCommandWithTimestamp(
+    `${nls.localize('channel_starting_message')}SFDX: Turn Off Apex Debug Log for Replay Debugger\n`
+  );
   if (developerLogTraceFlag.isActive()) {
     console.log('Developer log trace flag is active');
     try {
@@ -46,7 +42,7 @@
           const connection = await WorkspaceContext.getInstance().getConnection();
           await TraceFlagsRemover.getInstance(connection).removeTraceFlag(nonNullTraceFlag);
           telemetryService.sendCommandEvent('stop_apex_debug_logging');
-          channelService.showCommandWithTimestamp(`SFDX: Turn Off Apex Debug Log for Replay Debugger`);
+          channelService.showCommandWithTimestamp('SFDX: Turn Off Apex Debug Log for Replay Debugger');
           channelService.appendLine(' ' + nls.localize('channel_end_with_exit_code', '0'));
           return Promise.resolve();
         }
@@ -58,14 +54,14 @@
     } catch (error) {
       console.error('Error in turnOffLogging(): ', error);
       telemetryService.sendException('stop_apex_debug_logging', error);
-      channelService.showCommandWithTimestamp(`SFDX: Turn Off Apex Debug Log for Replay Debugger`);
+      channelService.showCommandWithTimestamp('SFDX: Turn Off Apex Debug Log for Replay Debugger');
       channelService.appendLine(' ' + nls.localize('channel_end_with_exit_code', '1'));
       return Promise.reject('Restoring the debug levels failed.');
     }
   } else {
     console.log('Developer log trace flag is not active');
     telemetryService.sendException('stop_apex_debug_logging', 'No active trace flag found.');
-    channelService.showCommandWithTimestamp(`SFDX: Turn Off Apex Debug Log for Replay Debugger`);
+    channelService.showCommandWithTimestamp('SFDX: Turn Off Apex Debug Log for Replay Debugger');
     channelService.appendLine(' ' + nls.localize('channel_end_with_exit_code', '1'));
     return Promise.reject('No active trace flag found.');
   }
