/*
 * Copyright (c) 2017, salesforce.com, inc.
 * All rights reserved.
 * Licensed under the BSD 3-Clause license.
 * For full license text, see LICENSE.txt file in the repo root or https://opensource.org/licenses/BSD-3-Clause
 */

<<<<<<< HEAD
import { OrgInfo, OrgDisplay } from '@salesforce/salesforcedx-utils';
import {
  EmptyParametersGatherer,
  LibraryCommandletExecutor,
  ContinueResponse,
  Table,
  Column,
  Row
} from '@salesforce/salesforcedx-utils-vscode';

import { channelService, OUTPUT_CHANNEL } from '../channels';
import { nls } from '../messages';
import { OrgAuthInfo } from '../util';
import { FlagParameter, SelectUsername, SfCommandlet, SfWorkspaceChecker } from './util';
=======
import { Command, SfCommandBuilder } from '@salesforce/salesforcedx-utils';
import { EmptyParametersGatherer, SfWorkspaceChecker } from '@salesforce/salesforcedx-utils-vscode';
import { nls } from '../messages';
import { FlagParameter, SelectUsername, SfCommandlet, SfCommandletExecutor } from './util';
>>>>>>> addd49c6

class OrgDisplayExecutor extends LibraryCommandletExecutor<{ username?: string }> {
  private flag: string | undefined;

  constructor(flag?: string) {
    super(nls.localize('org_display_default_text'), 'org_display_library', OUTPUT_CHANNEL);
    this.flag = flag;
  }

  public async run(response: ContinueResponse<{ username?: string }>): Promise<boolean> {
    try {
      const { username } = response.data;
      let targetUsername: string;

      if (this.flag === '--target-org' && username) {
        targetUsername = await OrgAuthInfo.getUsername(username);
      } else {
        const targetOrgOrAlias = await OrgAuthInfo.getTargetOrgOrAlias(true);
        if (!targetOrgOrAlias) {
          throw new Error(nls.localize('error_no_target_org'));
        }
        targetUsername = await OrgAuthInfo.getUsername(targetOrgOrAlias);
      }

      // Use the shared OrgDisplay class from utils
      const orgDisplayUtil = new OrgDisplay(targetUsername);
      const orgInfo = await orgDisplayUtil.getOrgInfo();

      // Display warning about sensitive information
      const warning =
        'Warning: This command will expose sensitive information that allows for subsequent activity using your current authenticated session.\n' +
        'Sharing this information is equivalent to logging someone in under the current credential, resulting in unintended access and escalation of privilege.\n' +
        'For additional information, please review the authorization section of the https://developer.salesforce.com/docs/atlas.en-us.sfdx_dev.meta/sfdx_dev/sfdx_dev_auth_web_flow.htm.';
      channelService.appendLine(warning);
      channelService.appendLine('');

      // Display the org information
      const output = this.formatOrgInfoAsTable(orgInfo);
      channelService.appendLine(output);

      return true;
    } catch (error) {
      if (error instanceof Error) {
        channelService.appendLine(error.message);
      }
      throw error;
    }
  }

  private formatOrgInfoAsTable(orgInfo: OrgInfo): string {
    const columns: Column[] = [
      { key: 'property', label: 'Key' },
      { key: 'value', label: 'Value' }
    ];
    let rows: Row[] = [];

    rows.push({ property: 'Access Token', value: orgInfo.accessToken });
    rows.push({ property: 'Alias', value: orgInfo.alias });
    rows.push({ property: 'API Version', value: orgInfo.apiVersion });
    rows.push({ property: 'Client Id', value: orgInfo.clientId });
    rows.push({ property: 'Connected Status', value: orgInfo.connectionStatus });
    rows.push({ property: 'Instance Url', value: orgInfo.instanceUrl });
    rows.push({ property: 'Org Id', value: orgInfo.id });
    rows.push({ property: 'Username', value: orgInfo.username });

    const isScratchOrg = !!orgInfo.devHubId;
    if (isScratchOrg) {
      rows.push({ property: 'Dev Hub Id', value: orgInfo.devHubId });
      rows.push({ property: 'Created By', value: orgInfo.createdBy });
      rows.push({ property: 'Created Date', value: orgInfo.createdDate });
      rows.push({ property: 'Expiration Date', value: orgInfo.expirationDate });
      rows.push({ property: 'Status', value: orgInfo.status });
      rows.push({ property: 'Password', value: orgInfo.password || '' });
      rows.push({ property: 'Org Name', value: orgInfo.orgName });
    }

    if (orgInfo.edition && !isScratchOrg) {
      rows.push({ property: 'Edition', value: orgInfo.edition });
    }

    rows = rows.sort((a, b) => String(a.property).localeCompare(String(b.property)));

    const table = new Table();
    return table.createTable(rows, columns, 'Org Description');
  }
}

const workspaceChecker = new SfWorkspaceChecker();

export async function orgDisplay(this: FlagParameter<string>) {
  const flag = this ? this.flag : undefined;
  const parameterGatherer = flag ? new SelectUsername() : new EmptyParametersGatherer();
  const executor = new OrgDisplayExecutor(flag);
  const commandlet = new SfCommandlet(workspaceChecker, parameterGatherer, executor);
  await commandlet.run();
}<|MERGE_RESOLUTION|>--- conflicted
+++ resolved
@@ -5,7 +5,6 @@
  * For full license text, see LICENSE.txt file in the repo root or https://opensource.org/licenses/BSD-3-Clause
  */
 
-<<<<<<< HEAD
 import { OrgInfo, OrgDisplay } from '@salesforce/salesforcedx-utils';
 import {
   EmptyParametersGatherer,
@@ -13,19 +12,14 @@
   ContinueResponse,
   Table,
   Column,
-  Row
+  Row,
+  SfWorkspaceChecker
 } from '@salesforce/salesforcedx-utils-vscode';
 
 import { channelService, OUTPUT_CHANNEL } from '../channels';
 import { nls } from '../messages';
 import { OrgAuthInfo } from '../util';
-import { FlagParameter, SelectUsername, SfCommandlet, SfWorkspaceChecker } from './util';
-=======
-import { Command, SfCommandBuilder } from '@salesforce/salesforcedx-utils';
-import { EmptyParametersGatherer, SfWorkspaceChecker } from '@salesforce/salesforcedx-utils-vscode';
-import { nls } from '../messages';
-import { FlagParameter, SelectUsername, SfCommandlet, SfCommandletExecutor } from './util';
->>>>>>> addd49c6
+import { FlagParameter, SelectUsername, SfCommandlet } from './util';
 
 class OrgDisplayExecutor extends LibraryCommandletExecutor<{ username?: string }> {
   private flag: string | undefined;
