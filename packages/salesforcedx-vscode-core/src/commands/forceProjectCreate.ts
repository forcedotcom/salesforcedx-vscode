--- conflicted
+++ resolved
@@ -29,12 +29,13 @@
   EmptyPreChecker,
   SfdxCommandlet,
   SfdxCommandletExecutor
-<<<<<<< HEAD
 } from './util';
-=======
-} from './commands';
-import { projectTemplateEnum } from './util/projectTemplateEnum';
->>>>>>> f83b5ed6
+
+export enum projectTemplateEnum {
+  standard = 'standard',
+  empty = 'empty',
+  analytics = 'analytics'
+}
 
 type forceProjectCreateOptions = {
   isProjectWithManifest: boolean;
