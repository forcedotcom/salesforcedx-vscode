/*
 * Copyright (c) 2018, salesforce.com, inc.
 * All rights reserved.
 * Licensed under the BSD 3-Clause license.
 * For full license text, see LICENSE.txt file in the repo root or https://opensource.org/licenses/BSD-3-Clause
 */
<<<<<<< HEAD
import {
  ContinueResponse,
  SfdxCommandBuilder
} from '@salesforce/salesforcedx-utils-vscode';
=======
import { ContinueResponse } from '@salesforce/salesforcedx-utils-vscode';
>>>>>>> 54622ec8
import { ComponentSet } from '@salesforce/source-deploy-retrieve';
import { join } from 'path';
import * as vscode from 'vscode';
import { channelService } from '../channels';
<<<<<<< HEAD
import { TimestampConflictChecker } from '../commands/util/postconditionCheckers';
=======
import { TimestampConflictChecker } from '../commands/util/timestampConflictChecker';
import { getConflictMessagesFor } from '../conflict/messages';
>>>>>>> 54622ec8
import { nls } from '../messages';
import { notificationService } from '../notifications';
import { SfdxPackageDirectories } from '../sfdxProject';
import { telemetryService } from '../telemetry';
import { workspaceUtils } from '../util';
import { DeployExecutor } from './baseDeployRetrieve';
import {
<<<<<<< HEAD
  ConflictDetectionMessages,
=======
>>>>>>> 54622ec8
  FilePathGatherer,
  SfdxCommandlet,
  SfdxWorkspaceChecker
} from './util';

export class LibrarySourceDeployManifestExecutor extends DeployExecutor<
  string
> {
  constructor() {
    super(
      nls.localize('force_source_deploy_text'),
      'force_source_deploy_with_manifest_beta'
    );
  }

  protected async getComponents(
    response: ContinueResponse<string>
  ): Promise<ComponentSet> {
    const packageDirs = await SfdxPackageDirectories.getPackageDirectoryPaths();
    const rootWorkspacePath = workspaceUtils.getRootWorkspacePath();
    const resolveSourcePaths = packageDirs.map(packageDir =>
      join(rootWorkspacePath, packageDir)
    );

    const componentSet = await ComponentSet.fromManifest({
      manifestPath: response.data,
      resolveSourcePaths
      // forceAddWildcards jab ?
    });

    return componentSet;
  }
}

export async function forceSourceDeployManifest(manifestUri: vscode.Uri) {
  if (!manifestUri) {
    const editor = vscode.window.activeTextEditor;
    if (editor && editor.document.languageId === 'forcesourcemanifest') {
      manifestUri = editor.document.uri;
    } else {
      const errorMessage = nls.localize('force_source_deploy_select_manifest');
      telemetryService.sendException(
        'force_source_deploy_with_manifest',
        errorMessage
      );
      notificationService.showErrorMessage(errorMessage);
      channelService.appendLine(errorMessage);
      channelService.showChannelOutput();
      return;
    }
  }

  const messages = getConflictMessagesFor(
    'force_source_deploy_with_manifest_beta'
  );

  if (messages) {
    const commandlet = new SfdxCommandlet(
      new SfdxWorkspaceChecker(),
      new FilePathGatherer(manifestUri),
      new LibrarySourceDeployManifestExecutor(),
      new TimestampConflictChecker(true, messages)
    );
    await commandlet.run();
  }
}<|MERGE_RESOLUTION|>--- conflicted
+++ resolved
@@ -4,24 +4,13 @@
  * Licensed under the BSD 3-Clause license.
  * For full license text, see LICENSE.txt file in the repo root or https://opensource.org/licenses/BSD-3-Clause
  */
-<<<<<<< HEAD
-import {
-  ContinueResponse,
-  SfdxCommandBuilder
-} from '@salesforce/salesforcedx-utils-vscode';
-=======
 import { ContinueResponse } from '@salesforce/salesforcedx-utils-vscode';
->>>>>>> 54622ec8
 import { ComponentSet } from '@salesforce/source-deploy-retrieve';
 import { join } from 'path';
 import * as vscode from 'vscode';
 import { channelService } from '../channels';
-<<<<<<< HEAD
-import { TimestampConflictChecker } from '../commands/util/postconditionCheckers';
-=======
 import { TimestampConflictChecker } from '../commands/util/timestampConflictChecker';
 import { getConflictMessagesFor } from '../conflict/messages';
->>>>>>> 54622ec8
 import { nls } from '../messages';
 import { notificationService } from '../notifications';
 import { SfdxPackageDirectories } from '../sfdxProject';
@@ -29,10 +18,6 @@
 import { workspaceUtils } from '../util';
 import { DeployExecutor } from './baseDeployRetrieve';
 import {
-<<<<<<< HEAD
-  ConflictDetectionMessages,
-=======
->>>>>>> 54622ec8
   FilePathGatherer,
   SfdxCommandlet,
   SfdxWorkspaceChecker
