/*
 * Copyright (c) 2020, salesforce.com, inc.
 * All rights reserved.
 * Licensed under the BSD 3-Clause license.
 * For full license text, see LICENSE.txt file in the repo root or https://opensource.org/licenses/BSD-3-Clause
 */

/**
 * Executes sfdx run:function --url http://localhost:8080 --payload=@functions/MyFunction/payload.json
 */
import { Uri } from 'vscode';
import { channelService, OUTPUT_CHANNEL } from '../../channels';
import { nls } from '../../messages';
import { notificationService } from '../../notifications';
import { telemetryService } from '../../telemetry';
import { OrgAuthInfo } from '../../util';
import {
  FilePathGatherer,
  SfdxCommandlet,
  SfdxWorkspaceChecker
} from '../util';
import { FunctionService } from './functionService';

import { runFunction } from '@heroku/functions-core';
import { LibraryCommandletExecutor } from '@salesforce/salesforcedx-utils-vscode/out/src';
import { ContinueResponse } from '@salesforce/salesforcedx-utils-vscode/out/src/types';
export class ForceFunctionInvoke extends LibraryCommandletExecutor<string> {
  constructor(debug: boolean = false) {
    super(
      nls.localize('force_function_invoke_text'),
      debug ? 'force_function_debug_invoke' : 'force_function_invoke',
      OUTPUT_CHANNEL
    );
  }
  public async run(response: ContinueResponse<string>): Promise<boolean> {
    const defaultUsername = await OrgAuthInfo.getDefaultUsernameOrAlias(false);
    const url = 'http://localhost:8080';
    try {
      channelService.appendLine(`POST ${url}`);
      const functionResponse = await runFunction({
        url: url,
        payload: `@'${response.data}'`,
        targetusername: defaultUsername
      });
      channelService.appendLine(
        JSON.stringify(functionResponse.data, undefined, 4)
      );
    } catch (error) {
      channelService.appendLine(error);
      if (error.response) {
        channelService.appendLine(error.response);
        channelService.appendLine(
          JSON.stringify(error.response.data, undefined, 4)
        );
      }
      return false;
    }
    return true;
  }
}

export async function forceFunctionInvoke(sourceUri: Uri) {
  const commandlet = new SfdxCommandlet(
    new SfdxWorkspaceChecker(),
    new FilePathGatherer(sourceUri),
    new ForceFunctionInvoke()
  );
  await commandlet.run();
}

export async function forceFunctionDebugInvoke(sourceUri: Uri) {
  const localRoot = FunctionService.getFunctionDir(sourceUri.fsPath);
  if (!localRoot) {
    const warningMessage = nls.localize('force_function_start_warning_no_toml');
    notificationService.showWarningMessage(warningMessage);
    telemetryService.sendException(
      'force_function_debug_invoke_no_toml',
      warningMessage
    );
    return;
  }

  await FunctionService.instance.debugFunction(localRoot);

  const commandlet = new SfdxCommandlet(
    new SfdxWorkspaceChecker(),
    new FilePathGatherer(sourceUri),
    new ForceFunctionInvoke(true)
  );
  await commandlet.run();

<<<<<<< HEAD
  await FunctionService.instance.stopDebuggingFunction(localRoot);
=======
  if (commandlet.onDidFinishExecution) {
    commandlet.onDidFinishExecution(async startTime => {
      await FunctionService.instance.stopDebuggingFunction(localRoot);
      telemetryService.sendCommandEvent(
        'force_function_debug_invoke',
        startTime,
        { language: FunctionService.instance.getFunctionLanguage() }
      );
    });
  }
>>>>>>> 71cbf290
}<|MERGE_RESOLUTION|>--- conflicted
+++ resolved
@@ -31,6 +31,12 @@
       debug ? 'force_function_debug_invoke' : 'force_function_invoke',
       OUTPUT_CHANNEL
     );
+    if (debug) {
+      this.telemetry.addProperty(
+        'language',
+        FunctionService.instance.getFunctionLanguage()
+      );
+    }
   }
   public async run(response: ContinueResponse<string>): Promise<boolean> {
     const defaultUsername = await OrgAuthInfo.getDefaultUsernameOrAlias(false);
@@ -89,18 +95,5 @@
   );
   await commandlet.run();
 
-<<<<<<< HEAD
   await FunctionService.instance.stopDebuggingFunction(localRoot);
-=======
-  if (commandlet.onDidFinishExecution) {
-    commandlet.onDidFinishExecution(async startTime => {
-      await FunctionService.instance.stopDebuggingFunction(localRoot);
-      telemetryService.sendCommandEvent(
-        'force_function_debug_invoke',
-        startTime,
-        { language: FunctionService.instance.getFunctionLanguage() }
-      );
-    });
-  }
->>>>>>> 71cbf290
 }