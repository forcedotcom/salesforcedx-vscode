--- conflicted
+++ resolved
@@ -8,9 +8,9 @@
 import * as fs from 'fs';
 import * as path from 'path';
 import * as vscode from 'vscode';
-<<<<<<< HEAD
-import {Disposable} from 'vscode';
-import {getRootWorkspace, getRootWorkspacePath} from '../../util';
+import { Disposable } from 'vscode';
+import { workspaceContext } from '../../context';
+import { getRootWorkspace, getRootWorkspacePath } from '../../util';
 
 /**
  * An enum for the different types of functions.
@@ -20,11 +20,6 @@
   TYPESCRIPT = 'typescript',
   JAVA = 'java'
 }
-=======
-import { Disposable } from 'vscode';
-import { workspaceContext } from '../../context';
-import { getRootWorkspace, getRootWorkspacePath } from '../../util';
->>>>>>> 6ea76b91
 
 /**
  * A running task that can be terminated
