/*
 * Copyright (c) 2017, salesforce.com, inc.
 * All rights reserved.
 * Licensed under the BSD 3-Clause license.
 * For full license text, see LICENSE.txt file in the repo root or https://opensource.org/licenses/BSD-3-Clause
 */

import {
  CliCommandExecutor,
  Command,
  OrgCreateErrorResult,
  OrgCreateResultParser,
  SfdxCommandBuilder
} from '@salesforce/salesforcedx-utils-vscode/out/src/cli';
import {
  CancelResponse,
  ContinueResponse,
  ParametersGatherer
} from '@salesforce/salesforcedx-utils-vscode/out/src/types';
import * as path from 'path';
import * as vscode from 'vscode';
import { channelService } from '../channels';
import { OrgType, setWorkspaceOrgTypeWithOrgType } from '../context';
import { nls } from '../messages';
import { notificationService, ProgressNotification } from '../notifications';
import { taskViewService } from '../statuses';
import { telemetryService } from '../telemetry';
import {
  getRootWorkspace,
  getRootWorkspacePath,
  hasRootWorkspace
} from '../util';
import {
  CompositeParametersGatherer,
  CompositePreconditionChecker,
  DevUsernameChecker,
  FileSelection,
  FileSelector,
  SfdxCommandlet,
  SfdxCommandletExecutor,
  SfdxWorkspaceChecker
<<<<<<< HEAD
} from './commands';
import { isAlphaNumString, isIntegerInRange } from './util/inputBoxValidations';
=======
} from './util';
>>>>>>> 7a970929

export const DEFAULT_ALIAS = 'vscodeScratchOrg';
export const DEFAULT_EXPIRATION_DAYS = '7';

export class ForceOrgCreateExecutor extends SfdxCommandletExecutor<
  AliasAndFileSelection
> {
  public build(data: AliasAndFileSelection): Command {
    const selectionPath = path.relative(
      getRootWorkspacePath(), // this is safe because of workspaceChecker
      data.file
    );
    return new SfdxCommandBuilder()
      .withDescription(
        nls.localize('force_org_create_default_scratch_org_text')
      )
      .withArg('force:org:create')
      .withFlag('-f', `${selectionPath}`)
      .withFlag('--setalias', data.alias)
      .withFlag('--durationdays', data.expirationDays)
      .withArg('--setdefaultusername')
      .withLogName('force_org_create_default_scratch_org')
      .withJson()
      .build();
  }

  public execute(response: ContinueResponse<AliasAndFileSelection>): void {
    const startTime = process.hrtime();
    const cancellationTokenSource = new vscode.CancellationTokenSource();
    const cancellationToken = cancellationTokenSource.token;
    const execution = new CliCommandExecutor(this.build(response.data), {
      cwd: getRootWorkspacePath(),
      env: { SFDX_JSON_TO_STDOUT: 'true' }
    }).execute(cancellationToken);

    channelService.streamCommandStartStop(execution);

    let stdOut = '';
    execution.stdoutSubject.subscribe(realData => {
      stdOut += realData.toString();
    });

    execution.processExitSubject.subscribe(async exitCode => {
      this.logMetric(execution.command.logName, startTime);
      try {
        const createParser = new OrgCreateResultParser(stdOut);

        if (createParser.createIsSuccessful()) {
          // NOTE: there is a beta in which this command also allows users to create sandboxes
          // once it's GA this will have to be updated
          setWorkspaceOrgTypeWithOrgType(OrgType.SourceTracked);
        } else {
          const errorResponse = createParser.getResult() as OrgCreateErrorResult;
          channelService.appendLine(errorResponse.message);
          telemetryService.sendException(
            'force_org_create',
            errorResponse.message
          );
        }
      } catch (err) {
        channelService.appendLine(
          nls.localize('force_org_create_result_parsing_error')
        );
        channelService.appendLine(err);
        telemetryService.sendException(
          'force_org_create',
          `Error while parsing org create response ${err}`
        );
      }
    });

    notificationService.reportCommandExecutionStatus(
      execution,
      cancellationToken
    );
    ProgressNotification.show(execution, cancellationTokenSource);
    taskViewService.addCommandExecution(execution, cancellationTokenSource);
  }
}

export class AliasGatherer implements ParametersGatherer<Alias> {
  public async gather(): Promise<CancelResponse | ContinueResponse<Alias>> {
    const defaultExpirationdate = DEFAULT_EXPIRATION_DAYS;
    let defaultAlias = DEFAULT_ALIAS;
    if (hasRootWorkspace()) {
      defaultAlias = getRootWorkspace().name.replace(
        /\W/g /* Replace all non-alphanumeric characters */,
        ''
      );
    }
    const aliasInputOptions = {
      prompt: nls.localize('parameter_gatherer_enter_alias_name'),
      placeHolder: defaultAlias,
      validateInput: value => {
        return isAlphaNumString(value)
          ? null
          : nls.localize('error_invalid_org_alias');
      }
    } as vscode.InputBoxOptions;
    const alias = await vscode.window.showInputBox(aliasInputOptions);
    // Hitting enter with no alias will use the value of `defaultAlias`
    if (alias === undefined) {
      return { type: 'CANCEL' };
    }
    const expirationDaysInputOptions = {
      prompt: nls.localize(
        'parameter_gatherer_enter_scratch_org_expiration_days'
      ),
      value: defaultExpirationdate,
      validateInput: value => {
        return isIntegerInRange(value, [1, 30])
          ? null
          : nls.localize('error_invalid_expiration_days');
      }
    } as vscode.InputBoxOptions;
    const scratchOrgExpirationInDays = await vscode.window.showInputBox(
      expirationDaysInputOptions
    );
    if (scratchOrgExpirationInDays === undefined) {
      return { type: 'CANCEL' };
    }
    return {
      type: 'CONTINUE',
      data: {
        alias: alias === '' ? defaultAlias : alias,
        expirationDays: scratchOrgExpirationInDays
      }
    };
  }
}
export interface Alias {
  alias: string;
  expirationDays: string;
}

export type AliasAndFileSelection = Alias & FileSelection;

const preconditionChecker = new CompositePreconditionChecker(
  new SfdxWorkspaceChecker(),
  new DevUsernameChecker()
);
const parameterGatherer = new CompositeParametersGatherer(
  new FileSelector('config/**/*-scratch-def.json'),
  new AliasGatherer()
);

export async function forceOrgCreate() {
  const commandlet = new SfdxCommandlet(
    preconditionChecker,
    parameterGatherer,
    new ForceOrgCreateExecutor()
  );
  await commandlet.run();
}<|MERGE_RESOLUTION|>--- conflicted
+++ resolved
@@ -39,12 +39,8 @@
   SfdxCommandlet,
   SfdxCommandletExecutor,
   SfdxWorkspaceChecker
-<<<<<<< HEAD
-} from './commands';
+} from './util';
 import { isAlphaNumString, isIntegerInRange } from './util/inputBoxValidations';
-=======
-} from './util';
->>>>>>> 7a970929
 
 export const DEFAULT_ALIAS = 'vscodeScratchOrg';
 export const DEFAULT_EXPIRATION_DAYS = '7';
