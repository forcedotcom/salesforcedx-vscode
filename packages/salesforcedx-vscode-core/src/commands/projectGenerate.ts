--- conflicted
+++ resolved
@@ -23,15 +23,6 @@
 import { LibraryBaseTemplateCommand } from './templates/libraryBaseTemplateCommand';
 import { EmptyPreChecker, SfCommandlet } from './util';
 
-<<<<<<< HEAD
-=======
-enum projectTemplateEnum {
-  standard = 'standard',
-  empty = 'empty',
-  analytics = 'analytics'
-}
-
->>>>>>> 0e4ddf70
 type projectGenerateOptions = {
   isProjectWithManifest: boolean;
 };
@@ -90,13 +81,8 @@
 
 export type ProjectTemplate = 'standard' | 'empty' | 'analytics';
 
-<<<<<<< HEAD
-export class SelectProjectTemplate implements ParametersGatherer<{ projectTemplate: ProjectTemplate }> {
+class SelectProjectTemplate implements ParametersGatherer<{ projectTemplate: ProjectTemplate }> {
   public async gather(): Promise<CancelResponse | ContinueResponse<{ projectTemplate: ProjectTemplate }>> {
-=======
-class SelectProjectTemplate implements ParametersGatherer<ProjectTemplate> {
-  public async gather(): Promise<CancelResponse | ContinueResponse<ProjectTemplate>> {
->>>>>>> 0e4ddf70
     const items: vscode.QuickPickItem[] = [
       new ProjectTemplateItem('project_generate_standard_template_display_text', 'project_generate_standard_template'),
       new ProjectTemplateItem('project_generate_empty_template_display_text', 'project_generate_empty_template'),
