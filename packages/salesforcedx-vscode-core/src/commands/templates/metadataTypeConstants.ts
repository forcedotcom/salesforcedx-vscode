/*
 * Copyright (c) 2019, salesforce.com, inc.
 * All rights reserved.
 * Licensed under the BSD 3-Clause license.
 * For full license text, see LICENSE.txt file in the repo root or https://opensource.org/licenses/BSD-3-Clause
 */
export const APEX_CLASS_DIRECTORY = 'classes';
export const APEX_CLASS_TYPE = 'apexclass';
export const APEX_TEST_TEMPLATE = 'ApexUnitTest';
export const APEX_CLASS_NAME_MAX_LENGTH = 40;

export const APEX_TRIGGER_DIRECTORY = 'triggers';
export const APEX_TRIGGER_TYPE = 'apextrigger';
export const APEX_TRIGGER_NAME_MAX_LENGTH = 40;

export const VISUALFORCE_COMPONENT_DIRECTORY = 'components';
export const VISUALFORCE_COMPONENT_TYPE = 'apexcomponent';

export const VISUALFORCE_PAGE_DIRECTORY = 'pages';
export const VISUALFORCE_PAGE_TYPE = 'apexpage';

export const AURA_DIRECTORY = 'aura';
export const AURA_APP_EXTENSION = '.app';
export const AURA_COMPONENT_EXTENSION = '.cmp';
export const AURA_EVENT_EXTENSION = '.evt';
export const AURA_INTERFACE_EXTENSION = '.intf';
<<<<<<< HEAD

=======
>>>>>>> 14558ea7
export const AURA_TYPE = 'auradefinitionbundle';

export const LWC_DIRECTORY = 'lwc';
export const LWC_TYPE = 'lightningcomponentbundle';

export const ANALYTICS_TEMPLATE_TYPE = 'wavetemplatebundle';
export const ANALYTICS_TEMPLATE_DIRECTORY = 'waveTemplates';<|MERGE_RESOLUTION|>--- conflicted
+++ resolved
@@ -24,10 +24,6 @@
 export const AURA_COMPONENT_EXTENSION = '.cmp';
 export const AURA_EVENT_EXTENSION = '.evt';
 export const AURA_INTERFACE_EXTENSION = '.intf';
-<<<<<<< HEAD
-
-=======
->>>>>>> 14558ea7
 export const AURA_TYPE = 'auradefinitionbundle';
 
 export const LWC_DIRECTORY = 'lwc';
