--- conflicted
+++ resolved
@@ -22,13 +22,8 @@
 } from '../commands';
 import {
   FilePathExistsChecker,
-<<<<<<< HEAD
   PathStrategyFactory,
   SimpleGatherer,
-=======
-  GlobStrategyFactory,
-  PathStrategyFactory,
->>>>>>> 2b54b186
   SourcePathStrategy
 } from '../util';
 import { BaseTemplateCommand } from './baseTemplateCommand';
@@ -37,7 +32,6 @@
   InternalDevWorkspaceChecker
 } from './internalCommandUtils';
 import {
-  AURA_DEFINITION_FILE_EXTS,
   AURA_DIRECTORY,
   AURA_INTERFACE_EXTENSION
 } from './metadataTypeConstants';
@@ -81,19 +75,7 @@
       typeGatherer
     ),
     new ForceLightningInterfaceCreateExecutor(),
-<<<<<<< HEAD
     new FilePathExistsChecker()
-=======
-    new FilePathExistsChecker(
-      GlobStrategyFactory.createCheckBundleInGivenPath(
-        ...AURA_DEFINITION_FILE_EXTS
-      ),
-      nls.localize(
-        'warning_prompt_file_overwrite',
-        nls.localize('aura_bundle_message_name')
-      )
-    )
->>>>>>> 2b54b186
   );
   await commandlet.run();
 }
