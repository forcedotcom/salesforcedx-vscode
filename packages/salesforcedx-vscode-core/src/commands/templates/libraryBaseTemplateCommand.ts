--- conflicted
+++ resolved
@@ -141,13 +141,8 @@
     const cwd = getRootWorkspacePath();
     const templateService = TemplateService.getInstance(cwd);
     let customOrgMetadataTemplates;
-<<<<<<< HEAD
-    const configAggregator = await this.getConfigAggregator();
-    const configValue: string | undefined = configAggregator.getPropertyValue(
-=======
 
     const configValue = await ConfigUtil.getSfConfigValue(
->>>>>>> 0962fe88
       OrgConfigProperties.ORG_CUSTOM_METADATA_TEMPLATES
     );
     if (configValue === undefined) {
