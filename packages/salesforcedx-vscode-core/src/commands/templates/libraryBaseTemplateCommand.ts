/*
 * Copyright (c) 2020, salesforce.com, inc.
 * All rights reserved.
 * Licensed under the BSD 3-Clause license.
 * For full license text, see LICENSE.txt file in the repo root or https://opensource.org/licenses/BSD-3-Clause
 */

import {
  TemplateOptions,
  TemplateService,
  TemplateType
} from '@salesforce/templates';
import {
  CommandletExecutor,
  PathStrategyFactory,
  SelectOutputDir,
  SourcePathStrategy
} from '../util';

import { Properties } from '@salesforce/salesforcedx-utils-vscode/out/src';
import { channelService } from '../../channels';
import { notificationService } from '../../notifications';
import { telemetryService } from '../../telemetry';
import {
  ConfigUtil,
  getRootWorkspacePath,
  hasRootWorkspace,
  MetadataDictionary,
  MetadataInfo
} from '../../util';

import { ContinueResponse } from '@salesforce/salesforcedx-utils-vscode/out/src/types';

import * as path from 'path';
import { ProgressLocation, window, workspace } from 'vscode';

interface ExecutionResult {
  output?: string;
  error?: Error;
}

/**
 * Base class for all template commands
 */
export abstract class LibraryBaseTemplateCommand<T>
  implements CommandletExecutor<T> {
  private _metadataType: MetadataInfo | undefined;
  protected showChannelOutput = true;

  /**
   * Command name
   */
  public abstract get executionName(): string;
  /**
   * Command telemetry name
   */
  public abstract get telemetryName(): string;
  /**
   * Template type
   */
  public abstract get templateType(): TemplateType;
  /**
   * Construct template creation options from user input
   * @param data data from Continue response
   */
  public abstract constructTemplateOptions(data: T): TemplateOptions;

  /**
   * Additional telemetry properties to log on successful execution
   */
  protected telemetryProperties: Properties = {};

  public async execute(response: ContinueResponse<T>): Promise<void> {
    const startTime = process.hrtime();
    const commandName = this.executionName;
    channelService.showCommandWithTimestamp(`Starting ${commandName}`);
    const result: ExecutionResult = await window.withProgress(
      {
        title: commandName,
        location: ProgressLocation.Notification
      },
      async () => {
        try {
          const templateOptions = this.constructTemplateOptions(response.data);
          const libraryResult = await this.createTemplate(
            this.templateType,
            templateOptions
          );
          const fileName = this.getOutputFileName(response.data);
          telemetryService.sendCommandEvent(this.telemetryName, startTime, {
            dirType: this.identifyDirType(libraryResult.outputDir),
            commandExecutor: 'library',
            ...this.telemetryProperties
          });
          await this.openCreatedTemplateInVSCode(
            libraryResult.outputDir,
            fileName
          );
          return {
            output: libraryResult.rawOutput
          };
        } catch (error) {
          telemetryService.sendException(
            'force_template_create_library',
            error.message
          );
          return {
            error
          };
        }
      }
    );
    if (result.output) {
      channelService.appendLine(result.output);
      channelService.showCommandWithTimestamp(`Finished ${commandName}`);
      notificationService.showSuccessfulExecution(commandName).catch(() => {
        // ignore
      });
    }
    if (result.error) {
      channelService.appendLine(result.error.message);
      notificationService.showFailedExecution(commandName);
    }
  }

  private async createTemplate(
    templateType: TemplateType,
    templateOptions: TemplateOptions
  ) {
    const cwd = getRootWorkspacePath();
    const templateService = TemplateService.getInstance(cwd);
    let customOrgMetadataTemplates;

    const sfdxConfigValue = await ConfigUtil.getConfigValue(
      'customOrgMetadataTemplates'
    );
    // See W-11445939
    // this key should be updated to use
    // OrgConfigProperties.ORG_CUSTOM_METADATA_TEMPLATES
    // once Templates library is updated and compatible like so:
    // const sfConfigValue = await ConfigUtil.getSfConfigValue(
    //   OrgConfigProperties.ORG_CUSTOM_METADATA_TEMPLATES
    // );

<<<<<<< HEAD
    if (sfdxConfigValue === undefined) {
      customOrgMetadataTemplates = undefined;
    } else {
      customOrgMetadataTemplates = String(sfdxConfigValue);
    }
=======
    customOrgMetadataTemplates = sfdxConfigValue
      ? String(sfdxConfigValue)
      : undefined;
>>>>>>> af6c691a

    this.telemetryProperties.isUsingCustomOrgMetadataTemplates = String(
      customOrgMetadataTemplates !== undefined
    );

    return await templateService.create(
      templateType,
      templateOptions,
      customOrgMetadataTemplates
    );
  }

  protected async openCreatedTemplateInVSCode(
    outputdir: string,
    fileName: string
  ) {
    if (hasRootWorkspace()) {
      const document = await workspace.openTextDocument(
        this.getPathToSource(outputdir, fileName)
      );
      window.showTextDocument(document);
    }
  }

  /**
   * Specify one of the metadata types from one of metadataTypeConstants.
   * if this is not specified, you should override openCreatedTemplateInVSCode
   * or getSourcePathStrategy/getFileExtension/getDefaultDirectory.
   */
  public metadataTypeName: string = '';
  /**
   * Locate output file name from user input.
   * We use this function to determine the file name to open,
   * after template creation completes.
   * @param data data from ContinueResponse
   */
  public abstract getOutputFileName(data: T): string;

  private get metadataType(): MetadataInfo | undefined {
    if (this._metadataType) {
      return this._metadataType;
    }
    const type = this.metadataTypeName;
    const info = MetadataDictionary.getInfo(type);
    this._metadataType = info;
    return info;
  }

  private identifyDirType(outputDirectory: string): string {
    const defaultDirectoryPath = path.join(
      SelectOutputDir.defaultOutput,
      this.getDefaultDirectory()
    );
    return outputDirectory.endsWith(defaultDirectoryPath)
      ? 'defaultDir'
      : 'customDir';
  }

  private getPathToSource(outputDir: string, fileName: string): string {
    // outputDir from library is an absolute path
    const sourceDirectory = outputDir;
    return this.getSourcePathStrategy().getPathToSource(
      sourceDirectory,
      fileName,
      this.getFileExtension()
    );
  }

  public getSourcePathStrategy(): SourcePathStrategy {
    if (!this.metadataType) return PathStrategyFactory.createDefaultStrategy();
    return this.metadataType.pathStrategy;
  }

  public getFileExtension(): string {
    if (!this.metadataType) return '';
    return `.${this.metadataType.suffix}`;
  }

  public getDefaultDirectory(): string {
    if (!this.metadataType) return '';
    return this.metadataType.directory;
  }
}<|MERGE_RESOLUTION|>--- conflicted
+++ resolved
@@ -142,17 +142,9 @@
     //   OrgConfigProperties.ORG_CUSTOM_METADATA_TEMPLATES
     // );
 
-<<<<<<< HEAD
-    if (sfdxConfigValue === undefined) {
-      customOrgMetadataTemplates = undefined;
-    } else {
-      customOrgMetadataTemplates = String(sfdxConfigValue);
-    }
-=======
     customOrgMetadataTemplates = sfdxConfigValue
       ? String(sfdxConfigValue)
       : undefined;
->>>>>>> af6c691a
 
     this.telemetryProperties.isUsingCustomOrgMetadataTemplates = String(
       customOrgMetadataTemplates !== undefined
