/*
 * Copyright (c) 2018, salesforce.com, inc.
 * All rights reserved.
 * Licensed under the BSD 3-Clause license.
 * For full license text, see LICENSE.txt file in the repo root or https://opensource.org/licenses/BSD-3-Clause
 */
import { Command, SfCommandBuilder } from '@salesforce/salesforcedx-utils';
import {
  workspaceUtils,
  fileUtils,
  CancelResponse,
  ContinueResponse,
  ParametersGatherer,
  PreconditionChecker
} from '@salesforce/salesforcedx-utils-vscode';
import * as path from 'node:path';
import * as vscode from 'vscode';
import { URI } from 'vscode-uri';
import { OrgType, workspaceContextUtils } from '../context';
import { nls } from '../messages';
import { notificationService } from '../notifications';
import { getUriFromActiveEditor } from './util/getUriFromActiveEditor';
import { SfCommandlet } from './util/sfCommandlet';
import { SfCommandletExecutor } from './util/sfCommandletExecutor';

export class DeleteSourceExecutor extends SfCommandletExecutor<{
  filePath: string;
}> {
  private isSourceTracked: boolean;

  constructor(isSourceTracked: boolean) {
    super();
    this.isSourceTracked = isSourceTracked;
  }
  public build(data: { filePath: string }): Command {
    const commandBuilder = new SfCommandBuilder()
      .withDescription(nls.localize('delete_source_text'))
      .withArg('project:delete:source')
      .withLogName('project_delete_source')
      .withFlag('--source-dir', data.filePath)
      .withArg('--no-prompt');
    if (this.isSourceTracked) {
      commandBuilder.args.push('--track-source');
    }
    return commandBuilder.build();
  }
}

class ManifestChecker implements PreconditionChecker {
  private explorerPath: string;

  constructor(uri: URI) {
    this.explorerPath = fileUtils.flushFilePath(uri.fsPath);
  }

  public check(): boolean {
    if (workspaceUtils.hasRootWorkspace()) {
      const workspaceRootPath = workspaceUtils.getRootWorkspacePath();
      const manifestPath = path.join(workspaceRootPath, 'manifest');
      const isManifestFile = this.explorerPath.includes(manifestPath);
      if (isManifestFile) {
        notificationService.showErrorMessage(nls.localize('delete_source_manifest_unsupported_message'));
        return false;
      }
      return true;
    }
    return false;
  }
}

class ConfirmationAndSourcePathGatherer implements ParametersGatherer<{ filePath: string }> {
  private explorerPath: string;
  private readonly PROCEED = nls.localize('confirm_delete_source_button_text');
  private readonly CANCEL = nls.localize('cancel_delete_source_button_text');

  constructor(uri: URI) {
    this.explorerPath = fileUtils.flushFilePath(uri.fsPath);
  }

  public async gather(): Promise<CancelResponse | ContinueResponse<{ filePath: string }>> {
    const prompt = nls.localize('delete_source_confirmation_message');
    const response = await vscode.window.showInformationMessage(prompt, this.PROCEED, this.CANCEL);

    return response && response === this.PROCEED
      ? { type: 'CONTINUE', data: { filePath: this.explorerPath } }
      : { type: 'CANCEL' };
  }
}

export const deleteSource = async (sourceUri: URI) => {
<<<<<<< HEAD
  let isSourceTracked: boolean = false;
  const orgType = await workspaceContextUtils.getWorkspaceOrgType();
  if (orgType === OrgType.SourceTracked) {
    isSourceTracked = true;
  }
=======
>>>>>>> 7ad5959a
  const resolved =
    sourceUri ??
    (await getUriFromActiveEditor({
      message: 'delete_source_select_file_or_directory',
      exceptionKey: 'project_delete_source'
    }));
  if (!resolved) {
    return;
  }
  const orgType = await workspaceContextUtils.getWorkspaceOrgType();
  const isSourceTracked = orgType === OrgType.SourceTracked;
  const manifestChecker = new ManifestChecker(resolved);
  const commandlet = new SfCommandlet(
    manifestChecker,
    new ConfirmationAndSourcePathGatherer(resolved),
    new DeleteSourceExecutor(isSourceTracked)
  );
  await commandlet.run();
};<|MERGE_RESOLUTION|>--- conflicted
+++ resolved
@@ -88,14 +88,6 @@
 }
 
 export const deleteSource = async (sourceUri: URI) => {
-<<<<<<< HEAD
-  let isSourceTracked: boolean = false;
-  const orgType = await workspaceContextUtils.getWorkspaceOrgType();
-  if (orgType === OrgType.SourceTracked) {
-    isSourceTracked = true;
-  }
-=======
->>>>>>> 7ad5959a
   const resolved =
     sourceUri ??
     (await getUriFromActiveEditor({
