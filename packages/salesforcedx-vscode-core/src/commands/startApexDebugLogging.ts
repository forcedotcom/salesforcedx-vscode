/*
 * Copyright (c) 2017, salesforce.com, inc.
 * All rights reserved.
 * Licensed under the BSD 3-Clause license.
 * For full license text, see LICENSE.txt file in the repo root or https://opensource.org/licenses/BSD-3-Clause
 */

import {
<<<<<<< HEAD
  CliCommandExecutor,
  CommandExecution,
  CompositeCliCommandExecutor,
  ContinueResponse,
  EmptyParametersGatherer,
  SfWorkspaceChecker,
  workspaceUtils
} from '@salesforce/salesforcedx-utils-vscode';
import * as vscode from 'vscode';
import { channelService } from '../channels';
import { APEX_CODE_DEBUG_LEVEL, VISUALFORCE_DEBUG_LEVEL } from '../constants';
import { workspaceContextUtils } from '../context';
import { nls } from '../messages';
import { telemetryService } from '../telemetry';
import { OrgAuthInfo } from '../util';
import { developerLogTraceFlag } from '.';
import { SfCommandlet, SfCommandletExecutor } from './util';

class StartApexDebugLoggingExecutor extends SfCommandletExecutor<{}> {
  private cancellationTokenSource = new vscode.CancellationTokenSource();
  private cancellationToken = this.cancellationTokenSource.token;
=======
  notificationService,
  TraceFlags,
  showTraceFlagExpiration,
  getTraceFlagExpirationKey
} from '@salesforce/salesforcedx-utils-vscode';
import * as vscode from 'vscode';
import { WorkspaceContext } from '../context';
import { handleStartCommand, handleFinishCommand } from '../utils/channelUtils';
>>>>>>> 7ad5959a

const command = 'start_apex_debug_logging';

<<<<<<< HEAD
  public async execute(_response: ContinueResponse<{}>): Promise<void> {
    const startTime = process.hrtime();
    const executionWrapper = new CompositeCliCommandExecutor(this.build()).execute(this.cancellationToken);
    this.attachExecution(executionWrapper, this.cancellationTokenSource, this.cancellationToken);
=======
export const turnOnLogging = async (extensionContext: vscode.ExtensionContext): Promise<void> => {
  handleStartCommand(command);
>>>>>>> 7ad5959a

  const traceFlags = new TraceFlags(await WorkspaceContext.getInstance().getConnection());

  const userId = await traceFlags.getUserIdOrThrow();

<<<<<<< HEAD
      let resultJson = await this.subExecute(new QueryTraceFlag().build(userId));
      if (resultJson.result?.totalSize >= 1) {
        const traceflag = resultJson.result.records[0];
        developerLogTraceFlag.setTraceFlagDebugLevelInfo(
          traceflag.Id,
          traceflag.StartDate,
          traceflag.ExpirationDate,
          traceflag.DebugLevelId
        );
        if (!developerLogTraceFlag.isValidDebugLevelId()) {
          throw new Error(nls.localize('invalid_debug_level_id_error'));
        }
        await this.subExecute(new UpdateDebugLevelsExecutor().build());
=======
  // If an expired TraceFlag exists for the current user, delete it
  await traceFlags.deleteExpiredTraceFlags(userId);
>>>>>>> 7ad5959a

  // Get user-specific key for storing expiration date
  const userSpecificKey = getTraceFlagExpirationKey(userId);

<<<<<<< HEAD
          developerLogTraceFlag.validateDates();
          resultJson = await this.subExecute(new CreateTraceFlag(userId).build());
          developerLogTraceFlag.setTraceFlagId(resultJson.result.id);
        }
      }
      developerLogTraceFlag.turnOnLogging();
      executionWrapper.successfulExit();
    } catch (e) {
      executionWrapper.failureExit(e);
    }
  }

  private async subExecute(command: Command) {
    if (!this.cancellationToken.isCancellationRequested) {
      const execution = new CliCommandExecutor(command, {
        cwd: workspaceUtils.getRootWorkspacePath()
      }).execute(this.cancellationToken);
      this.attachSubExecution(execution);
      const resultPromise = new CommandOutput().getCmdResult(execution);
      const result = await resultPromise;
      return JSON.parse(result);
    }
  }
}

export const getUserId = async (projectPath: string): Promise<string> => {
  const targetOrgOrAlias = await workspaceContextUtils.getTargetOrgOrAlias();
  if (!targetOrgOrAlias) {
    const err = nls.localize('error_no_target_org');
    telemetryService.sendException('replay_debugger_undefined_username', err);
    throw new Error(err);
  }

  const username = await OrgAuthInfo.getUsername(targetOrgOrAlias);
  if (!username) {
    const err = nls.localize('error_no_target_org');
    telemetryService.sendException('replay_debugger_undefined_username', err);
    throw new Error(err);
  }

  const execution = new CliCommandExecutor(new QueryUser(username).build(), {
    cwd: projectPath
  }).execute();
  telemetryService.sendCommandEvent(execution.command.logName);
  const cmdOutput = new CommandOutput();
  const result = await cmdOutput.getCmdResult(execution);
  const orgInfo = JSON.parse(result).result.records[0].Id;
  return orgInfo;
};

class QueryUser extends SfCommandletExecutor<{}> {
  private username: string;
  constructor(username: string) {
    super();
    this.username = username;
  }
  public build(): Command {
    return new SfCommandBuilder()
      .withArg('data:query')
      .withFlag('--query', `SELECT id FROM User WHERE username='${this.username}'`)
      .withJson()
      .withLogName('query_user')
      .build();
  }
}

class CreateDebugLevel extends SfCommandletExecutor<{}> {
  public readonly developerName = `ReplayDebuggerLevels${Date.now()}`;
  public build(): Command {
    return new SfCommandBuilder()
      .withArg('data:create:record')
      .withFlag('--sobject', 'DebugLevel')
      .withFlag(
        '--values',
        `developername=${this.developerName} MasterLabel=${this.developerName} apexcode=${APEX_CODE_DEBUG_LEVEL} visualforce=${VISUALFORCE_DEBUG_LEVEL}`
      )
      .withArg('--use-tooling-api')
      .withJson()
      .withLogName('create_debug_level')
      .build();
  }
}

class CreateTraceFlag extends SfCommandletExecutor<{}> {
  private userId: string;

  constructor(userId: string) {
    super();
    this.userId = userId;
  }

  public build(): Command {
    return new SfCommandBuilder()
      .withArg('data:create:record')
      .withFlag('--sobject', 'TraceFlag')
      .withFlag(
        '--values',
        `tracedentityid='${
          this.userId
        }' logtype=developer_log debuglevelid=${developerLogTraceFlag.getDebugLevelId()} StartDate='' ExpirationDate='${developerLogTraceFlag
          .getExpirationDate()
          .toUTCString()}`
      )
      .withArg('--use-tooling-api')
      .withJson()
      .withLogName('create_trace_flag')
      .build();
  }
}
=======
  try {
    const debugLevelResultId = await traceFlags.getOrCreateDebugLevel();
    const expirationDate = traceFlags.calculateExpirationDate(new Date());
    await traceFlags.createTraceFlag(userId, debugLevelResultId, expirationDate);

    extensionContext.workspaceState.update(userSpecificKey, expirationDate);
    showTraceFlagExpiration(expirationDate);
>>>>>>> 7ad5959a

    await handleFinishCommand(command, true);
  } catch {
    const expirationDate = extensionContext.workspaceState.get<Date>(userSpecificKey);
    if (expirationDate) {
      const expirationDateValidated = new Date(expirationDate);
      await notificationService.showInformationMessage(
        `Trace flag already exists. It will expire at ${expirationDateValidated.toLocaleTimeString()}.`
      );
    }
  }
};<|MERGE_RESOLUTION|>--- conflicted
+++ resolved
@@ -6,188 +6,30 @@
  */
 
 import {
-<<<<<<< HEAD
-  CliCommandExecutor,
-  CommandExecution,
-  CompositeCliCommandExecutor,
-  ContinueResponse,
-  EmptyParametersGatherer,
-  SfWorkspaceChecker,
-  workspaceUtils
-} from '@salesforce/salesforcedx-utils-vscode';
-import * as vscode from 'vscode';
-import { channelService } from '../channels';
-import { APEX_CODE_DEBUG_LEVEL, VISUALFORCE_DEBUG_LEVEL } from '../constants';
-import { workspaceContextUtils } from '../context';
-import { nls } from '../messages';
-import { telemetryService } from '../telemetry';
-import { OrgAuthInfo } from '../util';
-import { developerLogTraceFlag } from '.';
-import { SfCommandlet, SfCommandletExecutor } from './util';
-
-class StartApexDebugLoggingExecutor extends SfCommandletExecutor<{}> {
-  private cancellationTokenSource = new vscode.CancellationTokenSource();
-  private cancellationToken = this.cancellationTokenSource.token;
-=======
+  getTraceFlagExpirationKey,
   notificationService,
-  TraceFlags,
   showTraceFlagExpiration,
-  getTraceFlagExpirationKey
+  TraceFlags
 } from '@salesforce/salesforcedx-utils-vscode';
 import * as vscode from 'vscode';
 import { WorkspaceContext } from '../context';
 import { handleStartCommand, handleFinishCommand } from '../utils/channelUtils';
->>>>>>> 7ad5959a
 
 const command = 'start_apex_debug_logging';
 
-<<<<<<< HEAD
-  public async execute(_response: ContinueResponse<{}>): Promise<void> {
-    const startTime = process.hrtime();
-    const executionWrapper = new CompositeCliCommandExecutor(this.build()).execute(this.cancellationToken);
-    this.attachExecution(executionWrapper, this.cancellationTokenSource, this.cancellationToken);
-=======
 export const turnOnLogging = async (extensionContext: vscode.ExtensionContext): Promise<void> => {
   handleStartCommand(command);
->>>>>>> 7ad5959a
 
   const traceFlags = new TraceFlags(await WorkspaceContext.getInstance().getConnection());
 
   const userId = await traceFlags.getUserIdOrThrow();
 
-<<<<<<< HEAD
-      let resultJson = await this.subExecute(new QueryTraceFlag().build(userId));
-      if (resultJson.result?.totalSize >= 1) {
-        const traceflag = resultJson.result.records[0];
-        developerLogTraceFlag.setTraceFlagDebugLevelInfo(
-          traceflag.Id,
-          traceflag.StartDate,
-          traceflag.ExpirationDate,
-          traceflag.DebugLevelId
-        );
-        if (!developerLogTraceFlag.isValidDebugLevelId()) {
-          throw new Error(nls.localize('invalid_debug_level_id_error'));
-        }
-        await this.subExecute(new UpdateDebugLevelsExecutor().build());
-=======
   // If an expired TraceFlag exists for the current user, delete it
   await traceFlags.deleteExpiredTraceFlags(userId);
->>>>>>> 7ad5959a
 
   // Get user-specific key for storing expiration date
   const userSpecificKey = getTraceFlagExpirationKey(userId);
 
-<<<<<<< HEAD
-          developerLogTraceFlag.validateDates();
-          resultJson = await this.subExecute(new CreateTraceFlag(userId).build());
-          developerLogTraceFlag.setTraceFlagId(resultJson.result.id);
-        }
-      }
-      developerLogTraceFlag.turnOnLogging();
-      executionWrapper.successfulExit();
-    } catch (e) {
-      executionWrapper.failureExit(e);
-    }
-  }
-
-  private async subExecute(command: Command) {
-    if (!this.cancellationToken.isCancellationRequested) {
-      const execution = new CliCommandExecutor(command, {
-        cwd: workspaceUtils.getRootWorkspacePath()
-      }).execute(this.cancellationToken);
-      this.attachSubExecution(execution);
-      const resultPromise = new CommandOutput().getCmdResult(execution);
-      const result = await resultPromise;
-      return JSON.parse(result);
-    }
-  }
-}
-
-export const getUserId = async (projectPath: string): Promise<string> => {
-  const targetOrgOrAlias = await workspaceContextUtils.getTargetOrgOrAlias();
-  if (!targetOrgOrAlias) {
-    const err = nls.localize('error_no_target_org');
-    telemetryService.sendException('replay_debugger_undefined_username', err);
-    throw new Error(err);
-  }
-
-  const username = await OrgAuthInfo.getUsername(targetOrgOrAlias);
-  if (!username) {
-    const err = nls.localize('error_no_target_org');
-    telemetryService.sendException('replay_debugger_undefined_username', err);
-    throw new Error(err);
-  }
-
-  const execution = new CliCommandExecutor(new QueryUser(username).build(), {
-    cwd: projectPath
-  }).execute();
-  telemetryService.sendCommandEvent(execution.command.logName);
-  const cmdOutput = new CommandOutput();
-  const result = await cmdOutput.getCmdResult(execution);
-  const orgInfo = JSON.parse(result).result.records[0].Id;
-  return orgInfo;
-};
-
-class QueryUser extends SfCommandletExecutor<{}> {
-  private username: string;
-  constructor(username: string) {
-    super();
-    this.username = username;
-  }
-  public build(): Command {
-    return new SfCommandBuilder()
-      .withArg('data:query')
-      .withFlag('--query', `SELECT id FROM User WHERE username='${this.username}'`)
-      .withJson()
-      .withLogName('query_user')
-      .build();
-  }
-}
-
-class CreateDebugLevel extends SfCommandletExecutor<{}> {
-  public readonly developerName = `ReplayDebuggerLevels${Date.now()}`;
-  public build(): Command {
-    return new SfCommandBuilder()
-      .withArg('data:create:record')
-      .withFlag('--sobject', 'DebugLevel')
-      .withFlag(
-        '--values',
-        `developername=${this.developerName} MasterLabel=${this.developerName} apexcode=${APEX_CODE_DEBUG_LEVEL} visualforce=${VISUALFORCE_DEBUG_LEVEL}`
-      )
-      .withArg('--use-tooling-api')
-      .withJson()
-      .withLogName('create_debug_level')
-      .build();
-  }
-}
-
-class CreateTraceFlag extends SfCommandletExecutor<{}> {
-  private userId: string;
-
-  constructor(userId: string) {
-    super();
-    this.userId = userId;
-  }
-
-  public build(): Command {
-    return new SfCommandBuilder()
-      .withArg('data:create:record')
-      .withFlag('--sobject', 'TraceFlag')
-      .withFlag(
-        '--values',
-        `tracedentityid='${
-          this.userId
-        }' logtype=developer_log debuglevelid=${developerLogTraceFlag.getDebugLevelId()} StartDate='' ExpirationDate='${developerLogTraceFlag
-          .getExpirationDate()
-          .toUTCString()}`
-      )
-      .withArg('--use-tooling-api')
-      .withJson()
-      .withLogName('create_trace_flag')
-      .build();
-  }
-}
-=======
   try {
     const debugLevelResultId = await traceFlags.getOrCreateDebugLevel();
     const expirationDate = traceFlags.calculateExpirationDate(new Date());
@@ -195,7 +37,6 @@
 
     extensionContext.workspaceState.update(userSpecificKey, expirationDate);
     showTraceFlagExpiration(expirationDate);
->>>>>>> 7ad5959a
 
     await handleFinishCommand(command, true);
   } catch {
