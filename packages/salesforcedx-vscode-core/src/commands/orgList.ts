--- conflicted
+++ resolved
@@ -348,19 +348,9 @@
   }
 }
 
-<<<<<<< HEAD
-const workspaceChecker = new SfWorkspaceChecker();
-
-export const orgList = async (): Promise<void> => {
-  const parameterGatherer = new PromptConfirmGatherer(nls.localize('parameter_gatherer_placeholder_org_list_clean'));
-  const executor = new OrgListCleanExecutor();
-  const commandlet = new SfCommandlet(workspaceChecker, parameterGatherer, executor);
-  await commandlet.run();
-=======
 export const orgList = (): void => {
   const parameterGatherer = new PromptConfirmGatherer(nls.localize('parameter_gatherer_placeholder_org_list_clean'));
   const executor = new OrgListExecutor();
   const commandlet = new SfCommandlet(new SfWorkspaceChecker(), parameterGatherer, executor);
   void commandlet.run();
->>>>>>> b894c0e5
 };