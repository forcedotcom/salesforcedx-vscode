/*
 * Copyright (c) 2019, salesforce.com, inc.
 * All rights reserved.
 * Licensed under the BSD 3-Clause license.
 * For full license text, see LICENSE.txt file in the repo root or https://opensource.org/licenses/BSD-3-Clause
 */

import {
  ConfigAggregator,
  ConfigFile,
  ConfigValue,
<<<<<<< HEAD
  OrgConfigProperties,
  SfConfigProperties,
  SfdxConfigAggregator,
  SfdxPropertyKeys
} from '@salesforce/core';
import { isNullOrUndefined } from '@salesforce/salesforcedx-utils-vscode/out/src/helpers';
=======
  StateAggregator
} from '@salesforce/core';
>>>>>>> 3f8bd5c2
import * as path from 'path';
import { telemetryService } from '../telemetry';
import { getRootWorkspacePath } from './index';

export enum ConfigSource {
  Local,
  Global,
  None
}

async function getConfigAggregator(): Promise<ConfigAggregator> {
  const origCurrentWorkingDirectory = process.cwd();
  const rootWorkspacePath = getRootWorkspacePath();
  // Change the current working directory to the project path,
  // so that ConfigAggregator reads the local project values
  process.chdir(rootWorkspacePath);
  const configAggregator = await ConfigAggregator.create();
  // Change the current working directory back to what it was
  // before returning
  process.chdir(origCurrentWorkingDirectory);
  return configAggregator;
}

// The SfdxConfigAggregator is used only to get configuration
// values that correspond with old/deprecated config keys.
// Currently, the key used for the custom templates
// directory is the only usage, since it is documented for use
// here: https://developer.salesforce.com/tools/vscode/en/user-guide/byotemplate#set-default-template-location
async function getSfdxConfigAggregator(): Promise<ConfigAggregator> {
  const origCurrentWorkingDirectory = process.cwd();
  const rootWorkspacePath = getRootWorkspacePath();
  // Change the current working directory to the project path,
  // so that ConfigAggregator reads the local project values
  process.chdir(rootWorkspacePath);
  const configAggregator = await SfdxConfigAggregator.create();
  // Change the current working directory back to what it was
  // before returning
  process.chdir(origCurrentWorkingDirectory);
  return configAggregator;
}

export class ConfigUtil {
  public static async getConfigSource(
    key: string
  ): Promise<ConfigSource.Local | ConfigSource.Global | ConfigSource.None> {
    const configAggregator = await getConfigAggregator();
    const configSource = configAggregator.getLocation(key);
    if (configSource === ConfigAggregator.Location.LOCAL) {
      return ConfigSource.Local;
    }
    if (configSource === ConfigAggregator.Location.GLOBAL) {
      return ConfigSource.Global;
    }
    return ConfigSource.None;
  }

  public static async getConfigValue(
    key: string,
    source?: ConfigSource.Global | ConfigSource.Local
  ): Promise<ConfigValue | undefined> {
    if (source === undefined || source === ConfigSource.Local) {
      try {
        const rootPath = getRootWorkspacePath();
        const myLocalConfig = await ConfigFile.create({
          isGlobal: false,
          rootFolder: path.join(rootPath, '.sfdx'),
          filename: 'sfdx-config.json'
        });
        const localValue = myLocalConfig.get(key);
        if (!isNullOrUndefined(localValue)) {
          return localValue;
        }
      } catch (err) {
        telemetryService.sendException('get_config_value_local', err.message);
        return undefined;
      }
    }
    if (source === undefined || source === ConfigSource.Global) {
      try {
        const aggregator = await ConfigAggregator.create();
        const globalValue = aggregator.getPropertyValue(key);
        if (!isNullOrUndefined(globalValue)) {
          return globalValue;
        }
      } catch (err) {
        telemetryService.sendException('get_config_value_global', err.message);
        return undefined;
      }
    }
    return undefined;
  }

  public static async getUserConfiguredApiVersion(): Promise<
    string | undefined
  > {
    const configAggregator = await getConfigAggregator();
    const apiVersion = configAggregator.getPropertyValue(
      OrgConfigProperties.ORG_API_VERSION
    );
    return (apiVersion as string) || undefined;
  }

  public static async getDefaultUsernameOrAlias(): Promise<string | undefined> {
    const configAggregator = await getConfigAggregator();
    const defaultUsernameOrAlias = configAggregator.getPropertyValue(
      OrgConfigProperties.TARGET_ORG
    ) as string;
    return defaultUsernameOrAlias;
  }

  public static async isGlobalDefaultUsername(): Promise<boolean> {
    const configSource: ConfigSource = await ConfigUtil.getConfigSource(
      OrgConfigProperties.TARGET_ORG
    );
    return configSource === ConfigSource.Global;
  }

  public static async getTemplatesDirectory(): Promise<string | undefined> {
    const sfdxConfigAggregator = await getSfdxConfigAggregator();
    const templatesDirectory = sfdxConfigAggregator.getPropertyValue(
      SfdxPropertyKeys.CUSTOM_ORG_METADATA_TEMPLATES
    );
    return (templatesDirectory as string) || undefined;
  }

  public static async isTelemetryDisabled(): Promise<string> {
    const configAggregator = await getConfigAggregator();
    const isTelemetryDisabled = await configAggregator.getPropertyValue(
      SfConfigProperties.DISABLE_TELEMETRY
    );
    return String(isTelemetryDisabled);
  }

  public static async getDefaultDevHubUsername(): Promise<string | undefined> {
    const configAggregator = await getConfigAggregator();

    const defaultDevHubUserName = configAggregator.getPropertyValue(
      OrgConfigProperties.TARGET_DEV_HUB
    );
    return (defaultDevHubUserName as string) || undefined;
  }

  public static async getGlobalDefaultDevHubUsername(): Promise<
    string | undefined
  > {
    const globalConfigAggregator = await ConfigAggregator.create();
    const defaultGlobalDevHubUserName = globalConfigAggregator.getPropertyValue(
      OrgConfigProperties.TARGET_DEV_HUB
    );
    return (defaultGlobalDevHubUserName as string) || undefined;
  }

  public static async getAllAliasesFor(username: string): Promise<string[]> {
    const stateAggregator = await StateAggregator.getInstance();
    // Without a call to clearInstance(), stateAggregator will not report
    // aliases that were created in the current running process.
    StateAggregator.clearInstance();
    const aliases = stateAggregator.aliases.getAll(username);
    return aliases;
  }
}<|MERGE_RESOLUTION|>--- conflicted
+++ resolved
@@ -9,17 +9,13 @@
   ConfigAggregator,
   ConfigFile,
   ConfigValue,
-<<<<<<< HEAD
   OrgConfigProperties,
   SfConfigProperties,
   SfdxConfigAggregator,
-  SfdxPropertyKeys
+  SfdxPropertyKeys,
+  StateAggregator
 } from '@salesforce/core';
 import { isNullOrUndefined } from '@salesforce/salesforcedx-utils-vscode/out/src/helpers';
-=======
-  StateAggregator
-} from '@salesforce/core';
->>>>>>> 3f8bd5c2
 import * as path from 'path';
 import { telemetryService } from '../telemetry';
 import { getRootWorkspacePath } from './index';
