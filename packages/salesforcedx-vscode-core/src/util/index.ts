--- conflicted
+++ resolved
@@ -6,12 +6,9 @@
  */
 
 export { OrgAuthInfo } from './authInfo';
-<<<<<<< HEAD
 export {
   getRootWorkspace,
   getRootWorkspacePath,
   hasRootWorkspace
 } from './rootWorkspace';
-=======
-export { isCLIInstalled, showCLINotInstalledMessage } from './cliConfiguration';
->>>>>>> 15a213ac
+export { isCLIInstalled, showCLINotInstalledMessage } from './cliConfiguration';