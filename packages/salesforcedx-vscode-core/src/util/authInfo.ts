--- conflicted
+++ resolved
@@ -4,7 +4,6 @@
  * Licensed under the BSD 3-Clause license.
  * For full license text, see LICENSE.txt file in the repo root or https://opensource.org/licenses/BSD-3-Clause
  */
-<<<<<<< HEAD
 import { ConfigAggregator } from '@salesforce/core';
 import {
   AuthInfo,
@@ -12,9 +11,6 @@
   OrgConfigProperties,
   StateAggregator
 } from '@salesforce/core';
-=======
-import { AuthInfo, Connection, StateAggregator } from '@salesforce/core';
->>>>>>> 3eb7a353
 import * as vscode from 'vscode';
 import { channelService } from '../channels';
 import {
@@ -31,13 +27,8 @@
     enableWarning: boolean
   ): Promise<string | undefined> {
     try {
-<<<<<<< HEAD
       const defaultUserName = await ConfigUtil.getSfConfigValue(
         OrgConfigProperties.TARGET_ORG
-=======
-      const defaultUserName = await ConfigUtil.getConfigValue(
-        DEFAULT_USERNAME_KEY
->>>>>>> 3eb7a353
       );
       if (defaultUserName === undefined) {
         displayMessage(
@@ -77,13 +68,8 @@
     configSource?: ConfigSource.Global | ConfigSource.Local
   ): Promise<string | undefined> {
     try {
-<<<<<<< HEAD
       const defaultDevHubUserName = await ConfigUtil.getSfConfigValue(
         OrgConfigProperties.TARGET_DEV_HUB,
-=======
-      const defaultDevHubUserName = await ConfigUtil.getConfigValue(
-        DEFAULT_DEV_HUB_USERNAME_KEY,
->>>>>>> 3eb7a353
         configSource
       );
       if (defaultDevHubUserName === undefined) {
