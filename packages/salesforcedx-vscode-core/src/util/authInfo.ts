/*
 * Copyright (c) 2019, salesforce.com, inc.
 * All rights reserved.
 * Licensed under the BSD 3-Clause license.
 * For full license text, see LICENSE.txt file in the repo root or https://opensource.org/licenses/BSD-3-Clause
 */
import { AuthInfo, Connection, StateAggregator } from '@salesforce/core';
<<<<<<< HEAD
import { AuthUtil } from '@salesforce/salesforcedx-utils-vscode';
=======
>>>>>>> 40b6f2e1
import * as vscode from 'vscode';
import { channelService } from '../channels';
import { workspaceContext } from '../context';
import { nls } from '../messages';
import { notificationService } from '../notifications';
import { telemetryService } from '../telemetry';
import { ConfigSource, ConfigUtil } from './index';

export class OrgAuthInfo {
  public static async getDefaultUsernameOrAlias(
    enableWarning: boolean
  ): Promise<string | undefined> {
    try {
      const defaultUsernameOrAlias = await ConfigUtil.getDefaultUsernameOrAlias();
      if (!defaultUsernameOrAlias) {
        displayMessage(
          nls.localize('error_no_default_username'),
          enableWarning,
          VSCodeWindowTypeEnum.Informational
        );
        return undefined;
      } else {
        if (await ConfigUtil.isGlobalDefaultUsername()) {
          displayMessage(
            nls.localize('warning_using_global_username'),
            enableWarning,
            VSCodeWindowTypeEnum.Warning
          );
        }
      }

      return JSON.stringify(defaultUsernameOrAlias).replace(/\"/g, '');
    } catch (err) {
      console.error(err);
      if (err instanceof Error) {
        telemetryService.sendException(
          'get_default_username_alias',
          err.message
        );
      }
      return undefined;
    }
  }

  public static async getDefaultDevHubUsernameOrAlias(
    enableWarning: boolean,
    configSource?: ConfigSource.Global | ConfigSource.Local
  ): Promise<string | undefined> {
    try {
      const defaultDevHubUserName =
        configSource === ConfigSource.Global
          ? await ConfigUtil.getGlobalDefaultDevHubUsernameOrAlias()
          : await ConfigUtil.getDefaultDevHubUsernameOrAlias();

      if (!defaultDevHubUserName) {
        const showButtonText = nls.localize('notification_make_default_dev');
        const selection = await displayMessage(
          nls.localize('error_no_default_devhubusername'),
          enableWarning,
          VSCodeWindowTypeEnum.Informational,
          [showButtonText]
        );
        if (selection && selection === showButtonText) {
          vscode.commands.executeCommand('sfdx.force.auth.dev.hub');
        }
        return undefined;
      }
      return JSON.stringify(defaultDevHubUserName).replace(/\"/g, '');
    } catch (err) {
      console.error(err);
      if (err instanceof Error) {
        telemetryService.sendException(
          'get_default_devhub_username_alias',
          err.message
        );
      }
      return undefined;
    }
  }

  public static async getUsername(usernameOrAlias: string): Promise<string> {
    const info = await StateAggregator.getInstance();
    return info.aliases.getUsername(usernameOrAlias) || usernameOrAlias;
  }

  public static async isAScratchOrg(username: string): Promise<boolean> {
    const authInfo = await AuthInfo.create({ username });
    const authInfoFields = authInfo.getFields();
    return Promise.resolve(
      typeof authInfoFields.devHubUsername !== 'undefined'
    );
  }

  public static async getConnection(
    usernameOrAlias?: string
  ): Promise<Connection> {
    let _usernameOrAlias;

    if (usernameOrAlias) {
      _usernameOrAlias = usernameOrAlias;
    } else {
      const defaultName = await OrgAuthInfo.getDefaultUsernameOrAlias(true);
      if (!defaultName) {
        throw new Error(nls.localize('error_no_default_username'));
      }
      _usernameOrAlias = defaultName;
    }

    const username = await this.getUsername(_usernameOrAlias);

    return await Connection.create({
      authInfo: await AuthInfo.create({ username })
    });
  }

  public static async getOrgApiVersion(): Promise<string | undefined> {
    const connection = await workspaceContext.getConnection();
    const apiVersion = connection.getApiVersion();
    return apiVersion ? String(apiVersion) : undefined;
  }
}

enum VSCodeWindowTypeEnum {
  Error = 1,
  Informational = 2,
  Warning = 3
}

function displayMessage(
  output: string,
  enableWarning?: boolean,
  vsCodeWindowType?: VSCodeWindowTypeEnum,
  items?: string[]
) {
  if (enableWarning !== undefined && !enableWarning) {
    return;
  }
  const buttons = items || [];
  channelService.appendLine(output);
  channelService.showChannelOutput();
  if (vsCodeWindowType) {
    switch (vsCodeWindowType) {
      case VSCodeWindowTypeEnum.Error: {
        return notificationService.showErrorMessage(output, ...buttons);
      }
      case VSCodeWindowTypeEnum.Informational: {
        return notificationService.showInformationMessage(output, ...buttons);
      }
      case VSCodeWindowTypeEnum.Warning: {
        return notificationService.showWarningMessage(output, ...buttons);
      }
    }
  }
}<|MERGE_RESOLUTION|>--- conflicted
+++ resolved
@@ -5,10 +5,6 @@
  * For full license text, see LICENSE.txt file in the repo root or https://opensource.org/licenses/BSD-3-Clause
  */
 import { AuthInfo, Connection, StateAggregator } from '@salesforce/core';
-<<<<<<< HEAD
-import { AuthUtil } from '@salesforce/salesforcedx-utils-vscode';
-=======
->>>>>>> 40b6f2e1
 import * as vscode from 'vscode';
 import { channelService } from '../channels';
 import { workspaceContext } from '../context';
