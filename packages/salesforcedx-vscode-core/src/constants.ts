--- conflicted
+++ resolved
@@ -7,15 +7,10 @@
 import { Global } from '@salesforce/core';
 
 export const SFDX_PROJECT_FILE = 'sfdx-project.json';
-<<<<<<< HEAD
 export const SFDX_STATE_FOLDER = Global.SFDX_STATE_FOLDER;
 export const SFDX_CONFIG_FILE = 'sfdx-config.json';
 export const SF_STATE_FOLDER = Global.SF_STATE_FOLDER;
 export const SF_CONFIG_FILE = 'config.json';
-=======
-export const SFDX_CONFIG_FILE = 'sfdx-config.json';
-export const SFDX_FOLDER = '.sfdx';
->>>>>>> 3eb7a353
 export const CLIENT_ID = 'sfdx-vscode';
 export const STATUS_BAR_MSG_TIMEOUT_MS = 5000;
 export const APEX_CODE_DEBUG_LEVEL = 'FINEST';
