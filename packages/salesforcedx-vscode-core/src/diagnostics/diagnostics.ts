/*
 * Copyright (c) 2018, salesforce.com, inc.
 * All rights reserved.
 * Licensed under the BSD 3-Clause license.
 * For full license text, see LICENSE.txt file in the repo root or https://opensource.org/licenses/BSD-3-Clause
 */
<<<<<<< HEAD
import {
  fixupError,
  ProjectDeployStartErrorResponse,
  getRootWorkspacePath
} from '@salesforce/salesforcedx-utils-vscode';
import { ComponentStatus, DeployResult } from '@salesforce/source-deploy-retrieve';
=======
import { fixupError, getRootWorkspacePath } from '@salesforce/salesforcedx-utils-vscode';
import { ComponentStatus, DeployResult } from '@salesforce/source-deploy-retrieve-bundle';
>>>>>>> 9d58f77b
import * as path from 'node:path';
import * as vscode from 'vscode';
import { URI } from 'vscode-uri';
import { SfCommandletExecutor } from '../commands/util';

const notApplicable = 'N/A';

export const getFileUri = (workspacePath: string, filePath: string, defaultErrorPath: string): string => {
  const resolvedFilePath = filePath.includes(workspacePath) ? filePath : path.join(workspacePath, filePath);
  // source:deploy sometimes returns N/A as filePath
  return filePath === notApplicable ? defaultErrorPath : resolvedFilePath;
};

export const getRange = (lineNumber: string, columnNumber: string): vscode.Range => {
  const ln = Number(lineNumber);
  const col = Number(columnNumber);
  const pos = new vscode.Position(ln > 0 ? ln - 1 : 0, col > 0 ? col - 1 : 0);
  return new vscode.Range(pos, pos);
};

export const handleDeployDiagnostics = (
  deployResult: DeployResult,
  errorCollection: vscode.DiagnosticCollection
): vscode.DiagnosticCollection => {
  errorCollection.clear();
  SfCommandletExecutor.errorCollection.clear();

  const diagnosticMap: Map<string, vscode.Diagnostic[]> = new Map();

  for (const fileResponse of deployResult.getFileResponses()) {
    if (fileResponse.state !== ComponentStatus.Failed) {
      continue;
    }

    const { lineNumber, columnNumber, error, problemType, type } = fileResponse;
    const range = getRange(lineNumber ? lineNumber.toString() : '1', columnNumber ? columnNumber.toString() : '1');
    const severity = problemType === 'Error' ? vscode.DiagnosticSeverity.Error : vscode.DiagnosticSeverity.Warning;

    const vscDiagnostic: vscode.Diagnostic = {
      message: fixupError(error),
      range,
      severity,
      source: type
    };

    const filePath = getAbsoluteFilePath(fileResponse.filePath);

    if (!diagnosticMap.has(filePath)) {
      diagnosticMap.set(filePath, []);
    }
    diagnosticMap.get(filePath)!.push(vscDiagnostic);
  }

  handleDuplicateDiagnostics(diagnosticMap).forEach((diagMap: vscode.Diagnostic[], file) => {
    const fileUri = URI.file(file);
    errorCollection.set(fileUri, diagMap);
  });

  return errorCollection;
};

// TODO: move to some type of file service or utility
export const getAbsoluteFilePath = (
  filePath: string | undefined,
  workspacePath: string = getRootWorkspacePath()
): string => {
  let absoluteFilePath = filePath ?? workspacePath;
  if (!absoluteFilePath.includes(workspacePath)) {
    // Build the absolute filePath so that errors in the Problems
    // tab correctly link to the problem location in the file
    absoluteFilePath = [workspacePath, filePath].join('/');
  }
  return absoluteFilePath;
};

const handleDuplicateDiagnostics = (
  diagnosticMap: Map<string, vscode.Diagnostic[]>
): Map<string, vscode.Diagnostic[]> => {
  diagnosticMap.forEach((diagnostics, file) => {
    const fileUri = URI.file(file);
    const existingDiagnostics = vscode.languages.getDiagnostics(fileUri);
    const existingDiagnosticKeys = new Set(existingDiagnostics.map(d => d.message));
    diagnostics.forEach((diagnostic, index) => {
      if (existingDiagnosticKeys.has(diagnostic.message)) {
        delete diagnostics[index];
      } else {
        existingDiagnosticKeys.add(diagnostic.message);
      }
    });
  });
  return diagnosticMap;
};<|MERGE_RESOLUTION|>--- conflicted
+++ resolved
@@ -4,17 +4,8 @@
  * Licensed under the BSD 3-Clause license.
  * For full license text, see LICENSE.txt file in the repo root or https://opensource.org/licenses/BSD-3-Clause
  */
-<<<<<<< HEAD
-import {
-  fixupError,
-  ProjectDeployStartErrorResponse,
-  getRootWorkspacePath
-} from '@salesforce/salesforcedx-utils-vscode';
+import { fixupError, getRootWorkspacePath } from '@salesforce/salesforcedx-utils-vscode';
 import { ComponentStatus, DeployResult } from '@salesforce/source-deploy-retrieve';
-=======
-import { fixupError, getRootWorkspacePath } from '@salesforce/salesforcedx-utils-vscode';
-import { ComponentStatus, DeployResult } from '@salesforce/source-deploy-retrieve-bundle';
->>>>>>> 9d58f77b
 import * as path from 'node:path';
 import * as vscode from 'vscode';
 import { URI } from 'vscode-uri';
