--- conflicted
+++ resolved
@@ -49,15 +49,7 @@
     componentsPath?: string
   ): Promise<string[]> {
     try {
-<<<<<<< HEAD
-      const jsonObject = JSON.parse(componentsFile ?? fs.readFileSync(componentsPath!, 'utf8'));
-=======
-      if (isNullOrUndefined(componentsFile)) {
-        componentsFile = await readFile(componentsPath!);
-      }
-
-      const jsonObject = JSON.parse(componentsFile);
->>>>>>> d8d576a1
+      const jsonObject = JSON.parse(componentsFile ?? (await readFile(componentsPath!)));
       let cmpArray = jsonObject.result;
 
       const components = [];
@@ -82,31 +74,23 @@
     }
   }
 
-<<<<<<< HEAD
-  public buildCustomObjectFieldsList(result?: string, componentsPath?: string): string[] {
-    const jsonResult = JSON.parse(result ?? fs.readFileSync(componentsPath!, 'utf8'));
-=======
   public async buildCustomObjectFieldsList(result?: string, componentsPath?: string): Promise<string[]> {
-    if (isNullOrUndefined(result)) {
-      result = await readFile(componentsPath!);
-    }
-    const jsonResult = JSON.parse(result);
->>>>>>> d8d576a1
-    const fields = jsonResult.result.map(
-      (field: { name: string; type: string; relationshipName?: string; length?: number }) => {
-        switch (field.type) {
-          case 'string':
-          case 'textarea':
-          case 'email':
-            return `${field.name} (${field.type}(${field.length}))`;
-          case 'reference':
-            return `${field.relationshipName} (reference)`;
-          default:
-            return `${field.name} (${field.type})`;
-        }
-      }
-    );
-    return fields;
+    // eslint-disable-next-line @typescript-eslint/consistent-type-assertions
+    const jsonResult = JSON.parse(result ?? (await readFile(componentsPath!))) as {
+      result: { name: string; type: string; relationshipName?: string; length?: number }[];
+    };
+    return jsonResult.result.map(field => {
+      switch (field.type) {
+        case 'string':
+        case 'textarea':
+        case 'email':
+          return `${field.name} (${field.type}(${field.length}))`;
+        case 'reference':
+          return `${field.relationshipName} (reference)`;
+        default:
+          return `${field.name} (${field.type})`;
+      }
+    });
   }
 
   public async fetchAndSaveMetadataComponentProperties(
