/*
 * Copyright (c) 2019, salesforce.com, inc.
 * All rights reserved.
 * Licensed under the BSD 3-Clause license.
 * For full license text, see LICENSE.txt file in the repo root or https://opensource.org/licenses/BSD-3-Clause
 */
import { Connection } from '@salesforce/core';
import { isNullOrUndefined } from '@salesforce/salesforcedx-utils-vscode';
import { standardValueSet } from '@salesforce/source-deploy-retrieve/lib/src/registry';
import * as fs from 'fs';
import { ListMetadataQuery } from 'jsforce/api/metadata';
import * as path from 'path';
import { workspaceContext } from '../context';
import { nls } from '../messages';
import { telemetryService } from '../telemetry';
import { OrgAuthInfo, workspaceUtils } from '../util';

const validManageableStates = new Set([
  'unmanaged',
  'installedEditable',
  'deprecatedEditable',
  undefined // not part of a package
]);

const STANDARDVALUESET_FULLNAME = 'StandardValueSet';

export const CUSTOMOBJECTS_FULLNAME = 'CustomObject';

export class ComponentUtils {
  public async getComponentsPath(
    metadataType: string,
    defaultUsernameOrAlias: string,
    folderName?: string
  ): Promise<string> {
    if (!workspaceUtils.hasRootWorkspace()) {
      const err = nls.localize('cannot_determine_workspace');
      telemetryService.sendException('metadata_cmp_workspace', err);
      throw new Error(err);
    }

    const username = await OrgAuthInfo.getUsername(defaultUsernameOrAlias);
    const fileName = `${
      folderName ? `${metadataType}_${folderName}` : metadataType
    }.json`;
    const componentsPath = path.join(
<<<<<<< HEAD
      workspaceContext.getMetadataDirectoryPath(username),
=======
      workspaceUtils.getRootWorkspacePath(),
      '.sfdx',
      'orgs',
      username,
      'metadata',
>>>>>>> a90ac4f7
      fileName
    );
    return componentsPath;
  }

  public buildComponentsList(
    metadataType: string,
    componentsFile?: string,
    componentsPath?: string
  ): string[] {
    try {
      if (isNullOrUndefined(componentsFile)) {
        componentsFile = fs.readFileSync(componentsPath!, 'utf8');
      }

      const jsonObject = JSON.parse(componentsFile);
      let cmpArray = jsonObject.result;

      const components = [];
      if (!isNullOrUndefined(cmpArray)) {
        cmpArray = cmpArray instanceof Array ? cmpArray : [cmpArray];
        for (const cmp of cmpArray) {
          const { fullName, manageableState } = cmp;
          if (
            !isNullOrUndefined(fullName) &&
            validManageableStates.has(manageableState)
          ) {
            components.push(fullName);
          }
        }
      }
      telemetryService.sendEventData(
        'Metadata Components quantity',
        { metadataType },
        { metadataComponents: components.length }
      );
      return components.sort();
    } catch (e) {
      telemetryService.sendException('metadata_cmp_build_cmp_list', e.message);
      throw new Error(e);
    }
  }

  public buildCustomObjectFieldsList(
    result?: string,
    componentsPath?: string
  ): string[] {
    if (isNullOrUndefined(result)) {
      result = fs.readFileSync(componentsPath!, 'utf8');
    }
    const jsonResult = JSON.parse(result);
    const fields = jsonResult.result.map(
      (field: {
        name: string;
        type: string;
        relationshipName?: string;
        length?: number;
      }) => {
        switch (field.type) {
          case 'string':
          case 'textarea':
          case 'email':
            return `${field.name} (${field.type}(${field.length}))`;
          case 'reference':
            return `${field.relationshipName} (reference)`;
          default:
            return `${field.name} (${field.type})`;
        }
      }
    );
    return fields;
  }

  public async fetchAndSaveMetadataComponentProperties(
    metadataType: string,
    connection: Connection,
    componentsPath: string,
    folderName?: string
  ): Promise<string> {
    const metadataQuery: ListMetadataQuery = { type: metadataType };
    if (folderName) {
      metadataQuery.folder = folderName;
    }
    const metadataFileProperties = await connection.metadata.list(
      metadataQuery
    );
    const result = { status: 0, result: metadataFileProperties };
    const jsonResult = JSON.stringify(result, null, 2);
    fs.writeFileSync(componentsPath, jsonResult);
    return jsonResult;
  }

  public async fetchAndSaveSObjectFieldsProperties(
    connection: Connection,
    componentsPath: string,
    folderName: string
  ): Promise<string> {
    const describeSObjectFields = await connection.describe(folderName);
    const describeSObjectFieldsList = describeSObjectFields.fields;
    const result = { status: 0, result: describeSObjectFieldsList };
    const jsonResult = JSON.stringify(result, null, 2);
    fs.writeFileSync(componentsPath, jsonResult);
    return jsonResult;
  }

  public async loadComponents(
    defaultOrg: string,
    metadataType: string,
    folderName?: string,
    forceRefresh?: boolean
  ): Promise<string[]> {
    const componentsPath = await this.getComponentsPath(
      metadataType,
      defaultOrg,
      folderName
    );
    let componentsList: string[];
    const freshFetch = forceRefresh || !fs.existsSync(componentsPath);
    const connection = await workspaceContext.getConnection();
    if (metadataType === CUSTOMOBJECTS_FULLNAME && folderName) {
      if (freshFetch) {
        componentsList = await this.fetchCustomObjectsFields(
          connection,
          componentsPath,
          folderName
        );
      } else {
        componentsList = this.fetchExistingCustomObjectsFields(componentsPath);
      }
    } else if (metadataType === STANDARDVALUESET_FULLNAME) {
      componentsList = standardValueSet.fullnames;
    } else {
      if (freshFetch) {
        componentsList = await this.fetchMetadataComponents(
          metadataType,
          connection,
          componentsPath,
          folderName
        );
      } else {
        componentsList = this.fetchExistingMetadataComponents(
          metadataType,
          componentsPath
        );
      }
    }
    return componentsList;
  }

  /**
   * Retrieves a list of all fields of the standard or custom object.
   * @param connection instance of Connection
   * @param componentsPath json file path of the component
   * @param folderName name of the custom or standard object listed under Custom Objects
   * @returns list of name of fields of the standard or custom object
   */
  public async fetchCustomObjectsFields(
    connection: Connection,
    componentsPath: string,
    folderName: string
  ) {
    const result = await this.fetchAndSaveSObjectFieldsProperties(
      connection,
      componentsPath,
      folderName
    );
    const fieldList = this.buildCustomObjectFieldsList(result, componentsPath);

    return fieldList;
  }

  /**
   * Builds list of components from existing json file at the componentsPath
   * @param metadataType name of metadata type
   * @param componentsPath existing json file path of the component
   * @returns list of name of metadata components
   */
  public fetchExistingMetadataComponents(
    metadataType: string,
    componentsPath: string
  ) {
    return this.buildComponentsList(metadataType, undefined, componentsPath);
  }

  /**
   * Retrieves a list of metadata components
   * @param metadataType name of metadata component
   * @param connection instance of connection
   * @param componentsPath json file path of the component
   * @param folderName name of the folders listed under metadata components like Email Templates, Documents, Dashboards or Reports
   * @returns a list of name of metadata components
   */
  public async fetchMetadataComponents(
    metadataType: string,
    connection: Connection,
    componentsPath: string,
    folderName: string | undefined
  ) {
    const result = await this.fetchAndSaveMetadataComponentProperties(
      metadataType,
      connection,
      componentsPath,
      folderName
    );
    const componentList = this.buildComponentsList(
      metadataType,
      result,
      undefined
    );
    return componentList;
  }

  /**
   * Builds a list of all fields of the standard or custom object from existing json file at the componentsPath
   * @param componentsPath existing json file path of the component
   * @returns a list of all fields of the standard or custom object
   */
  public fetchExistingCustomObjectsFields(componentsPath: string) {
    return this.buildCustomObjectFieldsList(undefined, componentsPath);
  }
}<|MERGE_RESOLUTION|>--- conflicted
+++ resolved
@@ -43,15 +43,7 @@
       folderName ? `${metadataType}_${folderName}` : metadataType
     }.json`;
     const componentsPath = path.join(
-<<<<<<< HEAD
       workspaceContext.getMetadataDirectoryPath(username),
-=======
-      workspaceUtils.getRootWorkspacePath(),
-      '.sfdx',
-      'orgs',
-      username,
-      'metadata',
->>>>>>> a90ac4f7
       fileName
     );
     return componentsPath;
