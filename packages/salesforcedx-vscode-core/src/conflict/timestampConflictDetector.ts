--- conflicted
+++ resolved
@@ -5,13 +5,7 @@
  * For full license text, see LICENSE.txt file in the repo root or https://opensource.org/licenses/BSD-3-Clause
  */
 
-<<<<<<< HEAD
-import { basename, join, relative } from 'path';
-=======
 import { join, relative } from 'path';
-import { channelService } from '../channels';
->>>>>>> 98b3d7fe
-import { nls } from '../messages';
 import {
   DirectoryDiffResults,
   MetadataCacheResult,
@@ -65,10 +59,6 @@
           this.diffs.remoteRoot
         );
         differences.forEach(difference => {
-<<<<<<< HEAD
-          if (basename(difference.cachePath) === basename(difference.projectPath)) {
-            const projectPathRelative = relative(this.diffs.localRoot, difference.projectPath);
-=======
           const cachePathRelative = relative(
             this.diffs.remoteRoot,
             difference.cachePath
@@ -78,7 +68,6 @@
             difference.projectPath
           );
           if (cachePathRelative === projectPathRelative) {
->>>>>>> 98b3d7fe
             conflicts.add({
               path: projectPathRelative,
               localLastModifiedDate: lastModifiedInCache,
