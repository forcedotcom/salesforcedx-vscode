--- conflicted
+++ resolved
@@ -56,20 +56,9 @@
       if (!lastModifiedInCache || lastModifiedInOrg !== lastModifiedInCache) {
         const differences = diffComponents(component.projectComponent, component.cacheComponent, this.diffs.localRoot, this.diffs.remoteRoot);
         differences.forEach(difference => {
-<<<<<<< HEAD
           if (basename(difference.cachePath) === basename(difference.projectPath)) {
             const projectPathRelative = relative(this.diffs.localRoot, difference.projectPath);
             conflicts.add(projectPathRelative);
-=======
-          const cachePathRelative = relative(this.diffs.remoteRoot, difference.cachePath);
-          const projectPathRelative = relative(this.diffs.localRoot, difference.projectPath);
-          if (cachePathRelative === projectPathRelative) {
-            conflicts.add({
-              path: cachePathRelative,
-              localLastModifiedDate: lastModifiedInCache,
-              remoteLastModifiedDate: lastModifiedInOrg
-            });
->>>>>>> 81d5fa98
           }
         });
       }
