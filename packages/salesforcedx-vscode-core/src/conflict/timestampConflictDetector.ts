--- conflicted
+++ resolved
@@ -22,13 +22,7 @@
   private static EMPTY_DIFFS = {
     localRoot: '',
     remoteRoot: '',
-<<<<<<< HEAD
-    different: new Set<TimestampFileProperties>(),
-    scannedLocal: 0,
-    scannedRemote: 0
-=======
-    different: new Set<string>()
->>>>>>> 748560e5
+    different: new Set<TimestampFileProperties>()
   };
 
   constructor() {
