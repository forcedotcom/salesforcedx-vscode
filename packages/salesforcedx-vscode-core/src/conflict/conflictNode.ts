/*
 * Copyright (c) 2020, salesforce.com, inc.
 * All rights reserved.
 * Licensed under the BSD 3-Clause license.
 * For full license text, see LICENSE.txt file in the repo root or https://opensource.org/licenses/BSD-3-Clause
 */
import * as vscode from 'vscode';
import { nls } from '../messages';

export type ConflictFile = {
  remoteLabel: string;
  fileName: string;
  localRelPath: string;
  remoteRelPath: string;
  localPath: string;
  remotePath: string;
  localLastModifiedDate: string | undefined;
  remoteLastModifiedDate: string | undefined;
};

export class ConflictNode extends vscode.TreeItem {
  private _children: ConflictNode[];
  private _parent: ConflictNode | undefined;
  protected _conflict: ConflictFile | undefined;

  constructor(
    label: string,
    collapsibleState: vscode.TreeItemCollapsibleState,
    parent?: ConflictNode,
    description?: string | boolean
  ) {
    super(label, collapsibleState);
    this._children = [];
    this._parent = parent;
    this.description = description;
  }

  public addChildConflictNode(conflictNode: ConflictNode) {
    this._children.push(conflictNode);
  }

  get conflict() {
    return this._conflict;
  }

  get parent() {
    return this._parent;
  }

  get children() {
    return this._children;
  }

  get tooltip() {
<<<<<<< HEAD
    return this._conflict ? this._conflict.localRelPath : this.label;
=======
    if (this._conflict) {
      let tooltipMessage: string = '';
      if (this._conflict.remoteLastModifiedDate) {
        tooltipMessage += nls.localize(
          'conflict_detect_remote_last_modified_date',
          `${new Date(this._conflict.remoteLastModifiedDate).toLocaleString()}`
        );
      }
      if (this._conflict.localLastModifiedDate) {
        tooltipMessage += nls.localize(
          'conflict_detect_local_last_modified_date',
          `${new Date(this._conflict.localLastModifiedDate).toLocaleString()}`
        );
      }
      return tooltipMessage;
    } else {
      return this.label;
    }
>>>>>>> 81d5fa98
  }
}

export class ConflictFileNode extends ConflictNode {
  constructor(conflict: ConflictFile, parent: ConflictNode) {
    super(conflict.fileName, vscode.TreeItemCollapsibleState.None, parent);
    this._conflict = conflict;
  }

  public attachCommands() {
    this.contextValue = 'conflict-actions';
    this.command = {
      title: nls.localize('conflict_detect_diff_command_title'),
      command: 'sfdx.force.conflict.diff',
      arguments: [this._conflict]
    };
  }
}

export class ConflictGroupNode extends ConflictNode {
  private emptyLabel?: string;

  constructor(label: string, emptyLabel?: string) {
    super(label, vscode.TreeItemCollapsibleState.Expanded);
    this.emptyLabel = emptyLabel;
  }

  public addChildren(conflicts: ConflictFile[]) {
    if (conflicts.length === 0) {
      this.children.push(
        new ConflictNode(
          this.emptyLabel || '',
          vscode.TreeItemCollapsibleState.None
        )
      );
    }

    conflicts.forEach(entry => {
      const child = new ConflictFileNode(entry, this);
      child.attachCommands();
      this.children!.push(child);
    });
  }
}<|MERGE_RESOLUTION|>--- conflicted
+++ resolved
@@ -52,9 +52,6 @@
   }
 
   get tooltip() {
-<<<<<<< HEAD
-    return this._conflict ? this._conflict.localRelPath : this.label;
-=======
     if (this._conflict) {
       let tooltipMessage: string = '';
       if (this._conflict.remoteLastModifiedDate) {
@@ -73,7 +70,6 @@
     } else {
       return this.label;
     }
->>>>>>> 81d5fa98
   }
 }
 
