--- conflicted
+++ resolved
@@ -75,7 +75,7 @@
 
   private async listFiles(root: string): Promise<Set<string>> {
     const results = new Set<string>();
-    await this.walkFiles(root, '', async stats => {
+    await this.walkFiles(root, '', stats => {
       results.add(stats.relPath);
     });
     return results;
@@ -89,13 +89,8 @@
       const fullPath = path.join(fullDir, filename);
       const relPath = path.join(subdir, filename);
 
-<<<<<<< HEAD
-      if (stat?.isDirectory()) {
-        this.walkFiles(root, relPath, callback);
-=======
       if (await isDirectory(fullPath)) {
         await this.walkFiles(root, relPath, callback);
->>>>>>> 7ad5959a
       } else {
         await callback({ filename, subdir, relPath });
       }
