--- conflicted
+++ resolved
@@ -5,33 +5,16 @@
  * For full license text, see LICENSE.txt file in the repo root or https://opensource.org/licenses/BSD-3-Clause
  */
 
-<<<<<<< HEAD
-=======
-import {
-  CliCommandExecutor,
-  Command,
-  CommandExecution,
-  CommandOutput,
-  SfdxCommandBuilder
-} from '@salesforce/salesforcedx-utils-vscode/out/src/cli';
 import { SourceComponent } from '@salesforce/source-deploy-retrieve';
-import * as AdmZip from 'adm-zip';
-import * as os from 'os';
->>>>>>> c0aa8ff0
 import * as path from 'path';
+import * as vscode from 'vscode';
 import { channelService } from '../channels';
-<<<<<<< HEAD
 import {
   SfdxCommandlet,
   SfdxWorkspaceChecker,
   SimpleGatherer
 } from '../commands/util';
-=======
 import { conflictView } from '../conflict';
-import {
-  MetadataCacheResult
-} from '../conflict/metadataCacheService';
->>>>>>> c0aa8ff0
 import { nls } from '../messages';
 import { notificationService } from '../notifications';
 import { telemetryService } from '../telemetry';
@@ -129,6 +112,7 @@
   }
 
   private async handleCacheResults(
+    username: string,
     result?: MetadataCacheResult
   ): Promise<void> {
     if (result) {
