--- conflicted
+++ resolved
@@ -273,17 +273,15 @@
 }
 
 export type MetadataCacheCallback = (
-  username: string, cache: MetadataCacheResult | undefined
+  username: string,
+  cache: MetadataCacheResult | undefined
 ) => Promise<void>;
 
 export class MetadataCacheExecutor extends RetrieveExecutor<string> {
   private cacheService: MetadataCacheService;
   private callback: MetadataCacheCallback;
-<<<<<<< HEAD
   private isManifest: boolean = false;
-=======
   private username: string;
->>>>>>> c0aa8ff0
 
   constructor(
     username: string,
@@ -294,11 +292,8 @@
   ) {
     super(executionName, logName);
     this.callback = callback;
-<<<<<<< HEAD
     this.isManifest = isManifest;
-=======
     this.username = username;
->>>>>>> c0aa8ff0
     this.cacheService = new MetadataCacheService(username);
   }
 
