--- conflicted
+++ resolved
@@ -77,14 +77,9 @@
     diffResults.different.forEach(p => {
       conflicts.push({
         remoteLabel,
-<<<<<<< HEAD
         localRelPath: p,
         remoteRelPath: path.basename(p),
         fileName: path.basename(p),
-=======
-        relPath: p.path,
-        fileName: path.basename(p.path),
->>>>>>> 81d5fa98
         localPath: diffResults.localRoot,
         remotePath: diffResults.remoteRoot,
         localLastModifiedDate: p.localLastModifiedDate,
