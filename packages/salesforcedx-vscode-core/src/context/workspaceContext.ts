--- conflicted
+++ resolved
@@ -4,10 +4,6 @@
  * Licensed under the BSD 3-Clause license.
  * For full license text, see LICENSE.txt file in the repo root or https://opensource.org/licenses/BSD-3-Clause
  */
-<<<<<<< HEAD
-import { Connection, Global } from '@salesforce/core';
-import { getRootWorkspacePath, OrgInfo, WorkspaceContextUtil } from '@salesforce/salesforcedx-utils-vscode/out/src';
-=======
 
 import { Connection, Global } from '@salesforce/core';
 import {
@@ -17,7 +13,6 @@
   OrgUserInfo,
   WorkspaceContextUtil
 } from '@salesforce/salesforcedx-utils-vscode';
->>>>>>> f4255bcc
 import * as path from 'path';
 import * as vscode from 'vscode';
 import { workspaceContextUtils } from '.';
@@ -65,27 +60,6 @@
   get alias(): string | undefined {
     return WorkspaceContextUtil.getInstance().alias;
   }
-<<<<<<< HEAD
-
-  public getSfdxDirectoryPath(): string {
-    return path.join(
-      getRootWorkspacePath(),
-      Global.SFDX_STATE_FOLDER
-    );
-  }
-
-  public getMetadataDirectoryPath(username: string): string {
-    return path.join(
-      this.getSfdxDirectoryPath(),
-      'orgs',
-      username,
-      'metadata'
-    );
-  }
-
-}
-=======
->>>>>>> f4255bcc
 
   public getSfdxDirectoryPath(): string {
     return path.join(
