--- conflicted
+++ resolved
@@ -74,8 +74,6 @@
     }
   }
 
-<<<<<<< HEAD
-=======
   /** Handle trace flag cleanup when org changes */
   protected handleTraceFlagCleanup = async () => {
     if (!this.extensionContext) {
@@ -93,7 +91,6 @@
     }
   };
 
->>>>>>> 7ad5959a
   public get username(): string | undefined {
     return WorkspaceContextUtil.getInstance().username;
   }
