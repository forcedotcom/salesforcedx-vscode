--- conflicted
+++ resolved
@@ -6,7 +6,12 @@
  */
 
 import { Connection } from '@salesforce/core-bundle';
-import { OrgUserInfo, WorkspaceContextUtil, TraceFlags, disposeTraceFlagExpiration } from '@salesforce/salesforcedx-utils-vscode';
+import {
+  OrgUserInfo,
+  WorkspaceContextUtil,
+  TraceFlags,
+  disposeTraceFlagExpiration
+} from '@salesforce/salesforcedx-utils-vscode';
 import * as vscode from 'vscode';
 import { decorators } from '../decorators';
 import { OrgAuthInfo } from '../util/authInfo';
@@ -69,9 +74,6 @@
     }
   }
 
-<<<<<<< HEAD
-  public get username(): string | undefined {
-=======
   /** Handle trace flag cleanup when org changes */
   protected handleTraceFlagCleanup = async () => {
     if (!this.extensionContext) {
@@ -81,9 +83,7 @@
     try {
       const connection = await WorkspaceContextUtil.getInstance().getConnection();
       const traceFlags = new TraceFlags(connection);
-      await traceFlags.handleTraceFlagCleanup(
-        this.extensionContext
-      );
+      await traceFlags.handleTraceFlagCleanup(this.extensionContext);
     } catch (error) {
       // If the action performed results in no default org set, we need to remove the trace flag expiration
       disposeTraceFlagExpiration();
@@ -91,8 +91,7 @@
     }
   };
 
-  get username(): string | undefined {
->>>>>>> d8d576a1
+  public get username(): string | undefined {
     return WorkspaceContextUtil.getInstance().username;
   }
 
