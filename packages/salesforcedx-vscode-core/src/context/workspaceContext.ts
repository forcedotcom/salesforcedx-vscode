/*
 * Copyright (c) 2020, salesforce.com, inc.
 * All rights reserved.
 * Licensed under the BSD 3-Clause license.
 * For full license text, see LICENSE.txt file in the repo root or https://opensource.org/licenses/BSD-3-Clause
 */
import { Connection } from '@salesforce/core';
import {
<<<<<<< HEAD
  OrgUserInfo,
  WorkspaceContextUtil
} from '@salesforce/salesforcedx-utils-vscode';
=======
  OrgInfo,
  WorkspaceContextUtil
} from '@salesforce/salesforcedx-utils-vscode/out/src';
>>>>>>> 40b6f2e1
import * as vscode from 'vscode';
import { setupWorkspaceOrgType } from '.';
import { ConfigAggregatorProvider } from '../providers/configAggregatorProvider';

/**
 * Manages the context of a workspace during a session with an open SFDX project.
 */
export class WorkspaceContext {
  protected static instance?: WorkspaceContext;

  public readonly onOrgChange: vscode.Event<OrgUserInfo>;

  protected constructor() {
    this.onOrgChange = WorkspaceContextUtil.getInstance().onOrgChange;
    this.onOrgChange(this.handleCliConfigChange);
  }

  public async initialize(extensionContext: vscode.ExtensionContext) {
    await WorkspaceContextUtil.getInstance().initialize(extensionContext);
  }

  public static getInstance(forceNew = false): WorkspaceContext {
    if (!this.instance || forceNew) {
      this.instance = new WorkspaceContext();
    }
    return this.instance;
  }

  public async getConnection(): Promise<Connection> {
    return await WorkspaceContextUtil.getInstance().getConnection();
  }

  protected async handleCliConfigChange(orgInfo: OrgUserInfo) {
    setupWorkspaceOrgType(orgInfo.username).catch(e =>
      // error reported by setupWorkspaceOrgType
      console.error(e)
    );
    await ConfigAggregatorProvider.getInstance().reloadConfigAggregators();
  }

  get username(): string | undefined {
    return WorkspaceContextUtil.getInstance().username;
  }

  get alias(): string | undefined {
    return WorkspaceContextUtil.getInstance().alias;
  }
}<|MERGE_RESOLUTION|>--- conflicted
+++ resolved
@@ -6,15 +6,9 @@
  */
 import { Connection } from '@salesforce/core';
 import {
-<<<<<<< HEAD
   OrgUserInfo,
   WorkspaceContextUtil
 } from '@salesforce/salesforcedx-utils-vscode';
-=======
-  OrgInfo,
-  WorkspaceContextUtil
-} from '@salesforce/salesforcedx-utils-vscode/out/src';
->>>>>>> 40b6f2e1
 import * as vscode from 'vscode';
 import { setupWorkspaceOrgType } from '.';
 import { ConfigAggregatorProvider } from '../providers/configAggregatorProvider';
