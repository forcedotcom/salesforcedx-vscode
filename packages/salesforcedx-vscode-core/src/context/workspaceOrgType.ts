/*
 * Copyright (c) 2018, salesforce.com, inc.
 * All rights reserved.
 * Licensed under the BSD 3-Clause license.
 * For full license text, see LICENSE.txt file in the repo root or https://opensource.org/licenses/BSD-3-Clause
 */
import { Aliases, AuthInfo } from '@salesforce/core';
import * as path from 'path';
import * as vscode from 'vscode';

import { ForceConfigGet } from '@salesforce/salesforcedx-utils-vscode/out/src/cli';
<<<<<<< HEAD
import { displayDefaultUsername } from '../orgPicker/orgList';
=======
import { telemetryService } from '../telemetry';
>>>>>>> e87ff6cc

export enum OrgType {
  SourceTracked,
  NonSourceTracked
}

export async function getWorkspaceOrgType(): Promise<OrgType> {
  const defaultUsernameOrAlias = await getDefaultUsernameOrAlias();
  const defaultUsernameIsSet = typeof defaultUsernameOrAlias !== 'undefined';

  if (defaultUsernameIsSet) {
    const username = await getUsername(defaultUsernameOrAlias!);
    const isScratchOrg = await isAScratchOrg(username);
    return isScratchOrg ? OrgType.SourceTracked : OrgType.NonSourceTracked;
  }

  const e = new Error();
  e.name = 'NoDefaultusernameSet';
  throw e;
}

export async function setupWorkspaceOrgType() {
  try {
    const orgType = await getWorkspaceOrgType();
    setDefaultUsernameHasChangeTracking(orgType === OrgType.SourceTracked);
    setDefaultUsernameHasNoChangeTracking(orgType === OrgType.NonSourceTracked);
  } catch (e) {
    telemetryService.sendErrorEvent(e.message, e.stack);
    switch (e.name) {
      case 'NamedOrgNotFound':
        // If the info for a default username cannot be found,
        // then assume that the org can be of either type
        setDefaultUsernameHasChangeTracking(true);
        setDefaultUsernameHasNoChangeTracking(true);
        break;
      case 'NoDefaultusernameSet':
        setDefaultUsernameHasChangeTracking(false);
        setDefaultUsernameHasNoChangeTracking(false);
        break;
      default:
        setDefaultUsernameHasChangeTracking(true);
        setDefaultUsernameHasNoChangeTracking(true);
    }
  }
}

async function isAScratchOrg(username: string): Promise<boolean> {
  try {
    const authInfo = await AuthInfo.create({ username });
    const authInfoFields = authInfo.getFields();
    return Promise.resolve(
      typeof authInfoFields.devHubUsername !== 'undefined'
    );
  } catch (e) {
    // If the info for a username cannot be found,
    // then the name of the exception will be 'NamedOrgNotFound'
    telemetryService.sendError(e.message);
    throw e;
  }
}

/**
 * Returns the non-aliased username
 * @param usernameOrAlias
 */
export async function getUsername(usernameOrAlias: string): Promise<string> {
  const username = await Aliases.fetch(usernameOrAlias);
  if (username) {
    return Promise.resolve(username);
  }
  return Promise.resolve(usernameOrAlias);
}

function setDefaultUsernameHasChangeTracking(val: boolean) {
  vscode.commands.executeCommand(
    'setContext',
    'sfdx:default_username_has_change_tracking',
    val
  );
}

function setDefaultUsernameHasNoChangeTracking(val: boolean) {
  vscode.commands.executeCommand(
    'setContext',
    'sfdx:default_username_has_no_change_tracking',
    val
  );
}

export async function getDefaultUsernameOrAlias(): Promise<string | undefined> {
  if (
    vscode.workspace.workspaceFolders instanceof Array &&
    vscode.workspace.workspaceFolders.length > 0
  ) {
    const forceConfig = await new ForceConfigGet().getConfig(
      vscode.workspace.workspaceFolders[0].uri.fsPath,
      'defaultusername'
    );
    return forceConfig.get('defaultusername');
  }
}

function onSfdxConfigEvent() {
  setupWorkspaceOrgType();
  displayDefaultUsername();
}

export function registerDefaultUsernameWatcher(
  context: vscode.ExtensionContext
) {
  if (
    vscode.workspace.workspaceFolders instanceof Array &&
    vscode.workspace.workspaceFolders.length > 0
  ) {
    const sfdxConfigWatcher = vscode.workspace.createFileSystemWatcher(
      path.join(
        vscode.workspace.workspaceFolders[0].uri.fsPath,
        '.sfdx',
        'sfdx-config.json'
      )
    );
    sfdxConfigWatcher.onDidChange(uri => onSfdxConfigEvent());
    sfdxConfigWatcher.onDidCreate(uri => onSfdxConfigEvent());
    sfdxConfigWatcher.onDidDelete(uri => onSfdxConfigEvent());
    context.subscriptions.push(sfdxConfigWatcher);
  }
}<|MERGE_RESOLUTION|>--- conflicted
+++ resolved
@@ -9,11 +9,8 @@
 import * as vscode from 'vscode';
 
 import { ForceConfigGet } from '@salesforce/salesforcedx-utils-vscode/out/src/cli';
-<<<<<<< HEAD
 import { displayDefaultUsername } from '../orgPicker/orgList';
-=======
 import { telemetryService } from '../telemetry';
->>>>>>> e87ff6cc
 
 export enum OrgType {
   SourceTracked,
