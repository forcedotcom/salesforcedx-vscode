--- conflicted
+++ resolved
@@ -486,7 +486,9 @@
   );
 };
 
-const registerOrgPickerCommands = (orgListParam: OrgList): vscode.Disposable => {
+const registerOrgPickerCommands = (
+  orgListParam: OrgList
+): vscode.Disposable => {
   const setDefaultOrgCmd = vscode.commands.registerCommand(
     'sf.set.default.org',
     () => orgListParam.setDefaultOrg()
@@ -534,7 +536,10 @@
 };
 
 export const activate = async (extensionContext: vscode.ExtensionContext) => {
-  const activateTracker = new ActivationTracker(extensionContext, telemetryService);
+  const activateTracker = new ActivationTracker(
+    extensionContext,
+    telemetryService
+  );
   const rootWorkspacePath = getRootWorkspacePath();
   // Switch to the project directory so that the main @salesforce
   // node libraries work correctly.  @salesforce/core,
@@ -563,15 +568,7 @@
   // Set internal dev context
   const internalDev = salesforceCoreSettings.getInternalDev();
 
-<<<<<<< HEAD
   vscode.commands.executeCommand('setContext', 'sf:internal_dev', internalDev);
-=======
-  void vscode.commands.executeCommand(
-    'setContext',
-    'sfdx:internal_dev',
-    internalDev
-  );
->>>>>>> 94e85e3d
 
   if (internalDev) {
     // Internal Dev commands
@@ -593,7 +590,9 @@
       telemetryService
     };
 
-    telemetryService.sendExtensionActivationEvent(activateTracker.activationInfo.startActivateHrTime);
+    telemetryService.sendExtensionActivationEvent(
+      activateTracker.activationInfo.startActivateHrTime
+    );
     MetricsReporter.extensionPackStatus();
     console.log('SFDX CLI Extension Activated (internal dev mode)');
     return internalApi;
@@ -710,7 +709,7 @@
   }
 };
 
-export const deactivate =  async (): Promise<void> => {
+export const deactivate = async (): Promise<void> => {
   console.log('SFDX CLI Extension Deactivated');
 
   // Send metric data.
