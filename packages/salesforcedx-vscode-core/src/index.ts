--- conflicted
+++ resolved
@@ -574,12 +574,8 @@
     sfdxProjectOpened
   );
 
-<<<<<<< HEAD
   if (sfdxProjectOpened) {
-    await WorkspaceContext.initialize(context);
-=======
-  await workspaceContext.initialize(context);
->>>>>>> 43d61733
+    await workspaceContext.initialize(context);
 
     // register org picker commands
     const orgList = new OrgList();
