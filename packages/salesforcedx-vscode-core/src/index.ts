/*
 * Copyright (c) 2017, salesforce.com, inc.
 * All rights reserved.
 * Licensed under the BSD 3-Clause license.
 * For full license text, see LICENSE.txt file in the repo root or https://opensource.org/licenses/BSD-3-Clause
 */
import {
  CliStatusEnum,
  CliVersionStatus,
  ensureCurrentWorkingDirIsProjectPath
} from '@salesforce/salesforcedx-utils';
import {
  ActivationTracker,
  ChannelService,
  SFDX_CORE_CONFIGURATION_NAME,
  TelemetryService,
  getRootWorkspacePath
} from '@salesforce/salesforcedx-utils-vscode';
import * as vscode from 'vscode';
import { channelService } from './channels';
import {
  aliasList,
  analyticsGenerateTemplate,
  apexGenerateClass,
  apexGenerateTrigger,
  apexGenerateUnitTestClass,
  checkSObjectsAndRefresh,
  configList,
  configSet,
  dataQuery,
  debuggerStop,
  deleteSource,
  orgLoginAccessToken,
  projectGenerateManifest,
  forceLightningLwcTestCreate,
  forcePackageInstall,
  forceRefreshSObjects,
  renameLightningComponent,
  forceSourceDeployManifest,
  forceSourceDeploySourcePaths,
  forceSourceDiff,
  forceSourceFolderDiff,
  forceSourceRetrieveCmp,
  forceSourceRetrieveManifest,
  forceSourceRetrieveSourcePaths,
  initSObjectDefinitions,
  internalLightningGenerateApp,
  internalLightningGenerateAuraComponent,
  internalLightningGenerateEvent,
  internalLightningGenerateInterface,
  internalLightningGenerateLwc,
  lightningGenerateApp,
  lightningGenerateAuraComponent,
  lightningGenerateEvent,
  lightningGenerateInterface,
  lightningGenerateLwc,
  openDocumentation,
  orgCreate,
  orgDelete,
  orgDisplay,
  orgList,
  orgLoginWeb,
  orgLoginWebDevHub,
  orgLogoutAll,
  orgLogoutDefault,
  orgOpen,
  projectDeployStart,
  projectGenerateWithManifest,
  projectRetrieveStart,
  sfProjectGenerate,
  startApexDebugLogging,
  stopApexDebugLogging,
  taskStop,
  turnOffLogging,
  viewAllChanges,
  viewLocalChanges,
  viewRemoteChanges,
  visualforceGenerateComponent,
  visualforceGeneratePage
} from './commands';
import { RetrieveMetadataTrigger } from './commands/forceSourceRetrieveMetadata';
import { isvDebugBootstrap } from './commands/isvdebugging';
import { getUserId } from './commands/startApexDebugLogging';
import {
  CompositeParametersGatherer,
  EmptyParametersGatherer,
  FlagParameter,
  SelectFileName,
  SelectOutputDir,
  SfdxCommandlet,
  SfdxCommandletExecutor,
  SfdxWorkspaceChecker
} from './commands/util';
import {
  PersistentStorageService,
  registerConflictView,
  setupConflictView
} from './conflict';
import {
  ENABLE_SOBJECT_REFRESH_ON_STARTUP,
  ORG_OPEN_COMMAND,
  SF_CLI_DOWNLOAD_LINK
} from './constants';
import { WorkspaceContext, workspaceContextUtils } from './context';
import {
  decorators,
  disposeTraceFlagExpiration,
  showDemoMode
} from './decorators';
import { nls } from './messages';
import { isDemoMode } from './modes/demo-mode';
import { ProgressNotification, notificationService } from './notifications';
import { orgBrowser } from './orgBrowser';
import { OrgList } from './orgPicker';
import { isSfdxProjectOpened } from './predicates';
import { registerPushOrDeployOnSave, sfdxCoreSettings } from './settings';
import { SfdxProjectConfig } from './sfdxProject';
import { taskViewService } from './statuses';
import { showTelemetryMessage, telemetryService } from './telemetry';
import { MetricsReporter } from './telemetry/MetricsReporter';
import {
  isCLIInstalled,
  setNodeExtraCaCerts,
  setSfLogLevel,
  setUpOrgExpirationWatcher
} from './util';
import { OrgAuthInfo } from './util/authInfo';

const flagIgnoreConflicts: FlagParameter<string> = {
  flag: '--ignore-conflicts'
};

const registerCommands = (
  // eslint-disable-next-line @typescript-eslint/no-unused-vars
  extensionContext: vscode.ExtensionContext
): vscode.Disposable => {
  // Customer-facing commands
  const orgLoginAccessTokenCmd = vscode.commands.registerCommand(
    'sfdx.org.login.access.token',
    orgLoginAccessToken
  );
  const orgLoginWebCmd = vscode.commands.registerCommand(
    'sfdx.org.login.web',
    orgLoginWeb
  );
  const orgLoginWebDevHubCmd = vscode.commands.registerCommand(
    'sfdx.org.login.web.dev.hub',
    orgLoginWebDevHub
  );
  // eslint-disable-next-line @typescript-eslint/no-unused-vars
  const orgLogoutAllCmd = vscode.commands.registerCommand(
    'sfdx.org.logout.all',
    orgLogoutAll
  );
  // eslint-disable-next-line @typescript-eslint/no-unused-vars
  const orgLogoutDefaultCmd = vscode.commands.registerCommand(
    'sfdx.org.logout.default',
    orgLogoutDefault
  );
  const openDocumentationCmd = vscode.commands.registerCommand(
    'sfdx.open.documentation',
    openDocumentation
  );
  const orgCreateCmd = vscode.commands.registerCommand(
    'sfdx.org.create',
    orgCreate
  );
  const orgOpenCmd = vscode.commands.registerCommand(ORG_OPEN_COMMAND, orgOpen);
  const deleteSourceCmd = vscode.commands.registerCommand(
    'sfdx.delete.source',
    deleteSource
  );
  const deleteSourceCurrentFileCmd = vscode.commands.registerCommand(
    'sfdx.delete.source.current.file',
    deleteSource
  );
  const forceSourceDeployCurrentSourceFileCmd = vscode.commands.registerCommand(
    'sfdx.force.source.deploy.current.source.file',
    forceSourceDeploySourcePaths
  );
  const forceSourceDeployInManifestCmd = vscode.commands.registerCommand(
    'sfdx.force.source.deploy.in.manifest',
    forceSourceDeployManifest
  );
  const forceSourceDeployMultipleSourcePathsCmd =
    vscode.commands.registerCommand(
      'sfdx.force.source.deploy.multiple.source.paths',
      forceSourceDeploySourcePaths
    );
  const forceSourceDeploySourcePathCmd = vscode.commands.registerCommand(
    'sfdx.force.source.deploy.source.path',
    forceSourceDeploySourcePaths
  );
  const projectRetrieveStartCmd = vscode.commands.registerCommand(
    'sfdx.project.retrieve.start',
    projectRetrieveStart
  );
  const projectDeployStartCmd = vscode.commands.registerCommand(
    'sfdx.project.deploy.start',
    projectDeployStart
  );
  const projectRetrieveStartIgnoreConflictsCmd =
    vscode.commands.registerCommand(
      'sfdx.project.retrieve.start.ignore.conflicts',
      projectRetrieveStart,
      flagIgnoreConflicts
    );
  const projectDeployStartIgnoreConflictsCmd = vscode.commands.registerCommand(
    'sfdx.project.deploy.start.ignore.conflicts',
    projectDeployStart,
    flagIgnoreConflicts
  );
  const forceSourceRetrieveCmd = vscode.commands.registerCommand(
    'sfdx.force.source.retrieve.source.path',
    forceSourceRetrieveSourcePaths
  );
  const forceSourceRetrieveCurrentFileCmd = vscode.commands.registerCommand(
    'sfdx.force.source.retrieve.current.source.file',
    forceSourceRetrieveSourcePaths
  );
  const forceSourceRetrieveInManifestCmd = vscode.commands.registerCommand(
    'sfdx.force.source.retrieve.in.manifest',
    forceSourceRetrieveManifest
  );
  const forceSourceStatusCmd = vscode.commands.registerCommand(
    'sfdx.view.all.changes',
    viewAllChanges
  );
  const forceSourceStatusLocalCmd = vscode.commands.registerCommand(
    'sfdx.view.local.changes',
    viewLocalChanges
  );
  const forceSourceStatusRemoteCmd = vscode.commands.registerCommand(
    'sfdx.view.remote.changes',
    viewRemoteChanges
  );
  const taskStopCmd = vscode.commands.registerCommand(
    'sfdx.task.stop',
    taskStop
  );
  const apexGenerateClassCmd = vscode.commands.registerCommand(
    'sfdx.apex.generate.class',
    apexGenerateClass
  );
  const apexGenerateUnitTestClassCmd = vscode.commands.registerCommand(
    'sfdx.apex.generate.unit.test.class',
    apexGenerateUnitTestClass
  );
  const analyticsGenerateTemplateCmd = vscode.commands.registerCommand(
    'sfdx.analytics.generate.template',
    analyticsGenerateTemplate
  );
  const visualforceGenerateComponentCmd = vscode.commands.registerCommand(
    'sfdx.visualforce.generate.component',
    visualforceGenerateComponent
  );
  const visualforceGeneratePageCmd = vscode.commands.registerCommand(
    'sfdx.visualforce.generate.page',
    visualforceGeneratePage
  );

  const lightningGenerateAppCmd = vscode.commands.registerCommand(
    'sfdx.lightning.generate.app',
    lightningGenerateApp
  );

  const lightningGenerateAuraComponentCmd = vscode.commands.registerCommand(
    'sfdx.lightning.generate.aura.component',
    lightningGenerateAuraComponent
  );

  const lightningGenerateEventCmd = vscode.commands.registerCommand(
    'sfdx.lightning.generate.event',
    lightningGenerateEvent
  );

  const lightningGenerateInterfaceCmd = vscode.commands.registerCommand(
    'sfdx.lightning.generate.interface',
    lightningGenerateInterface
  );

  const lightningGenerateLwcCmd = vscode.commands.registerCommand(
    'sfdx.lightning.generate.lwc',
    lightningGenerateLwc
  );

  const forceLightningLwcTestCreateCmd = vscode.commands.registerCommand(
    'sfdx.force.lightning.lwc.test.create',
    forceLightningLwcTestCreate
  );

  const debuggerStopCmd = vscode.commands.registerCommand(
    'sfdx.debugger.stop',
    debuggerStop
  );
  const configListCmd = vscode.commands.registerCommand(
    'sfdx.config.list',
    configList
  );
  const forceAliasListCmd = vscode.commands.registerCommand(
    'sfdx.alias.list',
    aliasList
  );
  const orgDeleteDefaultCmd = vscode.commands.registerCommand(
    'sfdx.org.delete.default',
    orgDelete
  );
  const orgDeleteUsernameCmd = vscode.commands.registerCommand(
    'sfdx.org.delete.username',
    orgDelete,
    { flag: '--target-org' }
  );
  const orgDisplayDefaultCmd = vscode.commands.registerCommand(
    'sfdx.org.display.default',
    orgDisplay
  );
  const orgDisplayUsernameCmd = vscode.commands.registerCommand(
    'sfdx.org.display.username',
    orgDisplay,
    { flag: '--target-org' }
  );
  const orgListCleanCmd = vscode.commands.registerCommand(
    'sfdx.org.list.clean',
    orgList
  );
  const dataQueryInputCmd = vscode.commands.registerCommand(
    'sfdx.data.query.input',
    dataQuery
  );
  const dataQuerySelectionCmd = vscode.commands.registerCommand(
    'sfdx.data.query.selection',
    dataQuery
  );
  const projectGenerateCmd = vscode.commands.registerCommand(
    'sfdx.project.generate',
    sfProjectGenerate
  );

  const forcePackageInstallCmd = vscode.commands.registerCommand(
    'sfdx.force.package.install',
    forcePackageInstall
  );
  const projectGenerateWithManifestCmd = vscode.commands.registerCommand(
    'sfdx.project.generate.with.manifest',
    projectGenerateWithManifest
  );

  const apexGenerateTriggerCmd = vscode.commands.registerCommand(
    'sfdx.apex.generate.trigger',
    apexGenerateTrigger
  );

  const startApexDebugLoggingCmd = vscode.commands.registerCommand(
    'sfdx.start.apex.debug.logging',
    startApexDebugLogging
  );

  const stopApexDebugLoggingCmd = vscode.commands.registerCommand(
    'sfdx.stop.apex.debug.logging',
    stopApexDebugLogging
  );

  const isvDebugBootstrapCmd = vscode.commands.registerCommand(
    'sfdx.debug.isv.bootstrap',
    isvDebugBootstrap
  );

  const configSetCmd = vscode.commands.registerCommand(
    'sfdx.config.set',
    configSet
  );

  const forceDiffFile = vscode.commands.registerCommand(
    'sfdx.force.diff',
    forceSourceDiff
  );

  // eslint-disable-next-line @typescript-eslint/no-unused-vars
  const forceDiffFolder = vscode.commands.registerCommand(
    'sfdx.force.folder.diff',
    forceSourceFolderDiff
  );

  const forceRefreshSObjectsCmd = vscode.commands.registerCommand(
    'sfdx.force.internal.refreshsobjects',
    forceRefreshSObjects
  );

  // eslint-disable-next-line @typescript-eslint/no-unused-vars
  const renameLightningComponentCmd = vscode.commands.registerCommand(
    'sfdx.rename.lightning.component',
    renameLightningComponent
  );

  return vscode.Disposable.from(
    renameLightningComponentCmd,
    forceDiffFolder,
    orgLoginAccessTokenCmd,
    dataQueryInputCmd,
    dataQuerySelectionCmd,
    forceDiffFile,
    openDocumentationCmd,
    orgCreateCmd,
    orgDeleteDefaultCmd,
    orgDeleteUsernameCmd,
    forceRefreshSObjectsCmd,
    deleteSourceCmd,
    deleteSourceCurrentFileCmd,
    forceSourceDeployCurrentSourceFileCmd,
    forceSourceDeployInManifestCmd,
    forceSourceDeployMultipleSourcePathsCmd,
    forceSourceDeploySourcePathCmd,
    projectDeployStartCmd,
    projectDeployStartIgnoreConflictsCmd,
    projectRetrieveStartCmd,
    projectRetrieveStartIgnoreConflictsCmd,
    forceSourceRetrieveCmd,
    forceSourceRetrieveCurrentFileCmd,
    forceSourceRetrieveInManifestCmd,
    forceSourceStatusCmd,
    forceSourceStatusLocalCmd,
    forceSourceStatusRemoteCmd,
    taskStopCmd,
    apexGenerateClassCmd,
    apexGenerateUnitTestClassCmd,
    analyticsGenerateTemplateCmd,
    visualforceGenerateComponentCmd,
    visualforceGeneratePageCmd,
    lightningGenerateAppCmd,
    lightningGenerateAuraComponentCmd,
    lightningGenerateEventCmd,
    lightningGenerateInterfaceCmd,
    lightningGenerateLwcCmd,
    forceLightningLwcTestCreateCmd,
    debuggerStopCmd,
    configListCmd,
    forceAliasListCmd,
    orgDisplayDefaultCmd,
    orgDisplayUsernameCmd,
    projectGenerateCmd,
    forcePackageInstallCmd,
    projectGenerateWithManifestCmd,
    apexGenerateTriggerCmd,
    startApexDebugLoggingCmd,
    stopApexDebugLoggingCmd,
    isvDebugBootstrapCmd,
    configSetCmd,
    orgListCleanCmd,
    orgLoginWebCmd,
    orgLoginWebDevHubCmd,
    orgLogoutAllCmd,
    orgLogoutDefaultCmd,
    orgOpenCmd
  );
};

const registerInternalDevCommands = (
  // eslint-disable-next-line @typescript-eslint/no-unused-vars
  extensionContext: vscode.ExtensionContext
): vscode.Disposable => {
  const internalLightningGenerateAppCmd = vscode.commands.registerCommand(
    'sfdx.internal.lightning.generate.app',
    internalLightningGenerateApp
  );

  const internalLightningGenerateAuraComponentCmd =
    vscode.commands.registerCommand(
      'sfdx.internal.lightning.generate.aura.component',
      internalLightningGenerateAuraComponent
    );

  const internalLightningGenerateEventCmd = vscode.commands.registerCommand(
    'sfdx.internal.lightning.generate.event',
    internalLightningGenerateEvent
  );

  const internalLightningGenerateInterfaceCmd = vscode.commands.registerCommand(
    'sfdx.internal.lightning.generate.interface',
    internalLightningGenerateInterface
  );

  const internalLightningGenerateLwcCmd = vscode.commands.registerCommand(
    'sfdx.internal.lightning.generate.lwc',
    internalLightningGenerateLwc
  );

  return vscode.Disposable.from(
    internalLightningGenerateAuraComponentCmd,
    internalLightningGenerateLwcCmd,
    internalLightningGenerateAppCmd,
    internalLightningGenerateEventCmd,
    internalLightningGenerateInterfaceCmd
  );
};

const registerOrgPickerCommands = (orgListParam: OrgList): vscode.Disposable => {
  const setDefaultOrgCmd = vscode.commands.registerCommand(
    'sfdx.set.default.org',
    () => orgListParam.setDefaultOrg()
  );
  return vscode.Disposable.from(setDefaultOrgCmd);
};

const setupOrgBrowser = async (
  extensionContext: vscode.ExtensionContext
): Promise<void> => {
  await orgBrowser.init(extensionContext);

  vscode.commands.registerCommand(
    'sfdx.metadata.view.type.refresh',
    async node => {
      await orgBrowser.refreshAndExpand(node);
    }
  );

  vscode.commands.registerCommand(
    'sfdx.metadata.view.component.refresh',
    async node => {
      await orgBrowser.refreshAndExpand(node);
    }
  );

  vscode.commands.registerCommand(
    'sfdx.force.source.retrieve.component',
    async (trigger: RetrieveMetadataTrigger) => {
      await forceSourceRetrieveCmp(trigger);
    }
  );

  vscode.commands.registerCommand(
    'sfdx.force.source.retrieve.open.component',
    async (trigger: RetrieveMetadataTrigger) => {
      await forceSourceRetrieveCmp(trigger, true);
    }
  );

  vscode.commands.registerCommand('sfdx.create.manifest', projectGenerateManifest);
};

export const activate = async (extensionContext: vscode.ExtensionContext) => {
  const activateTracker = new ActivationTracker(extensionContext, telemetryService);

  const rootWorkspacePath = getRootWorkspacePath();
  // Switch to the project directory so that the main @salesforce
  // node libraries work correctly.  @salesforce/core,
  // @salesforce/source-tracking, etc. all use process.cwd()
  // internally.  This causes issues when used from VSCE, as VSCE
  // processes can run with a path that does not reflect the current
  // project path (it often returns '/' from process.cwd()).
  // Switching to the project path here at activation time ensures that
  // commands are run with the project path returned from process.cwd(),
  // thus avoiding the potential errors surfaced when the libs call
  // process.cwd().
  ensureCurrentWorkingDirIsProjectPath(rootWorkspacePath);
  // validateCliInstallationAndVersion();
  setNodeExtraCaCerts();
  setSfLogLevel();
  await telemetryService.initializeService(extensionContext);
  showTelemetryMessage(extensionContext);

  // Task View
  const treeDataProvider = vscode.window.registerTreeDataProvider(
    'sfdx.tasks.view',
    taskViewService
  );
  extensionContext.subscriptions.push(treeDataProvider);

  // Set internal dev context
  const internalDev = sfdxCoreSettings.getInternalDev();

  void vscode.commands.executeCommand(
    'setContext',
    'sfdx:internal_dev',
    internalDev
  );

  if (internalDev) {
    // Internal Dev commands
    const internalCommands = registerInternalDevCommands(extensionContext);
    extensionContext.subscriptions.push(internalCommands);

    // Api
    const internalApi: any = {
      channelService,
      EmptyParametersGatherer,
      isCLIInstalled,
      notificationService,
      OrgAuthInfo,
      ProgressNotification,
      SfdxCommandlet,
      SfdxCommandletExecutor,
      sfdxCoreSettings,
      SfdxWorkspaceChecker,
      telemetryService
    };

<<<<<<< HEAD
    telemetryService.sendExtensionActivationEvent(activateTracker.activationInfo.startActivateHrTime);
=======
    telemetryService.sendExtensionActivationEvent(extensionHRStart);
    MetricsReporter.extensionPackStatus();
>>>>>>> 07d11bbf
    console.log('SFDX CLI Extension Activated (internal dev mode)');
    return internalApi;
  }

  // Context
  const sfdxProjectOpened = isSfdxProjectOpened.apply(vscode.workspace).result;

  // TODO: move this and the replay debugger commands to the apex extension
  let replayDebuggerExtensionInstalled = false;
  if (
    vscode.extensions.getExtension(
      'salesforce.salesforcedx-vscode-apex-replay-debugger'
    )
  ) {
    replayDebuggerExtensionInstalled = true;
  }
  void vscode.commands.executeCommand(
    'setContext',
    'sfdx:replay_debugger_extension',
    replayDebuggerExtensionInstalled
  );

  void vscode.commands.executeCommand(
    'setContext',
    'sfdx:project_opened',
    sfdxProjectOpened
  );

  if (sfdxProjectOpened) {
    await initializeProject(extensionContext);
  }

  // Commands
  const commands = registerCommands(extensionContext);
  extensionContext.subscriptions.push(commands);
  extensionContext.subscriptions.push(registerConflictView());

  const api: any = {
    channelService,
    CompositeParametersGatherer,
    EmptyParametersGatherer,
    getDefaultUsernameOrAlias: workspaceContextUtils.getDefaultUsernameOrAlias,
    getUserId,
    isCLIInstalled,
    notificationService,
    OrgAuthInfo,
    ProgressNotification,
    SelectFileName,
    SelectOutputDir,
    SfdxCommandlet,
    SfdxCommandletExecutor,
    sfdxCoreSettings,
    SfdxWorkspaceChecker,
    WorkspaceContext,
    taskViewService,
    telemetryService,
    services: {
      ChannelService,
      SfdxProjectConfig,
      TelemetryService,
      WorkspaceContext
    }
  };

<<<<<<< HEAD
  void activateTracker.markActivationStop();
=======
  telemetryService.sendExtensionActivationEvent(extensionHRStart);
  MetricsReporter.extensionPackStatus();
>>>>>>> 07d11bbf
  console.log('SFDX CLI Extension Activated');

  if (
    vscode.workspace.workspaceFolders &&
    vscode.workspace.workspaceFolders.length > 0
  ) {
    // Refresh SObject definitions if there aren't any faux classes
    const sobjectRefreshStartup: boolean = vscode.workspace
      .getConfiguration(SFDX_CORE_CONFIGURATION_NAME)
      .get<boolean>(ENABLE_SOBJECT_REFRESH_ON_STARTUP, false);

    if (sobjectRefreshStartup) {
      initSObjectDefinitions(
        vscode.workspace.workspaceFolders[0].uri.fsPath
      ).catch(e => telemetryService.sendException(e.name, e.message));
    } else {
      checkSObjectsAndRefresh(
        vscode.workspace.workspaceFolders[0].uri.fsPath
      ).catch(e => telemetryService.sendException(e.name, e.message));
    }
  }

  return api;
};

const initializeProject =async (extensionContext: vscode.ExtensionContext) => {
  await WorkspaceContext.getInstance().initialize(extensionContext);

  // Register org picker commands
  const newOrgList = new OrgList();
  extensionContext.subscriptions.push(registerOrgPickerCommands(newOrgList));

  await setupOrgBrowser(extensionContext);
  await setupConflictView(extensionContext);

  PersistentStorageService.initialize(extensionContext);

  // Register file watcher for push or deploy on save
  await registerPushOrDeployOnSave();
  await decorators.showOrg();

  await setUpOrgExpirationWatcher(newOrgList);

  // Demo mode decorator
  if (isDemoMode()) {
    showDemoMode();
  }
};

export const deactivate = (): Promise<void> => {
  console.log('SFDX CLI Extension Deactivated');

  // Send metric data.
  telemetryService.sendExtensionDeactivationEvent();
  telemetryService.dispose();

  disposeTraceFlagExpiration();
  return turnOffLogging();
};

export const validateCliInstallationAndVersion = (): void => {
  // Check that the CLI is installed and that it is a supported version
  // If there is no CLI or it is an unsupported version then the Core extension will not activate
  const c = new CliVersionStatus();

  const sfdxCliVersionString = c.getCliVersion(true);
  const sfCliVersionString = c.getCliVersion(false);

  const sfdxCliVersionParsed = c.parseCliVersion(sfdxCliVersionString);
  const sfCliVersionParsed = c.parseCliVersion(sfCliVersionString);

  const cliInstallationResult = c.validateCliInstallationAndVersion(
    sfdxCliVersionParsed,
    sfCliVersionParsed
  );

  switch (cliInstallationResult) {
    case CliStatusEnum.cliNotInstalled: {
      showErrorNotification('sfdx_cli_not_found', [
        SF_CLI_DOWNLOAD_LINK,
        SF_CLI_DOWNLOAD_LINK
      ]);
      throw Error('No Salesforce CLI installed');
    }
    case CliStatusEnum.onlySFv1: {
      showErrorNotification('sf_v1_not_supported', [
        SF_CLI_DOWNLOAD_LINK,
        SF_CLI_DOWNLOAD_LINK
      ]);
      throw Error('Only SF v1 installed');
    }
    case CliStatusEnum.outdatedSFDXVersion: {
      showErrorNotification('sfdx_cli_not_supported', [
        SF_CLI_DOWNLOAD_LINK,
        SF_CLI_DOWNLOAD_LINK
      ]);
      throw Error('Outdated SFDX CLI version that is no longer supported');
    }
    case CliStatusEnum.bothSFDXAndSFInstalled: {
      showErrorNotification('both_sfdx_and_sf', []);
      throw Error('Both SFDX v7 and SF v2 are installed');
    }
    case CliStatusEnum.SFDXv7Valid: {
      showWarningNotification('sfdx_v7_deprecation', [
        SF_CLI_DOWNLOAD_LINK,
        SF_CLI_DOWNLOAD_LINK
      ]);
    }
  }
};

export const showErrorNotification = (type: string, args: any[]) => {
  const showMessage = nls.localize(type, ...args);
  void vscode.window.showErrorMessage(showMessage);
};

export const showWarningNotification = (type: string, args: any[]) => {
  const showMessage = nls.localize(type, ...args);
  void vscode.window.showWarningMessage(showMessage);
};<|MERGE_RESOLUTION|>--- conflicted
+++ resolved
@@ -594,12 +594,8 @@
       telemetryService
     };
 
-<<<<<<< HEAD
     telemetryService.sendExtensionActivationEvent(activateTracker.activationInfo.startActivateHrTime);
-=======
-    telemetryService.sendExtensionActivationEvent(extensionHRStart);
     MetricsReporter.extensionPackStatus();
->>>>>>> 07d11bbf
     console.log('SFDX CLI Extension Activated (internal dev mode)');
     return internalApi;
   }
@@ -664,12 +660,8 @@
     }
   };
 
-<<<<<<< HEAD
   void activateTracker.markActivationStop();
-=======
-  telemetryService.sendExtensionActivationEvent(extensionHRStart);
   MetricsReporter.extensionPackStatus();
->>>>>>> 07d11bbf
   console.log('SFDX CLI Extension Activated');
 
   if (
