/*
 * Copyright (c) 2017, salesforce.com, inc.
 * All rights reserved.
 * Licensed under the BSD 3-Clause license.
 * For full license text, see LICENSE.txt file in the repo root or https://opensource.org/licenses/BSD-3-Clause
 */
import {
  ActivationTracker,
  ChannelService,
  ProgressNotification,
  SFDX_CORE_CONFIGURATION_NAME,
  TelemetryService,
  TraceFlags,
  WorkspaceContextUtil,
  ensureCurrentWorkingDirIsProjectPath,
  getRootWorkspacePath
} from '@salesforce/salesforcedx-utils-vscode';
import { RegistryAccess } from '@salesforce/source-deploy-retrieve-bundle';
import * as os from 'node:os';
import * as path from 'node:path';
import * as vscode from 'vscode';
import { channelService } from './channels';
import {
  aliasList,
  analyticsGenerateTemplate,
  apexGenerateClass,
  apexGenerateTrigger,
  apexGenerateUnitTestClass,
  configList,
  configSet,
  dataQuery,
  debuggerStop,
  deleteSource,
  deployManifest,
  deploySourcePaths,
  initSObjectDefinitions,
  internalLightningGenerateApp,
  internalLightningGenerateAuraComponent,
  internalLightningGenerateEvent,
  internalLightningGenerateInterface,
  internalLightningGenerateLwc,
  lightningGenerateApp,
  lightningGenerateAuraComponent,
  lightningGenerateEvent,
  lightningGenerateInterface,
  lightningGenerateLwc,
  openDocumentation,
  orgCreate,
  orgDelete,
  orgDisplay,
  orgList,
  orgLoginAccessToken,
  orgLoginWeb,
  orgLoginWebDevHub,
  orgLogoutAll,
  orgLogoutDefault,
  orgOpen,
  packageInstall,
  projectDeployStart,
  projectGenerateManifest,
  projectGenerateWithManifest,
  projectRetrieveStart,
  refreshSObjects,
  renameLightningComponent,
  retrieveComponent,
  retrieveManifest,
  retrieveSourcePaths,
  sfProjectGenerate,
  sourceDiff,
  sourceFolderDiff,
  taskStop,
  turnOffLogging,
  viewAllChanges,
  viewLocalChanges,
  viewRemoteChanges,
  visualforceGenerateComponent,
  visualforceGeneratePage
} from './commands';
import { isvDebugBootstrap } from './commands/isvdebugging';
import { RetrieveMetadataTrigger } from './commands/retrieveMetadata';
<<<<<<< HEAD
import { turnOnLogging } from './commands/startApexDebugLogging';
=======
>>>>>>> 874fe861
import {
  FlagParameter,
  SelectFileName,
  SelectOutputDir,
  SfCommandlet,
  SfCommandletExecutor,
  SfWorkspaceChecker
} from './commands/util';

import { CommandEventDispatcher } from './commands/util/commandEventDispatcher';
import { PersistentStorageService, registerConflictView, setupConflictView } from './conflict';
import { APEX_CODE_DEBUG_LEVEL, ENABLE_SOBJECT_REFRESH_ON_STARTUP, ORG_OPEN_COMMAND, TRACE_FLAG_EXPIRATION_KEY } from './constants';
import { WorkspaceContext, workspaceContextUtils } from './context';
import { checkPackageDirectoriesEditorView } from './context/packageDirectoriesContext';
import { decorators, showDemoMode } from './decorators';
import { isDemoMode } from './modes/demoMode';
import { notificationService } from './notifications';
import { orgBrowser } from './orgBrowser';
import { OrgList } from './orgPicker';
import { isSalesforceProjectOpened } from './predicates';
import { SalesforceProjectConfig } from './salesforceProject';
import { getCoreLoggerService, registerGetTelemetryServiceCommand } from './services';
import { registerPushOrDeployOnSave, salesforceCoreSettings } from './settings';
import { taskViewService } from './statuses';
import { showTelemetryMessage, telemetryService } from './telemetry';
import { MetricsReporter } from './telemetry/metricsReporter';
import { isCLIInstalled, setNodeExtraCaCerts, setSfLogLevel, setUpOrgExpirationWatcher } from './util';
import { OrgAuthInfo } from './util/authInfo';

const flagIgnoreConflicts: FlagParameter<string> = {
  flag: '--ignore-conflicts'
};

const registerCommands = (extensionContext: vscode.ExtensionContext): vscode.Disposable => {
  // Customer-facing commands
  const orgLoginAccessTokenCmd = vscode.commands.registerCommand('sf.org.login.access.token', orgLoginAccessToken);
  const orgLoginWebCmd = vscode.commands.registerCommand('sf.org.login.web', () => orgLoginWeb(extensionContext));
  const orgLoginWebDevHubCmd = vscode.commands.registerCommand('sf.org.login.web.dev.hub', orgLoginWebDevHub);

  const orgLogoutAllCmd = vscode.commands.registerCommand('sf.org.logout.all', orgLogoutAll);

  const orgLogoutDefaultCmd = vscode.commands.registerCommand('sf.org.logout.default', orgLogoutDefault);
  const openDocumentationCmd = vscode.commands.registerCommand('sf.open.documentation', openDocumentation);
  const orgCreateCmd = vscode.commands.registerCommand('sf.org.create', orgCreate);
  const orgOpenCmd = vscode.commands.registerCommand(ORG_OPEN_COMMAND, orgOpen);
  const deleteSourceCmd = vscode.commands.registerCommand('sf.delete.source', deleteSource);
  const deleteSourceCurrentFileCmd = vscode.commands.registerCommand('sf.delete.source.current.file', deleteSource);
  const deployCurrentSourceFileCmd = vscode.commands.registerCommand(
    'sf.deploy.current.source.file',
    deploySourcePaths
  );
  const deployInManifestCmd = vscode.commands.registerCommand('sf.deploy.in.manifest', deployManifest);
  const deployMultipleSourcePathsCmd = vscode.commands.registerCommand(
    'sf.deploy.multiple.source.paths',
    deploySourcePaths
  );
  const deploySourcePathCmd = vscode.commands.registerCommand('sf.deploy.source.path', deploySourcePaths);
  const projectRetrieveStartCmd = vscode.commands.registerCommand('sf.project.retrieve.start', projectRetrieveStart);
  const projectDeployStartCmd = vscode.commands.registerCommand('sf.project.deploy.start', projectDeployStart);
  const projectRetrieveStartIgnoreConflictsCmd = vscode.commands.registerCommand(
    'sf.project.retrieve.start.ignore.conflicts',
    projectRetrieveStart,
    flagIgnoreConflicts
  );
  const projectDeployStartIgnoreConflictsCmd = vscode.commands.registerCommand(
    'sf.project.deploy.start.ignore.conflicts',
    projectDeployStart,
    flagIgnoreConflicts
  );
  const retrieveCmd = vscode.commands.registerCommand('sf.retrieve.source.path', retrieveSourcePaths);
  const retrieveCurrentFileCmd = vscode.commands.registerCommand(
    'sf.retrieve.current.source.file',
    retrieveSourcePaths
  );
  const retrieveInManifestCmd = vscode.commands.registerCommand('sf.retrieve.in.manifest', retrieveManifest);
  const forceSourceStatusCmd = vscode.commands.registerCommand('sf.view.all.changes', viewAllChanges);
  const forceSourceStatusLocalCmd = vscode.commands.registerCommand('sf.view.local.changes', viewLocalChanges);
  const forceSourceStatusRemoteCmd = vscode.commands.registerCommand('sf.view.remote.changes', viewRemoteChanges);
  const taskStopCmd = vscode.commands.registerCommand('sf.task.stop', taskStop);
  const apexGenerateClassCmd = vscode.commands.registerCommand('sf.apex.generate.class', apexGenerateClass);
  const apexGenerateUnitTestClassCmd = vscode.commands.registerCommand(
    'sf.apex.generate.unit.test.class',
    apexGenerateUnitTestClass
  );
  const analyticsGenerateTemplateCmd = vscode.commands.registerCommand(
    'sf.analytics.generate.template',
    analyticsGenerateTemplate
  );
  const visualforceGenerateComponentCmd = vscode.commands.registerCommand(
    'sf.visualforce.generate.component',
    visualforceGenerateComponent
  );
  const visualforceGeneratePageCmd = vscode.commands.registerCommand(
    'sf.visualforce.generate.page',
    visualforceGeneratePage
  );

  const lightningGenerateAppCmd = vscode.commands.registerCommand('sf.lightning.generate.app', lightningGenerateApp);

  const lightningGenerateAuraComponentCmd = vscode.commands.registerCommand(
    'sf.lightning.generate.aura.component',
    lightningGenerateAuraComponent
  );

  const lightningGenerateEventCmd = vscode.commands.registerCommand(
    'sf.lightning.generate.event',
    lightningGenerateEvent
  );

  const lightningGenerateInterfaceCmd = vscode.commands.registerCommand(
    'sf.lightning.generate.interface',
    lightningGenerateInterface
  );

  const lightningGenerateLwcCmd = vscode.commands.registerCommand('sf.lightning.generate.lwc', lightningGenerateLwc);

  const debuggerStopCmd = vscode.commands.registerCommand('sf.debugger.stop', debuggerStop);
  const configListCmd = vscode.commands.registerCommand('sf.config.list', configList);
  const forceAliasListCmd = vscode.commands.registerCommand('sf.alias.list', aliasList);
  const orgDeleteDefaultCmd = vscode.commands.registerCommand('sf.org.delete.default', orgDelete);
  const orgDeleteUsernameCmd = vscode.commands.registerCommand('sf.org.delete.username', orgDelete, {
    flag: '--target-org'
  });
  const orgDisplayDefaultCmd = vscode.commands.registerCommand('sf.org.display.default', orgDisplay);
  const orgDisplayUsernameCmd = vscode.commands.registerCommand('sf.org.display.username', orgDisplay, {
    flag: '--target-org'
  });
  const orgListCleanCmd = vscode.commands.registerCommand('sf.org.list.clean', orgList);
  const dataQueryInputCmd = vscode.commands.registerCommand('sf.data.query.input', dataQuery);
  const dataQuerySelectionCmd = vscode.commands.registerCommand('sf.data.query.selection', dataQuery);
  const projectGenerateCmd = vscode.commands.registerCommand('sf.project.generate', sfProjectGenerate);

  const packageInstallCmd = vscode.commands.registerCommand('sf.package.install', packageInstall);
  const projectGenerateWithManifestCmd = vscode.commands.registerCommand(
    'sf.project.generate.with.manifest',
    projectGenerateWithManifest
  );

  const apexGenerateTriggerCmd = vscode.commands.registerCommand('sf.apex.generate.trigger', apexGenerateTrigger);

  const startApexDebugLoggingCmd = vscode.commands.registerCommand('sf.start.apex.debug.logging', () =>
    turnOnLogging(extensionContext)
  );

  const stopApexDebugLoggingCmd = vscode.commands.registerCommand('sf.stop.apex.debug.logging', () =>
    turnOffLogging(extensionContext)
  );

  const isvDebugBootstrapCmd = vscode.commands.registerCommand('sf.debug.isv.bootstrap', isvDebugBootstrap);

  const configSetCmd = vscode.commands.registerCommand('sf.config.set', (usernameOrAlias: string) =>
    configSet(usernameOrAlias, extensionContext)
  );

  const diffFile = vscode.commands.registerCommand('sf.diff', sourceDiff);

  const diffFolder = vscode.commands.registerCommand('sf.folder.diff', sourceFolderDiff);

  const forceRefreshSObjectsCmd = vscode.commands.registerCommand('sf.internal.refreshsobjects', refreshSObjects);

  const renameLightningComponentCmd = vscode.commands.registerCommand(
    'sf.rename.lightning.component',
    renameLightningComponent
  );

  const getCoreLoggerServiceCmd = vscode.commands.registerCommand(
    'sf.vscode.core.logger.get.instance',
    getCoreLoggerService
  );

  const getTelemetryServiceForKeyCmd = registerGetTelemetryServiceCommand();

  return vscode.Disposable.from(
    renameLightningComponentCmd,
    diffFolder,
    orgLoginAccessTokenCmd,
    dataQueryInputCmd,
    dataQuerySelectionCmd,
    diffFile,
    openDocumentationCmd,
    orgCreateCmd,
    orgDeleteDefaultCmd,
    orgDeleteUsernameCmd,
    forceRefreshSObjectsCmd,
    deleteSourceCmd,
    deleteSourceCurrentFileCmd,
    deployCurrentSourceFileCmd,
    deployInManifestCmd,
    deployMultipleSourcePathsCmd,
    deploySourcePathCmd,
    projectDeployStartCmd,
    projectDeployStartIgnoreConflictsCmd,
    projectRetrieveStartCmd,
    projectRetrieveStartIgnoreConflictsCmd,
    retrieveCmd,
    retrieveCurrentFileCmd,
    retrieveInManifestCmd,
    forceSourceStatusCmd,
    forceSourceStatusLocalCmd,
    forceSourceStatusRemoteCmd,
    taskStopCmd,
    apexGenerateClassCmd,
    apexGenerateUnitTestClassCmd,
    analyticsGenerateTemplateCmd,
    visualforceGenerateComponentCmd,
    visualforceGeneratePageCmd,
    lightningGenerateAppCmd,
    lightningGenerateAuraComponentCmd,
    lightningGenerateEventCmd,
    lightningGenerateInterfaceCmd,
    lightningGenerateLwcCmd,
    debuggerStopCmd,
    configListCmd,
    forceAliasListCmd,
    orgDisplayDefaultCmd,
    orgDisplayUsernameCmd,
    projectGenerateCmd,
    packageInstallCmd,
    projectGenerateWithManifestCmd,
    apexGenerateTriggerCmd,
    startApexDebugLoggingCmd,
    stopApexDebugLoggingCmd,
    isvDebugBootstrapCmd,
    configSetCmd,
    orgListCleanCmd,
    orgLoginWebCmd,
    orgLoginWebDevHubCmd,
    orgLogoutAllCmd,
    orgLogoutDefaultCmd,
    orgOpenCmd,
    getCoreLoggerServiceCmd,
    getTelemetryServiceForKeyCmd
  );
};

const registerInternalDevCommands = (extensionContext: vscode.ExtensionContext): vscode.Disposable => {
  const internalLightningGenerateAppCmd = vscode.commands.registerCommand(
    'sf.internal.lightning.generate.app',
    internalLightningGenerateApp
  );

  const internalLightningGenerateAuraComponentCmd = vscode.commands.registerCommand(
    'sf.internal.lightning.generate.aura.component',
    internalLightningGenerateAuraComponent
  );

  const internalLightningGenerateEventCmd = vscode.commands.registerCommand(
    'sf.internal.lightning.generate.event',
    internalLightningGenerateEvent
  );

  const internalLightningGenerateInterfaceCmd = vscode.commands.registerCommand(
    'sf.internal.lightning.generate.interface',
    internalLightningGenerateInterface
  );

  const internalLightningGenerateLwcCmd = vscode.commands.registerCommand(
    'sf.internal.lightning.generate.lwc',
    internalLightningGenerateLwc
  );

  return vscode.Disposable.from(
    internalLightningGenerateAuraComponentCmd,
    internalLightningGenerateLwcCmd,
    internalLightningGenerateAppCmd,
    internalLightningGenerateEventCmd,
    internalLightningGenerateInterfaceCmd
  );
};

const registerOrgPickerCommands = (orgListParam: OrgList): vscode.Disposable => {
  const setDefaultOrgCmd = vscode.commands.registerCommand('sf.set.default.org', () => orgListParam.setDefaultOrg());
  return vscode.Disposable.from(setDefaultOrgCmd);
};

const setupOrgBrowser = async (extensionContext: vscode.ExtensionContext): Promise<void> => {
  await orgBrowser.init(extensionContext);

  vscode.commands.registerCommand('sf.metadata.view.type.refresh', async node => {
    await orgBrowser.refreshAndExpand(node);
  });

  vscode.commands.registerCommand('sf.metadata.view.component.refresh', async node => {
    await orgBrowser.refreshAndExpand(node);
  });

  vscode.commands.registerCommand('sf.retrieve.component', async (trigger: RetrieveMetadataTrigger) => {
    await retrieveComponent(trigger);
  });

  vscode.commands.registerCommand('sf.retrieve.open.component', async (trigger: RetrieveMetadataTrigger) => {
    await retrieveComponent(trigger, true);
  });

  vscode.commands.registerCommand('sf.project.generate.manifest', projectGenerateManifest);
};

export const activate = async (extensionContext: vscode.ExtensionContext): Promise<SalesforceVSCodeCoreApi> => {
  const activateTracker = new ActivationTracker(extensionContext, telemetryService);
  const rootWorkspacePath = getRootWorkspacePath();
  // Switch to the project directory so that the main @salesforce
  // node libraries work correctly.  @salesforce/core,
  // @salesforce/source-tracking, etc. all use process.cwd()
  // internally.  This causes issues when used from VSCE, as VSCE
  // processes can run with a path that does not reflect the current
  // project path (it often returns '/' from process.cwd()).
  // Switching to the project path here at activation time ensures that
  // commands are run with the project path returned from process.cwd(),
  // thus avoiding the potential errors surfaced when the libs call
  // process.cwd().
  await ensureCurrentWorkingDirIsProjectPath(rootWorkspacePath);
  setNodeExtraCaCerts();
  setSfLogLevel();
  await telemetryService.initializeService(extensionContext);
  void showTelemetryMessage(extensionContext);

  // Task View
  const treeDataProvider = vscode.window.registerTreeDataProvider('sf.tasks.view', taskViewService);
  extensionContext.subscriptions.push(treeDataProvider);

  // Set internal dev context
  const internalDev = salesforceCoreSettings.getInternalDev();

  void vscode.commands.executeCommand('setContext', 'sf:internal_dev', internalDev);

  if (internalDev) {
    // Internal Dev commands
    const internalCommands = registerInternalDevCommands(extensionContext);
    extensionContext.subscriptions.push(internalCommands);

    // Api
    const internalApi: any = {
      channelService,
      isCLIInstalled,
      notificationService,
      OrgAuthInfo,
      ProgressNotification,
      SfCommandlet,
      SfCommandletExecutor,
      salesforceCoreSettings,
      SfWorkspaceChecker,
      telemetryService
    };

    telemetryService.sendExtensionActivationEvent(activateTracker.activationInfo.startActivateHrTime);
    MetricsReporter.extensionPackStatus();
    console.log('SF CLI Extension Activated (internal dev mode)');
    return internalApi;
  }

  // Context
  const salesforceProjectOpened = isSalesforceProjectOpened.apply(vscode.workspace).result;

  // TODO: move this and the replay debugger commands to the apex extension
  let replayDebuggerExtensionInstalled = false;
  if (vscode.extensions.getExtension('salesforce.salesforcedx-vscode-apex-replay-debugger')) {
    replayDebuggerExtensionInstalled = true;
  }
  void vscode.commands.executeCommand('setContext', 'sf:replay_debugger_extension', replayDebuggerExtensionInstalled);

  void vscode.commands.executeCommand('setContext', 'sf:project_opened', salesforceProjectOpened);

  // Set initial context
  await checkPackageDirectoriesEditorView();

  // Register editor change listener
  const editorChangeDisposable = vscode.window.onDidChangeActiveTextEditor(async () => {
    await checkPackageDirectoriesEditorView();
  });

  // Add to subscriptions
  extensionContext.subscriptions.push(editorChangeDisposable);

  if (salesforceProjectOpened) {
    await initializeProject(extensionContext);
  }

  // Commands
  const commands = registerCommands(extensionContext);
  extensionContext.subscriptions.push(commands);
  extensionContext.subscriptions.push(registerConflictView());
  extensionContext.subscriptions.push(CommandEventDispatcher.getInstance());

  const api: SalesforceVSCodeCoreApi = {
    channelService,
    getTargetOrgOrAlias: workspaceContextUtils.getTargetOrgOrAlias,
<<<<<<< HEAD
=======
    getUserId: OrgAuthInfo.getUserId,
>>>>>>> 874fe861
    isCLIInstalled,
    notificationService,
    OrgAuthInfo,
    ProgressNotification,
    SelectFileName,
    SelectOutputDir,
    SfCommandlet,
    SfCommandletExecutor,
    salesforceCoreSettings,
    SfWorkspaceChecker,
    WorkspaceContext,
    taskViewService,
    telemetryService,
    services: {
      RegistryAccess,
      ChannelService,
      SalesforceProjectConfig,
      TelemetryService,
      WorkspaceContext,
      CommandEventDispatcher
    }
  };

  if (vscode.workspace.workspaceFolders && vscode.workspace.workspaceFolders.length > 0) {
    // Refresh SObject definitions if there aren't any faux classes
    const sobjectRefreshStartup: boolean = vscode.workspace
      .getConfiguration(SFDX_CORE_CONFIGURATION_NAME)
      .get<boolean>(ENABLE_SOBJECT_REFRESH_ON_STARTUP, false);

    await initSObjectDefinitions(vscode.workspace.workspaceFolders[0].uri.fsPath, sobjectRefreshStartup);
  }

  void activateTracker.markActivationStop();
  MetricsReporter.extensionPackStatus();

  // Handle trace flag cleanup after setting target org
  try {
    const connection = await WorkspaceContextUtil.createFreshConnectionForTargetOrg();

    const traceFlags = new TraceFlags(connection);
    await traceFlags.handleTraceFlagCleanupAfterLogin(
      extensionContext,
      TRACE_FLAG_EXPIRATION_KEY,
      APEX_CODE_DEBUG_LEVEL
    );
  } catch (error) {
    console.log('Trace flag cleanup not completed during activation of CLI Integration extension', error);
  }

  console.log('SF CLI Extension Activated');
  handleTheUnhandled();
  return api;
};

const initializeProject = async (extensionContext: vscode.ExtensionContext) => {
  await WorkspaceContext.getInstance().initialize(extensionContext);

  // Register org picker commands
  const newOrgList = new OrgList();
  extensionContext.subscriptions.push(registerOrgPickerCommands(newOrgList));

  await setupOrgBrowser(extensionContext);
  await setupConflictView(extensionContext);

  PersistentStorageService.initialize(extensionContext);

  // Register file watcher for push or deploy on save
  registerPushOrDeployOnSave();
  await decorators.showOrg();

  await setUpOrgExpirationWatcher(newOrgList);

  // Demo mode decorator
  if (isDemoMode()) {
    showDemoMode();
  }
};

export const deactivate = async (): Promise<void> => {
  console.log('SF CLI Extension Deactivated');

  // Send metric data.
  telemetryService.sendExtensionDeactivationEvent();
  telemetryService.dispose();
};

const handleTheUnhandled = (): void => {
  process.on('unhandledRejection', (reason: Error, promise: Promise<any>) => {
    const collectedData: {
      message?: string;
      fromExtension?: string | undefined;
      stackTrace?: string | undefined;
    } = {};
    // Attach a catch handler to the promise to handle the rejection
    promise.catch(error => {
      // Collect relevant data
      if (error instanceof Error) {
        collectedData.message = error.message;
        collectedData.stackTrace = error.stack ?? 'No stack trace available';
      } else if (typeof error === 'string') {
        collectedData.message = error;
      }
    });
    // Capture stack trace if available
    collectedData.stackTrace ??= reason ? reason.stack : 'No stack trace available';

    // make an attempt to isolate the first reference to one of our extensions from the stack
    const dxExtension = collectedData.stackTrace
      ?.split(os.EOL)
      .filter(l => l.includes('at '))
      .flatMap(l => l.split(path.sep))
      .find(w => w.startsWith('salesforcedx-vscode'));

    const exceptionCatcher = salesforceCoreSettings.getEnableAllExceptionCatcher();
    // Send detailed telemetry data for only dx extensions by default.
    // If the exception catcher is enabled, send telemetry data for all extensions.
    if (dxExtension || exceptionCatcher) {
      collectedData.fromExtension = dxExtension;
      telemetryService.sendException('unhandledRejection', JSON.stringify(collectedData));
      if (exceptionCatcher) {
        console.log('Debug mode is enabled');
        console.log('error data: %s', JSON.stringify(collectedData));
      }
    }
  });
};

export type SalesforceVSCodeCoreApi = {
  channelService: typeof channelService;
  getTargetOrgOrAlias: typeof workspaceContextUtils.getTargetOrgOrAlias;
  getUserId: typeof OrgAuthInfo.getUserId;
  isCLIInstalled: typeof isCLIInstalled;
  notificationService: typeof notificationService;
  OrgAuthInfo: typeof OrgAuthInfo;
  ProgressNotification: typeof ProgressNotification;
  SelectFileName: typeof SelectFileName;
  SelectOutputDir: typeof SelectOutputDir;
  SfCommandlet: typeof SfCommandlet;
  SfCommandletExecutor: typeof SfCommandletExecutor;
  salesforceCoreSettings: typeof salesforceCoreSettings;
  SfWorkspaceChecker: typeof SfWorkspaceChecker;
  WorkspaceContext: typeof WorkspaceContext;
  taskViewService: typeof taskViewService;
  telemetryService: typeof telemetryService;
  services: {
    RegistryAccess: typeof RegistryAccess;
    ChannelService: typeof ChannelService;
    SalesforceProjectConfig: typeof SalesforceProjectConfig;
    TelemetryService: typeof TelemetryService;
    WorkspaceContext: typeof WorkspaceContext;
    CommandEventDispatcher: typeof CommandEventDispatcher;
  };
};<|MERGE_RESOLUTION|>--- conflicted
+++ resolved
@@ -78,10 +78,7 @@
 } from './commands';
 import { isvDebugBootstrap } from './commands/isvdebugging';
 import { RetrieveMetadataTrigger } from './commands/retrieveMetadata';
-<<<<<<< HEAD
 import { turnOnLogging } from './commands/startApexDebugLogging';
-=======
->>>>>>> 874fe861
 import {
   FlagParameter,
   SelectFileName,
@@ -468,10 +465,7 @@
   const api: SalesforceVSCodeCoreApi = {
     channelService,
     getTargetOrgOrAlias: workspaceContextUtils.getTargetOrgOrAlias,
-<<<<<<< HEAD
-=======
     getUserId: OrgAuthInfo.getUserId,
->>>>>>> 874fe861
     isCLIInstalled,
     notificationService,
     OrgAuthInfo,
