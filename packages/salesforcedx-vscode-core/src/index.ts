--- conflicted
+++ resolved
@@ -422,11 +422,7 @@
   }
 
   // Context
-<<<<<<< HEAD
-  const salesforceProjectOpened = isSalesforceProjectOpened().result;
-=======
   const salesforceProjectOpened = (await isSalesforceProjectOpened()).result;
->>>>>>> 31b5c9e8
 
   // TODO: move this and the replay debugger commands to the apex extension
   let replayDebuggerExtensionInstalled = false;
