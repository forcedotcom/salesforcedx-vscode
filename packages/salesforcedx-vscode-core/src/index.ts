/*
 * Copyright (c) 2017, salesforce.com, inc.
 * All rights reserved.
 * Licensed under the BSD 3-Clause license.
 * For full license text, see LICENSE.txt file in the repo root or https://opensource.org/licenses/BSD-3-Clause
 */
import { ensureCurrentWorkingDirIsProjectPath } from '@salesforce/salesforcedx-utils';
import {
  ChannelService,
  getRootWorkspacePath,
  SFDX_CORE_CONFIGURATION_NAME,
  TelemetryService
} from '@salesforce/salesforcedx-utils-vscode';
import * as vscode from 'vscode';
import { channelService } from './channels';
import {
  checkSObjectsAndRefresh,
<<<<<<< HEAD
  dataQuery,
  debuggerStop,
=======
  deleteSource,
>>>>>>> c72c9ede
  forceAliasList,
  forceAnalyticsTemplateCreate,
  forceApexClassCreate,
  forceApexTriggerCreate,
  forceAuthAccessToken,
  forceConfigList,
  forceConfigSet,
  forceCreateManifest,
  forceFunctionContainerlessStartCommand,
  forceFunctionCreate,
  forceFunctionDebugInvoke,
  forceFunctionInvoke,
  forceFunctionStop,
  forceInternalLightningAppCreate,
  forceInternalLightningComponentCreate,
  forceInternalLightningEventCreate,
  forceInternalLightningInterfaceCreate,
  forceInternalLightningLwcCreate,
  forceLightningAppCreate,
  forceLightningComponentCreate,
  forceLightningEventCreate,
  forceLightningInterfaceCreate,
  forceLightningLwcCreate,
  forceLightningLwcTestCreate,
  forceOpenDocumentation,
  forceOrgCreate,
  forceOrgDelete,
  forceOrgDisplay,
  forcePackageInstall,
  forceProjectWithManifestCreate,
  forceRefreshSObjects,
  forceRenameLightningComponent,
  forceSfdxProjectCreate,
  forceSourceDeployManifest,
  forceSourceDeploySourcePaths,
  forceSourceDiff,
  forceSourceFolderDiff,
  forceSourcePull,
  forceSourcePush,
  forceSourceRetrieveCmp,
  forceSourceRetrieveManifest,
  forceSourceRetrieveSourcePaths,
<<<<<<< HEAD
=======
  forceStartApexDebugLogging,
  forceStopApexDebugLogging,
>>>>>>> c72c9ede
  forceTaskStop,
  forceVisualforceComponentCreate,
  forceVisualforcePageCreate,
  initSObjectDefinitions,
  orgList,
  orgLoginWeb,
  orgLoginWebDevHub,
  orgLogoutAll,
  orgLogoutDefault,
  orgOpen,
  registerFunctionInvokeCodeLensProvider,
<<<<<<< HEAD
  startApexDebugLogging,
  stopApexDebugLogging,
=======
>>>>>>> c72c9ede
  turnOffLogging,
  viewAllChanges,
  viewLocalChanges,
  viewRemoteChanges
} from './commands';
import { RetrieveMetadataTrigger } from './commands/forceSourceRetrieveMetadata';
import { FunctionService } from './commands/functions/functionService';
import { isvDebugBootstrap } from './commands/isvdebugging';
import { getUserId } from './commands/startApexDebugLogging';
import {
  CompositeParametersGatherer,
  EmptyParametersGatherer,
  FlagParameter,
  SelectFileName,
  SelectOutputDir,
  SfdxCommandlet,
  SfdxCommandletExecutor,
  SfdxWorkspaceChecker
} from './commands/util';
import {
  PersistentStorageService,
  registerConflictView,
  setupConflictView
} from './conflict';
import {
  ENABLE_SOBJECT_REFRESH_ON_STARTUP,
  ORG_OPEN_COMMAND
} from './constants';
import { WorkspaceContext, workspaceContextUtils } from './context';
import {
  decorators,
  disposeTraceFlagExpiration,
  showDemoMode
} from './decorators';
import { isDemoMode } from './modes/demo-mode';
import { notificationService, ProgressNotification } from './notifications';
import { orgBrowser } from './orgBrowser';
import { OrgList } from './orgPicker';
import { isSfdxProjectOpened } from './predicates';
import { registerPushOrDeployOnSave, sfdxCoreSettings } from './settings';
import { taskViewService } from './statuses';
import { showTelemetryMessage, telemetryService } from './telemetry';
import { isCLIInstalled, setUpOrgExpirationWatcher } from './util';
import { OrgAuthInfo } from './util/authInfo';

const flagOverwrite: FlagParameter<string> = {
  flag: '--forceoverwrite'
};

function registerCommands(
  extensionContext: vscode.ExtensionContext
): vscode.Disposable {
  // Customer-facing commands
  const forceAuthAccessTokenCmd = vscode.commands.registerCommand(
    'sfdx.force.auth.accessToken',
    forceAuthAccessToken
  );
  const orgLoginWebCmd = vscode.commands.registerCommand(
    'sfdx.org.login.web',
    orgLoginWeb
  );
  const orgLoginWebDevHubCmd = vscode.commands.registerCommand(
    'sfdx.org.login.web.dev.hub',
    orgLoginWebDevHub
  );
  const orgLogoutAllCmd = vscode.commands.registerCommand(
    'sfdx.org.logout.all',
    orgLogoutAll
  );
  const orgLogoutDefaultCmd = vscode.commands.registerCommand(
    'sfdx.org.logout.default',
    orgLogoutDefault
  );
  const forceOpenDocumentationCmd = vscode.commands.registerCommand(
    'sfdx.force.open.documentation',
    forceOpenDocumentation
  );
  const forceOrgCreateCmd = vscode.commands.registerCommand(
    'sfdx.force.org.create',
    forceOrgCreate
  );
  const orgOpenCmd = vscode.commands.registerCommand(ORG_OPEN_COMMAND, orgOpen);
  const deleteSourceCmd = vscode.commands.registerCommand(
    'sfdx.delete.source',
    deleteSource
  );
  const deleteSourceCurrentFileCmd = vscode.commands.registerCommand(
    'sfdx.delete.source.current.file',
    deleteSource
  );
  const forceSourceDeployCurrentSourceFileCmd = vscode.commands.registerCommand(
    'sfdx.force.source.deploy.current.source.file',
    forceSourceDeploySourcePaths
  );
  const forceSourceDeployInManifestCmd = vscode.commands.registerCommand(
    'sfdx.force.source.deploy.in.manifest',
    forceSourceDeployManifest
  );
  const forceSourceDeployMultipleSourcePathsCmd = vscode.commands.registerCommand(
    'sfdx.force.source.deploy.multiple.source.paths',
    forceSourceDeploySourcePaths
  );
  const forceSourceDeploySourcePathCmd = vscode.commands.registerCommand(
    'sfdx.force.source.deploy.source.path',
    forceSourceDeploySourcePaths
  );
  const forceSourcePullCmd = vscode.commands.registerCommand(
    'sfdx.force.source.pull',
    forceSourcePull
  );
  const forceSourcePullForceCmd = vscode.commands.registerCommand(
    'sfdx.force.source.pull.force',
    forceSourcePull,
    flagOverwrite
  );
  const forceSourcePushCmd = vscode.commands.registerCommand(
    'sfdx.force.source.push',
    forceSourcePush
  );
  const forceSourcePushForceCmd = vscode.commands.registerCommand(
    'sfdx.force.source.push.force',
    forceSourcePush,
    flagOverwrite
  );
  const forceSourceRetrieveCmd = vscode.commands.registerCommand(
    'sfdx.force.source.retrieve.source.path',
    forceSourceRetrieveSourcePaths
  );
  const forceSourceRetrieveCurrentFileCmd = vscode.commands.registerCommand(
    'sfdx.force.source.retrieve.current.source.file',
    forceSourceRetrieveSourcePaths
  );
  const forceSourceRetrieveInManifestCmd = vscode.commands.registerCommand(
    'sfdx.force.source.retrieve.in.manifest',
    forceSourceRetrieveManifest
  );
  const forceSourceStatusCmd = vscode.commands.registerCommand(
    'sfdx.force.source.status',
    viewAllChanges
  );
  const forceSourceStatusLocalCmd = vscode.commands.registerCommand(
    'sfdx.force.source.status.local',
    viewLocalChanges
  );
  const forceSourceStatusRemoteCmd = vscode.commands.registerCommand(
    'sfdx.force.source.status.remote',
    viewRemoteChanges
  );
  const forceTaskStopCmd = vscode.commands.registerCommand(
    'sfdx.force.task.stop',
    forceTaskStop
  );
  const forceApexClassCreateCmd = vscode.commands.registerCommand(
    'sfdx.force.apex.class.create',
    forceApexClassCreate
  );
  const forceAnalyticsTemplateCreateCmd = vscode.commands.registerCommand(
    'sfdx.force.analytics.template.create',
    forceAnalyticsTemplateCreate
  );
  const forceVisualforceComponentCreateCmd = vscode.commands.registerCommand(
    'sfdx.force.visualforce.component.create',
    forceVisualforceComponentCreate
  );
  const forceVisualforcePageCreateCmd = vscode.commands.registerCommand(
    'sfdx.force.visualforce.page.create',
    forceVisualforcePageCreate
  );

  const forceLightningAppCreateCmd = vscode.commands.registerCommand(
    'sfdx.force.lightning.app.create',
    forceLightningAppCreate
  );

  const forceLightningComponentCreateCmd = vscode.commands.registerCommand(
    'sfdx.force.lightning.component.create',
    forceLightningComponentCreate
  );

  const forceLightningEventCreateCmd = vscode.commands.registerCommand(
    'sfdx.force.lightning.event.create',
    forceLightningEventCreate
  );

  const forceLightningInterfaceCreateCmd = vscode.commands.registerCommand(
    'sfdx.force.lightning.interface.create',
    forceLightningInterfaceCreate
  );

  const forceLightningLwcCreateCmd = vscode.commands.registerCommand(
    'sfdx.force.lightning.lwc.create',
    forceLightningLwcCreate
  );

  const forceLightningLwcTestCreateCmd = vscode.commands.registerCommand(
    'sfdx.force.lightning.lwc.test.create',
    forceLightningLwcTestCreate
  );

  const debuggerStopCmd = vscode.commands.registerCommand(
    'sfdx.debugger.stop',
    debuggerStop
  );
  const forceConfigListCmd = vscode.commands.registerCommand(
    'sfdx.force.config.list',
    forceConfigList
  );
  const forceAliasListCmd = vscode.commands.registerCommand(
    'sfdx.force.alias.list',
    forceAliasList
  );
  const forceOrgDeleteDefaultCmd = vscode.commands.registerCommand(
    'sfdx.force.org.delete.default',
    forceOrgDelete
  );
  const forceOrgDeleteUsernameCmd = vscode.commands.registerCommand(
    'sfdx.force.org.delete.username',
    forceOrgDelete,
    { flag: '--targetusername' }
  );
  const forceOrgDisplayDefaultCmd = vscode.commands.registerCommand(
    'sfdx.force.org.display.default',
    forceOrgDisplay
  );
  const forceOrgDisplayUsernameCmd = vscode.commands.registerCommand(
    'sfdx.force.org.display.username',
    forceOrgDisplay,
    { flag: '--targetusername' }
  );
  const orgListCleanCmd = vscode.commands.registerCommand(
    'sfdx.org.list.clean',
    orgList
  );
  const dataQueryInputCmd = vscode.commands.registerCommand(
    'sfdx.data.query.input',
    dataQuery
  );
  const dataQuerySelectionCmd = vscode.commands.registerCommand(
    'sfdx.data.query.selection',
    dataQuery
  );
  const forceProjectCreateCmd = vscode.commands.registerCommand(
    'sfdx.force.project.create',
    forceSfdxProjectCreate
  );

  const forcePackageInstallCmd = vscode.commands.registerCommand(
    'sfdx.force.package.install',
    forcePackageInstall
  );
  const forceProjectWithManifestCreateCmd = vscode.commands.registerCommand(
    'sfdx.force.project.with.manifest.create',
    forceProjectWithManifestCreate
  );

  const forceApexTriggerCreateCmd = vscode.commands.registerCommand(
    'sfdx.force.apex.trigger.create',
    forceApexTriggerCreate
  );

  const startApexDebugLoggingCmd = vscode.commands.registerCommand(
    'sfdx.start.apex.debug.logging',
    startApexDebugLogging
  );

  const stopApexDebugLoggingCmd = vscode.commands.registerCommand(
    'sfdx.stop.apex.debug.logging',
    stopApexDebugLogging
  );

  const isvDebugBootstrapCmd = vscode.commands.registerCommand(
    'sfdx.debug.isv.bootstrap',
    isvDebugBootstrap
  );

  const forceConfigSetCmd = vscode.commands.registerCommand(
    'sfdx.force.config.set',
    forceConfigSet
  );

  const forceDiffFile = vscode.commands.registerCommand(
    'sfdx.force.diff',
    forceSourceDiff
  );

  const forceDiffFolder = vscode.commands.registerCommand(
    'sfdx.force.folder.diff',
    forceSourceFolderDiff
  );

  const forceFunctionCreateCmd = vscode.commands.registerCommand(
    'sfdx.force.function.create',
    forceFunctionCreate
  );

  const forceFunctionStartCmd = vscode.commands.registerCommand(
    'sfdx.force.function.containerless.start',
    forceFunctionContainerlessStartCommand
  );

  const forceFunctionInvokeCmd = vscode.commands.registerCommand(
    'sfdx.force.function.invoke',
    forceFunctionInvoke
  );

  const forceFunctionDebugInvokeCmd = vscode.commands.registerCommand(
    'sfdx.force.function.debugInvoke',
    forceFunctionDebugInvoke
  );

  const forceFunctionStopCmd = vscode.commands.registerCommand(
    'sfdx.force.function.stop',
    forceFunctionStop
  );

  const forceRefreshSObjectsCmd = vscode.commands.registerCommand(
    'sfdx.force.internal.refreshsobjects',
    forceRefreshSObjects
  );

  const forceRenameComponentCmd = vscode.commands.registerCommand(
    'sfdx.lightning.rename',
    forceRenameLightningComponent
  );

  return vscode.Disposable.from(
    forceAuthAccessTokenCmd,
<<<<<<< HEAD
    forceAuthWebLoginCmd,
    forceAuthDevHubCmd,
    forceAuthLogoutAllCmd,
    forceAuthLogoutDefaultCmd,
    dataQueryInputCmd,
    dataQuerySelectionCmd,
=======
    forceDataSoqlQueryInputCmd,
    forceDataSoqlQuerySelectionCmd,
>>>>>>> c72c9ede
    forceDiffFile,
    forceFunctionCreateCmd,
    forceFunctionInvokeCmd,
    forceFunctionDebugInvokeCmd,
    forceFunctionStartCmd,
    forceFunctionStopCmd,
    forceOpenDocumentationCmd,
    forceOrgCreateCmd,
    forceOrgDeleteDefaultCmd,
    forceOrgDeleteUsernameCmd,
    forceRefreshSObjectsCmd,
    deleteSourceCmd,
    deleteSourceCurrentFileCmd,
    forceSourceDeployCurrentSourceFileCmd,
    forceSourceDeployInManifestCmd,
    forceSourceDeployMultipleSourcePathsCmd,
    forceSourceDeploySourcePathCmd,
    forceSourcePullCmd,
    forceSourcePullForceCmd,
    forceSourcePushCmd,
    forceSourcePushForceCmd,
    forceSourceRetrieveCmd,
    forceSourceRetrieveCurrentFileCmd,
    forceSourceRetrieveInManifestCmd,
    forceSourceStatusCmd,
    forceSourceStatusLocalCmd,
    forceSourceStatusRemoteCmd,
    forceTaskStopCmd,
    forceApexClassCreateCmd,
    forceAnalyticsTemplateCreateCmd,
    forceVisualforceComponentCreateCmd,
    forceVisualforcePageCreateCmd,
    forceLightningAppCreateCmd,
    forceLightningComponentCreateCmd,
    forceLightningEventCreateCmd,
    forceLightningInterfaceCreateCmd,
    forceLightningLwcCreateCmd,
    forceLightningLwcTestCreateCmd,
    debuggerStopCmd,
    forceConfigListCmd,
    forceAliasListCmd,
    forceOrgDisplayDefaultCmd,
    forceOrgDisplayUsernameCmd,
    forceProjectCreateCmd,
    forcePackageInstallCmd,
    forceProjectWithManifestCreateCmd,
    forceApexTriggerCreateCmd,
    startApexDebugLoggingCmd,
    stopApexDebugLoggingCmd,
    isvDebugBootstrapCmd,
    forceConfigSetCmd,
    orgListCleanCmd,
    orgLoginWebCmd,
    orgLoginWebDevHubCmd,
    orgOpenCmd
  );
}

function registerInternalDevCommands(
  extensionContext: vscode.ExtensionContext
): vscode.Disposable {
  const forceInternalLightningAppCreateCmd = vscode.commands.registerCommand(
    'sfdx.internal.lightning.app.create',
    forceInternalLightningAppCreate
  );

  const forceInternalLightningComponentCreateCmd = vscode.commands.registerCommand(
    'sfdx.internal.lightning.component.create',
    forceInternalLightningComponentCreate
  );

  const forceInternalLightningEventCreateCmd = vscode.commands.registerCommand(
    'sfdx.internal.lightning.event.create',
    forceInternalLightningEventCreate
  );

  const forceInternalLightningInterfaceCreateCmd = vscode.commands.registerCommand(
    'sfdx.internal.lightning.interface.create',
    forceInternalLightningInterfaceCreate
  );

  const forceInternalLightningLwcCreateCmd = vscode.commands.registerCommand(
    'sfdx.internal.lightning.lwc.create',
    forceInternalLightningLwcCreate
  );

  return vscode.Disposable.from(
    forceInternalLightningComponentCreateCmd,
    forceInternalLightningLwcCreateCmd,
    forceInternalLightningAppCreateCmd,
    forceInternalLightningEventCreateCmd,
    forceInternalLightningInterfaceCreateCmd
  );
}

function registerOrgPickerCommands(orgListParam: OrgList): vscode.Disposable {
  const forceSetDefaultOrgCmd = vscode.commands.registerCommand(
    'sfdx.force.set.default.org',
    () => orgListParam.setDefaultOrg()
  );
  return vscode.Disposable.from(forceSetDefaultOrgCmd);
}

async function setupOrgBrowser(
  extensionContext: vscode.ExtensionContext
): Promise<void> {
  await orgBrowser.init(extensionContext);

  vscode.commands.registerCommand(
    'sfdx.force.metadata.view.type.refresh',
    async node => {
      await orgBrowser.refreshAndExpand(node);
    }
  );

  vscode.commands.registerCommand(
    'sfdx.force.metadata.view.component.refresh',
    async node => {
      await orgBrowser.refreshAndExpand(node);
    }
  );

  vscode.commands.registerCommand(
    'sfdx.force.source.retrieve.component',
    async (trigger: RetrieveMetadataTrigger) => {
      await forceSourceRetrieveCmp(trigger);
    }
  );

  vscode.commands.registerCommand(
    'sfdx.force.source.retrieve.open.component',
    async (trigger: RetrieveMetadataTrigger) => {
      await forceSourceRetrieveCmp(trigger, true);
    }
  );

  vscode.commands.registerCommand('sfdx.create.manifest', forceCreateManifest);
}

export async function activate(extensionContext: vscode.ExtensionContext) {
  const extensionHRStart = process.hrtime();
  const rootWorkspacePath = getRootWorkspacePath();
  // Switch to the project directory so that the main @salesforce
  // node libraries work correctly.  @salesforce/core,
  // @salesforce/source-tracking, etc. all use process.cwd()
  // internally.  This causes issues when used from VSCE, as VSCE
  // processes can run with a path that does not reflect the current
  // project path (it often returns '/' from process.cwd()).
  // Switching to the project path here at activation time ensures that
  // commands are run with the project path returned from process.cwd(),
  // thus avoiding the potential errors surfaced when the libs call
  // process.cwd().
  ensureCurrentWorkingDirIsProjectPath(rootWorkspacePath);
  const { name, aiKey, version } = extensionContext.extension.packageJSON;
  await telemetryService.initializeService(
    extensionContext,
    name,
    aiKey,
    version
  );
  showTelemetryMessage(extensionContext);

  // Task View
  const treeDataProvider = vscode.window.registerTreeDataProvider(
    'sfdx.force.tasks.view',
    taskViewService
  );
  extensionContext.subscriptions.push(treeDataProvider);

  // Set internal dev context
  const internalDev = sfdxCoreSettings.getInternalDev();

  vscode.commands.executeCommand(
    'setContext',
    'sfdx:internal_dev',
    internalDev
  );

  if (internalDev) {
    // Internal Dev commands
    const internalCommands = registerInternalDevCommands(extensionContext);
    extensionContext.subscriptions.push(internalCommands);

    // Api
    const internalApi: any = {
      channelService,
      EmptyParametersGatherer,
      isCLIInstalled,
      notificationService,
      OrgAuthInfo,
      ProgressNotification,
      SfdxCommandlet,
      SfdxCommandletExecutor,
      sfdxCoreSettings,
      SfdxWorkspaceChecker,
      telemetryService
    };

    telemetryService.sendExtensionActivationEvent(extensionHRStart);
    console.log('SFDX CLI Extension Activated (internal dev mode)');
    return internalApi;
  }

  FunctionService.instance.handleDidStartTerminateDebugSessions(
    extensionContext
  );

  // Context
  const sfdxProjectOpened = isSfdxProjectOpened.apply(vscode.workspace).result;

  // TODO: move this and the replay debugger commands to the apex extension
  let replayDebuggerExtensionInstalled = false;
  if (
    vscode.extensions.getExtension(
      'salesforce.salesforcedx-vscode-apex-replay-debugger'
    )
  ) {
    replayDebuggerExtensionInstalled = true;
  }
  vscode.commands.executeCommand(
    'setContext',
    'sfdx:replay_debugger_extension',
    replayDebuggerExtensionInstalled
  );

  vscode.commands.executeCommand(
    'setContext',
    'sfdx:project_opened',
    sfdxProjectOpened
  );

  if (sfdxProjectOpened) {
    await initializeProject(extensionContext);
  }

  // Commands
  const commands = registerCommands(extensionContext);
  extensionContext.subscriptions.push(commands);
  extensionContext.subscriptions.push(registerConflictView());

  const api: any = {
    channelService,
    CompositeParametersGatherer,
    EmptyParametersGatherer,
    getDefaultUsernameOrAlias: workspaceContextUtils.getDefaultUsernameOrAlias,
    getUserId,
    isCLIInstalled,
    notificationService,
    OrgAuthInfo,
    ProgressNotification,
    SelectFileName,
    SelectOutputDir,
    SfdxCommandlet,
    SfdxCommandletExecutor,
    sfdxCoreSettings,
    SfdxWorkspaceChecker,
    WorkspaceContext,
    taskViewService,
    telemetryService,
    services: {
      ChannelService,
      TelemetryService,
      WorkspaceContext
    }
  };

  registerFunctionInvokeCodeLensProvider(extensionContext);

  telemetryService.sendExtensionActivationEvent(extensionHRStart);
  console.log('SFDX CLI Extension Activated');

  if (
    vscode.workspace.workspaceFolders &&
    vscode.workspace.workspaceFolders.length > 0
  ) {
    // Refresh SObject definitions if there aren't any faux classes
    const sobjectRefreshStartup: boolean = vscode.workspace
      .getConfiguration(SFDX_CORE_CONFIGURATION_NAME)
      .get<boolean>(ENABLE_SOBJECT_REFRESH_ON_STARTUP, false);

    if (sobjectRefreshStartup) {
      initSObjectDefinitions(
        vscode.workspace.workspaceFolders[0].uri.fsPath
      ).catch(e => telemetryService.sendException(e.name, e.message));
    } else {
      checkSObjectsAndRefresh(
        vscode.workspace.workspaceFolders[0].uri.fsPath
      ).catch(e => telemetryService.sendException(e.name, e.message));
    }
  }

  return api;
}

async function initializeProject(extensionContext: vscode.ExtensionContext) {
  await WorkspaceContext.getInstance().initialize(extensionContext);

  // Register org picker commands
  const newOrgList = new OrgList();
  extensionContext.subscriptions.push(registerOrgPickerCommands(newOrgList));

  await setupOrgBrowser(extensionContext);
  await setupConflictView(extensionContext);

  PersistentStorageService.initialize(extensionContext);

  // Register file watcher for push or deploy on save
  await registerPushOrDeployOnSave();
  await decorators.showOrg();

  await setUpOrgExpirationWatcher(newOrgList);

  // Demo mode decorator
  if (isDemoMode()) {
    showDemoMode();
  }
}

export function deactivate(): Promise<void> {
  console.log('SFDX CLI Extension Deactivated');

  // Send metric data.
  telemetryService.sendExtensionDeactivationEvent();
  telemetryService.dispose();

  disposeTraceFlagExpiration();
  return turnOffLogging();
}<|MERGE_RESOLUTION|>--- conflicted
+++ resolved
@@ -15,12 +15,9 @@
 import { channelService } from './channels';
 import {
   checkSObjectsAndRefresh,
-<<<<<<< HEAD
   dataQuery,
   debuggerStop,
-=======
   deleteSource,
->>>>>>> c72c9ede
   forceAliasList,
   forceAnalyticsTemplateCreate,
   forceApexClassCreate,
@@ -63,11 +60,6 @@
   forceSourceRetrieveCmp,
   forceSourceRetrieveManifest,
   forceSourceRetrieveSourcePaths,
-<<<<<<< HEAD
-=======
-  forceStartApexDebugLogging,
-  forceStopApexDebugLogging,
->>>>>>> c72c9ede
   forceTaskStop,
   forceVisualforceComponentCreate,
   forceVisualforcePageCreate,
@@ -79,11 +71,8 @@
   orgLogoutDefault,
   orgOpen,
   registerFunctionInvokeCodeLensProvider,
-<<<<<<< HEAD
   startApexDebugLogging,
   stopApexDebugLogging,
-=======
->>>>>>> c72c9ede
   turnOffLogging,
   viewAllChanges,
   viewLocalChanges,
@@ -411,17 +400,8 @@
 
   return vscode.Disposable.from(
     forceAuthAccessTokenCmd,
-<<<<<<< HEAD
-    forceAuthWebLoginCmd,
-    forceAuthDevHubCmd,
-    forceAuthLogoutAllCmd,
-    forceAuthLogoutDefaultCmd,
     dataQueryInputCmd,
     dataQuerySelectionCmd,
-=======
-    forceDataSoqlQueryInputCmd,
-    forceDataSoqlQuerySelectionCmd,
->>>>>>> c72c9ede
     forceDiffFile,
     forceFunctionCreateCmd,
     forceFunctionInvokeCmd,
