/*
 * Copyright (c) 2017, salesforce.com, inc.
 * All rights reserved.
 * Licensed under the BSD 3-Clause license.
 * For full license text, see LICENSE.txt file in the repo root or https://opensource.org/licenses/BSD-3-Clause
 */
import {
  ActivationTracker,
  ChannelService,
  ProgressNotification,
  SFDX_CORE_CONFIGURATION_NAME,
  SfWorkspaceChecker,
  TelemetryService,
  TimingUtils,
  TraceFlags,
  WorkspaceContextUtil,
  ensureCurrentWorkingDirIsProjectPath,
  getRootWorkspacePath,
  isSalesforceProjectOpened
} from '@salesforce/salesforcedx-utils-vscode';
import { RegistryAccess } from '@salesforce/source-deploy-retrieve';
import * as os from 'node:os';
import * as path from 'node:path';
import * as vscode from 'vscode';
import { channelService } from './channels';
import {
  aliasList,
  analyticsGenerateTemplate,
  apexGenerateClass,
  apexGenerateTrigger,
  apexGenerateUnitTestClass,
  configList,
  configSet,
  dataQuery,
  debuggerStop,
  deleteSource,
  deployManifest,
  deploySourcePaths,
  initSObjectDefinitions,
  internalLightningGenerateApp,
  internalLightningGenerateAuraComponent,
  internalLightningGenerateEvent,
  internalLightningGenerateInterface,
  internalLightningGenerateLwc,
  lightningGenerateApp,
  lightningGenerateAuraComponent,
  lightningGenerateEvent,
  lightningGenerateInterface,
  lightningGenerateLwc,
  openDocumentation,
  orgCreate,
  orgDelete,
  orgDisplay,
  orgList,
  orgLoginAccessToken,
  orgLoginWeb,
  orgLoginWebDevHub,
  orgLogoutAll,
  orgLogoutDefault,
  orgOpen,
  packageInstall,
  projectDeployStart,
  projectGenerateManifest,
  projectGenerateWithManifest,
  projectRetrieveStart,
  refreshSObjects,
  renameLightningComponent,
  retrieveComponent,
  retrieveManifest,
  retrieveSourcePaths,
  sfProjectGenerate,
  sourceDiff,
  sourceFolderDiff,
  taskStop,
  turnOffLogging,
  turnOnLogging,
  viewAllChanges,
  viewLocalChanges,
  viewRemoteChanges,
  visualforceGenerateComponent,
  visualforceGeneratePage
} from './commands';
import { isvDebugBootstrap } from './commands/isvdebugging/bootstrapCmd';
import { RetrieveMetadataTrigger } from './commands/retrieveMetadata';
import { SelectFileName, SelectOutputDir, SfCommandlet, SfCommandletExecutor } from './commands/util';

import { CommandEventDispatcher } from './commands/util/commandEventDispatcher';
import { PersistentStorageService, registerConflictView, setupConflictView } from './conflict';
import { ENABLE_SOBJECT_REFRESH_ON_STARTUP, ORG_OPEN_COMMAND } from './constants';
import { WorkspaceContext, workspaceContextUtils } from './context';
import { checkPackageDirectoriesEditorView } from './context/packageDirectoriesContext';
import { decorators } from './decorators';
import { notificationService } from './notifications';
import { orgBrowser } from './orgBrowser';
import { OrgList } from './orgPicker';
import { SalesforceProjectConfig } from './salesforceProject';
import { getCoreLoggerService, registerGetTelemetryServiceCommand } from './services';
import { registerPushOrDeployOnSave, salesforceCoreSettings } from './settings';
import { taskViewService } from './statuses';
import { showTelemetryMessage, telemetryService } from './telemetry';
import { MetricsReporter } from './telemetry/metricsReporter';
import { isCLIInstalled, setNodeExtraCaCerts, setSfLogLevel, setUpOrgExpirationWatcher } from './util';
import { OrgAuthInfo } from './util/authInfo';

/** Customer-facing commands */
const registerCommands = (extensionContext: vscode.ExtensionContext): vscode.Disposable =>
  vscode.Disposable.from(
    vscode.commands.registerCommand('sf.rename.lightning.component', renameLightningComponent),
    vscode.commands.registerCommand('sf.folder.diff', sourceFolderDiff),
    vscode.commands.registerCommand('sf.org.login.access.token', orgLoginAccessToken),
    vscode.commands.registerCommand('sf.data.query.input', dataQuery),
    vscode.commands.registerCommand('sf.data.query.selection', dataQuery),
    vscode.commands.registerCommand('sf.diff', sourceDiff),
    vscode.commands.registerCommand('sf.open.documentation', openDocumentation),
    vscode.commands.registerCommand('sf.org.create', orgCreate),
    vscode.commands.registerCommand('sf.org.delete.default', orgDelete),
    vscode.commands.registerCommand('sf.org.delete.username', orgDelete, {
      flag: '--target-org'
    }),
    vscode.commands.registerCommand('sf.internal.refreshsobjects', refreshSObjects),
    vscode.commands.registerCommand('sf.delete.source', deleteSource),
    vscode.commands.registerCommand('sf.delete.source.current.file', deleteSource),
    vscode.commands.registerCommand('sf.deploy.current.source.file', deploySourcePaths),
    vscode.commands.registerCommand('sf.deploy.in.manifest', deployManifest),
    vscode.commands.registerCommand('sf.deploy.multiple.source.paths', deploySourcePaths),
    vscode.commands.registerCommand('sf.deploy.source.path', deploySourcePaths),
    vscode.commands.registerCommand('sf.project.deploy.start', async (isDeployOnSave: boolean) =>
      projectDeployStart(isDeployOnSave, false)
    ),
    vscode.commands.registerCommand('sf.project.deploy.start.ignore.conflicts', async (isDeployOnSave: boolean) =>
      projectDeployStart(isDeployOnSave, true)
    ),
    vscode.commands.registerCommand('sf.project.retrieve.start', projectRetrieveStart),
    vscode.commands.registerCommand('sf.project.retrieve.start.ignore.conflicts', () => projectRetrieveStart(true)),
    vscode.commands.registerCommand('sf.retrieve.source.path', retrieveSourcePaths),
    vscode.commands.registerCommand('sf.retrieve.current.source.file', retrieveSourcePaths),
    vscode.commands.registerCommand('sf.retrieve.in.manifest', retrieveManifest),
    vscode.commands.registerCommand('sf.view.all.changes', viewAllChanges),
    vscode.commands.registerCommand('sf.view.local.changes', viewLocalChanges),
    vscode.commands.registerCommand('sf.view.remote.changes', viewRemoteChanges),
    vscode.commands.registerCommand('sf.task.stop', taskStop),
    vscode.commands.registerCommand('sf.apex.generate.class', apexGenerateClass),
    vscode.commands.registerCommand('sf.apex.generate.unit.test.class', apexGenerateUnitTestClass),
    vscode.commands.registerCommand('sf.analytics.generate.template', analyticsGenerateTemplate),
    vscode.commands.registerCommand('sf.visualforce.generate.component', visualforceGenerateComponent),
    vscode.commands.registerCommand('sf.visualforce.generate.page', visualforceGeneratePage),
    vscode.commands.registerCommand('sf.lightning.generate.app', lightningGenerateApp),
    vscode.commands.registerCommand('sf.lightning.generate.aura.component', lightningGenerateAuraComponent),
    vscode.commands.registerCommand('sf.lightning.generate.event', lightningGenerateEvent),
    vscode.commands.registerCommand('sf.lightning.generate.interface', lightningGenerateInterface),
    vscode.commands.registerCommand('sf.lightning.generate.lwc', lightningGenerateLwc),
    vscode.commands.registerCommand('sf.debugger.stop', debuggerStop),
    vscode.commands.registerCommand('sf.config.list', configList),
    vscode.commands.registerCommand('sf.alias.list', aliasList),
    vscode.commands.registerCommand('sf.org.display.default', orgDisplay),
    vscode.commands.registerCommand('sf.org.display.username', orgDisplay, {
      flag: '--target-org'
    }),
    vscode.commands.registerCommand('sf.project.generate', sfProjectGenerate),
    vscode.commands.registerCommand('sf.package.install', packageInstall),
    vscode.commands.registerCommand('sf.project.generate.with.manifest', projectGenerateWithManifest),
    vscode.commands.registerCommand('sf.apex.generate.trigger', apexGenerateTrigger),
    vscode.commands.registerCommand('sf.start.apex.debug.logging', () => turnOnLogging(extensionContext)),
    vscode.commands.registerCommand('sf.stop.apex.debug.logging', () => turnOffLogging(extensionContext)),
    vscode.commands.registerCommand('sf.debug.isv.bootstrap', isvDebugBootstrap),
    vscode.commands.registerCommand('sf.config.set', configSet),
    vscode.commands.registerCommand('sf.org.list.clean', orgList),
    vscode.commands.registerCommand('sf.org.login.web', orgLoginWeb),
    vscode.commands.registerCommand('sf.org.login.web.dev.hub', orgLoginWebDevHub),
    vscode.commands.registerCommand('sf.org.logout.all', orgLogoutAll),
    vscode.commands.registerCommand('sf.org.logout.default', orgLogoutDefault),
    vscode.commands.registerCommand(ORG_OPEN_COMMAND, orgOpen),
    vscode.commands.registerCommand('sf.vscode.core.logger.get.instance', getCoreLoggerService),
    registerGetTelemetryServiceCommand()
  );
const registerInternalDevCommands = (): vscode.Disposable =>
  vscode.Disposable.from(
    vscode.commands.registerCommand(
      'sf.internal.lightning.generate.aura.component',
      internalLightningGenerateAuraComponent
    ),
    vscode.commands.registerCommand('sf.internal.lightning.generate.lwc', internalLightningGenerateLwc),
    vscode.commands.registerCommand('sf.internal.lightning.generate.app', internalLightningGenerateApp),
    vscode.commands.registerCommand('sf.internal.lightning.generate.event', internalLightningGenerateEvent),
    vscode.commands.registerCommand('sf.internal.lightning.generate.interface', internalLightningGenerateInterface)
  );

const registerOrgPickerCommands = (orgListParam: OrgList): vscode.Disposable => {
  const setDefaultOrgCmd = vscode.commands.registerCommand('sf.set.default.org', () => orgListParam.setDefaultOrg());
  return vscode.Disposable.from(setDefaultOrgCmd);
};

const setupOrgBrowser = async (extensionContext: vscode.ExtensionContext): Promise<void> => {
  await orgBrowser.init(extensionContext);

  vscode.commands.registerCommand('sf.metadata.view.type.refresh', async node => {
    await orgBrowser.refreshAndExpand(node);
  });

  vscode.commands.registerCommand('sf.metadata.view.component.refresh', async node => {
    await orgBrowser.refreshAndExpand(node);
  });

  vscode.commands.registerCommand('sf.retrieve.component', async (trigger: RetrieveMetadataTrigger) => {
    await retrieveComponent(trigger);
  });

  vscode.commands.registerCommand('sf.retrieve.open.component', async (trigger: RetrieveMetadataTrigger) => {
    await retrieveComponent(trigger, true);
  });

  vscode.commands.registerCommand('sf.project.generate.manifest', projectGenerateManifest);
};

export const activate = async (extensionContext: vscode.ExtensionContext): Promise<SalesforceVSCodeCoreApi> => {
  const activationStartTime = TimingUtils.getCurrentTime();
  const activateTracker = new ActivationTracker(extensionContext, telemetryService);
  const rootWorkspacePath = getRootWorkspacePath();
  // Switch to the project directory so that the main @salesforce
  // node libraries work correctly.  @salesforce/core,
  // @salesforce/source-tracking, etc. all use process.cwd()
  // internally.  This causes issues when used from VSCE, as VSCE
  // processes can run with a path that does not reflect the current
  // project path (it often returns '/' from process.cwd()).
  // Switching to the project path here at activation time ensures that
  // commands are run with the project path returned from process.cwd(),
  // thus avoiding the potential errors surfaced when the libs call
  // process.cwd().
  await ensureCurrentWorkingDirIsProjectPath(rootWorkspacePath);
  setNodeExtraCaCerts();
  setSfLogLevel();
  await telemetryService.initializeService(extensionContext);
  void showTelemetryMessage(extensionContext);

  // Task View
  const treeDataProvider = vscode.window.registerTreeDataProvider('sf.tasks.view', taskViewService);
  extensionContext.subscriptions.push(treeDataProvider);

  // Set internal dev context
  const internalDev = salesforceCoreSettings.getInternalDev();

  void vscode.commands.executeCommand('setContext', 'sf:internal_dev', internalDev);

<<<<<<< HEAD
  if (internalDev) {
    // Internal Dev commands
    const internalCommands = registerInternalDevCommands();
    extensionContext.subscriptions.push(internalCommands);

    // Api
    const internalApi: SalesforceVSCodeCoreApi = {
      channelService,
      getTargetOrgOrAlias: workspaceContextUtils.getTargetOrgOrAlias,
      getUserId: OrgAuthInfo.getUserId,
      isCLIInstalled,
      notificationService,
      OrgAuthInfo,
      ProgressNotification,
      SelectFileName,
      SelectOutputDir,
      SfCommandlet,
      SfCommandletExecutor,
      salesforceCoreSettings,
      SfWorkspaceChecker,
      WorkspaceContext,
      taskViewService,
      telemetryService,
      services: {
        RegistryAccess,
        ChannelService,
        SalesforceProjectConfig,
        TelemetryService,
        WorkspaceContext,
        CommandEventDispatcher
      }
    };

    telemetryService.sendExtensionActivationEvent(activationStartTime);
    MetricsReporter.extensionPackStatus();
    console.log('SF CLI Extension Activated (internal dev mode)');
    return internalApi;
  }

  // Context
  const salesforceProjectOpened = (await isSalesforceProjectOpened()).result;

  // TODO: move this and the replay debugger commands to the apex extension
  let replayDebuggerExtensionInstalled = false;
  if (vscode.extensions.getExtension('salesforce.salesforcedx-vscode-apex-replay-debugger')) {
    replayDebuggerExtensionInstalled = true;
  }
  void vscode.commands.executeCommand('setContext', 'sf:replay_debugger_extension', replayDebuggerExtensionInstalled);

  void vscode.commands.executeCommand('setContext', 'sf:project_opened', salesforceProjectOpened);

  // Set initial context
  await checkPackageDirectoriesEditorView();

  // Register editor change listener
  const editorChangeDisposable = vscode.window.onDidChangeActiveTextEditor(async () => {
    await checkPackageDirectoriesEditorView();
  });

  // Add to subscriptions
  extensionContext.subscriptions.push(editorChangeDisposable);

  if (salesforceProjectOpened) {
    await initializeProject(extensionContext);
  }

  // Commands
  const commands = registerCommands(extensionContext);
  extensionContext.subscriptions.push(commands);
  extensionContext.subscriptions.push(registerConflictView());
  extensionContext.subscriptions.push(CommandEventDispatcher.getInstance());

=======
>>>>>>> ce3ab833
  const api: SalesforceVSCodeCoreApi = {
    channelService,
    getTargetOrgOrAlias: workspaceContextUtils.getTargetOrgOrAlias,
    getUserId: OrgAuthInfo.getUserId,
    isCLIInstalled,
    notificationService,
    OrgAuthInfo,
    ProgressNotification,
    SelectFileName,
    SelectOutputDir,
    SfCommandlet,
    SfCommandletExecutor,
    salesforceCoreSettings,
    SfWorkspaceChecker,
    WorkspaceContext,
    taskViewService,
    telemetryService,
    services: {
      RegistryAccess,
      ChannelService,
      SalesforceProjectConfig,
      TelemetryService,
      WorkspaceContext,
      CommandEventDispatcher
    }
  };

  if (internalDev) {
    // Internal Dev commands
    extensionContext.subscriptions.push(registerInternalDevCommands());

    telemetryService.sendExtensionActivationEvent(activationStartTime);
    MetricsReporter.extensionPackStatus();
    console.log('SF CLI Extension Activated (internal dev mode)');
    return api;
  }

  // Context
  const salesforceProjectOpened = (await isSalesforceProjectOpened()).result;

  // TODO: move this and the replay debugger commands to the apex extension

  void vscode.commands.executeCommand(
    'setContext',
    'sf:replay_debugger_extension',
    vscode.extensions.getExtension('salesforce.salesforcedx-vscode-apex-replay-debugger') !== undefined
  );

  void vscode.commands.executeCommand('setContext', 'sf:project_opened', salesforceProjectOpened);

  // Set initial context
  await checkPackageDirectoriesEditorView();

  if (salesforceProjectOpened) {
    await initializeProject(extensionContext);
  }

  extensionContext.subscriptions.push(
    registerCommands(extensionContext),
    // Register editor change listener
    vscode.window.onDidChangeActiveTextEditor(async () => {
      await checkPackageDirectoriesEditorView();
    }),
    registerConflictView(),
    CommandEventDispatcher.getInstance()
  );

  if (vscode.workspace.workspaceFolders && vscode.workspace.workspaceFolders.length > 0) {
    // Refresh SObject definitions if there aren't any faux classes
    const sobjectRefreshStartup: boolean = vscode.workspace
      .getConfiguration(SFDX_CORE_CONFIGURATION_NAME)
      .get<boolean>(ENABLE_SOBJECT_REFRESH_ON_STARTUP, false);

    await initSObjectDefinitions(vscode.workspace.workspaceFolders[0].uri.fsPath, sobjectRefreshStartup);
  }

  void activateTracker.markActivationStop();
  MetricsReporter.extensionPackStatus();

  // Handle trace flag cleanup after setting target org
  try {
    const connection = await WorkspaceContextUtil.getInstance().getConnection();
    await new TraceFlags(connection).handleTraceFlagCleanup(extensionContext);
  } catch (error) {
    console.log('Trace flag cleanup not completed during activation of CLI Integration extension', error);
  }

  console.log('SF CLI Extension Activated');
  handleTheUnhandled();
  return api;
};

const initializeProject = async (extensionContext: vscode.ExtensionContext) => {
  await WorkspaceContext.getInstance().initialize(extensionContext);

  // Register org picker commands
  const newOrgList = new OrgList();
  extensionContext.subscriptions.push(registerOrgPickerCommands(newOrgList));

  await setupOrgBrowser(extensionContext);
  await setupConflictView(extensionContext);

  PersistentStorageService.initialize(extensionContext);

  // Register file watcher for push or deploy on save
  registerPushOrDeployOnSave();
  await decorators.showOrg();

  await setUpOrgExpirationWatcher(newOrgList);
};

export const deactivate = async (): Promise<void> => {
  console.log('SF CLI Extension Deactivated');

  // Send metric data.
  telemetryService.sendExtensionDeactivationEvent();
  telemetryService.dispose();
};

const handleTheUnhandled = (): void => {
  process.on('unhandledRejection', (reason: Error, promise: Promise<any>) => {
    const collectedData: {
      message?: string;
      fromExtension?: string | undefined;
      stackTrace?: string | undefined;
    } = {};
    // Attach a catch handler to the promise to handle the rejection
    promise.catch(error => {
      // Collect relevant data
      if (error instanceof Error) {
        collectedData.message = error.message;
        collectedData.stackTrace = error.stack ?? 'No stack trace available';
      } else if (typeof error === 'string') {
        collectedData.message = error;
      }
    });
    // Capture stack trace if available
    collectedData.stackTrace ??= reason ? reason.stack : 'No stack trace available';

    // make an attempt to isolate the first reference to one of our extensions from the stack
    const dxExtension = collectedData.stackTrace
      ?.split(os.EOL)
      .filter(l => l.includes('at '))
      .flatMap(l => l.split(path.sep))
      .find(w => w.startsWith('salesforcedx-vscode'));

    const exceptionCatcher = salesforceCoreSettings.getEnableAllExceptionCatcher();
    // Send detailed telemetry data for only dx extensions by default.
    // If the exception catcher is enabled, send telemetry data for all extensions.
    if (dxExtension || exceptionCatcher) {
      collectedData.fromExtension = dxExtension;
      telemetryService.sendException('unhandledRejection', JSON.stringify(collectedData));
      if (exceptionCatcher) {
        console.log('Debug mode is enabled');
        console.log('error data: %s', JSON.stringify(collectedData));
      }
    }
  });
};

export type SalesforceVSCodeCoreApi = {
  channelService: typeof channelService;
  getTargetOrgOrAlias: typeof workspaceContextUtils.getTargetOrgOrAlias;
  getUserId: typeof OrgAuthInfo.getUserId;
  isCLIInstalled: typeof isCLIInstalled;
  notificationService: typeof notificationService;
  OrgAuthInfo: typeof OrgAuthInfo;
  ProgressNotification: typeof ProgressNotification;
  SelectFileName: typeof SelectFileName;
  SelectOutputDir: typeof SelectOutputDir;
  SfCommandlet: typeof SfCommandlet;
  SfCommandletExecutor: typeof SfCommandletExecutor;
  salesforceCoreSettings: typeof salesforceCoreSettings;
  SfWorkspaceChecker: typeof SfWorkspaceChecker;
  WorkspaceContext: typeof WorkspaceContext;
  taskViewService: typeof taskViewService;
  telemetryService: typeof telemetryService;
  services: {
    RegistryAccess: typeof RegistryAccess;
    ChannelService: typeof ChannelService;
    SalesforceProjectConfig: typeof SalesforceProjectConfig;
    TelemetryService: typeof TelemetryService;
    WorkspaceContext: typeof WorkspaceContext;
    CommandEventDispatcher: typeof CommandEventDispatcher;
  };
};<|MERGE_RESOLUTION|>--- conflicted
+++ resolved
@@ -241,81 +241,6 @@
 
   void vscode.commands.executeCommand('setContext', 'sf:internal_dev', internalDev);
 
-<<<<<<< HEAD
-  if (internalDev) {
-    // Internal Dev commands
-    const internalCommands = registerInternalDevCommands();
-    extensionContext.subscriptions.push(internalCommands);
-
-    // Api
-    const internalApi: SalesforceVSCodeCoreApi = {
-      channelService,
-      getTargetOrgOrAlias: workspaceContextUtils.getTargetOrgOrAlias,
-      getUserId: OrgAuthInfo.getUserId,
-      isCLIInstalled,
-      notificationService,
-      OrgAuthInfo,
-      ProgressNotification,
-      SelectFileName,
-      SelectOutputDir,
-      SfCommandlet,
-      SfCommandletExecutor,
-      salesforceCoreSettings,
-      SfWorkspaceChecker,
-      WorkspaceContext,
-      taskViewService,
-      telemetryService,
-      services: {
-        RegistryAccess,
-        ChannelService,
-        SalesforceProjectConfig,
-        TelemetryService,
-        WorkspaceContext,
-        CommandEventDispatcher
-      }
-    };
-
-    telemetryService.sendExtensionActivationEvent(activationStartTime);
-    MetricsReporter.extensionPackStatus();
-    console.log('SF CLI Extension Activated (internal dev mode)');
-    return internalApi;
-  }
-
-  // Context
-  const salesforceProjectOpened = (await isSalesforceProjectOpened()).result;
-
-  // TODO: move this and the replay debugger commands to the apex extension
-  let replayDebuggerExtensionInstalled = false;
-  if (vscode.extensions.getExtension('salesforce.salesforcedx-vscode-apex-replay-debugger')) {
-    replayDebuggerExtensionInstalled = true;
-  }
-  void vscode.commands.executeCommand('setContext', 'sf:replay_debugger_extension', replayDebuggerExtensionInstalled);
-
-  void vscode.commands.executeCommand('setContext', 'sf:project_opened', salesforceProjectOpened);
-
-  // Set initial context
-  await checkPackageDirectoriesEditorView();
-
-  // Register editor change listener
-  const editorChangeDisposable = vscode.window.onDidChangeActiveTextEditor(async () => {
-    await checkPackageDirectoriesEditorView();
-  });
-
-  // Add to subscriptions
-  extensionContext.subscriptions.push(editorChangeDisposable);
-
-  if (salesforceProjectOpened) {
-    await initializeProject(extensionContext);
-  }
-
-  // Commands
-  const commands = registerCommands(extensionContext);
-  extensionContext.subscriptions.push(commands);
-  extensionContext.subscriptions.push(registerConflictView());
-  extensionContext.subscriptions.push(CommandEventDispatcher.getInstance());
-
-=======
->>>>>>> ce3ab833
   const api: SalesforceVSCodeCoreApi = {
     channelService,
     getTargetOrgOrAlias: workspaceContextUtils.getTargetOrgOrAlias,
