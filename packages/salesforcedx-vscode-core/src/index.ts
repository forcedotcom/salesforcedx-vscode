--- conflicted
+++ resolved
@@ -154,21 +154,11 @@
     'sfdx.force.org.create',
     forceOrgCreate
   );
-<<<<<<< HEAD
-  const forceOrgOpenCmd = vscode.commands.registerCommand(
-    ORG_OPEN_COMMAND,
-    forceOrgOpen
-  );
   const deleteSourceCmd = vscode.commands.registerCommand(
     'sfdx.delete.source',
     deleteSource
-=======
+  );
   const orgOpenCmd = vscode.commands.registerCommand(ORG_OPEN_COMMAND, orgOpen);
-  const forceSourceDeleteCmd = vscode.commands.registerCommand(
-    'sfdx.force.source.delete',
-    forceSourceDelete
->>>>>>> dd837dba
-  );
   const deleteSourceCurrentFileCmd = vscode.commands.registerCommand(
     'sfdx.delete.source.current.file',
     deleteSource
