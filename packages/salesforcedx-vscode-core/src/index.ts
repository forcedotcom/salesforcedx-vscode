/*
 * Copyright (c) 2017, salesforce.com, inc.
 * All rights reserved.
 * Licensed under the BSD 3-Clause license.
 * For full license text, see LICENSE.txt file in the repo root or https://opensource.org/licenses/BSD-3-Clause
 */
import * as vscode from 'vscode';
import { channelService } from './channels';
import {
  checkSObjectsAndRefresh,
  forceAliasList,
  forceAnalyticsTemplateCreate,
  forceApexClassCreate,
  forceApexTriggerCreate,
  forceAuthAccessToken,
  forceAuthDevHub,
  forceAuthLogoutAll,
  forceAuthWebLogin,
  forceConfigList,
  forceConfigSet,
  forceDataSoqlQuery,
  forceDebuggerStop,
  forceFunctionCreate,
  forceFunctionDebugInvoke,
  forceFunctionInvoke,
  forceFunctionStart,
  forceFunctionStop,
  forceInternalLightningAppCreate,
  forceInternalLightningComponentCreate,
  forceInternalLightningEventCreate,
  forceInternalLightningInterfaceCreate,
  forceInternalLightningLwcCreate,
  forceLightningAppCreate,
  forceLightningComponentCreate,
  forceLightningEventCreate,
  forceLightningInterfaceCreate,
  forceLightningLwcCreate,
  forceLightningLwcTestCreate,
  forceOrgCreate,
  forceOrgDelete,
  forceOrgDisplay,
  forceOrgList,
  forceOrgOpen,
  forcePackageInstall,
  forceProjectWithManifestCreate,
  forceRefreshSObjects,
  forceSfdxProjectCreate,
  forceSourceDelete,
  forceSourceDeployManifest,
  forceSourceDeployMultipleSourcePaths,
  forceSourceDeploySourcePath,
  forceSourceDiff,
  forceSourceFolderDiff,
  forceSourcePull,
  forceSourcePush,
  forceSourceRetrieveCmp,
  forceSourceRetrieveManifest,
  forceSourceRetrieveSourcePath,
  forceSourceStatus,
  forceStartApexDebugLogging,
  forceStopApexDebugLogging,
  forceTaskStop,
  forceVisualforceComponentCreate,
  forceVisualforcePageCreate,
  initSObjectDefinitions,
  registerFunctionInvokeCodeLensProvider,
  turnOffLogging
} from './commands';
import { RetrieveMetadataTrigger } from './commands/forceSourceRetrieveMetadata';
import { getUserId } from './commands/forceStartApexDebugLogging';
import { FunctionService } from './commands/functions/functionService';
import { isvDebugBootstrap } from './commands/isvdebugging';
import {
  CompositeParametersGatherer,
  EmptyParametersGatherer,
  SelectFileName,
  SelectOutputDir,
  SfdxCommandlet,
  SfdxCommandletExecutor,
  SfdxWorkspaceChecker
} from './commands/util';
<<<<<<< HEAD
import { registerConflictView, setupConflictView } from './conflict';
import {
  ENABLE_SOBJECT_REFRESH_ON_STARTUP,
  SFDX_CORE_CONFIGURATION_NAME
} from './constants';
=======
import { PersistentStorageService, registerConflictView, setupConflictView } from './conflict';
import { ENABLE_SOBJECT_REFRESH_ON_STARTUP, SFDX_CORE_CONFIGURATION_NAME } from './constants';
>>>>>>> d435133d
import { getDefaultUsernameOrAlias } from './context';
import { workspaceContext } from './context';
import * as decorators from './decorators';
import { isDemoMode } from './modes/demo-mode';
import { notificationService, ProgressNotification } from './notifications';
import { orgBrowser } from './orgBrowser';
import { OrgList } from './orgPicker';
import { isSfdxProjectOpened } from './predicates';
import { registerPushOrDeployOnSave, sfdxCoreSettings } from './settings';
import { taskViewService } from './statuses';
import { showTelemetryMessage, telemetryService } from './telemetry';
import { isCLIInstalled } from './util';
import { OrgAuthInfo } from './util/authInfo';

function registerCommands(
  extensionContext: vscode.ExtensionContext
): vscode.Disposable {
  // Customer-facing commands
  const forceAuthAccessTokenCmd = vscode.commands.registerCommand(
    'sfdx.force.auth.accessToken',
    forceAuthAccessToken
  );
  const forceAuthWebLoginCmd = vscode.commands.registerCommand(
    'sfdx.force.auth.web.login',
    forceAuthWebLogin
  );
  const forceAuthDevHubCmd = vscode.commands.registerCommand(
    'sfdx.force.auth.dev.hub',
    forceAuthDevHub
  );
  const forceAuthLogoutAllCmd = vscode.commands.registerCommand(
    'sfdx.force.auth.logout.all',
    forceAuthLogoutAll
  );
  const forceOrgCreateCmd = vscode.commands.registerCommand(
    'sfdx.force.org.create',
    forceOrgCreate
  );
  const forceOrgOpenCmd = vscode.commands.registerCommand(
    'sfdx.force.org.open',
    forceOrgOpen
  );
  const forceSourceDeleteCmd = vscode.commands.registerCommand(
    'sfdx.force.source.delete',
    forceSourceDelete
  );
  const forceSourceDeleteCurrentFileCmd = vscode.commands.registerCommand(
    'sfdx.force.source.delete.current.file',
    forceSourceDelete
  );
  const forceSourceDeployCurrentSourceFileCmd = vscode.commands.registerCommand(
    'sfdx.force.source.deploy.current.source.file',
    forceSourceDeploySourcePath
  );
  const forceSourceDeployInManifestCmd = vscode.commands.registerCommand(
    'sfdx.force.source.deploy.in.manifest',
    forceSourceDeployManifest
  );
  const forceSourceDeployMultipleSourcePathsCmd = vscode.commands.registerCommand(
    'sfdx.force.source.deploy.multiple.source.paths',
    forceSourceDeployMultipleSourcePaths
  );
  const forceSourceDeploySourcePathCmd = vscode.commands.registerCommand(
    'sfdx.force.source.deploy.source.path',
    forceSourceDeploySourcePath
  );
  const forceSourcePullCmd = vscode.commands.registerCommand(
    'sfdx.force.source.pull',
    forceSourcePull
  );
  const forceSourcePullForceCmd = vscode.commands.registerCommand(
    'sfdx.force.source.pull.force',
    forceSourcePull,
    { flag: '--forceoverwrite' }
  );
  const forceSourcePushCmd = vscode.commands.registerCommand(
    'sfdx.force.source.push',
    forceSourcePush
  );
  const forceSourcePushForceCmd = vscode.commands.registerCommand(
    'sfdx.force.source.push.force',
    forceSourcePush,
    { flag: '--forceoverwrite' }
  );
  const forceSourceRetrieveCmd = vscode.commands.registerCommand(
    'sfdx.force.source.retrieve.source.path',
    forceSourceRetrieveSourcePath
  );
  const forceSourceRetrieveCurrentFileCmd = vscode.commands.registerCommand(
    'sfdx.force.source.retrieve.current.source.file',
    forceSourceRetrieveSourcePath
  );
  const forceSourceRetrieveInManifestCmd = vscode.commands.registerCommand(
    'sfdx.force.source.retrieve.in.manifest',
    forceSourceRetrieveManifest
  );
  const forceSourceStatusCmd = vscode.commands.registerCommand(
    'sfdx.force.source.status',
    forceSourceStatus
  );
  const forceSourceStatusLocalCmd = vscode.commands.registerCommand(
    'sfdx.force.source.status.local',
    forceSourceStatus,
    { flag: '--local' }
  );
  const forceSourceStatusRemoteCmd = vscode.commands.registerCommand(
    'sfdx.force.source.status.remote',
    forceSourceStatus,
    { flag: '--remote' }
  );
  const forceTaskStopCmd = vscode.commands.registerCommand(
    'sfdx.force.task.stop',
    forceTaskStop
  );
  const forceApexClassCreateCmd = vscode.commands.registerCommand(
    'sfdx.force.apex.class.create',
    forceApexClassCreate
  );
  const forceAnalyticsTemplateCreateCmd = vscode.commands.registerCommand(
    'sfdx.force.analytics.template.create',
    forceAnalyticsTemplateCreate
  );
  const forceVisualforceComponentCreateCmd = vscode.commands.registerCommand(
    'sfdx.force.visualforce.component.create',
    forceVisualforceComponentCreate
  );
  const forceVisualforcePageCreateCmd = vscode.commands.registerCommand(
    'sfdx.force.visualforce.page.create',
    forceVisualforcePageCreate
  );

  const forceLightningAppCreateCmd = vscode.commands.registerCommand(
    'sfdx.force.lightning.app.create',
    forceLightningAppCreate
  );

  const forceLightningComponentCreateCmd = vscode.commands.registerCommand(
    'sfdx.force.lightning.component.create',
    forceLightningComponentCreate
  );

  const forceLightningEventCreateCmd = vscode.commands.registerCommand(
    'sfdx.force.lightning.event.create',
    forceLightningEventCreate
  );

  const forceLightningInterfaceCreateCmd = vscode.commands.registerCommand(
    'sfdx.force.lightning.interface.create',
    forceLightningInterfaceCreate
  );

  const forceLightningLwcCreateCmd = vscode.commands.registerCommand(
    'sfdx.force.lightning.lwc.create',
    forceLightningLwcCreate
  );

  const forceLightningLwcTestCreateCmd = vscode.commands.registerCommand(
    'sfdx.force.lightning.lwc.test.create',
    forceLightningLwcTestCreate
  );

  const forceDebuggerStopCmd = vscode.commands.registerCommand(
    'sfdx.force.debugger.stop',
    forceDebuggerStop
  );
  const forceConfigListCmd = vscode.commands.registerCommand(
    'sfdx.force.config.list',
    forceConfigList
  );
  const forceAliasListCmd = vscode.commands.registerCommand(
    'sfdx.force.alias.list',
    forceAliasList
  );
  const forceOrgDeleteDefaultCmd = vscode.commands.registerCommand(
    'sfdx.force.org.delete.default',
    forceOrgDelete
  );
  const forceOrgDeleteUsernameCmd = vscode.commands.registerCommand(
    'sfdx.force.org.delete.username',
    forceOrgDelete,
    { flag: '--targetusername' }
  );
  const forceOrgDisplayDefaultCmd = vscode.commands.registerCommand(
    'sfdx.force.org.display.default',
    forceOrgDisplay
  );
  const forceOrgDisplayUsernameCmd = vscode.commands.registerCommand(
    'sfdx.force.org.display.username',
    forceOrgDisplay,
    { flag: '--targetusername' }
  );
  const forceOrgListCleanCmd = vscode.commands.registerCommand(
    'sfdx.force.org.list.clean',
    forceOrgList
  );
  const forceDataSoqlQueryInputCmd = vscode.commands.registerCommand(
    'sfdx.force.data.soql.query.input',
    forceDataSoqlQuery
  );
  const forceDataSoqlQuerySelectionCmd = vscode.commands.registerCommand(
    'sfdx.force.data.soql.query.selection',
    forceDataSoqlQuery
  );
  const forceProjectCreateCmd = vscode.commands.registerCommand(
    'sfdx.force.project.create',
    forceSfdxProjectCreate
  );

  const forcePackageInstallCmd = vscode.commands.registerCommand(
    'sfdx.force.package.install',
    forcePackageInstall
  );
  const forceProjectWithManifestCreateCmd = vscode.commands.registerCommand(
    'sfdx.force.project.with.manifest.create',
    forceProjectWithManifestCreate
  );

  const forceApexTriggerCreateCmd = vscode.commands.registerCommand(
    'sfdx.force.apex.trigger.create',
    forceApexTriggerCreate
  );

  const forceStartApexDebugLoggingCmd = vscode.commands.registerCommand(
    'sfdx.force.start.apex.debug.logging',
    forceStartApexDebugLogging
  );

  const forceStopApexDebugLoggingCmd = vscode.commands.registerCommand(
    'sfdx.force.stop.apex.debug.logging',
    forceStopApexDebugLogging
  );

  const isvDebugBootstrapCmd = vscode.commands.registerCommand(
    'sfdx.debug.isv.bootstrap',
    isvDebugBootstrap
  );

  const forceConfigSetCmd = vscode.commands.registerCommand(
    'sfdx.force.config.set',
    forceConfigSet
  );

  const forceDiffFile = vscode.commands.registerCommand(
    'sfdx.force.diff',
    forceSourceDiff
  );

  const forceDiffFolder = vscode.commands.registerCommand(
    'sfdx.force.folder.diff',
    forceSourceFolderDiff
  );

  const forceFunctionCreateCmd = vscode.commands.registerCommand(
    'sfdx.force.function.create',
    forceFunctionCreate
  );

  const forceFunctionStartCmd = vscode.commands.registerCommand(
    'sfdx.force.function.start',
    forceFunctionStart
  );

  const forceFunctionInvokeCmd = vscode.commands.registerCommand(
    'sfdx.force.function.invoke',
    forceFunctionInvoke
  );

  const forceFunctionDebugInvokeCmd = vscode.commands.registerCommand(
    'sfdx.force.function.debugInvoke',
    forceFunctionDebugInvoke
  );

  const forceFunctionStopCmd = vscode.commands.registerCommand(
    'sfdx.force.function.stop',
    forceFunctionStop
  );

  const forceRefreshSObjectsCmd = vscode.commands.registerCommand(
    'sfdx.force.internal.refreshsobjects',
    forceRefreshSObjects
  );

  return vscode.Disposable.from(
    forceAuthAccessTokenCmd,
    forceAuthWebLoginCmd,
    forceAuthDevHubCmd,
    forceAuthLogoutAllCmd,
    forceDataSoqlQueryInputCmd,
    forceDataSoqlQuerySelectionCmd,
    forceDiffFile,
    forceFunctionCreateCmd,
    forceFunctionInvokeCmd,
    forceFunctionDebugInvokeCmd,
    forceFunctionStartCmd,
    forceFunctionStopCmd,
    forceOrgCreateCmd,
    forceOrgOpenCmd,
    forceOrgDeleteDefaultCmd,
    forceOrgDeleteUsernameCmd,
    forceOrgListCleanCmd,
    forceRefreshSObjectsCmd,
    forceSourceDeleteCmd,
    forceSourceDeleteCurrentFileCmd,
    forceSourceDeployCurrentSourceFileCmd,
    forceSourceDeployInManifestCmd,
    forceSourceDeployMultipleSourcePathsCmd,
    forceSourceDeploySourcePathCmd,
    forceSourcePullCmd,
    forceSourcePullForceCmd,
    forceSourcePushCmd,
    forceSourcePushForceCmd,
    forceSourceRetrieveCmd,
    forceSourceRetrieveCurrentFileCmd,
    forceSourceRetrieveInManifestCmd,
    forceSourceStatusCmd,
    forceTaskStopCmd,
    forceApexClassCreateCmd,
    forceAnalyticsTemplateCreateCmd,
    forceVisualforceComponentCreateCmd,
    forceVisualforcePageCreateCmd,
    forceLightningAppCreateCmd,
    forceLightningComponentCreateCmd,
    forceLightningEventCreateCmd,
    forceLightningInterfaceCreateCmd,
    forceLightningLwcCreateCmd,
    forceLightningLwcTestCreateCmd,
    forceSourceStatusLocalCmd,
    forceSourceStatusRemoteCmd,
    forceDebuggerStopCmd,
    forceConfigListCmd,
    forceAliasListCmd,
    forceOrgDisplayDefaultCmd,
    forceOrgDisplayUsernameCmd,
    forceProjectCreateCmd,
    forcePackageInstallCmd,
    forceProjectWithManifestCreateCmd,
    forceApexTriggerCreateCmd,
    forceStartApexDebugLoggingCmd,
    forceStopApexDebugLoggingCmd,
    isvDebugBootstrapCmd,
    forceConfigSetCmd
  );
}

function registerInternalDevCommands(
  extensionContext: vscode.ExtensionContext
): vscode.Disposable {
  const forceInternalLightningAppCreateCmd = vscode.commands.registerCommand(
    'sfdx.internal.lightning.app.create',
    forceInternalLightningAppCreate
  );

  const forceInternalLightningComponentCreateCmd = vscode.commands.registerCommand(
    'sfdx.internal.lightning.component.create',
    forceInternalLightningComponentCreate
  );

  const forceInternalLightningEventCreateCmd = vscode.commands.registerCommand(
    'sfdx.internal.lightning.event.create',
    forceInternalLightningEventCreate
  );

  const forceInternalLightningInterfaceCreateCmd = vscode.commands.registerCommand(
    'sfdx.internal.lightning.interface.create',
    forceInternalLightningInterfaceCreate
  );

  const forceInternalLightningLwcCreateCmd = vscode.commands.registerCommand(
    'sfdx.internal.lightning.lwc.create',
    forceInternalLightningLwcCreate
  );

  return vscode.Disposable.from(
    forceInternalLightningComponentCreateCmd,
    forceInternalLightningLwcCreateCmd,
    forceInternalLightningAppCreateCmd,
    forceInternalLightningEventCreateCmd,
    forceInternalLightningInterfaceCreateCmd
  );
}

function registerOrgPickerCommands(orgList: OrgList): vscode.Disposable {
  const forceSetDefaultOrgCmd = vscode.commands.registerCommand(
    'sfdx.force.set.default.org',
    () => orgList.setDefaultOrg()
  );
  return vscode.Disposable.from(forceSetDefaultOrgCmd);
}

async function setupOrgBrowser(
  extensionContext: vscode.ExtensionContext
): Promise<void> {
  await orgBrowser.init(extensionContext);

  vscode.commands.registerCommand(
    'sfdx.force.metadata.view.type.refresh',
    async node => {
      await orgBrowser.refreshAndExpand(node);
    }
  );

  vscode.commands.registerCommand(
    'sfdx.force.metadata.view.component.refresh',
    async node => {
      await orgBrowser.refreshAndExpand(node);
    }
  );

  vscode.commands.registerCommand(
    'sfdx.force.source.retrieve.component',
    async (trigger: RetrieveMetadataTrigger) => {
      await forceSourceRetrieveCmp(trigger);
    }
  );

  vscode.commands.registerCommand(
    'sfdx.force.source.retrieve.open.component',
    async (trigger: RetrieveMetadataTrigger) => {
      await forceSourceRetrieveCmp(trigger, true);
    }
  );
}

export async function activate(context: vscode.ExtensionContext) {
  const extensionHRStart = process.hrtime();
  const { name, aiKey, version } = require(context.asAbsolutePath(
    './package.json'
  ));
  await telemetryService.initializeService(context, name, aiKey, version);
  showTelemetryMessage(context);

  // Task View
  const treeDataProvider = vscode.window.registerTreeDataProvider(
    'sfdx.force.tasks.view',
    taskViewService
  );
  context.subscriptions.push(treeDataProvider);

  // Set internal dev context
  const internalDev = sfdxCoreSettings.getInternalDev();

  vscode.commands.executeCommand(
    'setContext',
    'sfdx:internal_dev',
    internalDev
  );

  if (internalDev) {
    // Internal Dev commands
    const internalCommands = registerInternalDevCommands(context);
    context.subscriptions.push(internalCommands);

    // Api
    const internalApi: any = {
      channelService,
      EmptyParametersGatherer,
      isCLIInstalled,
      notificationService,
      OrgAuthInfo,
      ProgressNotification,
      SfdxCommandlet,
      SfdxCommandletExecutor,
      sfdxCoreSettings,
      SfdxWorkspaceChecker,
      telemetryService
    };

    telemetryService.sendExtensionActivationEvent(extensionHRStart);
    console.log('SFDX CLI Extension Activated (internal dev mode)');
    return internalApi;
  }

  FunctionService.instance.handleDidStartTerminateDebugSessions(context);

  // Context
  const sfdxProjectOpened = isSfdxProjectOpened.apply(vscode.workspace).result;

  // TODO: move this and the replay debugger commands to the apex extension
  let replayDebuggerExtensionInstalled = false;
  if (
    vscode.extensions.getExtension(
      'salesforce.salesforcedx-vscode-apex-replay-debugger'
    )
  ) {
    replayDebuggerExtensionInstalled = true;
  }
  vscode.commands.executeCommand(
    'setContext',
    'sfdx:replay_debugger_extension',
    replayDebuggerExtensionInstalled
  );

  vscode.commands.executeCommand(
    'setContext',
    'sfdx:project_opened',
    sfdxProjectOpened
  );

  if (sfdxProjectOpened) {
    await workspaceContext.initialize(context);

    // register org picker commands
    const orgList = new OrgList();
    context.subscriptions.push(registerOrgPickerCommands(orgList));

    await setupOrgBrowser(context);
    await setupConflictView(context);

    PersistentStorageService.initialize(context);

    // Register filewatcher for push or deploy on save

    await registerPushOrDeployOnSave();
    decorators.showOrg();
    decorators.monitorOrgConfigChanges();

    // Demo mode Decorator
    if (isDemoMode()) {
      decorators.showDemoMode();
    }
  }

  // Commands
  const commands = registerCommands(context);
  context.subscriptions.push(commands);
  context.subscriptions.push(registerConflictView());

  const api: any = {
    channelService,
    CompositeParametersGatherer,
    EmptyParametersGatherer,
    getDefaultUsernameOrAlias,
    getUserId,
    isCLIInstalled,
    notificationService,
    OrgAuthInfo,
    ProgressNotification,
    SelectFileName,
    SelectOutputDir,
    SfdxCommandlet,
    SfdxCommandletExecutor,
    sfdxCoreSettings,
    SfdxWorkspaceChecker,
    workspaceContext,
    taskViewService,
    telemetryService
  };

  registerFunctionInvokeCodeLensProvider(context);

  telemetryService.sendExtensionActivationEvent(extensionHRStart);
  console.log('SFDX CLI Extension Activated');

  // Refresh SObject definitions if there aren't any faux classes
  const sobjectRefreshStartup: boolean = vscode.workspace
    .getConfiguration(SFDX_CORE_CONFIGURATION_NAME)
    .get<boolean>(ENABLE_SOBJECT_REFRESH_ON_STARTUP, false);

  if (sobjectRefreshStartup) {
    initSObjectDefinitions(
      vscode.workspace.workspaceFolders![0].uri.fsPath
    ).catch(e => telemetryService.sendException(e.name, e.message));
  } else {
    checkSObjectsAndRefresh(
      vscode.workspace.workspaceFolders![0].uri.fsPath
    ).catch(e => telemetryService.sendException(e.name, e.message));
  }

  return api;
}

export function deactivate(): Promise<void> {
  console.log('SFDX CLI Extension Deactivated');

  // Send metric data.
  telemetryService.sendExtensionDeactivationEvent();
  telemetryService.dispose();

  decorators.disposeTraceFlagExpiration();
  return turnOffLogging();
}<|MERGE_RESOLUTION|>--- conflicted
+++ resolved
@@ -79,16 +79,8 @@
   SfdxCommandletExecutor,
   SfdxWorkspaceChecker
 } from './commands/util';
-<<<<<<< HEAD
-import { registerConflictView, setupConflictView } from './conflict';
-import {
-  ENABLE_SOBJECT_REFRESH_ON_STARTUP,
-  SFDX_CORE_CONFIGURATION_NAME
-} from './constants';
-=======
 import { PersistentStorageService, registerConflictView, setupConflictView } from './conflict';
 import { ENABLE_SOBJECT_REFRESH_ON_STARTUP, SFDX_CORE_CONFIGURATION_NAME } from './constants';
->>>>>>> d435133d
 import { getDefaultUsernameOrAlias } from './context';
 import { workspaceContext } from './context';
 import * as decorators from './decorators';
