/*
 * Copyright (c) 2017, salesforce.com, inc.
 * All rights reserved.
 * Licensed under the BSD 3-Clause license.
 * For full license text, see LICENSE.txt file in the repo root or https://opensource.org/licenses/BSD-3-Clause
 */

import { ConfigurationTarget } from 'vscode';
import * as vscode from 'vscode';
import { channelService } from './channels';
import {
  CompositeParametersGatherer,
  EmptyParametersGatherer,
  forceAliasList,
  forceApexClassCreate,
  forceApexExecute,
  forceApexLogGet,
  forceApexTestClassRunCodeAction,
  forceApexTestClassRunCodeActionDelegate,
  forceApexTestMethodRunCodeAction,
  forceApexTestMethodRunCodeActionDelegate,
  forceApexTestRun,
  ForceApexTestRunCodeActionExecutor,
  forceApexTriggerCreate,
  forceAuthDevHub,
  forceAuthLogoutAll,
  forceAuthWebLogin,
  forceConfigList,
  forceConfigSet,
  forceDataSoqlQuery,
  forceDebuggerStop,
  forceGenerateFauxClassesCreate,
  forceLightningAppCreate,
  forceLightningComponentCreate,
  forceLightningEventCreate,
  forceLightningInterfaceCreate,
  forceOrgCreate,
  forceOrgDisplay,
  forceOrgOpen,
  forceProjectWithManifestCreate,
  forceSfdxProjectCreate,
  forceSourceDelete,
  forceSourceDeployManifest,
  forceSourceDeployMultipleSourcePaths,
  forceSourceDeploySourcePath,
  forceSourcePull,
  forceSourcePush,
  forceSourceRetrieveManifest,
  forceSourceRetrieveSourcePath,
  forceSourceStatus,
  forceStartApexDebugLogging,
  forceStopApexDebugLogging,
  forceTaskStop,
  forceVisualforceComponentCreate,
  forceVisualforcePageCreate,
  SelectFileName,
  SelectStrictDirPath,
  SfdxCommandlet,
  SfdxCommandletExecutor,
  SfdxWorkspaceChecker,
  turnOffLogging
} from './commands';
import { initSObjectDefinitions } from './commands/forceGenerateFauxClasses';
import { getUserId } from './commands/forceStartApexDebugLogging';
import { isvDebugBootstrap } from './commands/isvdebugging/bootstrapCmd';
import {
  CLIENT_ID,
  SFDX_CLIENT_ENV_VAR,
  TERMINAL_INTEGRATED_ENVS
} from './constants';
import {
  registerDefaultUsernameWatcher,
  setupWorkspaceOrgType
} from './context';
import * as decorators from './decorators';
import { isDemoMode } from './modes/demo-mode';
import { notificationService, ProgressNotification } from './notifications';
import { setDefaultOrg, showDefaultOrg } from './orgPicker';
import { registerPushOrDeployOnSave, sfdxCoreSettings } from './settings';
import { taskViewService } from './statuses';
import { telemetryService } from './telemetry';
<<<<<<< HEAD
import { getRootWorkspacePath, hasRootWorkspace } from './util';
=======
import { isCLIInstalled, showCLINotInstalledMessage } from './util';
>>>>>>> 15a213ac

function registerCommands(
  extensionContext: vscode.ExtensionContext
): vscode.Disposable {
  // Customer-facing commands
  const forceAuthWebLoginCmd = vscode.commands.registerCommand(
    'sfdx.force.auth.web.login',
    forceAuthWebLogin
  );
  const forceAuthDevHubCmd = vscode.commands.registerCommand(
    'sfdx.force.auth.dev.hub',
    forceAuthDevHub
  );
  const forceAuthLogoutAllCmd = vscode.commands.registerCommand(
    'sfdx.force.auth.logout.all',
    forceAuthLogoutAll
  );
  const forceOrgCreateCmd = vscode.commands.registerCommand(
    'sfdx.force.org.create',
    forceOrgCreate
  );
  const forceOrgOpenCmd = vscode.commands.registerCommand(
    'sfdx.force.org.open',
    forceOrgOpen
  );
  const forceSourceDeleteCmd = vscode.commands.registerCommand(
    'sfdx.force.source.delete',
    forceSourceDelete
  );
  const forceSourceDeleteCurrentFileCmd = vscode.commands.registerCommand(
    'sfdx.force.source.delete.current.file',
    forceSourceDelete
  );
  const forceSourceDeployCurrentSourceFileCmd = vscode.commands.registerCommand(
    'sfdx.force.source.deploy.current.source.file',
    forceSourceDeploySourcePath
  );
  const forceSourceDeployInManifestCmd = vscode.commands.registerCommand(
    'sfdx.force.source.deploy.in.manifest',
    forceSourceDeployManifest
  );
  const forceSourceDeployMultipleSourcePathsCmd = vscode.commands.registerCommand(
    'sfdx.force.source.deploy.multiple.source.paths',
    forceSourceDeployMultipleSourcePaths
  );
  const forceSourceDeploySourcePathCmd = vscode.commands.registerCommand(
    'sfdx.force.source.deploy.source.path',
    forceSourceDeploySourcePath
  );
  const forceSourcePullCmd = vscode.commands.registerCommand(
    'sfdx.force.source.pull',
    forceSourcePull
  );
  const forceSourcePullForceCmd = vscode.commands.registerCommand(
    'sfdx.force.source.pull.force',
    forceSourcePull,
    { flag: '--forceoverwrite' }
  );
  const forceSourcePushCmd = vscode.commands.registerCommand(
    'sfdx.force.source.push',
    forceSourcePush
  );
  const forceSourcePushForceCmd = vscode.commands.registerCommand(
    'sfdx.force.source.push.force',
    forceSourcePush,
    { flag: '--forceoverwrite' }
  );
  const forceSourceRetrieveCmd = vscode.commands.registerCommand(
    'sfdx.force.source.retrieve.source.path',
    forceSourceRetrieveSourcePath
  );
  const forceSourceRetrieveCurrentFileCmd = vscode.commands.registerCommand(
    'sfdx.force.source.retrieve.current.source.file',
    forceSourceRetrieveSourcePath
  );
  const forceSourceRetrieveInManifestCmd = vscode.commands.registerCommand(
    'sfdx.force.source.retrieve.in.manifest',
    forceSourceRetrieveManifest
  );
  const forceSourceStatusCmd = vscode.commands.registerCommand(
    'sfdx.force.source.status',
    forceSourceStatus
  );
  const forceSourceStatusLocalCmd = vscode.commands.registerCommand(
    'sfdx.force.source.status.local',
    forceSourceStatus,
    { flag: '--local' }
  );
  const forceSourceStatusRemoteCmd = vscode.commands.registerCommand(
    'sfdx.force.source.status.remote',
    forceSourceStatus,
    { flag: '--remote' }
  );
  const forceApexTestRunCmd = vscode.commands.registerCommand(
    'sfdx.force.apex.test.run',
    forceApexTestRun
  );
  const forceApexTestClassRunDelegateCmd = vscode.commands.registerCommand(
    'sfdx.force.apex.test.class.run.delegate',
    forceApexTestClassRunCodeActionDelegate
  );
  const forceApexTestLastClassRunCmd = vscode.commands.registerCommand(
    'sfdx.force.apex.test.last.class.run',
    forceApexTestClassRunCodeAction
  );
  const forceApexTestClassRunCmd = vscode.commands.registerCommand(
    'sfdx.force.apex.test.class.run',
    forceApexTestClassRunCodeAction
  );
  const forceApexTestMethodRunDelegateCmd = vscode.commands.registerCommand(
    'sfdx.force.apex.test.method.run.delegate',
    forceApexTestMethodRunCodeActionDelegate
  );
  const forceApexTestLastMethodRunCmd = vscode.commands.registerCommand(
    'sfdx.force.apex.test.last.method.run',
    forceApexTestMethodRunCodeAction
  );
  const forceApexTestMethodRunCmd = vscode.commands.registerCommand(
    'sfdx.force.apex.test.method.run',
    forceApexTestMethodRunCodeAction
  );
  const forceTaskStopCmd = vscode.commands.registerCommand(
    'sfdx.force.task.stop',
    forceTaskStop
  );
  const forceApexClassCreateCmd = vscode.commands.registerCommand(
    'sfdx.force.apex.class.create',
    forceApexClassCreate
  );
  const forceVisualforceComponentCreateCmd = vscode.commands.registerCommand(
    'sfdx.force.visualforce.component.create',
    forceVisualforceComponentCreate
  );
  const forceVisualforcePageCreateCmd = vscode.commands.registerCommand(
    'sfdx.force.visualforce.page.create',
    forceVisualforcePageCreate
  );
  const forceLightningAppCreateCmd = vscode.commands.registerCommand(
    'sfdx.force.lightning.app.create',
    forceLightningAppCreate
  );
  const forceLightningComponentCreateCmd = vscode.commands.registerCommand(
    'sfdx.force.lightning.component.create',
    forceLightningComponentCreate
  );
  const forceLightningEventCreateCmd = vscode.commands.registerCommand(
    'sfdx.force.lightning.event.create',
    forceLightningEventCreate
  );
  const forceLightningInterfaceCreateCmd = vscode.commands.registerCommand(
    'sfdx.force.lightning.interface.create',
    forceLightningInterfaceCreate
  );

  const forceDebuggerStopCmd = vscode.commands.registerCommand(
    'sfdx.force.debugger.stop',
    forceDebuggerStop
  );
  const forceConfigListCmd = vscode.commands.registerCommand(
    'sfdx.force.config.list',
    forceConfigList
  );
  const forceAliasListCmd = vscode.commands.registerCommand(
    'sfdx.force.alias.list',
    forceAliasList
  );
  const forceOrgDisplayDefaultCmd = vscode.commands.registerCommand(
    'sfdx.force.org.display.default',
    forceOrgDisplay
  );
  const forceOrgDisplayUsernameCmd = vscode.commands.registerCommand(
    'sfdx.force.org.display.username',
    forceOrgDisplay,
    { flag: '--targetusername' }
  );
  const forceDataSoqlQueryInputCmd = vscode.commands.registerCommand(
    'sfdx.force.data.soql.query.input',
    forceDataSoqlQuery
  );
  const forceDataSoqlQuerySelectionCmd = vscode.commands.registerCommand(
    'sfdx.force.data.soql.query.selection',
    forceDataSoqlQuery
  );

  const forceGenerateFauxClassesCmd = vscode.commands.registerCommand(
    'sfdx.force.internal.refreshsobjects',
    forceGenerateFauxClassesCreate
  );

  const forceApexExecuteDocumentCmd = vscode.commands.registerCommand(
    'sfdx.force.apex.execute.document',
    forceApexExecute,
    false
  );
  const forceApexExecuteSelectionCmd = vscode.commands.registerCommand(
    'sfdx.force.apex.execute.selection',
    forceApexExecute,
    true
  );

  const forceProjectCreateCmd = vscode.commands.registerCommand(
    'sfdx.force.project.create',
    forceSfdxProjectCreate
  );

  const forceProjectWithManifestCreateCmd = vscode.commands.registerCommand(
    'sfdx.force.project.with.manifest.create',
    forceProjectWithManifestCreate
  );

  const forceApexTriggerCreateCmd = vscode.commands.registerCommand(
    'sfdx.force.apex.trigger.create',
    forceApexTriggerCreate
  );

  const forceStartApexDebugLoggingCmd = vscode.commands.registerCommand(
    'sfdx.force.start.apex.debug.logging',
    forceStartApexDebugLogging
  );

  const forceStopApexDebugLoggingCmd = vscode.commands.registerCommand(
    'sfdx.force.stop.apex.debug.logging',
    forceStopApexDebugLogging
  );

  const isvDebugBootstrapCmd = vscode.commands.registerCommand(
    'sfdx.debug.isv.bootstrap',
    isvDebugBootstrap
  );

  const forceApexLogGetCmd = vscode.commands.registerCommand(
    'sfdx.force.apex.log.get',
    forceApexLogGet
  );

  const forceSetDefaultOrgCmd = vscode.commands.registerCommand(
    'sfdx.force.set.default.org',
    setDefaultOrg
  );
  const forceConfigSetCmd = vscode.commands.registerCommand(
    'sfdx.force.config.set',
    forceConfigSet
  );

  return vscode.Disposable.from(
    forceApexExecuteDocumentCmd,
    forceApexExecuteSelectionCmd,
    forceApexTestRunCmd,
    forceApexTestLastClassRunCmd,
    forceApexTestClassRunCmd,
    forceApexTestClassRunDelegateCmd,
    forceApexTestLastMethodRunCmd,
    forceApexTestMethodRunCmd,
    forceApexTestMethodRunDelegateCmd,
    forceAuthWebLoginCmd,
    forceAuthDevHubCmd,
    forceAuthLogoutAllCmd,
    forceDataSoqlQueryInputCmd,
    forceDataSoqlQuerySelectionCmd,
    forceOrgCreateCmd,
    forceOrgOpenCmd,
    forceSourceDeleteCmd,
    forceSourceDeleteCurrentFileCmd,
    forceSourceDeployCurrentSourceFileCmd,
    forceSourceDeployInManifestCmd,
    forceSourceDeployMultipleSourcePathsCmd,
    forceSourceDeploySourcePathCmd,
    forceSourcePullCmd,
    forceSourcePullForceCmd,
    forceSourcePushCmd,
    forceSourcePushForceCmd,
    forceSourceRetrieveCmd,
    forceSourceRetrieveCurrentFileCmd,
    forceSourceRetrieveInManifestCmd,
    forceSourceStatusCmd,
    forceTaskStopCmd,
    forceApexClassCreateCmd,
    forceVisualforceComponentCreateCmd,
    forceVisualforcePageCreateCmd,
    forceLightningAppCreateCmd,
    forceLightningComponentCreateCmd,
    forceLightningEventCreateCmd,
    forceLightningInterfaceCreateCmd,
    forceSourceStatusLocalCmd,
    forceSourceStatusRemoteCmd,
    forceDebuggerStopCmd,
    forceConfigListCmd,
    forceAliasListCmd,
    forceOrgDisplayDefaultCmd,
    forceOrgDisplayUsernameCmd,
    forceGenerateFauxClassesCmd,
    forceProjectCreateCmd,
    forceProjectWithManifestCreateCmd,
    forceApexTriggerCreateCmd,
    forceStartApexDebugLoggingCmd,
    forceStopApexDebugLoggingCmd,
    isvDebugBootstrapCmd,
    forceApexLogGetCmd,
    forceSetDefaultOrgCmd,
    forceConfigSetCmd
  );
}

export async function activate(context: vscode.ExtensionContext) {
  const extensionHRStart = process.hrtime();
  // Telemetry
  const machineId =
    vscode && vscode.env ? vscode.env.machineId : 'someValue.machineId';
  telemetryService.initializeService(context, machineId);
  telemetryService.showTelemetryMessage();

  // Context
  let sfdxProjectOpened = false;
  if (hasRootWorkspace()) {
    const files = await vscode.workspace.findFiles('**/sfdx-project.json');
    sfdxProjectOpened = files && files.length > 0;
  }

  let replayDebuggerExtensionInstalled = false;
  if (
    vscode.extensions.getExtension(
      'salesforce.salesforcedx-vscode-apex-replay-debugger'
    )
  ) {
    replayDebuggerExtensionInstalled = true;
  }
  vscode.commands.executeCommand(
    'setContext',
    'sfdx:replay_debugger_extension',
    replayDebuggerExtensionInstalled
  );

  // Set environment variable to add logging for VSCode API calls
  process.env[SFDX_CLIENT_ENV_VAR] = CLIENT_ID;
  const config = vscode.workspace.getConfiguration();

  TERMINAL_INTEGRATED_ENVS.forEach(env => {
    const section: { [k: string]: any } = config.get(env)!;
    section[SFDX_CLIENT_ENV_VAR] = CLIENT_ID;
    config.update(env, section, ConfigurationTarget.Workspace);
  });

  vscode.commands.executeCommand(
    'setContext',
    'sfdx:project_opened',
    sfdxProjectOpened
  );

  if (isCLIInstalled()) {
    // Set context for defaultusername org
    await setupWorkspaceOrgType();
    registerDefaultUsernameWatcher(context);

    await showDefaultOrg();
  } else {
    showCLINotInstalledMessage();
    telemetryService.sendError('Salesforce CLI is not installed');
  }

  // Register filewatcher for push or deploy on save
  await registerPushOrDeployOnSave();
  // Commands
  const commands = registerCommands(context);
  context.subscriptions.push(commands);

  // Task View
  const treeDataProvider = vscode.window.registerTreeDataProvider(
    'sfdx.force.tasks.view',
    taskViewService
  );
  context.subscriptions.push(treeDataProvider);

  // Scratch Org Decorator
  if (hasRootWorkspace()) {
    decorators.showOrg();
    decorators.monitorOrgConfigChanges();
  }

  // Demo mode Decorator
  if (hasRootWorkspace() && isDemoMode()) {
    decorators.showDemoMode();
  }

  // Refresh SObject definitions if there aren't any faux classes
  if (sfdxCoreSettings.getEnableSObjectRefreshOnStartup()) {
    initSObjectDefinitions(getRootWorkspacePath()).catch(e =>
      telemetryService.sendErrorEvent(e.message, e.stack)
    );
  }

  const api: any = {
    ProgressNotification,
    CompositeParametersGatherer,
    EmptyParametersGatherer,
    ForceApexTestRunCodeActionExecutor,
    SelectFileName,
    SelectStrictDirPath,
    SfdxCommandlet,
    SfdxCommandletExecutor,
    sfdxCoreSettings,
    SfdxWorkspaceChecker,
    channelService,
    notificationService,
    taskViewService,
    telemetryService,
    getUserId,
    isCLIInstalled
  };

  telemetryService.sendExtensionActivationEvent(extensionHRStart);
  console.log('SFDX CLI Extension Activated');
  return api;
}

export function deactivate(): Promise<void> {
  console.log('SFDX CLI Extension Deactivated');

  // Send metric data.
  telemetryService.sendExtensionDeactivationEvent();
  telemetryService.dispose();

  decorators.disposeTraceFlagExpiration();
  return turnOffLogging();
}<|MERGE_RESOLUTION|>--- conflicted
+++ resolved
@@ -79,11 +79,7 @@
 import { registerPushOrDeployOnSave, sfdxCoreSettings } from './settings';
 import { taskViewService } from './statuses';
 import { telemetryService } from './telemetry';
-<<<<<<< HEAD
-import { getRootWorkspacePath, hasRootWorkspace } from './util';
-=======
-import { isCLIInstalled, showCLINotInstalledMessage } from './util';
->>>>>>> 15a213ac
+import { getRootWorkspacePath, hasRootWorkspace, isCLIInstalled, showCLINotInstalledMessage } from './util';
 
 function registerCommands(
   extensionContext: vscode.ExtensionContext
