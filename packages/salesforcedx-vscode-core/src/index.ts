/*
 * Copyright (c) 2017, salesforce.com, inc.
 * All rights reserved.
 * Licensed under the BSD 3-Clause license.
 * For full license text, see LICENSE.txt file in the repo root or https://opensource.org/licenses/BSD-3-Clause
 */
import { CliStatusEnum, CliVersionStatus, ensureCurrentWorkingDirIsProjectPath } from '@salesforce/salesforcedx-utils';
import {
  ChannelService,
  getRootWorkspacePath,
  SFDX_CORE_CONFIGURATION_NAME,
  TelemetryService
} from '@salesforce/salesforcedx-utils-vscode';
import * as vscode from 'vscode';
import { channelService } from './channels';
import {
  aliasList,
  analyticsGenerateTemplate,
  apexGenerateClass,
  apexGenerateTrigger,
  apexGenerateUnitTestClass,
  checkSObjectsAndRefresh,
  configList,
  configSet,
  dataQuery,
  debuggerStop,
  deleteSource,
  forceAuthAccessToken,
  forceCreateManifest,
  forceLightningLwcTestCreate,
  forceOpenDocumentation,
  forcePackageInstall,
  forceRefreshSObjects,
  forceRenameLightningComponent,
  forceSourceDeployManifest,
  forceSourceDeploySourcePaths,
  forceSourceDiff,
  forceSourceFolderDiff,
  forceSourcePull,
  forceSourcePush,
  forceSourceRetrieveCmp,
  forceSourceRetrieveManifest,
  forceSourceRetrieveSourcePaths,
  forceTaskStop,
  initSObjectDefinitions,
  internalLightningGenerateApp,
  internalLightningGenerateAuraComponent,
  internalLightningGenerateEvent,
  internalLightningGenerateInterface,
  internalLightningGenerateLwc,
  lightningGenerateApp,
  lightningGenerateAuraComponent,
  lightningGenerateEvent,
  lightningGenerateInterface,
  lightningGenerateLwc,
  orgCreate,
  orgDelete,
  orgDisplay,
  orgList,
  orgLoginWeb,
  orgLoginWebDevHub,
  orgLogoutAll,
  orgLogoutDefault,
  orgOpen,
  projectGenerateWithManifest,
  sfProjectGenerate,
  startApexDebugLogging,
  stopApexDebugLogging,
  turnOffLogging,
  viewAllChanges,
  viewLocalChanges,
  viewRemoteChanges,
  visualforceGenerateComponent,
  visualforceGeneratePage
} from './commands';
import { RetrieveMetadataTrigger } from './commands/forceSourceRetrieveMetadata';
import { isvDebugBootstrap } from './commands/isvdebugging';
import { getUserId } from './commands/startApexDebugLogging';
import {
  CompositeParametersGatherer,
  EmptyParametersGatherer,
  FlagParameter,
  SelectFileName,
  SelectOutputDir,
  SfdxCommandlet,
  SfdxCommandletExecutor,
  SfdxWorkspaceChecker
} from './commands/util';
import {
  PersistentStorageService,
  registerConflictView,
  setupConflictView
} from './conflict';
import {
  ENABLE_SOBJECT_REFRESH_ON_STARTUP,
  ORG_OPEN_COMMAND,
  SF_CLI_DOWNLOAD_LINK
} from './constants';
import { WorkspaceContext, workspaceContextUtils } from './context';
import {
  decorators,
  disposeTraceFlagExpiration,
  showDemoMode
} from './decorators';
import { nls } from './messages';
import { isDemoMode } from './modes/demo-mode';
import { notificationService, ProgressNotification } from './notifications';
import { orgBrowser } from './orgBrowser';
import { OrgList } from './orgPicker';
import { isSfdxProjectOpened } from './predicates';
import { registerPushOrDeployOnSave, sfdxCoreSettings } from './settings';
import { SfdxProjectConfig } from './sfdxProject';
import { taskViewService } from './statuses';
import { showTelemetryMessage, telemetryService } from './telemetry';
import {
  isCLIInstalled,
  setNodeExtraCaCerts,
  setSfLogLevel,
  setUpOrgExpirationWatcher
} from './util';
import { OrgAuthInfo } from './util/authInfo';

const flagOverwrite: FlagParameter<string> = {
  flag: '--forceoverwrite'
};

function registerCommands(
  // eslint-disable-next-line @typescript-eslint/no-unused-vars
  extensionContext: vscode.ExtensionContext
): vscode.Disposable {
  // Customer-facing commands
  const forceAuthAccessTokenCmd = vscode.commands.registerCommand(
    'sfdx.force.auth.accessToken',
    forceAuthAccessToken
  );
  const orgLoginWebCmd = vscode.commands.registerCommand(
    'sfdx.org.login.web',
    orgLoginWeb
  );
  const orgLoginWebDevHubCmd = vscode.commands.registerCommand(
    'sfdx.org.login.web.dev.hub',
    orgLoginWebDevHub
  );
  // eslint-disable-next-line @typescript-eslint/no-unused-vars
  const orgLogoutAllCmd = vscode.commands.registerCommand(
    'sfdx.org.logout.all',
    orgLogoutAll
  );
  // eslint-disable-next-line @typescript-eslint/no-unused-vars
  const orgLogoutDefaultCmd = vscode.commands.registerCommand(
    'sfdx.org.logout.default',
    orgLogoutDefault
  );
  const forceOpenDocumentationCmd = vscode.commands.registerCommand(
    'sfdx.force.open.documentation',
    forceOpenDocumentation
  );
  const orgCreateCmd = vscode.commands.registerCommand(
    'sfdx.org.create',
    orgCreate
  );
  const orgOpenCmd = vscode.commands.registerCommand(ORG_OPEN_COMMAND, orgOpen);
  const deleteSourceCmd = vscode.commands.registerCommand(
    'sfdx.delete.source',
    deleteSource
  );
  const deleteSourceCurrentFileCmd = vscode.commands.registerCommand(
    'sfdx.delete.source.current.file',
    deleteSource
  );
  const forceSourceDeployCurrentSourceFileCmd = vscode.commands.registerCommand(
    'sfdx.force.source.deploy.current.source.file',
    forceSourceDeploySourcePaths
  );
  const forceSourceDeployInManifestCmd = vscode.commands.registerCommand(
    'sfdx.force.source.deploy.in.manifest',
    forceSourceDeployManifest
  );
  const forceSourceDeployMultipleSourcePathsCmd =
    vscode.commands.registerCommand(
      'sfdx.force.source.deploy.multiple.source.paths',
      forceSourceDeploySourcePaths
    );
  const forceSourceDeploySourcePathCmd = vscode.commands.registerCommand(
    'sfdx.force.source.deploy.source.path',
    forceSourceDeploySourcePaths
  );
  const forceSourcePullCmd = vscode.commands.registerCommand(
    'sfdx.force.source.pull',
    forceSourcePull
  );
  const forceSourcePullForceCmd = vscode.commands.registerCommand(
    'sfdx.force.source.pull.force',
    forceSourcePull,
    flagOverwrite
  );
  const forceSourcePushCmd = vscode.commands.registerCommand(
    'sfdx.force.source.push',
    forceSourcePush
  );
  const forceSourcePushForceCmd = vscode.commands.registerCommand(
    'sfdx.force.source.push.force',
    forceSourcePush,
    flagOverwrite
  );
  const forceSourceRetrieveCmd = vscode.commands.registerCommand(
    'sfdx.force.source.retrieve.source.path',
    forceSourceRetrieveSourcePaths
  );
  const forceSourceRetrieveCurrentFileCmd = vscode.commands.registerCommand(
    'sfdx.force.source.retrieve.current.source.file',
    forceSourceRetrieveSourcePaths
  );
  const forceSourceRetrieveInManifestCmd = vscode.commands.registerCommand(
    'sfdx.force.source.retrieve.in.manifest',
    forceSourceRetrieveManifest
  );
  const forceSourceStatusCmd = vscode.commands.registerCommand(
    'sfdx.force.source.status',
    viewAllChanges
  );
  const forceSourceStatusLocalCmd = vscode.commands.registerCommand(
    'sfdx.force.source.status.local',
    viewLocalChanges
  );
  const forceSourceStatusRemoteCmd = vscode.commands.registerCommand(
    'sfdx.force.source.status.remote',
    viewRemoteChanges
  );
  const forceTaskStopCmd = vscode.commands.registerCommand(
    'sfdx.force.task.stop',
    forceTaskStop
  );
  const apexGenerateClassCmd = vscode.commands.registerCommand(
    'sfdx.apex.generate.class',
    apexGenerateClass
  );
  const apexGenerateUnitTestClassCmd = vscode.commands.registerCommand(
    'sfdx.apex.generate.unit.test.class',
    apexGenerateUnitTestClass
  );
  const analyticsGenerateTemplateCmd = vscode.commands.registerCommand(
    'sfdx.analytics.generate.template',
    analyticsGenerateTemplate
  );
  const visualforceGenerateComponentCmd = vscode.commands.registerCommand(
    'sfdx.visualforce.generate.component',
    visualforceGenerateComponent
  );
  const visualforceGeneratePageCmd = vscode.commands.registerCommand(
    'sfdx.visualforce.generate.page',
    visualforceGeneratePage
  );

  const lightningGenerateAppCmd = vscode.commands.registerCommand(
    'sfdx.lightning.generate.app',
    lightningGenerateApp
  );

  const lightningGenerateAuraComponentCmd = vscode.commands.registerCommand(
    'sfdx.lightning.generate.aura.component',
    lightningGenerateAuraComponent
  );

  const lightningGenerateEventCmd = vscode.commands.registerCommand(
    'sfdx.lightning.generate.event',
    lightningGenerateEvent
  );

  const lightningGenerateInterfaceCmd = vscode.commands.registerCommand(
    'sfdx.lightning.generate.interface',
    lightningGenerateInterface
  );

  const lightningGenerateLwcCmd = vscode.commands.registerCommand(
    'sfdx.lightning.generate.lwc',
    lightningGenerateLwc
  );

  const forceLightningLwcTestCreateCmd = vscode.commands.registerCommand(
    'sfdx.force.lightning.lwc.test.create',
    forceLightningLwcTestCreate
  );

  const debuggerStopCmd = vscode.commands.registerCommand(
    'sfdx.debugger.stop',
    debuggerStop
  );
  const configListCmd = vscode.commands.registerCommand(
    'sfdx.config.list',
    configList
  );
  const forceAliasListCmd = vscode.commands.registerCommand(
    'sfdx.alias.list',
    aliasList
  );
  const orgDeleteDefaultCmd = vscode.commands.registerCommand(
    'sfdx.org.delete.default',
    orgDelete
  );
  const orgDeleteUsernameCmd = vscode.commands.registerCommand(
    'sfdx.org.delete.username',
    orgDelete,
    { flag: '--target-org' }
  );
  const orgDisplayDefaultCmd = vscode.commands.registerCommand(
    'sfdx.org.display.default',
    orgDisplay
  );
  const orgDisplayUsernameCmd = vscode.commands.registerCommand(
    'sfdx.org.display.username',
    orgDisplay,
    { flag: '--target-org' }
  );
  const orgListCleanCmd = vscode.commands.registerCommand(
    'sfdx.org.list.clean',
    orgList
  );
  const dataQueryInputCmd = vscode.commands.registerCommand(
    'sfdx.data.query.input',
    dataQuery
  );
  const dataQuerySelectionCmd = vscode.commands.registerCommand(
    'sfdx.data.query.selection',
    dataQuery
  );
  const projectGenerateCmd = vscode.commands.registerCommand(
    'sfdx.project.generate',
    sfProjectGenerate
  );

  const forcePackageInstallCmd = vscode.commands.registerCommand(
    'sfdx.force.package.install',
    forcePackageInstall
  );
  const projectGenerateWithManifestCmd = vscode.commands.registerCommand(
    'sfdx.project.generate.with.manifest',
    projectGenerateWithManifest
  );

  const apexGenerateTriggerCmd = vscode.commands.registerCommand(
    'sfdx.apex.generate.trigger',
    apexGenerateTrigger
  );

  const startApexDebugLoggingCmd = vscode.commands.registerCommand(
    'sfdx.start.apex.debug.logging',
    startApexDebugLogging
  );

  const stopApexDebugLoggingCmd = vscode.commands.registerCommand(
    'sfdx.stop.apex.debug.logging',
    stopApexDebugLogging
  );

  const isvDebugBootstrapCmd = vscode.commands.registerCommand(
    'sfdx.debug.isv.bootstrap',
    isvDebugBootstrap
  );

  const configSetCmd = vscode.commands.registerCommand(
    'sfdx.config.set',
    configSet
  );

  const forceDiffFile = vscode.commands.registerCommand(
    'sfdx.force.diff',
    forceSourceDiff
  );

  // eslint-disable-next-line @typescript-eslint/no-unused-vars
  const forceDiffFolder = vscode.commands.registerCommand(
    'sfdx.force.folder.diff',
    forceSourceFolderDiff
  );

  const forceRefreshSObjectsCmd = vscode.commands.registerCommand(
    'sfdx.force.internal.refreshsobjects',
    forceRefreshSObjects
  );

  // eslint-disable-next-line @typescript-eslint/no-unused-vars
  const forceRenameComponentCmd = vscode.commands.registerCommand(
    'sfdx.lightning.rename',
    forceRenameLightningComponent
  );

  return vscode.Disposable.from(
    forceRenameComponentCmd,
    forceDiffFolder,
    forceAuthAccessTokenCmd,
    dataQueryInputCmd,
    dataQuerySelectionCmd,
    forceDiffFile,
    forceOpenDocumentationCmd,
    orgCreateCmd,
    orgDeleteDefaultCmd,
    orgDeleteUsernameCmd,
    forceRefreshSObjectsCmd,
    deleteSourceCmd,
    deleteSourceCurrentFileCmd,
    forceSourceDeployCurrentSourceFileCmd,
    forceSourceDeployInManifestCmd,
    forceSourceDeployMultipleSourcePathsCmd,
    forceSourceDeploySourcePathCmd,
    forceSourcePullCmd,
    forceSourcePullForceCmd,
    forceSourcePushCmd,
    forceSourcePushForceCmd,
    forceSourceRetrieveCmd,
    forceSourceRetrieveCurrentFileCmd,
    forceSourceRetrieveInManifestCmd,
    forceSourceStatusCmd,
    forceSourceStatusLocalCmd,
    forceSourceStatusRemoteCmd,
    forceTaskStopCmd,
    apexGenerateClassCmd,
    apexGenerateUnitTestClassCmd,
    analyticsGenerateTemplateCmd,
    visualforceGenerateComponentCmd,
    visualforceGeneratePageCmd,
    lightningGenerateAppCmd,
    lightningGenerateAuraComponentCmd,
    lightningGenerateEventCmd,
    lightningGenerateInterfaceCmd,
    lightningGenerateLwcCmd,
    forceLightningLwcTestCreateCmd,
    debuggerStopCmd,
    configListCmd,
    forceAliasListCmd,
    orgDisplayDefaultCmd,
    orgDisplayUsernameCmd,
    projectGenerateCmd,
    forcePackageInstallCmd,
<<<<<<< HEAD
    projectGenerateWithManifestCmd,
    forceApexTriggerCreateCmd,
=======
    forceProjectWithManifestCreateCmd,
    apexGenerateTriggerCmd,
>>>>>>> fb4ddb47
    startApexDebugLoggingCmd,
    stopApexDebugLoggingCmd,
    isvDebugBootstrapCmd,
    configSetCmd,
    orgListCleanCmd,
    orgLoginWebCmd,
    orgLoginWebDevHubCmd,
    orgLogoutAllCmd,
    orgLogoutDefaultCmd,
    orgOpenCmd
  );
}

function registerInternalDevCommands(
  // eslint-disable-next-line @typescript-eslint/no-unused-vars
  extensionContext: vscode.ExtensionContext
): vscode.Disposable {
  const internalLightningGenerateAppCmd = vscode.commands.registerCommand(
    'sfdx.internal.lightning.generate.app',
    internalLightningGenerateApp
  );

  const internalLightningGenerateAuraComponentCmd =
    vscode.commands.registerCommand(
      'sfdx.internal.lightning.generate.aura.component',
      internalLightningGenerateAuraComponent
    );

  const internalLightningGenerateEventCmd = vscode.commands.registerCommand(
    'sfdx.internal.lightning.generate.event',
    internalLightningGenerateEvent
  );

  const internalLightningGenerateInterfaceCmd = vscode.commands.registerCommand(
    'sfdx.internal.lightning.generate.interface',
    internalLightningGenerateInterface
  );

  const internalLightningGenerateLwcCmd = vscode.commands.registerCommand(
    'sfdx.internal.lightning.generate.lwc',
    internalLightningGenerateLwc
  );

  return vscode.Disposable.from(
    internalLightningGenerateAuraComponentCmd,
    internalLightningGenerateLwcCmd,
    internalLightningGenerateAppCmd,
    internalLightningGenerateEventCmd,
    internalLightningGenerateInterfaceCmd
  );
}

function registerOrgPickerCommands(orgListParam: OrgList): vscode.Disposable {
  const setDefaultOrgCmd = vscode.commands.registerCommand(
    'sfdx.set.default.org',
    () => orgListParam.setDefaultOrg()
  );
  return vscode.Disposable.from(setDefaultOrgCmd);
}

async function setupOrgBrowser(
  extensionContext: vscode.ExtensionContext
): Promise<void> {
  await orgBrowser.init(extensionContext);

  vscode.commands.registerCommand(
    'sfdx.force.metadata.view.type.refresh',
    async node => {
      await orgBrowser.refreshAndExpand(node);
    }
  );

  vscode.commands.registerCommand(
    'sfdx.force.metadata.view.component.refresh',
    async node => {
      await orgBrowser.refreshAndExpand(node);
    }
  );

  vscode.commands.registerCommand(
    'sfdx.force.source.retrieve.component',
    async (trigger: RetrieveMetadataTrigger) => {
      await forceSourceRetrieveCmp(trigger);
    }
  );

  vscode.commands.registerCommand(
    'sfdx.force.source.retrieve.open.component',
    async (trigger: RetrieveMetadataTrigger) => {
      await forceSourceRetrieveCmp(trigger, true);
    }
  );

  vscode.commands.registerCommand('sfdx.create.manifest', forceCreateManifest);
}

export async function activate(extensionContext: vscode.ExtensionContext) {
  const extensionHRStart = process.hrtime();
  const rootWorkspacePath = getRootWorkspacePath();
  // Switch to the project directory so that the main @salesforce
  // node libraries work correctly.  @salesforce/core,
  // @salesforce/source-tracking, etc. all use process.cwd()
  // internally.  This causes issues when used from VSCE, as VSCE
  // processes can run with a path that does not reflect the current
  // project path (it often returns '/' from process.cwd()).
  // Switching to the project path here at activation time ensures that
  // commands are run with the project path returned from process.cwd(),
  // thus avoiding the potential errors surfaced when the libs call
  // process.cwd().
  ensureCurrentWorkingDirIsProjectPath(rootWorkspacePath);
  validateCliInstallationAndVersion();
  setNodeExtraCaCerts();
  setSfLogLevel();
  await telemetryService.initializeService(extensionContext);
  showTelemetryMessage(extensionContext);

  // Task View
  const treeDataProvider = vscode.window.registerTreeDataProvider(
    'sfdx.force.tasks.view',
    taskViewService
  );
  extensionContext.subscriptions.push(treeDataProvider);

  // Set internal dev context
  const internalDev = sfdxCoreSettings.getInternalDev();

  vscode.commands.executeCommand(
    'setContext',
    'sfdx:internal_dev',
    internalDev
  );

  if (internalDev) {
    // Internal Dev commands
    const internalCommands = registerInternalDevCommands(extensionContext);
    extensionContext.subscriptions.push(internalCommands);

    // Api
    const internalApi: any = {
      channelService,
      EmptyParametersGatherer,
      isCLIInstalled,
      notificationService,
      OrgAuthInfo,
      ProgressNotification,
      SfdxCommandlet,
      SfdxCommandletExecutor,
      sfdxCoreSettings,
      SfdxWorkspaceChecker,
      telemetryService
    };

    telemetryService.sendExtensionActivationEvent(extensionHRStart);
    console.log('SFDX CLI Extension Activated (internal dev mode)');
    return internalApi;
  }

  // Context
  const sfdxProjectOpened = isSfdxProjectOpened.apply(vscode.workspace).result;

  // TODO: move this and the replay debugger commands to the apex extension
  let replayDebuggerExtensionInstalled = false;
  if (
    vscode.extensions.getExtension(
      'salesforce.salesforcedx-vscode-apex-replay-debugger'
    )
  ) {
    replayDebuggerExtensionInstalled = true;
  }
  vscode.commands.executeCommand(
    'setContext',
    'sfdx:replay_debugger_extension',
    replayDebuggerExtensionInstalled
  );

  vscode.commands.executeCommand(
    'setContext',
    'sfdx:project_opened',
    sfdxProjectOpened
  );

  if (sfdxProjectOpened) {
    await initializeProject(extensionContext);
  }

  // Commands
  const commands = registerCommands(extensionContext);
  extensionContext.subscriptions.push(commands);
  extensionContext.subscriptions.push(registerConflictView());

  const api: any = {
    channelService,
    CompositeParametersGatherer,
    EmptyParametersGatherer,
    getDefaultUsernameOrAlias: workspaceContextUtils.getDefaultUsernameOrAlias,
    getUserId,
    isCLIInstalled,
    notificationService,
    OrgAuthInfo,
    ProgressNotification,
    SelectFileName,
    SelectOutputDir,
    SfdxCommandlet,
    SfdxCommandletExecutor,
    sfdxCoreSettings,
    SfdxWorkspaceChecker,
    WorkspaceContext,
    taskViewService,
    telemetryService,
    services: {
      ChannelService,
      SfdxProjectConfig,
      TelemetryService,
      WorkspaceContext
    }
  };

  telemetryService.sendExtensionActivationEvent(extensionHRStart);
  console.log('SFDX CLI Extension Activated');

  if (
    vscode.workspace.workspaceFolders &&
    vscode.workspace.workspaceFolders.length > 0
  ) {
    // Refresh SObject definitions if there aren't any faux classes
    const sobjectRefreshStartup: boolean = vscode.workspace
      .getConfiguration(SFDX_CORE_CONFIGURATION_NAME)
      .get<boolean>(ENABLE_SOBJECT_REFRESH_ON_STARTUP, false);

    if (sobjectRefreshStartup) {
      initSObjectDefinitions(
        vscode.workspace.workspaceFolders[0].uri.fsPath
      ).catch(e => telemetryService.sendException(e.name, e.message));
    } else {
      checkSObjectsAndRefresh(
        vscode.workspace.workspaceFolders[0].uri.fsPath
      ).catch(e => telemetryService.sendException(e.name, e.message));
    }
  }

  return api;
}

async function initializeProject(extensionContext: vscode.ExtensionContext) {
  await WorkspaceContext.getInstance().initialize(extensionContext);

  // Register org picker commands
  const newOrgList = new OrgList();
  extensionContext.subscriptions.push(registerOrgPickerCommands(newOrgList));

  await setupOrgBrowser(extensionContext);
  await setupConflictView(extensionContext);

  PersistentStorageService.initialize(extensionContext);

  // Register file watcher for push or deploy on save
  await registerPushOrDeployOnSave();
  await decorators.showOrg();

  await setUpOrgExpirationWatcher(newOrgList);

  // Demo mode decorator
  if (isDemoMode()) {
    showDemoMode();
  }
}

export function deactivate(): Promise<void> {
  console.log('SFDX CLI Extension Deactivated');

  // Send metric data.
  telemetryService.sendExtensionDeactivationEvent();
  telemetryService.dispose();

  disposeTraceFlagExpiration();
  return turnOffLogging();
}

export function validateCliInstallationAndVersion(): void {
  // Check that the CLI is installed and that it is a supported version
  // If there is no CLI or it is an unsupported version then the Core extension will not activate
  const c = new CliVersionStatus();

  const sfdxCliVersionString = c.getCliVersion(true);
  const sfCliVersionString = c.getCliVersion(false);

  const sfdxCliVersionParsed = c.parseCliVersion(sfdxCliVersionString);
  const sfCliVersionParsed = c.parseCliVersion(sfCliVersionString);

  const cliInstallationResult = c.validateCliInstallationAndVersion(sfdxCliVersionParsed, sfCliVersionParsed);

  switch(cliInstallationResult) {
    case CliStatusEnum.cliNotInstalled: {
      showErrorNotification('sfdx_cli_not_found', [SF_CLI_DOWNLOAD_LINK, SF_CLI_DOWNLOAD_LINK]);
      throw Error('No Salesforce CLI installed');
    }
    case CliStatusEnum.onlySFv1: {
      showErrorNotification('sf_v1_not_supported', [SF_CLI_DOWNLOAD_LINK, SF_CLI_DOWNLOAD_LINK]);
      throw Error('Only SF v1 installed');
    }
    case CliStatusEnum.outdatedSFDXVersion: {
      showErrorNotification('sfdx_cli_not_supported', [SF_CLI_DOWNLOAD_LINK, SF_CLI_DOWNLOAD_LINK]);
      throw Error('Outdated SFDX CLI version that is no longer supported');
    }
    case CliStatusEnum.bothSFDXAndSFInstalled: {
      showErrorNotification('both_sfdx_and_sf', []);
      throw Error('Both SFDX v7 and SF v2 are installed');
    }
    case CliStatusEnum.SFDXv7Valid: {
      showWarningNotification('sfdx_v7_deprecation', [SF_CLI_DOWNLOAD_LINK, SF_CLI_DOWNLOAD_LINK]);
    }
  }
}

export function showErrorNotification(type: string, args: any[]) {
  const showMessage = nls.localize(
    type,
    ...args
  );
  vscode.window.showErrorMessage(showMessage);
}

export function showWarningNotification(type: string, args: any[]) {
  const showMessage = nls.localize(
    type,
    ...args
  );
  vscode.window.showWarningMessage(showMessage);
}<|MERGE_RESOLUTION|>--- conflicted
+++ resolved
@@ -4,12 +4,16 @@
  * Licensed under the BSD 3-Clause license.
  * For full license text, see LICENSE.txt file in the repo root or https://opensource.org/licenses/BSD-3-Clause
  */
-import { CliStatusEnum, CliVersionStatus, ensureCurrentWorkingDirIsProjectPath } from '@salesforce/salesforcedx-utils';
+import {
+  CliStatusEnum,
+  CliVersionStatus,
+  ensureCurrentWorkingDirIsProjectPath
+} from '@salesforce/salesforcedx-utils';
 import {
   ChannelService,
-  getRootWorkspacePath,
   SFDX_CORE_CONFIGURATION_NAME,
-  TelemetryService
+  TelemetryService,
+  getRootWorkspacePath
 } from '@salesforce/salesforcedx-utils-vscode';
 import * as vscode from 'vscode';
 import { channelService } from './channels';
@@ -104,7 +108,7 @@
 } from './decorators';
 import { nls } from './messages';
 import { isDemoMode } from './modes/demo-mode';
-import { notificationService, ProgressNotification } from './notifications';
+import { ProgressNotification, notificationService } from './notifications';
 import { orgBrowser } from './orgBrowser';
 import { OrgList } from './orgPicker';
 import { isSfdxProjectOpened } from './predicates';
@@ -432,13 +436,8 @@
     orgDisplayUsernameCmd,
     projectGenerateCmd,
     forcePackageInstallCmd,
-<<<<<<< HEAD
     projectGenerateWithManifestCmd,
-    forceApexTriggerCreateCmd,
-=======
-    forceProjectWithManifestCreateCmd,
     apexGenerateTriggerCmd,
->>>>>>> fb4ddb47
     startApexDebugLoggingCmd,
     stopApexDebugLoggingCmd,
     isvDebugBootstrapCmd,
@@ -728,19 +727,31 @@
   const sfdxCliVersionParsed = c.parseCliVersion(sfdxCliVersionString);
   const sfCliVersionParsed = c.parseCliVersion(sfCliVersionString);
 
-  const cliInstallationResult = c.validateCliInstallationAndVersion(sfdxCliVersionParsed, sfCliVersionParsed);
-
-  switch(cliInstallationResult) {
+  const cliInstallationResult = c.validateCliInstallationAndVersion(
+    sfdxCliVersionParsed,
+    sfCliVersionParsed
+  );
+
+  switch (cliInstallationResult) {
     case CliStatusEnum.cliNotInstalled: {
-      showErrorNotification('sfdx_cli_not_found', [SF_CLI_DOWNLOAD_LINK, SF_CLI_DOWNLOAD_LINK]);
+      showErrorNotification('sfdx_cli_not_found', [
+        SF_CLI_DOWNLOAD_LINK,
+        SF_CLI_DOWNLOAD_LINK
+      ]);
       throw Error('No Salesforce CLI installed');
     }
     case CliStatusEnum.onlySFv1: {
-      showErrorNotification('sf_v1_not_supported', [SF_CLI_DOWNLOAD_LINK, SF_CLI_DOWNLOAD_LINK]);
+      showErrorNotification('sf_v1_not_supported', [
+        SF_CLI_DOWNLOAD_LINK,
+        SF_CLI_DOWNLOAD_LINK
+      ]);
       throw Error('Only SF v1 installed');
     }
     case CliStatusEnum.outdatedSFDXVersion: {
-      showErrorNotification('sfdx_cli_not_supported', [SF_CLI_DOWNLOAD_LINK, SF_CLI_DOWNLOAD_LINK]);
+      showErrorNotification('sfdx_cli_not_supported', [
+        SF_CLI_DOWNLOAD_LINK,
+        SF_CLI_DOWNLOAD_LINK
+      ]);
       throw Error('Outdated SFDX CLI version that is no longer supported');
     }
     case CliStatusEnum.bothSFDXAndSFInstalled: {
@@ -748,23 +759,20 @@
       throw Error('Both SFDX v7 and SF v2 are installed');
     }
     case CliStatusEnum.SFDXv7Valid: {
-      showWarningNotification('sfdx_v7_deprecation', [SF_CLI_DOWNLOAD_LINK, SF_CLI_DOWNLOAD_LINK]);
+      showWarningNotification('sfdx_v7_deprecation', [
+        SF_CLI_DOWNLOAD_LINK,
+        SF_CLI_DOWNLOAD_LINK
+      ]);
     }
   }
 }
 
 export function showErrorNotification(type: string, args: any[]) {
-  const showMessage = nls.localize(
-    type,
-    ...args
-  );
+  const showMessage = nls.localize(type, ...args);
   vscode.window.showErrorMessage(showMessage);
 }
 
 export function showWarningNotification(type: string, args: any[]) {
-  const showMessage = nls.localize(
-    type,
-    ...args
-  );
+  const showMessage = nls.localize(type, ...args);
   vscode.window.showWarningMessage(showMessage);
 }