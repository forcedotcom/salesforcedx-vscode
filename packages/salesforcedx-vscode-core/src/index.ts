--- conflicted
+++ resolved
@@ -77,7 +77,6 @@
 } from './commands';
 import { isvDebugBootstrap } from './commands/isvdebugging';
 import { RetrieveMetadataTrigger } from './commands/retrieveMetadata';
-import { getUserId } from './commands/startApexDebugLogging';
 import {
   FlagParameter,
   SelectFileName,
@@ -461,11 +460,7 @@
   const api: SalesforceVSCodeCoreApi = {
     channelService,
     getTargetOrgOrAlias: workspaceContextUtils.getTargetOrgOrAlias,
-<<<<<<< HEAD
     getUserId: OrgAuthInfo.getUserId,
-=======
-    getUserId,
->>>>>>> 2ba04f15
     isCLIInstalled,
     notificationService,
     OrgAuthInfo,
