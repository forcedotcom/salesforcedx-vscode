/*
 * Copyright (c) 2017, salesforce.com, inc.
 * All rights reserved.
 * Licensed under the BSD 3-Clause license.
 * For full license text, see LICENSE.txt file in the repo root or https://opensource.org/licenses/BSD-3-Clause
 */
import * as vscode from 'vscode';
import { channelService } from './channels';
import {
  forceAliasList,
  forceAnalyticsTemplateCreate,
  forceApexClassCreate,
  forceApexExecute,
  forceApexLogGet,
  forceApexTestRun,
  forceApexTriggerCreate,
  forceAuthDevHub,
  forceAuthLogoutAll,
  forceAuthWebLogin,
  forceConfigList,
  forceConfigSet,
  forceDataSoqlQuery,
  forceDebuggerStop,
  forceFunctionCreate,
  forceFunctionInvoke,
  forceFunctionStart,
  forceFunctionStop,
  forceInternalLightningAppCreate,
  forceInternalLightningComponentCreate,
  forceInternalLightningEventCreate,
  forceInternalLightningInterfaceCreate,
  forceInternalLightningLwcCreate,
  forceLightningAppCreate,
  forceLightningComponentCreate,
  forceLightningEventCreate,
  forceLightningInterfaceCreate,
  forceLightningLwcCreate,
  forceLightningLwcTestCreate,
  forceOrgCreate,
  forceOrgDelete,
  forceOrgDisplay,
  forceOrgList,
  forceOrgOpen,
  forcePackageInstall,
  forceProjectWithManifestCreate,
  forceSfdxProjectCreate,
  forceSourceDelete,
  forceSourceDeployManifest,
  forceSourceDeployMultipleSourcePaths,
  forceSourceDeploySourcePath,
  forceSourceDiff,
  forceSourcePull,
  forceSourcePush,
  forceSourceRetrieveCmp,
  forceSourceRetrieveManifest,
  forceSourceRetrieveSourcePath,
  forceSourceStatus,
  forceStartApexDebugLogging,
  forceStopApexDebugLogging,
  forceTaskStop,
  forceVisualforceComponentCreate,
  forceVisualforcePageCreate,
  registerFunctionInvokeCodeLensProvider,
  turnOffLogging
} from './commands';
import { RetrieveMetadataTrigger } from './commands/forceSourceRetrieveMetadata';
import { getUserId } from './commands/forceStartApexDebugLogging';
import { isvDebugBootstrap } from './commands/isvdebugging';
import {
  CompositeParametersGatherer,
  EmptyParametersGatherer,
  SelectFileName,
  SelectOutputDir,
  SfdxCommandlet,
  SfdxCommandletExecutor,
  SfdxWorkspaceChecker
} from './commands/util';
import { registerConflictView, setupConflictView } from './conflict';
<<<<<<< HEAD
import { WorkspaceContext } from './context';
import { getDefaultUsernameOrAlias, setupWorkspaceOrgType } from './context';
=======
import { getDefaultUsernameOrAlias, setupWorkspaceOrgType } from './context';
import { workspaceContext } from './context';
>>>>>>> 43d61733
import * as decorators from './decorators';
import { isDemoMode } from './modes/demo-mode';
import { notificationService, ProgressNotification } from './notifications';
import { orgBrowser } from './orgBrowser';
import { OrgList } from './orgPicker';
import { registerPushOrDeployOnSave, sfdxCoreSettings } from './settings';
import { taskViewService } from './statuses';
import { telemetryService } from './telemetry';
import { hasRootWorkspace, isCLIInstalled } from './util';
import { OrgAuthInfo } from './util/authInfo';

function registerCommands(
  extensionContext: vscode.ExtensionContext
): vscode.Disposable {
  // Customer-facing commands
  const forceAuthWebLoginCmd = vscode.commands.registerCommand(
    'sfdx.force.auth.web.login',
    forceAuthWebLogin
  );
  const forceAuthDevHubCmd = vscode.commands.registerCommand(
    'sfdx.force.auth.dev.hub',
    forceAuthDevHub
  );
  const forceAuthLogoutAllCmd = vscode.commands.registerCommand(
    'sfdx.force.auth.logout.all',
    forceAuthLogoutAll
  );
  const forceOrgCreateCmd = vscode.commands.registerCommand(
    'sfdx.force.org.create',
    forceOrgCreate
  );
  const forceOrgOpenCmd = vscode.commands.registerCommand(
    'sfdx.force.org.open',
    forceOrgOpen
  );
  const forceSourceDeleteCmd = vscode.commands.registerCommand(
    'sfdx.force.source.delete',
    forceSourceDelete
  );
  const forceSourceDeleteCurrentFileCmd = vscode.commands.registerCommand(
    'sfdx.force.source.delete.current.file',
    forceSourceDelete
  );
  const forceSourceDeployCurrentSourceFileCmd = vscode.commands.registerCommand(
    'sfdx.force.source.deploy.current.source.file',
    forceSourceDeploySourcePath
  );
  const forceSourceDeployInManifestCmd = vscode.commands.registerCommand(
    'sfdx.force.source.deploy.in.manifest',
    forceSourceDeployManifest
  );
  const forceSourceDeployMultipleSourcePathsCmd = vscode.commands.registerCommand(
    'sfdx.force.source.deploy.multiple.source.paths',
    forceSourceDeployMultipleSourcePaths
  );
  const forceSourceDeploySourcePathCmd = vscode.commands.registerCommand(
    'sfdx.force.source.deploy.source.path',
    forceSourceDeploySourcePath
  );
  const forceSourcePullCmd = vscode.commands.registerCommand(
    'sfdx.force.source.pull',
    forceSourcePull
  );
  const forceSourcePullForceCmd = vscode.commands.registerCommand(
    'sfdx.force.source.pull.force',
    forceSourcePull,
    { flag: '--forceoverwrite' }
  );
  const forceSourcePushCmd = vscode.commands.registerCommand(
    'sfdx.force.source.push',
    forceSourcePush
  );
  const forceSourcePushForceCmd = vscode.commands.registerCommand(
    'sfdx.force.source.push.force',
    forceSourcePush,
    { flag: '--forceoverwrite' }
  );
  const forceSourceRetrieveCmd = vscode.commands.registerCommand(
    'sfdx.force.source.retrieve.source.path',
    forceSourceRetrieveSourcePath
  );
  const forceSourceRetrieveCurrentFileCmd = vscode.commands.registerCommand(
    'sfdx.force.source.retrieve.current.source.file',
    forceSourceRetrieveSourcePath
  );
  const forceSourceRetrieveInManifestCmd = vscode.commands.registerCommand(
    'sfdx.force.source.retrieve.in.manifest',
    forceSourceRetrieveManifest
  );
  const forceSourceStatusCmd = vscode.commands.registerCommand(
    'sfdx.force.source.status',
    forceSourceStatus
  );
  const forceSourceStatusLocalCmd = vscode.commands.registerCommand(
    'sfdx.force.source.status.local',
    forceSourceStatus,
    { flag: '--local' }
  );
  const forceSourceStatusRemoteCmd = vscode.commands.registerCommand(
    'sfdx.force.source.status.remote',
    forceSourceStatus,
    { flag: '--remote' }
  );
  const forceApexTestRunCmd = vscode.commands.registerCommand(
    'sfdx.force.apex.test.run',
    forceApexTestRun
  );

  const forceTaskStopCmd = vscode.commands.registerCommand(
    'sfdx.force.task.stop',
    forceTaskStop
  );
  const forceApexClassCreateCmd = vscode.commands.registerCommand(
    'sfdx.force.apex.class.create',
    forceApexClassCreate
  );
  const forceAnalyticsTemplateCreateCmd = vscode.commands.registerCommand(
    'sfdx.force.analytics.template.create',
    forceAnalyticsTemplateCreate
  );
  const forceVisualforceComponentCreateCmd = vscode.commands.registerCommand(
    'sfdx.force.visualforce.component.create',
    forceVisualforceComponentCreate
  );
  const forceVisualforcePageCreateCmd = vscode.commands.registerCommand(
    'sfdx.force.visualforce.page.create',
    forceVisualforcePageCreate
  );

  const forceLightningAppCreateCmd = vscode.commands.registerCommand(
    'sfdx.force.lightning.app.create',
    forceLightningAppCreate
  );

  const forceLightningComponentCreateCmd = vscode.commands.registerCommand(
    'sfdx.force.lightning.component.create',
    forceLightningComponentCreate
  );

  const forceLightningEventCreateCmd = vscode.commands.registerCommand(
    'sfdx.force.lightning.event.create',
    forceLightningEventCreate
  );

  const forceLightningInterfaceCreateCmd = vscode.commands.registerCommand(
    'sfdx.force.lightning.interface.create',
    forceLightningInterfaceCreate
  );

  const forceLightningLwcCreateCmd = vscode.commands.registerCommand(
    'sfdx.force.lightning.lwc.create',
    forceLightningLwcCreate
  );

  const forceLightningLwcTestCreateCmd = vscode.commands.registerCommand(
    'sfdx.force.lightning.lwc.test.create',
    forceLightningLwcTestCreate
  );

  const forceDebuggerStopCmd = vscode.commands.registerCommand(
    'sfdx.force.debugger.stop',
    forceDebuggerStop
  );
  const forceConfigListCmd = vscode.commands.registerCommand(
    'sfdx.force.config.list',
    forceConfigList
  );
  const forceAliasListCmd = vscode.commands.registerCommand(
    'sfdx.force.alias.list',
    forceAliasList
  );
  const forceOrgDeleteDefaultCmd = vscode.commands.registerCommand(
    'sfdx.force.org.delete.default',
    forceOrgDelete
  );
  const forceOrgDeleteUsernameCmd = vscode.commands.registerCommand(
    'sfdx.force.org.delete.username',
    forceOrgDelete,
    { flag: '--targetusername' }
  );
  const forceOrgDisplayDefaultCmd = vscode.commands.registerCommand(
    'sfdx.force.org.display.default',
    forceOrgDisplay
  );
  const forceOrgDisplayUsernameCmd = vscode.commands.registerCommand(
    'sfdx.force.org.display.username',
    forceOrgDisplay,
    { flag: '--targetusername' }
  );
  const forceOrgListCleanCmd = vscode.commands.registerCommand(
    'sfdx.force.org.list.clean',
    forceOrgList
  );
  const forceDataSoqlQueryInputCmd = vscode.commands.registerCommand(
    'sfdx.force.data.soql.query.input',
    forceDataSoqlQuery
  );
  const forceDataSoqlQuerySelectionCmd = vscode.commands.registerCommand(
    'sfdx.force.data.soql.query.selection',
    forceDataSoqlQuery
  );

  const forceApexExecuteDocumentCmd = vscode.commands.registerCommand(
    'sfdx.force.apex.execute.document',
    forceApexExecute,
    false
  );
  const forceApexExecuteSelectionCmd = vscode.commands.registerCommand(
    'sfdx.force.apex.execute.selection',
    forceApexExecute,
    true
  );

  const forceProjectCreateCmd = vscode.commands.registerCommand(
    'sfdx.force.project.create',
    forceSfdxProjectCreate
  );

  const forcePackageInstallCmd = vscode.commands.registerCommand(
    'sfdx.force.package.install',
    forcePackageInstall
  );

  const forceProjectWithManifestCreateCmd = vscode.commands.registerCommand(
    'sfdx.force.project.with.manifest.create',
    forceProjectWithManifestCreate
  );

  const forceApexTriggerCreateCmd = vscode.commands.registerCommand(
    'sfdx.force.apex.trigger.create',
    forceApexTriggerCreate
  );

  const forceStartApexDebugLoggingCmd = vscode.commands.registerCommand(
    'sfdx.force.start.apex.debug.logging',
    forceStartApexDebugLogging
  );

  const forceStopApexDebugLoggingCmd = vscode.commands.registerCommand(
    'sfdx.force.stop.apex.debug.logging',
    forceStopApexDebugLogging
  );

  const isvDebugBootstrapCmd = vscode.commands.registerCommand(
    'sfdx.debug.isv.bootstrap',
    isvDebugBootstrap
  );

  const forceApexLogGetCmd = vscode.commands.registerCommand(
    'sfdx.force.apex.log.get',
    forceApexLogGet
  );

  const forceConfigSetCmd = vscode.commands.registerCommand(
    'sfdx.force.config.set',
    forceConfigSet
  );

  const forceDiffFile = vscode.commands.registerCommand(
    'sfdx.force.diff',
    forceSourceDiff
  );

  const forceFunctionCreateCmd = vscode.commands.registerCommand(
    'sfdx.force.function.create',
    forceFunctionCreate
  );

  const forceFunctionStartCmd = vscode.commands.registerCommand(
    'sfdx.force.function.start',
    forceFunctionStart
  );

  const forceFunctionInvokeCmd = vscode.commands.registerCommand(
    'sfdx.force.function.invoke',
    forceFunctionInvoke
  );

  const forceFunctionStopCmd = vscode.commands.registerCommand(
    'sfdx.force.function.stop',
    forceFunctionStop
  );

  return vscode.Disposable.from(
    forceApexExecuteDocumentCmd,
    forceApexExecuteSelectionCmd,
    forceApexTestRunCmd,
    forceAuthWebLoginCmd,
    forceAuthDevHubCmd,
    forceAuthLogoutAllCmd,
    forceDataSoqlQueryInputCmd,
    forceDataSoqlQuerySelectionCmd,
    forceDiffFile,
    forceFunctionCreateCmd,
    forceFunctionInvokeCmd,
    forceFunctionStartCmd,
    forceFunctionStopCmd,
    forceOrgCreateCmd,
    forceOrgOpenCmd,
    forceSourceDeleteCmd,
    forceSourceDeleteCurrentFileCmd,
    forceSourceDeployCurrentSourceFileCmd,
    forceSourceDeployInManifestCmd,
    forceSourceDeployMultipleSourcePathsCmd,
    forceSourceDeploySourcePathCmd,
    forceSourcePullCmd,
    forceSourcePullForceCmd,
    forceSourcePushCmd,
    forceSourcePushForceCmd,
    forceSourceRetrieveCmd,
    forceSourceRetrieveCurrentFileCmd,
    forceSourceRetrieveInManifestCmd,
    forceSourceStatusCmd,
    forceTaskStopCmd,
    forceApexClassCreateCmd,
    forceAnalyticsTemplateCreateCmd,
    forceVisualforceComponentCreateCmd,
    forceVisualforcePageCreateCmd,
    forceLightningAppCreateCmd,
    forceLightningComponentCreateCmd,
    forceLightningEventCreateCmd,
    forceLightningInterfaceCreateCmd,
    forceLightningLwcCreateCmd,
    forceLightningLwcTestCreateCmd,
    forceSourceStatusLocalCmd,
    forceSourceStatusRemoteCmd,
    forceDebuggerStopCmd,
    forceConfigListCmd,
    forceAliasListCmd,
    forceOrgDisplayDefaultCmd,
    forceOrgDisplayUsernameCmd,
    forceProjectCreateCmd,
    forcePackageInstallCmd,
    forceProjectWithManifestCreateCmd,
    forceApexTriggerCreateCmd,
    forceStartApexDebugLoggingCmd,
    forceStopApexDebugLoggingCmd,
    isvDebugBootstrapCmd,
    forceApexLogGetCmd,
    forceConfigSetCmd
  );
}

function registerInternalDevCommands(
  extensionContext: vscode.ExtensionContext
): vscode.Disposable {
  const forceInternalLightningAppCreateCmd = vscode.commands.registerCommand(
    'sfdx.internal.lightning.app.create',
    forceInternalLightningAppCreate
  );

  const forceInternalLightningComponentCreateCmd = vscode.commands.registerCommand(
    'sfdx.internal.lightning.component.create',
    forceInternalLightningComponentCreate
  );

  const forceInternalLightningEventCreateCmd = vscode.commands.registerCommand(
    'sfdx.internal.lightning.event.create',
    forceInternalLightningEventCreate
  );

  const forceInternalLightningInterfaceCreateCmd = vscode.commands.registerCommand(
    'sfdx.internal.lightning.interface.create',
    forceInternalLightningInterfaceCreate
  );

  const forceInternalLightningLwcCreateCmd = vscode.commands.registerCommand(
    'sfdx.internal.lightning.lwc.create',
    forceInternalLightningLwcCreate
  );

  return vscode.Disposable.from(
    forceInternalLightningComponentCreateCmd,
    forceInternalLightningLwcCreateCmd,
    forceInternalLightningAppCreateCmd,
    forceInternalLightningEventCreateCmd,
    forceInternalLightningInterfaceCreateCmd
  );
}

function registerOrgPickerCommands(orgList: OrgList): vscode.Disposable {
  const forceSetDefaultOrgCmd = vscode.commands.registerCommand(
    'sfdx.force.set.default.org',
    () => orgList.setDefaultOrg()
  );
  return vscode.Disposable.from(forceSetDefaultOrgCmd);
}

async function setupOrgBrowser(
  extensionContext: vscode.ExtensionContext
): Promise<void> {
  await orgBrowser.init(extensionContext);

  vscode.commands.registerCommand(
    'sfdx.force.metadata.view.type.refresh',
    async node => {
      await orgBrowser.refreshAndExpand(node);
    }
  );

  vscode.commands.registerCommand(
    'sfdx.force.metadata.view.component.refresh',
    async node => {
      await orgBrowser.refreshAndExpand(node);
    }
  );

  vscode.commands.registerCommand(
    'sfdx.force.source.retrieve.component',
    async (trigger: RetrieveMetadataTrigger) => {
      await forceSourceRetrieveCmp(trigger);
    }
  );
}

export async function activate(context: vscode.ExtensionContext) {
  const extensionHRStart = process.hrtime();
  const machineId =
    vscode && vscode.env ? vscode.env.machineId : 'someValue.machineId';
  await telemetryService.initializeService(context, machineId);
  telemetryService.showTelemetryMessage();

  // Task View
  const treeDataProvider = vscode.window.registerTreeDataProvider(
    'sfdx.force.tasks.view',
    taskViewService
  );
  context.subscriptions.push(treeDataProvider);

  // Set internal dev context
  const internalDev = sfdxCoreSettings.getInternalDev();

  vscode.commands.executeCommand(
    'setContext',
    'sfdx:internal_dev',
    internalDev
  );

  if (internalDev) {
    // Internal Dev commands
    const internalCommands = registerInternalDevCommands(context);
    context.subscriptions.push(internalCommands);

    // Api
    const internalApi: any = {
      channelService,
      EmptyParametersGatherer,
      isCLIInstalled,
      notificationService,
      OrgAuthInfo,
      ProgressNotification,
      SfdxCommandlet,
      SfdxCommandletExecutor,
      sfdxCoreSettings,
      SfdxWorkspaceChecker,
      telemetryService
    };

    telemetryService.sendExtensionActivationEvent(extensionHRStart);
    console.log('SFDX CLI Extension Activated (internal dev mode)');
    return internalApi;
  }

  // Set functions enabled context
  const functionsEnabled = sfdxCoreSettings.getFunctionsEnabled();
  vscode.commands.executeCommand(
    'setContext',
    'sfdx:functions_enabled',
    functionsEnabled
  );

  // Context
  let sfdxProjectOpened = false;
  if (hasRootWorkspace()) {
    const files = await vscode.workspace.findFiles(
      '**/sfdx-project.json',
      '**/{node_modules,out}/**'
    );
    sfdxProjectOpened = files && files.length > 0;
  }
  // TODO: move this and the replay debugger commands to the apex extension
  let replayDebuggerExtensionInstalled = false;
  if (
    vscode.extensions.getExtension(
      'salesforce.salesforcedx-vscode-apex-replay-debugger'
    )
  ) {
    replayDebuggerExtensionInstalled = true;
  }
  vscode.commands.executeCommand(
    'setContext',
    'sfdx:replay_debugger_extension',
    replayDebuggerExtensionInstalled
  );

  vscode.commands.executeCommand(
    'setContext',
    'sfdx:project_opened',
    sfdxProjectOpened
  );

  await workspaceContext.initialize(context);

  // register org picker commands
  const orgList = new OrgList();
  context.subscriptions.push(registerOrgPickerCommands(orgList));

  await setupOrgBrowser(context);
  await setupConflictView(context);

  // Register filewatcher for push or deploy on save
  await registerPushOrDeployOnSave();
  // Commands
  const commands = registerCommands(context);
  context.subscriptions.push(commands);
  context.subscriptions.push(registerConflictView());

  // Scratch Org Decorator
  if (hasRootWorkspace()) {
    decorators.showOrg();
    decorators.monitorOrgConfigChanges();

    // Demo mode Decorator
    if (isDemoMode()) {
      decorators.showDemoMode();
    }
  }

  const api: any = {
    channelService,
    CompositeParametersGatherer,
    EmptyParametersGatherer,
    getDefaultUsernameOrAlias,
    getUserId,
    isCLIInstalled,
    notificationService,
    OrgAuthInfo,
    ProgressNotification,
    SelectFileName,
    SelectOutputDir,
    SfdxCommandlet,
    SfdxCommandletExecutor,
    sfdxCoreSettings,
    SfdxWorkspaceChecker,
    WorkspaceContext,
    taskViewService,
    telemetryService
  };

  registerFunctionInvokeCodeLensProvider(context);

  telemetryService.sendExtensionActivationEvent(extensionHRStart);
  console.log('SFDX CLI Extension Activated');
  return api;
}

export function deactivate(): Promise<void> {
  console.log('SFDX CLI Extension Deactivated');

  // Send metric data.
  telemetryService.sendExtensionDeactivationEvent();
  telemetryService.dispose();

  decorators.disposeTraceFlagExpiration();
  return turnOffLogging();
}<|MERGE_RESOLUTION|>--- conflicted
+++ resolved
@@ -76,13 +76,8 @@
   SfdxWorkspaceChecker
 } from './commands/util';
 import { registerConflictView, setupConflictView } from './conflict';
-<<<<<<< HEAD
-import { WorkspaceContext } from './context';
-import { getDefaultUsernameOrAlias, setupWorkspaceOrgType } from './context';
-=======
 import { getDefaultUsernameOrAlias, setupWorkspaceOrgType } from './context';
 import { workspaceContext } from './context';
->>>>>>> 43d61733
 import * as decorators from './decorators';
 import { isDemoMode } from './modes/demo-mode';
 import { notificationService, ProgressNotification } from './notifications';
@@ -627,7 +622,7 @@
     SfdxCommandletExecutor,
     sfdxCoreSettings,
     SfdxWorkspaceChecker,
-    WorkspaceContext,
+    workspaceContext,
     taskViewService,
     telemetryService
   };
