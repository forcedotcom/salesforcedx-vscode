/*
 * Copyright (c) 2017, salesforce.com, inc.
 * All rights reserved.
 * Licensed under the BSD 3-Clause license.
 * For full license text, see LICENSE.txt file in the repo root or https://opensource.org/licenses/BSD-3-Clause
 */
import { ensureCurrentWorkingDirIsProjectPath } from '@salesforce/salesforcedx-utils';
import {
  ChannelService,
  getRootWorkspacePath,
  SFDX_CORE_CONFIGURATION_NAME,
  TelemetryService
} from '@salesforce/salesforcedx-utils-vscode';
import * as vscode from 'vscode';
import { channelService } from './channels';
import {
  aliasList,
  checkSObjectsAndRefresh,
  configList,
  configSet,
  dataQuery,
  debuggerStop,
  deleteSource,
  forceAnalyticsTemplateCreate,
  forceApexClassCreate,
  forceApexTriggerCreate,
  forceApexUnitClassCreate,
  forceAuthAccessToken,
  forceCreateManifest,
  forceInternalLightningAppCreate,
  forceInternalLightningComponentCreate,
  forceInternalLightningEventCreate,
  forceInternalLightningInterfaceCreate,
  forceInternalLightningLwcCreate,
  forceLightningAppCreate,
  forceLightningComponentCreate,
  forceLightningEventCreate,
  forceLightningInterfaceCreate,
  forceLightningLwcCreate,
  forceLightningLwcTestCreate,
  forceOpenDocumentation,
<<<<<<< HEAD
  orgCreate,
  forceOrgDelete,
=======
  forceOrgCreate,
>>>>>>> ecc4b1f9
  forcePackageInstall,
  forceProjectWithManifestCreate,
  forceRefreshSObjects,
  forceRenameLightningComponent,
  forceSfdxProjectCreate,
  forceSourceDeployManifest,
  forceSourceDeploySourcePaths,
  forceSourceDiff,
  forceSourceFolderDiff,
  forceSourcePull,
  forceSourcePush,
  forceSourceRetrieveCmp,
  forceSourceRetrieveManifest,
  forceSourceRetrieveSourcePaths,
  forceTaskStop,
  forceVisualforceComponentCreate,
  forceVisualforcePageCreate,
  initSObjectDefinitions,
  orgDelete,
  orgDisplay,
  orgList,
  orgLoginWeb,
  orgLoginWebDevHub,
  orgLogoutAll,
  orgLogoutDefault,
  orgOpen,
  startApexDebugLogging,
  stopApexDebugLogging,
  turnOffLogging,
  viewAllChanges,
  viewLocalChanges,
  viewRemoteChanges
} from './commands';
import { RetrieveMetadataTrigger } from './commands/forceSourceRetrieveMetadata';
import { isvDebugBootstrap } from './commands/isvdebugging';
import { getUserId } from './commands/startApexDebugLogging';
import {
  CompositeParametersGatherer,
  EmptyParametersGatherer,
  FlagParameter,
  SelectFileName,
  SelectOutputDir,
  SfdxCommandlet,
  SfdxCommandletExecutor,
  SfdxWorkspaceChecker
} from './commands/util';
import {
  PersistentStorageService,
  registerConflictView,
  setupConflictView
} from './conflict';
import {
  ENABLE_SOBJECT_REFRESH_ON_STARTUP,
  ORG_OPEN_COMMAND
} from './constants';
import { WorkspaceContext, workspaceContextUtils } from './context';
import {
  decorators,
  disposeTraceFlagExpiration,
  showDemoMode
} from './decorators';
import { isDemoMode } from './modes/demo-mode';
import { notificationService, ProgressNotification } from './notifications';
import { orgBrowser } from './orgBrowser';
import { OrgList } from './orgPicker';
import { isSfdxProjectOpened } from './predicates';
import { registerPushOrDeployOnSave, sfdxCoreSettings } from './settings';
import { SfdxProjectConfig } from './sfdxProject';
import { taskViewService } from './statuses';
import { showTelemetryMessage, telemetryService } from './telemetry';
import {
  isCLIInstalled,
  setNodeExtraCaCerts,
  setSfLogLevel,
  setUpOrgExpirationWatcher
} from './util';
import { OrgAuthInfo } from './util/authInfo';

const flagOverwrite: FlagParameter<string> = {
  flag: '--forceoverwrite'
};

function registerCommands(
  // eslint-disable-next-line @typescript-eslint/no-unused-vars
  extensionContext: vscode.ExtensionContext
): vscode.Disposable {
  // Customer-facing commands
  const forceAuthAccessTokenCmd = vscode.commands.registerCommand(
    'sfdx.force.auth.accessToken',
    forceAuthAccessToken
  );
  const orgLoginWebCmd = vscode.commands.registerCommand(
    'sfdx.org.login.web',
    orgLoginWeb
  );
  const orgLoginWebDevHubCmd = vscode.commands.registerCommand(
    'sfdx.org.login.web.dev.hub',
    orgLoginWebDevHub
  );
  // eslint-disable-next-line @typescript-eslint/no-unused-vars
  const orgLogoutAllCmd = vscode.commands.registerCommand(
    'sfdx.org.logout.all',
    orgLogoutAll
  );
  // eslint-disable-next-line @typescript-eslint/no-unused-vars
  const orgLogoutDefaultCmd = vscode.commands.registerCommand(
    'sfdx.org.logout.default',
    orgLogoutDefault
  );
  const forceOpenDocumentationCmd = vscode.commands.registerCommand(
    'sfdx.force.open.documentation',
    forceOpenDocumentation
  );
  const orgCreateCmd = vscode.commands.registerCommand(
    'sfdx.org.create',
    orgCreate
  );
  const orgOpenCmd = vscode.commands.registerCommand(ORG_OPEN_COMMAND, orgOpen);
  const deleteSourceCmd = vscode.commands.registerCommand(
    'sfdx.delete.source',
    deleteSource
  );
  const deleteSourceCurrentFileCmd = vscode.commands.registerCommand(
    'sfdx.delete.source.current.file',
    deleteSource
  );
  const forceSourceDeployCurrentSourceFileCmd = vscode.commands.registerCommand(
    'sfdx.force.source.deploy.current.source.file',
    forceSourceDeploySourcePaths
  );
  const forceSourceDeployInManifestCmd = vscode.commands.registerCommand(
    'sfdx.force.source.deploy.in.manifest',
    forceSourceDeployManifest
  );
  const forceSourceDeployMultipleSourcePathsCmd =
    vscode.commands.registerCommand(
      'sfdx.force.source.deploy.multiple.source.paths',
      forceSourceDeploySourcePaths
    );
  const forceSourceDeploySourcePathCmd = vscode.commands.registerCommand(
    'sfdx.force.source.deploy.source.path',
    forceSourceDeploySourcePaths
  );
  const forceSourcePullCmd = vscode.commands.registerCommand(
    'sfdx.force.source.pull',
    forceSourcePull
  );
  const forceSourcePullForceCmd = vscode.commands.registerCommand(
    'sfdx.force.source.pull.force',
    forceSourcePull,
    flagOverwrite
  );
  const forceSourcePushCmd = vscode.commands.registerCommand(
    'sfdx.force.source.push',
    forceSourcePush
  );
  const forceSourcePushForceCmd = vscode.commands.registerCommand(
    'sfdx.force.source.push.force',
    forceSourcePush,
    flagOverwrite
  );
  const forceSourceRetrieveCmd = vscode.commands.registerCommand(
    'sfdx.force.source.retrieve.source.path',
    forceSourceRetrieveSourcePaths
  );
  const forceSourceRetrieveCurrentFileCmd = vscode.commands.registerCommand(
    'sfdx.force.source.retrieve.current.source.file',
    forceSourceRetrieveSourcePaths
  );
  const forceSourceRetrieveInManifestCmd = vscode.commands.registerCommand(
    'sfdx.force.source.retrieve.in.manifest',
    forceSourceRetrieveManifest
  );
  const forceSourceStatusCmd = vscode.commands.registerCommand(
    'sfdx.force.source.status',
    viewAllChanges
  );
  const forceSourceStatusLocalCmd = vscode.commands.registerCommand(
    'sfdx.force.source.status.local',
    viewLocalChanges
  );
  const forceSourceStatusRemoteCmd = vscode.commands.registerCommand(
    'sfdx.force.source.status.remote',
    viewRemoteChanges
  );
  const forceTaskStopCmd = vscode.commands.registerCommand(
    'sfdx.force.task.stop',
    forceTaskStop
  );
  const forceApexClassCreateCmd = vscode.commands.registerCommand(
    'sfdx.force.apex.class.create',
    forceApexClassCreate
  );
  const forceApexClassCreateUnitCmd = vscode.commands.registerCommand(
    'sfdx.force.apex.class.create.unit',
    forceApexUnitClassCreate
  );
  const forceAnalyticsTemplateCreateCmd = vscode.commands.registerCommand(
    'sfdx.force.analytics.template.create',
    forceAnalyticsTemplateCreate
  );
  const forceVisualforceComponentCreateCmd = vscode.commands.registerCommand(
    'sfdx.force.visualforce.component.create',
    forceVisualforceComponentCreate
  );
  const forceVisualforcePageCreateCmd = vscode.commands.registerCommand(
    'sfdx.force.visualforce.page.create',
    forceVisualforcePageCreate
  );

  const forceLightningAppCreateCmd = vscode.commands.registerCommand(
    'sfdx.force.lightning.app.create',
    forceLightningAppCreate
  );

  const forceLightningComponentCreateCmd = vscode.commands.registerCommand(
    'sfdx.force.lightning.component.create',
    forceLightningComponentCreate
  );

  const forceLightningEventCreateCmd = vscode.commands.registerCommand(
    'sfdx.force.lightning.event.create',
    forceLightningEventCreate
  );

  const forceLightningInterfaceCreateCmd = vscode.commands.registerCommand(
    'sfdx.force.lightning.interface.create',
    forceLightningInterfaceCreate
  );

  const forceLightningLwcCreateCmd = vscode.commands.registerCommand(
    'sfdx.force.lightning.lwc.create',
    forceLightningLwcCreate
  );

  const forceLightningLwcTestCreateCmd = vscode.commands.registerCommand(
    'sfdx.force.lightning.lwc.test.create',
    forceLightningLwcTestCreate
  );

  const debuggerStopCmd = vscode.commands.registerCommand(
    'sfdx.debugger.stop',
    debuggerStop
  );
  const configListCmd = vscode.commands.registerCommand(
    'sfdx.config.list',
    configList
  );
  const forceAliasListCmd = vscode.commands.registerCommand(
    'sfdx.alias.list',
    aliasList
  );
  const orgDeleteDefaultCmd = vscode.commands.registerCommand(
    'sfdx.org.delete.default',
    orgDelete
  );
  const orgDeleteUsernameCmd = vscode.commands.registerCommand(
    'sfdx.org.delete.username',
    orgDelete,
    { flag: '--target-org' }
  );
  const orgDisplayDefaultCmd = vscode.commands.registerCommand(
    'sfdx.org.display.default',
    orgDisplay
  );
  const orgDisplayUsernameCmd = vscode.commands.registerCommand(
    'sfdx.org.display.username',
    orgDisplay,
    { flag: '--target-org' }
  );
  const orgListCleanCmd = vscode.commands.registerCommand(
    'sfdx.org.list.clean',
    orgList
  );
  const dataQueryInputCmd = vscode.commands.registerCommand(
    'sfdx.data.query.input',
    dataQuery
  );
  const dataQuerySelectionCmd = vscode.commands.registerCommand(
    'sfdx.data.query.selection',
    dataQuery
  );
  const forceProjectCreateCmd = vscode.commands.registerCommand(
    'sfdx.force.project.create',
    forceSfdxProjectCreate
  );

  const forcePackageInstallCmd = vscode.commands.registerCommand(
    'sfdx.force.package.install',
    forcePackageInstall
  );
  const forceProjectWithManifestCreateCmd = vscode.commands.registerCommand(
    'sfdx.force.project.with.manifest.create',
    forceProjectWithManifestCreate
  );

  const forceApexTriggerCreateCmd = vscode.commands.registerCommand(
    'sfdx.force.apex.trigger.create',
    forceApexTriggerCreate
  );

  const startApexDebugLoggingCmd = vscode.commands.registerCommand(
    'sfdx.start.apex.debug.logging',
    startApexDebugLogging
  );

  const stopApexDebugLoggingCmd = vscode.commands.registerCommand(
    'sfdx.stop.apex.debug.logging',
    stopApexDebugLogging
  );

  const isvDebugBootstrapCmd = vscode.commands.registerCommand(
    'sfdx.debug.isv.bootstrap',
    isvDebugBootstrap
  );

  const configSetCmd = vscode.commands.registerCommand(
    'sfdx.config.set',
    configSet
  );

  const forceDiffFile = vscode.commands.registerCommand(
    'sfdx.force.diff',
    forceSourceDiff
  );

  // eslint-disable-next-line @typescript-eslint/no-unused-vars
  const forceDiffFolder = vscode.commands.registerCommand(
    'sfdx.force.folder.diff',
    forceSourceFolderDiff
  );

  const forceRefreshSObjectsCmd = vscode.commands.registerCommand(
    'sfdx.force.internal.refreshsobjects',
    forceRefreshSObjects
  );

  // eslint-disable-next-line @typescript-eslint/no-unused-vars
  const forceRenameComponentCmd = vscode.commands.registerCommand(
    'sfdx.lightning.rename',
    forceRenameLightningComponent
  );

  return vscode.Disposable.from(
    forceRenameComponentCmd,
    forceDiffFolder,
    forceAuthAccessTokenCmd,
    dataQueryInputCmd,
    dataQuerySelectionCmd,
    forceDiffFile,
    forceOpenDocumentationCmd,
<<<<<<< HEAD
    orgCreateCmd,
    forceOrgDeleteDefaultCmd,
    forceOrgDeleteUsernameCmd,
=======
    forceOrgCreateCmd,
    orgDeleteDefaultCmd,
    orgDeleteUsernameCmd,
>>>>>>> ecc4b1f9
    forceRefreshSObjectsCmd,
    deleteSourceCmd,
    deleteSourceCurrentFileCmd,
    forceSourceDeployCurrentSourceFileCmd,
    forceSourceDeployInManifestCmd,
    forceSourceDeployMultipleSourcePathsCmd,
    forceSourceDeploySourcePathCmd,
    forceSourcePullCmd,
    forceSourcePullForceCmd,
    forceSourcePushCmd,
    forceSourcePushForceCmd,
    forceSourceRetrieveCmd,
    forceSourceRetrieveCurrentFileCmd,
    forceSourceRetrieveInManifestCmd,
    forceSourceStatusCmd,
    forceSourceStatusLocalCmd,
    forceSourceStatusRemoteCmd,
    forceTaskStopCmd,
    forceApexClassCreateCmd,
    forceApexClassCreateUnitCmd,
    forceAnalyticsTemplateCreateCmd,
    forceVisualforceComponentCreateCmd,
    forceVisualforcePageCreateCmd,
    forceLightningAppCreateCmd,
    forceLightningComponentCreateCmd,
    forceLightningEventCreateCmd,
    forceLightningInterfaceCreateCmd,
    forceLightningLwcCreateCmd,
    forceLightningLwcTestCreateCmd,
    debuggerStopCmd,
    configListCmd,
    forceAliasListCmd,
    orgDisplayDefaultCmd,
    orgDisplayUsernameCmd,
    forceProjectCreateCmd,
    forcePackageInstallCmd,
    forceProjectWithManifestCreateCmd,
    forceApexTriggerCreateCmd,
    startApexDebugLoggingCmd,
    stopApexDebugLoggingCmd,
    isvDebugBootstrapCmd,
    configSetCmd,
    orgListCleanCmd,
    orgLoginWebCmd,
    orgLoginWebDevHubCmd,
    orgLogoutAllCmd,
    orgLogoutDefaultCmd,
    orgOpenCmd
  );
}

function registerInternalDevCommands(
  // eslint-disable-next-line @typescript-eslint/no-unused-vars
  extensionContext: vscode.ExtensionContext
): vscode.Disposable {
  const forceInternalLightningAppCreateCmd = vscode.commands.registerCommand(
    'sfdx.internal.lightning.app.create',
    forceInternalLightningAppCreate
  );

  const forceInternalLightningComponentCreateCmd =
    vscode.commands.registerCommand(
      'sfdx.internal.lightning.component.create',
      forceInternalLightningComponentCreate
    );

  const forceInternalLightningEventCreateCmd = vscode.commands.registerCommand(
    'sfdx.internal.lightning.event.create',
    forceInternalLightningEventCreate
  );

  const forceInternalLightningInterfaceCreateCmd =
    vscode.commands.registerCommand(
      'sfdx.internal.lightning.interface.create',
      forceInternalLightningInterfaceCreate
    );

  const forceInternalLightningLwcCreateCmd = vscode.commands.registerCommand(
    'sfdx.internal.lightning.lwc.create',
    forceInternalLightningLwcCreate
  );

  return vscode.Disposable.from(
    forceInternalLightningComponentCreateCmd,
    forceInternalLightningLwcCreateCmd,
    forceInternalLightningAppCreateCmd,
    forceInternalLightningEventCreateCmd,
    forceInternalLightningInterfaceCreateCmd
  );
}

function registerOrgPickerCommands(orgListParam: OrgList): vscode.Disposable {
  const setDefaultOrgCmd = vscode.commands.registerCommand(
    'sfdx.set.default.org',
    () => orgListParam.setDefaultOrg()
  );
  return vscode.Disposable.from(setDefaultOrgCmd);
}

async function setupOrgBrowser(
  extensionContext: vscode.ExtensionContext
): Promise<void> {
  await orgBrowser.init(extensionContext);

  vscode.commands.registerCommand(
    'sfdx.force.metadata.view.type.refresh',
    async node => {
      await orgBrowser.refreshAndExpand(node);
    }
  );

  vscode.commands.registerCommand(
    'sfdx.force.metadata.view.component.refresh',
    async node => {
      await orgBrowser.refreshAndExpand(node);
    }
  );

  vscode.commands.registerCommand(
    'sfdx.force.source.retrieve.component',
    async (trigger: RetrieveMetadataTrigger) => {
      await forceSourceRetrieveCmp(trigger);
    }
  );

  vscode.commands.registerCommand(
    'sfdx.force.source.retrieve.open.component',
    async (trigger: RetrieveMetadataTrigger) => {
      await forceSourceRetrieveCmp(trigger, true);
    }
  );

  vscode.commands.registerCommand('sfdx.create.manifest', forceCreateManifest);
}

export async function activate(extensionContext: vscode.ExtensionContext) {
  const extensionHRStart = process.hrtime();
  const rootWorkspacePath = getRootWorkspacePath();
  // Switch to the project directory so that the main @salesforce
  // node libraries work correctly.  @salesforce/core,
  // @salesforce/source-tracking, etc. all use process.cwd()
  // internally.  This causes issues when used from VSCE, as VSCE
  // processes can run with a path that does not reflect the current
  // project path (it often returns '/' from process.cwd()).
  // Switching to the project path here at activation time ensures that
  // commands are run with the project path returned from process.cwd(),
  // thus avoiding the potential errors surfaced when the libs call
  // process.cwd().
  ensureCurrentWorkingDirIsProjectPath(rootWorkspacePath);
  setNodeExtraCaCerts();
  setSfLogLevel();
  await telemetryService.initializeService(extensionContext);
  showTelemetryMessage(extensionContext);

  // Task View
  const treeDataProvider = vscode.window.registerTreeDataProvider(
    'sfdx.force.tasks.view',
    taskViewService
  );
  extensionContext.subscriptions.push(treeDataProvider);

  // Set internal dev context
  const internalDev = sfdxCoreSettings.getInternalDev();

  vscode.commands.executeCommand(
    'setContext',
    'sfdx:internal_dev',
    internalDev
  );

  if (internalDev) {
    // Internal Dev commands
    const internalCommands = registerInternalDevCommands(extensionContext);
    extensionContext.subscriptions.push(internalCommands);

    // Api
    const internalApi: any = {
      channelService,
      EmptyParametersGatherer,
      isCLIInstalled,
      notificationService,
      OrgAuthInfo,
      ProgressNotification,
      SfdxCommandlet,
      SfdxCommandletExecutor,
      sfdxCoreSettings,
      SfdxWorkspaceChecker,
      telemetryService
    };

    telemetryService.sendExtensionActivationEvent(extensionHRStart);
    console.log('SFDX CLI Extension Activated (internal dev mode)');
    return internalApi;
  }

  // Context
  const sfdxProjectOpened = isSfdxProjectOpened.apply(vscode.workspace).result;

  // TODO: move this and the replay debugger commands to the apex extension
  let replayDebuggerExtensionInstalled = false;
  if (
    vscode.extensions.getExtension(
      'salesforce.salesforcedx-vscode-apex-replay-debugger'
    )
  ) {
    replayDebuggerExtensionInstalled = true;
  }
  vscode.commands.executeCommand(
    'setContext',
    'sfdx:replay_debugger_extension',
    replayDebuggerExtensionInstalled
  );

  vscode.commands.executeCommand(
    'setContext',
    'sfdx:project_opened',
    sfdxProjectOpened
  );

  if (sfdxProjectOpened) {
    await initializeProject(extensionContext);
  }

  // Commands
  const commands = registerCommands(extensionContext);
  extensionContext.subscriptions.push(commands);
  extensionContext.subscriptions.push(registerConflictView());

  const api: any = {
    channelService,
    CompositeParametersGatherer,
    EmptyParametersGatherer,
    getDefaultUsernameOrAlias: workspaceContextUtils.getDefaultUsernameOrAlias,
    getUserId,
    isCLIInstalled,
    notificationService,
    OrgAuthInfo,
    ProgressNotification,
    SelectFileName,
    SelectOutputDir,
    SfdxCommandlet,
    SfdxCommandletExecutor,
    sfdxCoreSettings,
    SfdxWorkspaceChecker,
    WorkspaceContext,
    taskViewService,
    telemetryService,
    services: {
      ChannelService,
      SfdxProjectConfig,
      TelemetryService,
      WorkspaceContext
    }
  };

  telemetryService.sendExtensionActivationEvent(extensionHRStart);
  console.log('SFDX CLI Extension Activated');

  if (
    vscode.workspace.workspaceFolders &&
    vscode.workspace.workspaceFolders.length > 0
  ) {
    // Refresh SObject definitions if there aren't any faux classes
    const sobjectRefreshStartup: boolean = vscode.workspace
      .getConfiguration(SFDX_CORE_CONFIGURATION_NAME)
      .get<boolean>(ENABLE_SOBJECT_REFRESH_ON_STARTUP, false);

    if (sobjectRefreshStartup) {
      initSObjectDefinitions(
        vscode.workspace.workspaceFolders[0].uri.fsPath
      ).catch(e => telemetryService.sendException(e.name, e.message));
    } else {
      checkSObjectsAndRefresh(
        vscode.workspace.workspaceFolders[0].uri.fsPath
      ).catch(e => telemetryService.sendException(e.name, e.message));
    }
  }

  return api;
}

async function initializeProject(extensionContext: vscode.ExtensionContext) {
  await WorkspaceContext.getInstance().initialize(extensionContext);

  // Register org picker commands
  const newOrgList = new OrgList();
  extensionContext.subscriptions.push(registerOrgPickerCommands(newOrgList));

  await setupOrgBrowser(extensionContext);
  await setupConflictView(extensionContext);

  PersistentStorageService.initialize(extensionContext);

  // Register file watcher for push or deploy on save
  await registerPushOrDeployOnSave();
  await decorators.showOrg();

  await setUpOrgExpirationWatcher(newOrgList);

  // Demo mode decorator
  if (isDemoMode()) {
    showDemoMode();
  }
}

export function deactivate(): Promise<void> {
  console.log('SFDX CLI Extension Deactivated');

  // Send metric data.
  telemetryService.sendExtensionDeactivationEvent();
  telemetryService.dispose();

  disposeTraceFlagExpiration();
  return turnOffLogging();
}<|MERGE_RESOLUTION|>--- conflicted
+++ resolved
@@ -39,12 +39,7 @@
   forceLightningLwcCreate,
   forceLightningLwcTestCreate,
   forceOpenDocumentation,
-<<<<<<< HEAD
   orgCreate,
-  forceOrgDelete,
-=======
-  forceOrgCreate,
->>>>>>> ecc4b1f9
   forcePackageInstall,
   forceProjectWithManifestCreate,
   forceRefreshSObjects,
@@ -396,15 +391,9 @@
     dataQuerySelectionCmd,
     forceDiffFile,
     forceOpenDocumentationCmd,
-<<<<<<< HEAD
     orgCreateCmd,
-    forceOrgDeleteDefaultCmd,
-    forceOrgDeleteUsernameCmd,
-=======
-    forceOrgCreateCmd,
     orgDeleteDefaultCmd,
     orgDeleteUsernameCmd,
->>>>>>> ecc4b1f9
     forceRefreshSObjectsCmd,
     deleteSourceCmd,
     deleteSourceCurrentFileCmd,
