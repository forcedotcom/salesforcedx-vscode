/*
 * Copyright (c) 2017, salesforce.com, inc.
 * All rights reserved.
 * Licensed under the BSD 3-Clause license.
 * For full license text, see LICENSE.txt file in the repo root or https://opensource.org/licenses/BSD-3-Clause
 */
import {
  ActivationTracker,
  ChannelService,
  ProgressNotification,
  SFDX_CORE_CONFIGURATION_NAME,
  SfWorkspaceChecker,
  TelemetryService,
  TraceFlags,
  WorkspaceContextUtil,
  ensureCurrentWorkingDirIsProjectPath,
  getRootWorkspacePath,
  isSalesforceProjectOpened
} from '@salesforce/salesforcedx-utils-vscode';
import { RegistryAccess } from '@salesforce/source-deploy-retrieve-bundle';
import * as os from 'node:os';
import * as path from 'node:path';
import * as vscode from 'vscode';
import { channelService } from './channels';
import {
  aliasList,
  analyticsGenerateTemplate,
  apexGenerateClass,
  apexGenerateTrigger,
  apexGenerateUnitTestClass,
  configList,
  configSet,
  dataQuery,
  debuggerStop,
  deleteSource,
  deployManifest,
  deploySourcePaths,
  initSObjectDefinitions,
  internalLightningGenerateApp,
  internalLightningGenerateAuraComponent,
  internalLightningGenerateEvent,
  internalLightningGenerateInterface,
  internalLightningGenerateLwc,
  lightningGenerateApp,
  lightningGenerateAuraComponent,
  lightningGenerateEvent,
  lightningGenerateInterface,
  lightningGenerateLwc,
  openDocumentation,
  orgCreate,
  orgDelete,
  orgDisplay,
  orgList,
  orgLoginAccessToken,
  orgLoginWeb,
  orgLoginWebDevHub,
  orgLogoutAll,
  orgLogoutDefault,
  orgOpen,
  packageInstall,
  projectDeployStart,
  projectGenerateManifest,
  projectGenerateWithManifest,
  projectRetrieveStart,
  refreshSObjects,
  renameLightningComponent,
  retrieveComponent,
  retrieveManifest,
  retrieveSourcePaths,
  sfProjectGenerate,
  sourceDiff,
  sourceFolderDiff,
  taskStop,
  turnOffLogging,
  viewAllChanges,
  viewLocalChanges,
  viewRemoteChanges,
  visualforceGenerateComponent,
  visualforceGeneratePage
} from './commands';
import { isvDebugBootstrap } from './commands/isvdebugging';
import { RetrieveMetadataTrigger } from './commands/retrieveMetadata';
<<<<<<< HEAD
import { FlagParameter, SelectFileName, SelectOutputDir, SfCommandlet, SfCommandletExecutor } from './commands/util';
=======
import { turnOnLogging } from './commands/startApexDebugLogging';
import {
  FlagParameter,
  SelectFileName,
  SelectOutputDir,
  SfCommandlet,
  SfCommandletExecutor,
  SfWorkspaceChecker
} from './commands/util';
>>>>>>> 7ad5959a

import { CommandEventDispatcher } from './commands/util/commandEventDispatcher';
import { PersistentStorageService, registerConflictView, setupConflictView } from './conflict';
import { ENABLE_SOBJECT_REFRESH_ON_STARTUP, ORG_OPEN_COMMAND } from './constants';
import { WorkspaceContext, workspaceContextUtils } from './context';
import { checkPackageDirectoriesEditorView } from './context/packageDirectoriesContext';
import { decorators, showDemoMode } from './decorators';
import { isDemoMode } from './modes/demoMode';
import { notificationService } from './notifications';
import { orgBrowser } from './orgBrowser';
import { OrgList } from './orgPicker';
import { SalesforceProjectConfig } from './salesforceProject';
import { getCoreLoggerService, registerGetTelemetryServiceCommand } from './services';
import { registerPushOrDeployOnSave, salesforceCoreSettings } from './settings';
import { taskViewService } from './statuses';
import { showTelemetryMessage, telemetryService } from './telemetry';
import { MetricsReporter } from './telemetry/metricsReporter';
import { isCLIInstalled, setNodeExtraCaCerts, setSfLogLevel, setUpOrgExpirationWatcher } from './util';
import { OrgAuthInfo } from './util/authInfo';

const flagIgnoreConflicts: FlagParameter<string> = {
  flag: '--ignore-conflicts'
};

const registerCommands = (): vscode.Disposable => {
  // Customer-facing commands
  const orgLoginAccessTokenCmd = vscode.commands.registerCommand('sf.org.login.access.token', orgLoginAccessToken);
  const orgLoginWebCmd = vscode.commands.registerCommand('sf.org.login.web', orgLoginWeb);
  const orgLoginWebDevHubCmd = vscode.commands.registerCommand('sf.org.login.web.dev.hub', orgLoginWebDevHub);

  const orgLogoutAllCmd = vscode.commands.registerCommand('sf.org.logout.all', orgLogoutAll);

  const orgLogoutDefaultCmd = vscode.commands.registerCommand('sf.org.logout.default', orgLogoutDefault);
  const openDocumentationCmd = vscode.commands.registerCommand('sf.open.documentation', openDocumentation);
  const orgCreateCmd = vscode.commands.registerCommand('sf.org.create', orgCreate);
  const orgOpenCmd = vscode.commands.registerCommand(ORG_OPEN_COMMAND, orgOpen);
  const deleteSourceCmd = vscode.commands.registerCommand('sf.delete.source', deleteSource);
  const deleteSourceCurrentFileCmd = vscode.commands.registerCommand('sf.delete.source.current.file', deleteSource);
  const deployCurrentSourceFileCmd = vscode.commands.registerCommand(
    'sf.deploy.current.source.file',
    deploySourcePaths
  );
  const deployInManifestCmd = vscode.commands.registerCommand('sf.deploy.in.manifest', deployManifest);
  const deployMultipleSourcePathsCmd = vscode.commands.registerCommand(
    'sf.deploy.multiple.source.paths',
    deploySourcePaths
  );
  const deploySourcePathCmd = vscode.commands.registerCommand('sf.deploy.source.path', deploySourcePaths);
  const projectRetrieveStartCmd = vscode.commands.registerCommand('sf.project.retrieve.start', projectRetrieveStart);
  const projectDeployStartCmd = vscode.commands.registerCommand('sf.project.deploy.start', projectDeployStart);
  const projectRetrieveStartIgnoreConflictsCmd = vscode.commands.registerCommand(
    'sf.project.retrieve.start.ignore.conflicts',
    projectRetrieveStart,
    flagIgnoreConflicts
  );
  const projectDeployStartIgnoreConflictsCmd = vscode.commands.registerCommand(
    'sf.project.deploy.start.ignore.conflicts',
    projectDeployStart,
    flagIgnoreConflicts
  );
  const retrieveCmd = vscode.commands.registerCommand('sf.retrieve.source.path', retrieveSourcePaths);
  const retrieveCurrentFileCmd = vscode.commands.registerCommand(
    'sf.retrieve.current.source.file',
    retrieveSourcePaths
  );
  const retrieveInManifestCmd = vscode.commands.registerCommand('sf.retrieve.in.manifest', retrieveManifest);
  const forceSourceStatusCmd = vscode.commands.registerCommand('sf.view.all.changes', viewAllChanges);
  const forceSourceStatusLocalCmd = vscode.commands.registerCommand('sf.view.local.changes', viewLocalChanges);
  const forceSourceStatusRemoteCmd = vscode.commands.registerCommand('sf.view.remote.changes', viewRemoteChanges);
  const taskStopCmd = vscode.commands.registerCommand('sf.task.stop', taskStop);
  const apexGenerateClassCmd = vscode.commands.registerCommand('sf.apex.generate.class', apexGenerateClass);
  const apexGenerateUnitTestClassCmd = vscode.commands.registerCommand(
    'sf.apex.generate.unit.test.class',
    apexGenerateUnitTestClass
  );
  const analyticsGenerateTemplateCmd = vscode.commands.registerCommand(
    'sf.analytics.generate.template',
    analyticsGenerateTemplate
  );
  const visualforceGenerateComponentCmd = vscode.commands.registerCommand(
    'sf.visualforce.generate.component',
    visualforceGenerateComponent
  );
  const visualforceGeneratePageCmd = vscode.commands.registerCommand(
    'sf.visualforce.generate.page',
    visualforceGeneratePage
  );

  const lightningGenerateAppCmd = vscode.commands.registerCommand('sf.lightning.generate.app', lightningGenerateApp);

  const lightningGenerateAuraComponentCmd = vscode.commands.registerCommand(
    'sf.lightning.generate.aura.component',
    lightningGenerateAuraComponent
  );

  const lightningGenerateEventCmd = vscode.commands.registerCommand(
    'sf.lightning.generate.event',
    lightningGenerateEvent
  );

  const lightningGenerateInterfaceCmd = vscode.commands.registerCommand(
    'sf.lightning.generate.interface',
    lightningGenerateInterface
  );

  const lightningGenerateLwcCmd = vscode.commands.registerCommand('sf.lightning.generate.lwc', lightningGenerateLwc);

  const debuggerStopCmd = vscode.commands.registerCommand('sf.debugger.stop', debuggerStop);
  const configListCmd = vscode.commands.registerCommand('sf.config.list', configList);
  const forceAliasListCmd = vscode.commands.registerCommand('sf.alias.list', aliasList);
  const orgDeleteDefaultCmd = vscode.commands.registerCommand('sf.org.delete.default', orgDelete);
  const orgDeleteUsernameCmd = vscode.commands.registerCommand('sf.org.delete.username', orgDelete, {
    flag: '--target-org'
  });
  const orgDisplayDefaultCmd = vscode.commands.registerCommand('sf.org.display.default', orgDisplay);
  const orgDisplayUsernameCmd = vscode.commands.registerCommand('sf.org.display.username', orgDisplay, {
    flag: '--target-org'
  });
  const orgListCleanCmd = vscode.commands.registerCommand('sf.org.list.clean', orgList);
  const dataQueryInputCmd = vscode.commands.registerCommand('sf.data.query.input', dataQuery);
  const dataQuerySelectionCmd = vscode.commands.registerCommand('sf.data.query.selection', dataQuery);
  const projectGenerateCmd = vscode.commands.registerCommand('sf.project.generate', sfProjectGenerate);

  const packageInstallCmd = vscode.commands.registerCommand('sf.package.install', packageInstall);
  const projectGenerateWithManifestCmd = vscode.commands.registerCommand(
    'sf.project.generate.with.manifest',
    projectGenerateWithManifest
  );

  const apexGenerateTriggerCmd = vscode.commands.registerCommand('sf.apex.generate.trigger', apexGenerateTrigger);

  const startApexDebugLoggingCmd = vscode.commands.registerCommand('sf.start.apex.debug.logging', () =>
    turnOnLogging(extensionContext)
  );

  const stopApexDebugLoggingCmd = vscode.commands.registerCommand('sf.stop.apex.debug.logging', () =>
    turnOffLogging(extensionContext)
  );

  const isvDebugBootstrapCmd = vscode.commands.registerCommand('sf.debug.isv.bootstrap', isvDebugBootstrap);

  const configSetCmd = vscode.commands.registerCommand('sf.config.set', configSet);

  const diffFile = vscode.commands.registerCommand('sf.diff', sourceDiff);

  const diffFolder = vscode.commands.registerCommand('sf.folder.diff', sourceFolderDiff);

  const forceRefreshSObjectsCmd = vscode.commands.registerCommand('sf.internal.refreshsobjects', refreshSObjects);

  const renameLightningComponentCmd = vscode.commands.registerCommand(
    'sf.rename.lightning.component',
    renameLightningComponent
  );

  const getCoreLoggerServiceCmd = vscode.commands.registerCommand(
    'sf.vscode.core.logger.get.instance',
    getCoreLoggerService
  );

  const getTelemetryServiceForKeyCmd = registerGetTelemetryServiceCommand();

  return vscode.Disposable.from(
    renameLightningComponentCmd,
    diffFolder,
    orgLoginAccessTokenCmd,
    dataQueryInputCmd,
    dataQuerySelectionCmd,
    diffFile,
    openDocumentationCmd,
    orgCreateCmd,
    orgDeleteDefaultCmd,
    orgDeleteUsernameCmd,
    forceRefreshSObjectsCmd,
    deleteSourceCmd,
    deleteSourceCurrentFileCmd,
    deployCurrentSourceFileCmd,
    deployInManifestCmd,
    deployMultipleSourcePathsCmd,
    deploySourcePathCmd,
    projectDeployStartCmd,
    projectDeployStartIgnoreConflictsCmd,
    projectRetrieveStartCmd,
    projectRetrieveStartIgnoreConflictsCmd,
    retrieveCmd,
    retrieveCurrentFileCmd,
    retrieveInManifestCmd,
    forceSourceStatusCmd,
    forceSourceStatusLocalCmd,
    forceSourceStatusRemoteCmd,
    taskStopCmd,
    apexGenerateClassCmd,
    apexGenerateUnitTestClassCmd,
    analyticsGenerateTemplateCmd,
    visualforceGenerateComponentCmd,
    visualforceGeneratePageCmd,
    lightningGenerateAppCmd,
    lightningGenerateAuraComponentCmd,
    lightningGenerateEventCmd,
    lightningGenerateInterfaceCmd,
    lightningGenerateLwcCmd,
    debuggerStopCmd,
    configListCmd,
    forceAliasListCmd,
    orgDisplayDefaultCmd,
    orgDisplayUsernameCmd,
    projectGenerateCmd,
    packageInstallCmd,
    projectGenerateWithManifestCmd,
    apexGenerateTriggerCmd,
    startApexDebugLoggingCmd,
    stopApexDebugLoggingCmd,
    isvDebugBootstrapCmd,
    configSetCmd,
    orgListCleanCmd,
    orgLoginWebCmd,
    orgLoginWebDevHubCmd,
    orgLogoutAllCmd,
    orgLogoutDefaultCmd,
    orgOpenCmd,
    getCoreLoggerServiceCmd,
    getTelemetryServiceForKeyCmd
  );
};

const registerInternalDevCommands = (): vscode.Disposable => {
  const internalLightningGenerateAppCmd = vscode.commands.registerCommand(
    'sf.internal.lightning.generate.app',
    internalLightningGenerateApp
  );

  const internalLightningGenerateAuraComponentCmd = vscode.commands.registerCommand(
    'sf.internal.lightning.generate.aura.component',
    internalLightningGenerateAuraComponent
  );

  const internalLightningGenerateEventCmd = vscode.commands.registerCommand(
    'sf.internal.lightning.generate.event',
    internalLightningGenerateEvent
  );

  const internalLightningGenerateInterfaceCmd = vscode.commands.registerCommand(
    'sf.internal.lightning.generate.interface',
    internalLightningGenerateInterface
  );

  const internalLightningGenerateLwcCmd = vscode.commands.registerCommand(
    'sf.internal.lightning.generate.lwc',
    internalLightningGenerateLwc
  );

  return vscode.Disposable.from(
    internalLightningGenerateAuraComponentCmd,
    internalLightningGenerateLwcCmd,
    internalLightningGenerateAppCmd,
    internalLightningGenerateEventCmd,
    internalLightningGenerateInterfaceCmd
  );
};

const registerOrgPickerCommands = (orgListParam: OrgList): vscode.Disposable => {
  const setDefaultOrgCmd = vscode.commands.registerCommand('sf.set.default.org', () => orgListParam.setDefaultOrg());
  return vscode.Disposable.from(setDefaultOrgCmd);
};

const setupOrgBrowser = async (extensionContext: vscode.ExtensionContext): Promise<void> => {
  await orgBrowser.init(extensionContext);

  vscode.commands.registerCommand('sf.metadata.view.type.refresh', async node => {
    await orgBrowser.refreshAndExpand(node);
  });

  vscode.commands.registerCommand('sf.metadata.view.component.refresh', async node => {
    await orgBrowser.refreshAndExpand(node);
  });

  vscode.commands.registerCommand('sf.retrieve.component', async (trigger: RetrieveMetadataTrigger) => {
    await retrieveComponent(trigger);
  });

  vscode.commands.registerCommand('sf.retrieve.open.component', async (trigger: RetrieveMetadataTrigger) => {
    await retrieveComponent(trigger, true);
  });

  vscode.commands.registerCommand('sf.project.generate.manifest', projectGenerateManifest);
};

export const activate = async (extensionContext: vscode.ExtensionContext): Promise<SalesforceVSCodeCoreApi> => {
  const activateTracker = new ActivationTracker(extensionContext, telemetryService);
  const rootWorkspacePath = getRootWorkspacePath();
  // Switch to the project directory so that the main @salesforce
  // node libraries work correctly.  @salesforce/core,
  // @salesforce/source-tracking, etc. all use process.cwd()
  // internally.  This causes issues when used from VSCE, as VSCE
  // processes can run with a path that does not reflect the current
  // project path (it often returns '/' from process.cwd()).
  // Switching to the project path here at activation time ensures that
  // commands are run with the project path returned from process.cwd(),
  // thus avoiding the potential errors surfaced when the libs call
  // process.cwd().
  await ensureCurrentWorkingDirIsProjectPath(rootWorkspacePath);
  setNodeExtraCaCerts();
  setSfLogLevel();
  await telemetryService.initializeService(extensionContext);
  void showTelemetryMessage(extensionContext);

  // Task View
  const treeDataProvider = vscode.window.registerTreeDataProvider('sf.tasks.view', taskViewService);
  extensionContext.subscriptions.push(treeDataProvider);

  // Set internal dev context
  const internalDev = salesforceCoreSettings.getInternalDev();

  void vscode.commands.executeCommand('setContext', 'sf:internal_dev', internalDev);

  if (internalDev) {
    // Internal Dev commands
    const internalCommands = registerInternalDevCommands();
    extensionContext.subscriptions.push(internalCommands);

    // Api
    const internalApi: any = {
      channelService,
      isCLIInstalled,
      notificationService,
      OrgAuthInfo,
      ProgressNotification,
      SfCommandlet,
      SfCommandletExecutor,
      salesforceCoreSettings,
      SfWorkspaceChecker,
      telemetryService
    };

    telemetryService.sendExtensionActivationEvent(activateTracker.activationInfo.startActivateHrTime);
    MetricsReporter.extensionPackStatus();
    console.log('SF CLI Extension Activated (internal dev mode)');
    return internalApi;
  }

  // Context
<<<<<<< HEAD
  const salesforceProjectOpened = isSalesforceProjectOpened().result;
=======
  const salesforceProjectOpened = (await isSalesforceProjectOpened.apply(vscode.workspace)).result;
>>>>>>> 7ad5959a

  // TODO: move this and the replay debugger commands to the apex extension
  let replayDebuggerExtensionInstalled = false;
  if (vscode.extensions.getExtension('salesforce.salesforcedx-vscode-apex-replay-debugger')) {
    replayDebuggerExtensionInstalled = true;
  }
  void vscode.commands.executeCommand('setContext', 'sf:replay_debugger_extension', replayDebuggerExtensionInstalled);

  void vscode.commands.executeCommand('setContext', 'sf:project_opened', salesforceProjectOpened);

  // Set initial context
  await checkPackageDirectoriesEditorView();

  // Register editor change listener
  const editorChangeDisposable = vscode.window.onDidChangeActiveTextEditor(async () => {
    await checkPackageDirectoriesEditorView();
  });

  // Add to subscriptions
  extensionContext.subscriptions.push(editorChangeDisposable);

  if (salesforceProjectOpened) {
    await initializeProject(extensionContext);
  }

  // Commands
  const commands = registerCommands();
  extensionContext.subscriptions.push(commands);
  extensionContext.subscriptions.push(registerConflictView());
  extensionContext.subscriptions.push(CommandEventDispatcher.getInstance());

  const api: SalesforceVSCodeCoreApi = {
    channelService,
    getTargetOrgOrAlias: workspaceContextUtils.getTargetOrgOrAlias,
    getUserId: OrgAuthInfo.getUserId,
    isCLIInstalled,
    notificationService,
    OrgAuthInfo,
    ProgressNotification,
    SelectFileName,
    SelectOutputDir,
    SfCommandlet,
    SfCommandletExecutor,
    salesforceCoreSettings,
    SfWorkspaceChecker,
    WorkspaceContext,
    taskViewService,
    telemetryService,
    services: {
      RegistryAccess,
      ChannelService,
      SalesforceProjectConfig,
      TelemetryService,
      WorkspaceContext,
      CommandEventDispatcher
    }
  };

  if (vscode.workspace.workspaceFolders && vscode.workspace.workspaceFolders.length > 0) {
    // Refresh SObject definitions if there aren't any faux classes
    const sobjectRefreshStartup: boolean = vscode.workspace
      .getConfiguration(SFDX_CORE_CONFIGURATION_NAME)
      .get<boolean>(ENABLE_SOBJECT_REFRESH_ON_STARTUP, false);

    await initSObjectDefinitions(vscode.workspace.workspaceFolders[0].uri.fsPath, sobjectRefreshStartup);
  }

  void activateTracker.markActivationStop();
  MetricsReporter.extensionPackStatus();

  // Handle trace flag cleanup after setting target org
  try {
    const connection = await WorkspaceContextUtil.getInstance().getConnection();

    const traceFlags = new TraceFlags(connection);
    await traceFlags.handleTraceFlagCleanup(
      extensionContext
    );
  } catch (error) {
    console.log('Trace flag cleanup not completed during activation of CLI Integration extension', error);
  }

  console.log('SF CLI Extension Activated');
  handleTheUnhandled();
  return api;
};

const initializeProject = async (extensionContext: vscode.ExtensionContext) => {
  await WorkspaceContext.getInstance().initialize(extensionContext);

  // Register org picker commands
  const newOrgList = new OrgList();
  extensionContext.subscriptions.push(registerOrgPickerCommands(newOrgList));

  await setupOrgBrowser(extensionContext);
  await setupConflictView(extensionContext);

  PersistentStorageService.initialize(extensionContext);

  // Register file watcher for push or deploy on save
  registerPushOrDeployOnSave();
  await decorators.showOrg();

  await setUpOrgExpirationWatcher(newOrgList);

  // Demo mode decorator
  if (isDemoMode()) {
    showDemoMode();
  }
};

export const deactivate = async (): Promise<void> => {
  console.log('SF CLI Extension Deactivated');

  // Send metric data.
  telemetryService.sendExtensionDeactivationEvent();
  telemetryService.dispose();
};

const handleTheUnhandled = (): void => {
  process.on('unhandledRejection', (reason: Error, promise: Promise<any>) => {
    const collectedData: {
      message?: string;
      fromExtension?: string | undefined;
      stackTrace?: string | undefined;
    } = {};
    // Attach a catch handler to the promise to handle the rejection
    promise.catch(error => {
      // Collect relevant data
      if (error instanceof Error) {
        collectedData.message = error.message;
        collectedData.stackTrace = error.stack ?? 'No stack trace available';
      } else if (typeof error === 'string') {
        collectedData.message = error;
      }
    });
    // Capture stack trace if available
    collectedData.stackTrace ??= reason ? reason.stack : 'No stack trace available';

    // make an attempt to isolate the first reference to one of our extensions from the stack
    const dxExtension = collectedData.stackTrace
      ?.split(os.EOL)
      .filter(l => l.includes('at '))
      .flatMap(l => l.split(path.sep))
      .find(w => w.startsWith('salesforcedx-vscode'));

    const exceptionCatcher = salesforceCoreSettings.getEnableAllExceptionCatcher();
    // Send detailed telemetry data for only dx extensions by default.
    // If the exception catcher is enabled, send telemetry data for all extensions.
    if (dxExtension || exceptionCatcher) {
      collectedData.fromExtension = dxExtension;
      telemetryService.sendException('unhandledRejection', JSON.stringify(collectedData));
      if (exceptionCatcher) {
        console.log('Debug mode is enabled');
        console.log('error data: %s', JSON.stringify(collectedData));
      }
    }
  });
};

export type SalesforceVSCodeCoreApi = {
  channelService: typeof channelService;
  getTargetOrgOrAlias: typeof workspaceContextUtils.getTargetOrgOrAlias;
  getUserId: typeof OrgAuthInfo.getUserId;
  isCLIInstalled: typeof isCLIInstalled;
  notificationService: typeof notificationService;
  OrgAuthInfo: typeof OrgAuthInfo;
  ProgressNotification: typeof ProgressNotification;
  SelectFileName: typeof SelectFileName;
  SelectOutputDir: typeof SelectOutputDir;
  SfCommandlet: typeof SfCommandlet;
  SfCommandletExecutor: typeof SfCommandletExecutor;
  salesforceCoreSettings: typeof salesforceCoreSettings;
  SfWorkspaceChecker: typeof SfWorkspaceChecker;
  WorkspaceContext: typeof WorkspaceContext;
  taskViewService: typeof taskViewService;
  telemetryService: typeof telemetryService;
  services: {
    RegistryAccess: typeof RegistryAccess;
    ChannelService: typeof ChannelService;
    SalesforceProjectConfig: typeof SalesforceProjectConfig;
    TelemetryService: typeof TelemetryService;
    WorkspaceContext: typeof WorkspaceContext;
    CommandEventDispatcher: typeof CommandEventDispatcher;
  };
};<|MERGE_RESOLUTION|>--- conflicted
+++ resolved
@@ -72,6 +72,7 @@
   sourceFolderDiff,
   taskStop,
   turnOffLogging,
+  turnOnLogging,
   viewAllChanges,
   viewLocalChanges,
   viewRemoteChanges,
@@ -80,19 +81,7 @@
 } from './commands';
 import { isvDebugBootstrap } from './commands/isvdebugging';
 import { RetrieveMetadataTrigger } from './commands/retrieveMetadata';
-<<<<<<< HEAD
 import { FlagParameter, SelectFileName, SelectOutputDir, SfCommandlet, SfCommandletExecutor } from './commands/util';
-=======
-import { turnOnLogging } from './commands/startApexDebugLogging';
-import {
-  FlagParameter,
-  SelectFileName,
-  SelectOutputDir,
-  SfCommandlet,
-  SfCommandletExecutor,
-  SfWorkspaceChecker
-} from './commands/util';
->>>>>>> 7ad5959a
 
 import { CommandEventDispatcher } from './commands/util/commandEventDispatcher';
 import { PersistentStorageService, registerConflictView, setupConflictView } from './conflict';
@@ -117,7 +106,7 @@
   flag: '--ignore-conflicts'
 };
 
-const registerCommands = (): vscode.Disposable => {
+const registerCommands = (extensionContext: vscode.ExtensionContext): vscode.Disposable => {
   // Customer-facing commands
   const orgLoginAccessTokenCmd = vscode.commands.registerCommand('sf.org.login.access.token', orgLoginAccessToken);
   const orgLoginWebCmd = vscode.commands.registerCommand('sf.org.login.web', orgLoginWeb);
@@ -433,11 +422,7 @@
   }
 
   // Context
-<<<<<<< HEAD
   const salesforceProjectOpened = isSalesforceProjectOpened().result;
-=======
-  const salesforceProjectOpened = (await isSalesforceProjectOpened.apply(vscode.workspace)).result;
->>>>>>> 7ad5959a
 
   // TODO: move this and the replay debugger commands to the apex extension
   let replayDebuggerExtensionInstalled = false;
@@ -464,7 +449,7 @@
   }
 
   // Commands
-  const commands = registerCommands();
+  const commands = registerCommands(extensionContext);
   extensionContext.subscriptions.push(commands);
   extensionContext.subscriptions.push(registerConflictView());
   extensionContext.subscriptions.push(CommandEventDispatcher.getInstance());
@@ -513,9 +498,7 @@
     const connection = await WorkspaceContextUtil.getInstance().getConnection();
 
     const traceFlags = new TraceFlags(connection);
-    await traceFlags.handleTraceFlagCleanup(
-      extensionContext
-    );
+    await traceFlags.handleTraceFlagCleanup(extensionContext);
   } catch (error) {
     console.log('Trace flag cleanup not completed during activation of CLI Integration extension', error);
   }
