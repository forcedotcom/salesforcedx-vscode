/*
 * Copyright (c) 2017, salesforce.com, inc.
 * All rights reserved.
 * Licensed under the BSD 3-Clause license.
 * For full license text, see LICENSE.txt file in the repo root or https://opensource.org/licenses/BSD-3-Clause
 */
import * as vscode from 'vscode';
import { channelService } from './channels';
import {
  checkSObjectsAndRefresh,
  forceAliasList,
  forceAnalyticsTemplateCreate,
  forceApexClassCreate,
  forceApexTriggerCreate,
  forceAuthAccessToken,
  forceAuthDevHub,
  forceAuthLogoutAll,
  forceAuthLogoutDefault,
  forceAuthWebLogin,
  forceConfigList,
  forceConfigSet,
  forceCreateManifest,
  forceDataSoqlQuery,
  forceDebuggerStop,
  forceFunctionContainerlessStartCommand,
  forceFunctionContainerStartCommand,
  forceFunctionCreate,
  forceFunctionDebugInvoke,
  forceFunctionInvoke,
  forceFunctionStop,
  forceInternalLightningAppCreate,
  forceInternalLightningComponentCreate,
  forceInternalLightningEventCreate,
  forceInternalLightningInterfaceCreate,
  forceInternalLightningLwcCreate,
  forceLightningAppCreate,
  forceLightningComponentCreate,
  forceLightningEventCreate,
  forceLightningInterfaceCreate,
  forceLightningLwcCreate,
  forceLightningLwcTestCreate,
  forceOrgCreate,
  forceOrgDelete,
  forceOrgDisplay,
  forceOrgList,
  forceOrgListClean,
  forceOrgOpen,
  forcePackageInstall,
  forceProjectWithManifestCreate,
  forceRefreshSObjects,
  // forceRenameLightningComponent,
  forceSfdxProjectCreate,
  forceSourceDelete,
  forceSourceDeployManifest,
  forceSourceDeploySourcePaths,
  forceSourceDiff,
  forceSourceFolderDiff,
  forceSourcePull,
  forceSourcePush,
  forceSourceRetrieveCmp,
  forceSourceRetrieveManifest,
  forceSourceRetrieveSourcePaths,
  forceSourceStatus,
  forceStartApexDebugLogging,
  forceStopApexDebugLogging,
  forceTaskStop,
  forceVisualforceComponentCreate,
  forceVisualforcePageCreate,
  initSObjectDefinitions,
  registerFunctionInvokeCodeLensProvider,
  SourceStatusFlags,
  turnOffLogging
} from './commands';
import { RetrieveMetadataTrigger } from './commands/forceSourceRetrieveMetadata';
import { getUserId } from './commands/forceStartApexDebugLogging';
import { FunctionService } from './commands/functions/functionService';
import { isvDebugBootstrap } from './commands/isvdebugging';
import {
  CommandVersion,
  CompositeParametersGatherer,
  EmptyParametersGatherer,
  FlagParameter,
  SelectFileName,
  SelectOutputDir,
  SfdxCommandlet,
  SfdxCommandletExecutor,
  SfdxWorkspaceChecker
} from './commands/util';
import {
  PersistentStorageService,
  registerConflictView,
  setupConflictView
} from './conflict';
import {
  ENABLE_SOBJECT_REFRESH_ON_STARTUP,
  SFDX_CORE_CONFIGURATION_NAME
} from './constants';
import { getDefaultUsernameOrAlias } from './context';
import { workspaceContext } from './context';
import * as decorators from './decorators';
import { isDemoMode } from './modes/demo-mode';
import { notificationService, ProgressNotification } from './notifications';
import { orgBrowser } from './orgBrowser';
import { OrgList } from './orgPicker';
import { isSfdxProjectOpened } from './predicates';
import { registerPushOrDeployOnSave, sfdxCoreSettings } from './settings';
import { taskViewService } from './statuses';
import { showTelemetryMessage, telemetryService } from './telemetry';
import { isCLIInstalled } from './util';
import { OrgAuthInfo } from './util/authInfo';

const flagOverwrite: FlagParameter<string> = {
  flag: '--forceoverwrite'
};
const flagLegacy: FlagParameter<null> = {
  commandVersion: CommandVersion.Legacy
};
const flagLegacyOverwrite: FlagParameter<string> = {
  flag: '--forceoverwrite',
  commandVersion: CommandVersion.Legacy
};
const flagStatusLocal: FlagParameter<SourceStatusFlags> = {
  flag: SourceStatusFlags.Local
};
const flagStatusRemote: FlagParameter<SourceStatusFlags> = {
  flag: SourceStatusFlags.Remote
};

function registerCommands(
  extensionContext: vscode.ExtensionContext
): vscode.Disposable {
  // Customer-facing commands
  const forceAuthAccessTokenCmd = vscode.commands.registerCommand(
    'sfdx.force.auth.accessToken',
    forceAuthAccessToken
  );
  const forceAuthWebLoginCmd = vscode.commands.registerCommand(
    'sfdx.force.auth.web.login',
    forceAuthWebLogin
  );
  const forceAuthDevHubCmd = vscode.commands.registerCommand(
    'sfdx.force.auth.dev.hub',
    forceAuthDevHub
  );
  const forceAuthLogoutAllCmd = vscode.commands.registerCommand(
    'sfdx.force.auth.logout.all',
    forceAuthLogoutAll
  );
  const forceAuthLogoutDefaultCmd = vscode.commands.registerCommand(
    'sfdx.force.auth.logout.default',
    forceAuthLogoutDefault
  );
  const forceOrgCreateCmd = vscode.commands.registerCommand(
    'sfdx.force.org.create',
    forceOrgCreate
  );
  const forceOrgOpenCmd = vscode.commands.registerCommand(
    'sfdx.force.org.open',
    forceOrgOpen
  );
  const forceSourceDeleteCmd = vscode.commands.registerCommand(
    'sfdx.force.source.delete',
    forceSourceDelete
  );
  const forceSourceDeleteCurrentFileCmd = vscode.commands.registerCommand(
    'sfdx.force.source.delete.current.file',
    forceSourceDelete
  );
  const forceSourceDeployCurrentSourceFileCmd = vscode.commands.registerCommand(
    'sfdx.force.source.deploy.current.source.file',
    forceSourceDeploySourcePaths
  );
  const forceSourceDeployInManifestCmd = vscode.commands.registerCommand(
    'sfdx.force.source.deploy.in.manifest',
    forceSourceDeployManifest
  );
  const forceSourceDeployMultipleSourcePathsCmd = vscode.commands.registerCommand(
    'sfdx.force.source.deploy.multiple.source.paths',
    forceSourceDeploySourcePaths
  );
  const forceSourceDeploySourcePathCmd = vscode.commands.registerCommand(
    'sfdx.force.source.deploy.source.path',
    forceSourceDeploySourcePaths
  );
  const forceSourcePullCmd = vscode.commands.registerCommand(
    'sfdx.force.source.pull',
    forceSourcePull
  );
  const forceSourcePullForceCmd = vscode.commands.registerCommand(
    'sfdx.force.source.pull.force',
    forceSourcePull,
    flagOverwrite
  );
  const forceSourceLegacyPullCmd = vscode.commands.registerCommand(
    'sfdx.force.source.legacy.pull',
    forceSourcePull,
    flagLegacy
  );
  const forceSourceLegacyPullForceCmd = vscode.commands.registerCommand(
    'sfdx.force.source.legacy.pull.force',
    forceSourcePull,
    flagLegacyOverwrite
  );
  const forceSourcePushCmd = vscode.commands.registerCommand(
    'sfdx.force.source.push',
    forceSourcePush
  );
  const forceSourcePushForceCmd = vscode.commands.registerCommand(
    'sfdx.force.source.push.force',
    forceSourcePush,
    flagOverwrite
  );
  const forceSourceLegacyPushCmd = vscode.commands.registerCommand(
    'sfdx.force.source.legacy.push',
    forceSourcePush,
    flagLegacy
  );
  const forceSourceLegacyPushForceCmd = vscode.commands.registerCommand(
    'sfdx.force.source.legacy.push.force',
    forceSourcePush,
    flagLegacyOverwrite
  );
  const forceSourceRetrieveCmd = vscode.commands.registerCommand(
    'sfdx.force.source.retrieve.source.path',
    forceSourceRetrieveSourcePaths
  );
  const forceSourceRetrieveCurrentFileCmd = vscode.commands.registerCommand(
    'sfdx.force.source.retrieve.current.source.file',
    forceSourceRetrieveSourcePaths
  );
  const forceSourceRetrieveInManifestCmd = vscode.commands.registerCommand(
    'sfdx.force.source.retrieve.in.manifest',
    forceSourceRetrieveManifest
  );
  const forceSourceStatusCmd = vscode.commands.registerCommand(
    'sfdx.force.source.status',
    forceSourceStatus
  );
  const forceSourceStatusLocalCmd = vscode.commands.registerCommand(
    'sfdx.force.source.status.local',
    forceSourceStatus,
    flagStatusLocal
  );
  const forceSourceStatusRemoteCmd = vscode.commands.registerCommand(
    'sfdx.force.source.status.remote',
    forceSourceStatus,
    flagStatusRemote
  );
  const forceSourceLegacyStatusCmd = vscode.commands.registerCommand(
    'sfdx.force.source.legacy.status',
    forceSourceStatus,
    flagLegacy
  );
  const forceTaskStopCmd = vscode.commands.registerCommand(
    'sfdx.force.task.stop',
    forceTaskStop
  );
  const forceApexClassCreateCmd = vscode.commands.registerCommand(
    'sfdx.force.apex.class.create',
    forceApexClassCreate
  );
  const forceAnalyticsTemplateCreateCmd = vscode.commands.registerCommand(
    'sfdx.force.analytics.template.create',
    forceAnalyticsTemplateCreate
  );
  const forceVisualforceComponentCreateCmd = vscode.commands.registerCommand(
    'sfdx.force.visualforce.component.create',
    forceVisualforceComponentCreate
  );
  const forceVisualforcePageCreateCmd = vscode.commands.registerCommand(
    'sfdx.force.visualforce.page.create',
    forceVisualforcePageCreate
  );

  const forceLightningAppCreateCmd = vscode.commands.registerCommand(
    'sfdx.force.lightning.app.create',
    forceLightningAppCreate
  );

  const forceLightningComponentCreateCmd = vscode.commands.registerCommand(
    'sfdx.force.lightning.component.create',
    forceLightningComponentCreate
  );

  const forceLightningEventCreateCmd = vscode.commands.registerCommand(
    'sfdx.force.lightning.event.create',
    forceLightningEventCreate
  );

  const forceLightningInterfaceCreateCmd = vscode.commands.registerCommand(
    'sfdx.force.lightning.interface.create',
    forceLightningInterfaceCreate
  );

  const forceLightningLwcCreateCmd = vscode.commands.registerCommand(
    'sfdx.force.lightning.lwc.create',
    forceLightningLwcCreate
  );

  const forceLightningLwcTestCreateCmd = vscode.commands.registerCommand(
    'sfdx.force.lightning.lwc.test.create',
    forceLightningLwcTestCreate
  );

  const forceDebuggerStopCmd = vscode.commands.registerCommand(
    'sfdx.force.debugger.stop',
    forceDebuggerStop
  );
  const forceConfigListCmd = vscode.commands.registerCommand(
    'sfdx.force.config.list',
    forceConfigList
  );
  const forceAliasListCmd = vscode.commands.registerCommand(
    'sfdx.force.alias.list',
    forceAliasList
  );
  const forceOrgDeleteDefaultCmd = vscode.commands.registerCommand(
    'sfdx.force.org.delete.default',
    forceOrgDelete
  );
  const forceOrgDeleteUsernameCmd = vscode.commands.registerCommand(
    'sfdx.force.org.delete.username',
    forceOrgDelete,
    { flag: '--targetusername' }
  );
  const forceOrgDisplayDefaultCmd = vscode.commands.registerCommand(
    'sfdx.force.org.display.default',
    forceOrgDisplay
  );
  const forceOrgDisplayUsernameCmd = vscode.commands.registerCommand(
    'sfdx.force.org.display.username',
    forceOrgDisplay,
    { flag: '--targetusername' }
  );
  const forceOrgListCmd = vscode.commands.registerCommand(
    'sfdx.force.org.list',
    forceOrgList
  );
  const forceOrgListCleanCmd = vscode.commands.registerCommand(
    'sfdx.force.org.list.clean',
    forceOrgListClean
  );
  const forceDataSoqlQueryInputCmd = vscode.commands.registerCommand(
    'sfdx.force.data.soql.query.input',
    forceDataSoqlQuery
  );
  const forceDataSoqlQuerySelectionCmd = vscode.commands.registerCommand(
    'sfdx.force.data.soql.query.selection',
    forceDataSoqlQuery
  );
  const forceProjectCreateCmd = vscode.commands.registerCommand(
    'sfdx.force.project.create',
    forceSfdxProjectCreate
  );

  const forcePackageInstallCmd = vscode.commands.registerCommand(
    'sfdx.force.package.install',
    forcePackageInstall
  );
  const forceProjectWithManifestCreateCmd = vscode.commands.registerCommand(
    'sfdx.force.project.with.manifest.create',
    forceProjectWithManifestCreate
  );

  const forceApexTriggerCreateCmd = vscode.commands.registerCommand(
    'sfdx.force.apex.trigger.create',
    forceApexTriggerCreate
  );

  const forceStartApexDebugLoggingCmd = vscode.commands.registerCommand(
    'sfdx.force.start.apex.debug.logging',
    forceStartApexDebugLogging
  );

  const forceStopApexDebugLoggingCmd = vscode.commands.registerCommand(
    'sfdx.force.stop.apex.debug.logging',
    forceStopApexDebugLogging
  );

  const isvDebugBootstrapCmd = vscode.commands.registerCommand(
    'sfdx.debug.isv.bootstrap',
    isvDebugBootstrap
  );

  const forceConfigSetCmd = vscode.commands.registerCommand(
    'sfdx.force.config.set',
    forceConfigSet
  );

  const forceDiffFile = vscode.commands.registerCommand(
    'sfdx.force.diff',
    forceSourceDiff
  );

  const forceDiffFolder = vscode.commands.registerCommand(
    'sfdx.force.folder.diff',
    forceSourceFolderDiff
  );

  const forceFunctionCreateCmd = vscode.commands.registerCommand(
    'sfdx.force.function.create',
    forceFunctionCreate
  );

  const forceFunctionStartCmd = vscode.commands.registerCommand(
    'sfdx.force.function.containerless.start',
    forceFunctionContainerlessStartCommand
  );

  const forceFunctionContainerStartCmd = vscode.commands.registerCommand(
    'sfdx.force.function.container.start',
    forceFunctionContainerStartCommand
  );

  const forceFunctionInvokeCmd = vscode.commands.registerCommand(
    'sfdx.force.function.invoke',
    forceFunctionInvoke
  );

  const forceFunctionDebugInvokeCmd = vscode.commands.registerCommand(
    'sfdx.force.function.debugInvoke',
    forceFunctionDebugInvoke
  );

  const forceFunctionStopCmd = vscode.commands.registerCommand(
    'sfdx.force.function.stop',
    forceFunctionStop
  );

  const forceRefreshSObjectsCmd = vscode.commands.registerCommand(
    'sfdx.force.internal.refreshsobjects',
    forceRefreshSObjects
  );

  // const forceRenameComponentCmd = vscode.commands.registerCommand(
  //   'sfdx.lightning.rename',
  //   forceRenameLightningComponent
  // );

  return vscode.Disposable.from(
    forceAuthAccessTokenCmd,
    forceAuthWebLoginCmd,
    forceAuthDevHubCmd,
    forceAuthLogoutAllCmd,
    forceAuthLogoutDefaultCmd,
    forceDataSoqlQueryInputCmd,
    forceDataSoqlQuerySelectionCmd,
    forceDiffFile,
    forceFunctionCreateCmd,
    forceFunctionInvokeCmd,
    forceFunctionDebugInvokeCmd,
    forceFunctionStartCmd,
    forceFunctionContainerStartCmd,
    forceFunctionStopCmd,
    forceOrgCreateCmd,
    forceOrgOpenCmd,
    forceOrgDeleteDefaultCmd,
    forceOrgDeleteUsernameCmd,
    forceOrgListCmd,
    forceOrgListCleanCmd,
    forceRefreshSObjectsCmd,
    forceSourceDeleteCmd,
    forceSourceDeleteCurrentFileCmd,
    forceSourceDeployCurrentSourceFileCmd,
    forceSourceDeployInManifestCmd,
    forceSourceDeployMultipleSourcePathsCmd,
    forceSourceDeploySourcePathCmd,
    forceSourcePullCmd,
    forceSourcePullForceCmd,
    forceSourceLegacyPullCmd,
    forceSourceLegacyPullForceCmd,
    forceSourcePushCmd,
    forceSourcePushForceCmd,
    forceSourceLegacyPushCmd,
    forceSourceLegacyPushForceCmd,
    forceSourceRetrieveCmd,
    forceSourceRetrieveCurrentFileCmd,
    forceSourceRetrieveInManifestCmd,
    forceSourceStatusCmd,
    forceSourceStatusLocalCmd,
    forceSourceStatusRemoteCmd,
    forceSourceLegacyStatusCmd,
    forceTaskStopCmd,
    forceApexClassCreateCmd,
    forceAnalyticsTemplateCreateCmd,
    forceVisualforceComponentCreateCmd,
    forceVisualforcePageCreateCmd,
    forceLightningAppCreateCmd,
    forceLightningComponentCreateCmd,
    forceLightningEventCreateCmd,
    forceLightningInterfaceCreateCmd,
    forceLightningLwcCreateCmd,
    forceLightningLwcTestCreateCmd,
    forceDebuggerStopCmd,
    forceConfigListCmd,
    forceAliasListCmd,
    forceOrgDisplayDefaultCmd,
    forceOrgDisplayUsernameCmd,
    forceProjectCreateCmd,
    forcePackageInstallCmd,
    forceProjectWithManifestCreateCmd,
    forceApexTriggerCreateCmd,
    forceStartApexDebugLoggingCmd,
    forceStopApexDebugLoggingCmd,
    isvDebugBootstrapCmd,
    forceConfigSetCmd
  );
}

function registerInternalDevCommands(
  extensionContext: vscode.ExtensionContext
): vscode.Disposable {
  const forceInternalLightningAppCreateCmd = vscode.commands.registerCommand(
    'sfdx.internal.lightning.app.create',
    forceInternalLightningAppCreate
  );

  const forceInternalLightningComponentCreateCmd = vscode.commands.registerCommand(
    'sfdx.internal.lightning.component.create',
    forceInternalLightningComponentCreate
  );

  const forceInternalLightningEventCreateCmd = vscode.commands.registerCommand(
    'sfdx.internal.lightning.event.create',
    forceInternalLightningEventCreate
  );

  const forceInternalLightningInterfaceCreateCmd = vscode.commands.registerCommand(
    'sfdx.internal.lightning.interface.create',
    forceInternalLightningInterfaceCreate
  );

  const forceInternalLightningLwcCreateCmd = vscode.commands.registerCommand(
    'sfdx.internal.lightning.lwc.create',
    forceInternalLightningLwcCreate
  );

  return vscode.Disposable.from(
    forceInternalLightningComponentCreateCmd,
    forceInternalLightningLwcCreateCmd,
    forceInternalLightningAppCreateCmd,
    forceInternalLightningEventCreateCmd,
    forceInternalLightningInterfaceCreateCmd
  );
}

function registerOrgPickerCommands(orgList: OrgList): vscode.Disposable {
  const forceSetDefaultOrgCmd = vscode.commands.registerCommand(
    'sfdx.force.set.default.org',
    () => orgList.setDefaultOrg()
  );
  return vscode.Disposable.from(forceSetDefaultOrgCmd);
}

async function setupOrgBrowser(
  extensionContext: vscode.ExtensionContext
): Promise<void> {
  await orgBrowser.init(extensionContext);

  vscode.commands.registerCommand(
    'sfdx.force.metadata.view.type.refresh',
    async node => {
      await orgBrowser.refreshAndExpand(node);
    }
  );

  vscode.commands.registerCommand(
    'sfdx.force.metadata.view.component.refresh',
    async node => {
      await orgBrowser.refreshAndExpand(node);
    }
  );

  vscode.commands.registerCommand(
    'sfdx.force.source.retrieve.component',
    async (trigger: RetrieveMetadataTrigger) => {
      await forceSourceRetrieveCmp(trigger);
    }
  );

  vscode.commands.registerCommand(
    'sfdx.force.source.retrieve.open.component',
    async (trigger: RetrieveMetadataTrigger) => {
      await forceSourceRetrieveCmp(trigger, true);
    }
  );

  vscode.commands.registerCommand(
    'sfdx.create.manifest',
    forceCreateManifest
  );
}

<<<<<<< HEAD
export let extensionUri: vscode.Uri | undefined = undefined;

export async function activate(context: vscode.ExtensionContext) {
  const extensionHRStart = process.hrtime();

  extensionUri = context.extensionUri;

  const { name, aiKey, version } = require(context.asAbsolutePath(
=======
export async function activate(extensionContext: vscode.ExtensionContext) {
  const extensionHRStart = process.hrtime();
  const { name, aiKey, version } = require(extensionContext.asAbsolutePath(
>>>>>>> cbc79143
    './package.json'
  ));
  await telemetryService.initializeService(extensionContext, name, aiKey, version);
  showTelemetryMessage(extensionContext);

  // Task View
  const treeDataProvider = vscode.window.registerTreeDataProvider(
    'sfdx.force.tasks.view',
    taskViewService
  );
  extensionContext.subscriptions.push(treeDataProvider);

  // Set internal dev context
  const internalDev = sfdxCoreSettings.getInternalDev();

  vscode.commands.executeCommand(
    'setContext',
    'sfdx:internal_dev',
    internalDev
  );

  if (internalDev) {
    // Internal Dev commands
    const internalCommands = registerInternalDevCommands(extensionContext);
    extensionContext.subscriptions.push(internalCommands);

    // Api
    const internalApi: any = {
      channelService,
      EmptyParametersGatherer,
      isCLIInstalled,
      notificationService,
      OrgAuthInfo,
      ProgressNotification,
      SfdxCommandlet,
      SfdxCommandletExecutor,
      sfdxCoreSettings,
      SfdxWorkspaceChecker,
      telemetryService
    };

    telemetryService.sendExtensionActivationEvent(extensionHRStart);
    console.log('SFDX CLI Extension Activated (internal dev mode)');
    return internalApi;
  }

  FunctionService.instance.handleDidStartTerminateDebugSessions(extensionContext);

  // Context
  const sfdxProjectOpened = isSfdxProjectOpened.apply(vscode.workspace).result;

  // TODO: move this and the replay debugger commands to the apex extension
  let replayDebuggerExtensionInstalled = false;
  if (
    vscode.extensions.getExtension(
      'salesforce.salesforcedx-vscode-apex-replay-debugger'
    )
  ) {
    replayDebuggerExtensionInstalled = true;
  }
  vscode.commands.executeCommand(
    'setContext',
    'sfdx:replay_debugger_extension',
    replayDebuggerExtensionInstalled
  );

  vscode.commands.executeCommand(
    'setContext',
    'sfdx:project_opened',
    sfdxProjectOpened
  );

  if (sfdxProjectOpened) {
    await workspaceContext.initialize(extensionContext);

    // register org picker commands
    const orgList = new OrgList();
    extensionContext.subscriptions.push(registerOrgPickerCommands(orgList));

    await setupOrgBrowser(extensionContext);
    await setupConflictView(extensionContext);

    PersistentStorageService.initialize(extensionContext);

    // Register filewatcher for push or deploy on save

    await registerPushOrDeployOnSave();
    decorators.showOrg();
    decorators.monitorOrgConfigChanges();

    // Demo mode Decorator
    if (isDemoMode()) {
      decorators.showDemoMode();
    }
  }

  // Commands
  const commands = registerCommands(extensionContext);
  extensionContext.subscriptions.push(commands);
  extensionContext.subscriptions.push(registerConflictView());

  const api: any = {
    channelService,
    CompositeParametersGatherer,
    EmptyParametersGatherer,
    getDefaultUsernameOrAlias,
    getUserId,
    isCLIInstalled,
    notificationService,
    OrgAuthInfo,
    ProgressNotification,
    SelectFileName,
    SelectOutputDir,
    SfdxCommandlet,
    SfdxCommandletExecutor,
    sfdxCoreSettings,
    SfdxWorkspaceChecker,
    workspaceContext,
    taskViewService,
    telemetryService
  };

  registerFunctionInvokeCodeLensProvider(extensionContext);

  telemetryService.sendExtensionActivationEvent(extensionHRStart);
  console.log('SFDX CLI Extension Activated');

  // Refresh SObject definitions if there aren't any faux classes
  const sobjectRefreshStartup: boolean = vscode.workspace
    .getConfiguration(SFDX_CORE_CONFIGURATION_NAME)
    .get<boolean>(ENABLE_SOBJECT_REFRESH_ON_STARTUP, false);

  if (sobjectRefreshStartup) {
    initSObjectDefinitions(
      vscode.workspace.workspaceFolders![0].uri.fsPath
    ).catch(e => telemetryService.sendException(e.name, e.message));
  } else {
    checkSObjectsAndRefresh(
      vscode.workspace.workspaceFolders![0].uri.fsPath
    ).catch(e => telemetryService.sendException(e.name, e.message));
  }

  return api;
}

export function deactivate(): Promise<void> {
  console.log('SFDX CLI Extension Deactivated');

  // Send metric data.
  telemetryService.sendExtensionDeactivationEvent();
  telemetryService.dispose();

  decorators.disposeTraceFlagExpiration();
  return turnOffLogging();
}<|MERGE_RESOLUTION|>--- conflicted
+++ resolved
@@ -591,20 +591,14 @@
   );
 }
 
-<<<<<<< HEAD
 export let extensionUri: vscode.Uri | undefined = undefined;
 
-export async function activate(context: vscode.ExtensionContext) {
-  const extensionHRStart = process.hrtime();
-
-  extensionUri = context.extensionUri;
-
-  const { name, aiKey, version } = require(context.asAbsolutePath(
-=======
 export async function activate(extensionContext: vscode.ExtensionContext) {
   const extensionHRStart = process.hrtime();
-  const { name, aiKey, version } = require(extensionContext.asAbsolutePath(
->>>>>>> cbc79143
+
+  extensionUri = context.extensionUri;
+
+  const { name, aiKey, version } = require(context.asAbsolutePath(
     './package.json'
   ));
   await telemetryService.initializeService(extensionContext, name, aiKey, version);
