/*
 * Copyright (c) 2019, salesforce.com, inc.
 * All rights reserved.
 * Licensed under the BSD 3-Clause license.
 * For full license text, see LICENSE.txt file in the repo root or https://opensource.org/licenses/BSD-3-Clause
 */
import { AuthFields, AuthInfo, OrgAuthorization } from '@salesforce/core-bundle';
import { CancelResponse, ConfigUtil, ContinueResponse, OrgUserInfo } from '@salesforce/salesforcedx-utils-vscode';
import * as vscode from 'vscode';
import { WorkspaceContext } from '../context';
import { nls } from '../messages';
import { OrgAuthInfo } from '../util';
import { getAuthFieldsFor } from '../util/orgUtil';

export class OrgList implements vscode.Disposable {
  private statusBarItem: vscode.StatusBarItem;

  constructor() {
    this.statusBarItem = vscode.window.createStatusBarItem(vscode.StatusBarAlignment.Left, 49);
    this.statusBarItem.command = 'sf.set.default.org';
    this.statusBarItem.tooltip = nls.localize('status_bar_org_picker_tooltip');
    this.statusBarItem.show();

    WorkspaceContext.getInstance().onOrgChange((orgInfo: OrgUserInfo) =>
      this.displayTargetOrg(orgInfo.alias ?? orgInfo.username)
    );
    const { username, alias } = WorkspaceContext.getInstance();
<<<<<<< HEAD
    void this.displayTargetOrg(alias || username);
=======
    this.displayTargetOrg(alias ?? username);
>>>>>>> 95c72307
  }

  private displayTargetOrg(targetOrgOrAlias?: string) {
    if (targetOrgOrAlias) {
      return Promise.resolve(this.isOrgExpired(targetOrgOrAlias))
        .then(isExpired => {
          if (isExpired) {
            this.statusBarItem.text = `$(warning) ${targetOrgOrAlias}`;
          } else {
            this.statusBarItem.text = `$(plug) ${targetOrgOrAlias}`;
          }
        })
        .catch(error => {
          if (error.name === 'NamedOrgNotFoundError') {
            this.statusBarItem.text = `$(error) ${nls.localize('invalid_default_org')}`;
          }
          console.error('Error checking org expiration: ', error);
        });
    } else {
      this.statusBarItem.text = nls.localize('missing_default_org');
    }
  }

  public async getOrgAuthorizations(): Promise<OrgAuthorization[]> {
    const orgAuthorizations = await AuthInfo.listAllAuthorizations();
    return orgAuthorizations;
  }

  public async isOrgExpired(targetOrgOrAlias: string): Promise<boolean> {
    const username = await ConfigUtil.getUsernameFor(targetOrgOrAlias);
    const authFields = await getAuthFieldsFor(username);
    const today = new Date();
    let expirationDate;
    if (authFields.expirationDate) {
      expirationDate = new Date(authFields.expirationDate);
    }
    return expirationDate ? expirationDate < today : false;
  }

  public async filterAuthInfo(orgAuthorizations: OrgAuthorization[]): Promise<string[]> {
    const targetDevHub = await OrgAuthInfo.getDevHubUsername();

    const authList = [];
    const today = new Date();
    for (const orgAuth of orgAuthorizations) {
      // When this is called right after logging out of an org, there can
      // still be a cached Org Auth in the list with a "No auth information found"
      // error. This warning prevents that error from stopping the process, and
      // should help in debugging if there are any other Org Auths with errors.
      if (orgAuth.error) {
        console.warn(`Org Auth for username: ${orgAuth.username} has an error: ${orgAuth.error}`);
        continue;
      }
      const authFields: AuthFields = await getAuthFieldsFor(orgAuth.username);
      if (authFields && 'scratchAdminUsername' in authFields) {
        // non-Admin scratch org users
        continue;
      }
      if (authFields && 'devHubUsername' in authFields && authFields.devHubUsername !== targetDevHub) {
        // scratch orgs parented by other (non-default) devHub orgs
        continue;
      }
      const isExpired = authFields?.expirationDate ? today >= new Date(authFields.expirationDate) : false;

      const aliases = await ConfigUtil.getAllAliasesFor(orgAuth.username);
      let authListItem =
        aliases && aliases.length > 0 ? `${aliases.join(',')} - ${orgAuth.username}` : orgAuth.username;

      if (isExpired) {
        authListItem += ` - ${nls.localize('org_expired')} ${String.fromCodePoint(0x274c)}`; // cross-mark
      }

      authList.push(authListItem);
    }
    return authList;
  }

  public async updateOrgList(): Promise<string[]> {
    const orgAuthorizations = await this.getOrgAuthorizations();
    if (orgAuthorizations && orgAuthorizations.length === 0) {
      return [];
    }
    const authUsernameList = await this.filterAuthInfo(orgAuthorizations);
    return authUsernameList;
  }

  public async setDefaultOrg(): Promise<CancelResponse | ContinueResponse<{}>> {
    let quickPickList = [
      `$(plus) ${nls.localize('org_login_web_authorize_org_text')}`,
      `$(plus) ${nls.localize('org_login_web_authorize_dev_hub_text')}`,
      `$(plus) ${nls.localize('org_create_default_scratch_org_text')}`,
      `$(plus) ${nls.localize('org_login_access_token_text')}`,
      `$(plus) ${nls.localize('org_list_clean_text')}`
    ];

    const authInfoList = await this.updateOrgList();
    quickPickList = quickPickList.concat(authInfoList);

    const selection = await vscode.window.showQuickPick(quickPickList, {
      placeHolder: nls.localize('org_select_text')
    });

    if (!selection) {
      return { type: 'CANCEL' };
    }
    switch (selection) {
      case `$(plus) ${nls.localize('org_login_web_authorize_org_text')}`: {
        vscode.commands.executeCommand('sf.org.login.web');
        return { type: 'CONTINUE', data: {} };
      }
      case `$(plus) ${nls.localize('org_login_web_authorize_dev_hub_text')}`: {
        vscode.commands.executeCommand('sf.org.login.web.dev.hub');
        return { type: 'CONTINUE', data: {} };
      }
      case `$(plus) ${nls.localize('org_create_default_scratch_org_text')}`: {
        vscode.commands.executeCommand('sf.org.create');
        return { type: 'CONTINUE', data: {} };
      }
      case `$(plus) ${nls.localize('org_login_access_token_text')}`: {
        vscode.commands.executeCommand('sf.org.login.access.token');
        return { type: 'CONTINUE', data: {} };
      }
      case `$(plus) ${nls.localize('org_list_clean_text')}`: {
        vscode.commands.executeCommand('sf.org.list.clean');
        return { type: 'CONTINUE', data: {} };
      }
      default: {
        const usernameOrAlias = selection.split(' - ', 1);
        vscode.commands.executeCommand('sf.config.set', usernameOrAlias);
        return { type: 'CONTINUE', data: {} };
      }
    }
  }

  public dispose() {
    this.statusBarItem.dispose();
  }
}<|MERGE_RESOLUTION|>--- conflicted
+++ resolved
@@ -25,11 +25,7 @@
       this.displayTargetOrg(orgInfo.alias ?? orgInfo.username)
     );
     const { username, alias } = WorkspaceContext.getInstance();
-<<<<<<< HEAD
-    void this.displayTargetOrg(alias || username);
-=======
-    this.displayTargetOrg(alias ?? username);
->>>>>>> 95c72307
+    void this.displayTargetOrg(alias ?? username);
   }
 
   private displayTargetOrg(targetOrgOrAlias?: string) {
