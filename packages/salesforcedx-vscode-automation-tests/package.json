{
  "name": "salesforcedx-vscode-automation-tests",
  "version": "65.7.0",
  "description": "",
  "main": "index.js",
  "scripts": {
    "lint": "wireit",
    "copy:files": "wireit",
    "compile": "wireit",
    "extester": "extest --help",
    "reinstall": "git checkout -- package-lock.json && git clean -xfd && npm install"
  },
  "wireit": {
    "compile": {
      "command": "tsc --build --pretty",
      "clean": "if-file-deleted",
      "dependencies": [
        "copy:files"
      ],
      "files": [
        "test/**/*.ts",
        "tsconfig.json",
        "../../tsconfig.common.json"
      ],
      "output": [
        "lib/**",
        "tsconfig.tsbuildinfo"
      ]
    },
    "copy:files": {
      "command": "shx mkdir -p lib/test/testData/files && shx cp ./test/testData/files/* lib/test/testData/files",
      "files": [
        "test/testData/files/*"
      ],
      "output": [
        "lib/test/testData/files/*"
      ]
    },
    "lint": {
      "command": "eslint --color --cache --cache-location .eslintcache ./test **/*.ts",
      "dependencies": [
        "../eslint-local-rules:compile"
      ],
      "files": [
        "test/**/*.ts",
<<<<<<< HEAD
        "../../eslint.config.mjs"
=======
        "../../eslint.config.mjs",
        "package.json",
        "package.nls.json"
>>>>>>> 3068205f
      ],
      "output": []
    }
  },
  "devDependencies": {
    "@salesforce/salesforcedx-vscode-test-tools": "1.2.4",
    "@types/chai": "^4.3.17",
    "@types/mocha": "^10.0.9",
    "@typescript-eslint/eslint-plugin": "^8.46.4",
    "chai": "^4.5.0",
    "husky": "9.1.6",
    "mocha": "^10.8.2",
    "vscode-extension-tester": "^8.16.0"
  }
}<|MERGE_RESOLUTION|>--- conflicted
+++ resolved
@@ -43,13 +43,9 @@
       ],
       "files": [
         "test/**/*.ts",
-<<<<<<< HEAD
-        "../../eslint.config.mjs"
-=======
         "../../eslint.config.mjs",
         "package.json",
         "package.nls.json"
->>>>>>> 3068205f
       ],
       "output": []
     }
