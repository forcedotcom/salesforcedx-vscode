--- conflicted
+++ resolved
@@ -11,11 +11,7 @@
     "reinstall": "git checkout -- package-lock.json && git clean -xfd && npm install"
   },
   "devDependencies": {
-<<<<<<< HEAD
-    "@salesforce/salesforcedx-vscode-test-tools": "1.2.1",
-=======
-    "@salesforce/salesforcedx-vscode-test-tools": "1.2.2",
->>>>>>> 2a6a02c1
+    "@salesforce/salesforcedx-vscode-test-tools": "1.2.3",
     "@types/chai": "^4.3.17",
     "@types/mocha": "^10.0.9",
     "@typescript-eslint/eslint-plugin": "^8.42.0",
