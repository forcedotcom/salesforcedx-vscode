/*
 * Copyright (c) 2023, salesforce.com, inc.
 * All rights reserved.
 * Licensed under the BSD 3-Clause license.
 * For full license text, see LICENSE.txt file in the repo root or https://opensource.org/licenses/BSD-3-Clause
 */
import {
  createCommand,
  Duration,
  log,
  pause,
  ProjectShapeOption,
  TestReqConfig,
  WORKSPACE_SETTING_KEYS as WSK
} from '@salesforce/salesforcedx-vscode-test-tools/lib/src/core';
import { verifyNotificationWithRetry } from '@salesforce/salesforcedx-vscode-test-tools/lib/src/retryUtils';
import {
  createApexClass,
  runAndValidateCommand,
  validateCommand
} from '@salesforce/salesforcedx-vscode-test-tools/lib/src/salesforce-components';
import {
  disableBooleanSetting,
  enableBooleanSetting,
  isBooleanSettingEnabled
} from '@salesforce/salesforcedx-vscode-test-tools/lib/src/system-operations';
import { TestSetup } from '@salesforce/salesforcedx-vscode-test-tools/lib/src/testSetup';
import {
  acceptNotification,
  attemptToFindOutputPanelText,
  clearOutputView,
  dismissAllNotifications,
  executeQuickPick,
  getTextEditor,
  verifyOutputPanelText,
  getWorkbench,
  overrideTextInFile
} from '@salesforce/salesforcedx-vscode-test-tools/lib/src/ui-interaction';
import { expect } from 'chai';
import * as path from 'node:path';
import { after, DefaultTreeItem } from 'vscode-extension-tester';
import { defaultExtensionConfigs } from '../testData/constants';
import { tryToHideCopilot } from '../utils/copilotHidingHelper';
import { logTestStart } from '../utils/loggingHelper';

describe('Deploy and Retrieve', () => {
  const pathToClass = path.join('force-app', 'main', 'default', 'classes', 'MyClass');
  let testSetup: TestSetup;
  const testReqConfig: TestReqConfig = {
    projectConfig: {
      projectShape: ProjectShapeOption.NEW
    },
    isOrgRequired: true,
    testSuiteSuffixName: 'DeployAndRetrieve',
    extensionConfigs: defaultExtensionConfigs
  };
  before('Set up the testing environment', async () => {
    log('Deploy and Retrieve - Set up the testing environment');
    testSetup = await TestSetup.setUp(testReqConfig);

    // Hide copilot
    await tryToHideCopilot();

    // Create Apex Class
    const classText = [
      'public with sharing class MyClass {',
      '',
      '\tpublic static void SayHello(string name){',
      "\t\tSystem.debug('Hello, ' + name + '!');",
      '\t}',
      '}'
    ].join('\n');
    await dismissAllNotifications();
    await createApexClass('MyClass', classText);
    const successNotificationWasFound = await verifyNotificationWithRetry(
      /SFDX: Create Apex Class successfully ran/,
      Duration.TEN_MINUTES
    );
    expect(successNotificationWasFound).to.equal(true);

    const outputPanelText = await attemptToFindOutputPanelText(
      'Salesforce CLI',
      'Finished SFDX: Create Apex Class',
      10
    );
    // eslint-disable-next-line @typescript-eslint/no-unused-expressions
    expect(outputPanelText).to.not.be.undefined;
    expect(outputPanelText).to.contain(`${pathToClass}.cls`);
    expect(outputPanelText).to.contain(`${pathToClass}.cls-meta.xml`);
  });

  beforeEach(function () {
    if (this.currentTest?.parent?.tests.some(test => test.state === 'failed')) {
      this.skip();
    }
  });

  it('Verify Source Tracking Setting is enabled', async () => {
    logTestStart(testSetup, 'Verify Source Tracking Setting is enabled');
    expect(await isBooleanSettingEnabled(WSK.ENABLE_SOURCE_TRACKING_FOR_DEPLOY_AND_RETRIEVE));
  });

  it('Deploy with SFDX: Deploy This Source to Org - ST enabled', async () => {
    logTestStart(testSetup, 'Deploy with SFDX: Deploy This Source to Org - ST enabled');
    const workbench = getWorkbench();
    // Clear the Output view first.
    await clearOutputView(Duration.seconds(2));
    await getTextEditor(workbench, 'MyClass.cls');
    await runAndValidateCommand('Deploy', 'to', 'ST', 'ApexClass', 'MyClass');
  });

  it('Deploy again (with no changes) - ST enabled', async () => {
    logTestStart(testSetup, 'Deploy again (with no changes) - ST enabled');
    const workbench = getWorkbench();
    // Clear the Output view first.
    await clearOutputView(Duration.seconds(2));
    await getTextEditor(workbench, 'MyClass.cls');

    await runAndValidateCommand('Deploy', 'to', 'ST', 'ApexClass', 'MyClass', 'Unchanged  ');
  });

  it('Modify the file and deploy again - ST enabled', async () => {
    logTestStart(testSetup, 'Modify the file and deploy again - ST enabled');
    const workbench = getWorkbench();
    // Clear the Output view first.
    await clearOutputView(Duration.seconds(2));

    // Modify the file by adding a comment.
    const textEditor = await getTextEditor(workbench, 'MyClass.cls');
    const newText = `public with sharing class MyClass {
      // say hello to a given name
      public static void SayHello(string name){
        System.debug('Hello, ' + name + '!');
      }
    }`;
    await overrideTextInFile(textEditor, newText);

    // Deploy running SFDX: Deploy This Source to Org
    await runAndValidateCommand('Deploy', 'to', 'ST', 'ApexClass', 'MyClass', 'Changed  ');
  });

  // Use context menu only for Windows and Ubuntu
  if (process.platform !== 'darwin') {
    it('Deploy with context menu from editor view', async () => {
      logTestStart(testSetup, 'Deploy with context menu from editor view');
      const workbench = getWorkbench();
      // Clear the Output view first.
      await clearOutputView(Duration.seconds(2));

      const textEditor = await getTextEditor(workbench, 'MyClass.cls');
      const contextMenu = await textEditor.openContextMenu();
      await contextMenu.select('SFDX: Deploy This Source to Org');

      await validateCommand('Deploy', 'to', 'ST', 'ApexClass', ['MyClass'], 'Unchanged  ');
    });

    it('Deploy with context menu from explorer view', async () => {
      logTestStart(testSetup, 'Deploy with context menu from explorer view');
      // Clear the Output view first.
      await clearOutputView(Duration.seconds(2));
      await executeQuickPick('File: Focus on Files Explorer');
      await pause(Duration.seconds(2));
      const workbench = getWorkbench();
      const sidebar = await workbench.getSideBar().wait();
      const content = await sidebar.getContent().wait();
      const treeViewSection = await content.getSection(testSetup.tempProjectName);
      if (!treeViewSection) {
        throw new Error(
          'In verifyProjectLoaded(), getSection() returned a treeViewSection with a value of null (or undefined)'
        );
      }
      await treeViewSection.expand();

      // The force-app/main/default and classes folders are already expanded, so we can find the file directly
      const myClassFile = await treeViewSection.findItem('MyClass.cls');
      if (!myClassFile) {
        throw new Error('Expected DefaultTreeItem but got undefined');
      }
      if (!(myClassFile instanceof DefaultTreeItem)) {
        throw new Error(`Expected DefaultTreeItem but got different item type: ${typeof myClassFile}`);
      }
      const contextMenu = await myClassFile.openContextMenu();
      await contextMenu.select('SFDX: Deploy This Source to Org');

      await validateCommand('Deploy', 'to', 'ST', 'ApexClass', ['MyClass'], 'Unchanged  ');
    });
  }

  it('Retrieve with SFDX: Retrieve This Source from Org', async () => {
    logTestStart(testSetup, 'Retrieve with SFDX: Retrieve This Source from Org');
    const workbench = getWorkbench();
    // Clear the Output view first.
    await clearOutputView(Duration.seconds(2));
    await getTextEditor(workbench, 'MyClass.cls');

    await runAndValidateCommand('Retrieve', 'from', 'ST', 'ApexClass', 'MyClass');
  });

  it('Modify the file and retrieve again', async () => {
    logTestStart(testSetup, 'Modify the file and retrieve again');
    const workbench = getWorkbench();
    // Clear the Output view first.
    await clearOutputView(Duration.seconds(2));

    // Modify the file by changing the comment.
    const textEditor = await getTextEditor(workbench, 'MyClass.cls');
    const newText = `public with sharing class MyClass {
      // modified comment
      public static void SayHello(string name){
        System.debug('Hello, ' + name + '!');
      }
    }`;
    await overrideTextInFile(textEditor, newText);

    // Retrieve running SFDX: Retrieve This Source from Org

    await runAndValidateCommand('Retrieve', 'from', 'ST', 'ApexClass', 'MyClass');
    // Retrieve operation will overwrite the file, hence the the comment will remain as before the modification
    const textAfterRetrieve = await textEditor.getText();
    expect(textAfterRetrieve).to.not.contain('modified comment');
  });

  // Use context menu only for Windows and Ubuntu
  if (process.platform !== 'darwin') {
    it('Retrieve with context menu from editor view', async () => {
      logTestStart(testSetup, 'Retrieve with context menu from editor view');
      const workbench = getWorkbench();
      // Clear the Output view first.
      await clearOutputView(Duration.seconds(2));

      const textEditor = await getTextEditor(workbench, 'MyClass.cls');
      const contextMenu = await textEditor.openContextMenu();
      await contextMenu.select('SFDX: Retrieve This Source from Org');

      await validateCommand('Retrieve', 'from', 'ST', 'ApexClass', ['MyClass']);
    });
  }

  if (process.platform !== 'darwin') {
    it('Retrieve with context menu from explorer view', async () => {
      logTestStart(testSetup, 'Retrieve with context menu from explorer view');
      // Clear the Output view first.
      await clearOutputView(Duration.seconds(2));
      await executeQuickPick('File: Focus on Files Explorer');
      await pause(Duration.seconds(2));
      const workbench = getWorkbench();
      const sidebar = await workbench.getSideBar().wait();
      const content = await sidebar.getContent().wait();
      const treeViewSection = await content.getSection(testSetup.tempProjectName);
      if (!treeViewSection) {
        throw new Error(
          'In verifyProjectLoaded(), getSection() returned a treeViewSection with a value of null (or undefined)'
        );
      }

      // The force-app/main/default and classes folders are already expanded, so we can find the file directly
      const myClassFile = await treeViewSection.findItem('MyClass.cls');
      if (!myClassFile) {
        throw new Error('Expected DefaultTreeItem but got undefined');
      }
      if (!(myClassFile instanceof DefaultTreeItem)) {
        throw new Error(`Expected DefaultTreeItem but got different item type: ${typeof myClassFile}`);
      }
      const contextMenu = await myClassFile.openContextMenu();
      await contextMenu.select('SFDX: Retrieve This Source from Org');

      await validateCommand('Retrieve', 'from', 'ST', 'ApexClass', ['MyClass']);
    });
  }

  it('Prefer Deploy on Save when `Push or deploy on save` is enabled', async () => {
    logTestStart(testSetup, "Prefer Deploy on Save when 'Push or deploy on save' is enabled");
    const workbench = getWorkbench();
    // Clear the Output view first.
    await clearOutputView(Duration.seconds(2));

    expect(await enableBooleanSetting(WSK.PUSH_OR_DEPLOY_ON_SAVE_ENABLED)).to.equal(true);
    await pause(Duration.seconds(3));

    expect(await enableBooleanSetting(WSK.PUSH_OR_DEPLOY_ON_SAVE_PREFER_DEPLOY_ON_SAVE)).to.equal(true);

    // Clear all notifications so clear output button is reachable
    await executeQuickPick('Notifications: Clear All Notifications', Duration.seconds(1));

    // Clear the Output view first.
    await clearOutputView(Duration.seconds(2));
    // Modify the file and save to trigger deploy
    const textEditor = await getTextEditor(workbench, 'MyClass.cls');
    // overrideTextInFile writes via fs write, hence file save operation & deploy operation are NOT triggered
    // textEditor.setTextAtLine(2, "\t// let's trigger deploy") can be finicky on local machine
    await textEditor.setTextAtLine(2, "\t// let's trigger deploy");
    await textEditor.save();
    await pause(Duration.seconds(5));

    // At this point there should be no conflicts since this is a new class.
    await validateCommand('Deploy', 'to', 'on save', 'ApexClass', ['MyClass']);
  });

  it('Disable Source Tracking and Deploy On Save Settings', async () => {
    logTestStart(testSetup, 'Disable Source Tracking and Deploy On Save Settings');

    expect(await disableBooleanSetting(WSK.ENABLE_SOURCE_TRACKING_FOR_DEPLOY_AND_RETRIEVE)).to.equal(false);
<<<<<<< HEAD

    // Reload window to update cache and get the setting behavior to work
    await reloadWindow();
    await verifyExtensionsAreRunning(
      getExtensionsToVerifyActive(ext =>
        defaultExtensionConfigs.some(config => config.extensionId === ext.extensionId)
      ),
      Duration.seconds(100)
    );
=======
    await pause(Duration.seconds(3));
    expect(await disableBooleanSetting(WSK.PUSH_OR_DEPLOY_ON_SAVE_ENABLED)).to.equal(false);
    await pause(Duration.seconds(3));
    expect(await disableBooleanSetting(WSK.PUSH_OR_DEPLOY_ON_SAVE_PREFER_DEPLOY_ON_SAVE)).to.equal(false);
>>>>>>> 6a69de14
  });

  it('Deploy with SFDX: Deploy This Source to Org - ST disabled', async () => {
    logTestStart(testSetup, 'Deploy with SFDX: Deploy This Source to Org - ST disabled');
    const workbench = getWorkbench();
    // Clear all notifications so clear output button is visible
    await executeQuickPick('Notifications: Clear All Notifications');
    // Clear the Output view first.
    await clearOutputView(Duration.seconds(2));
    await getTextEditor(workbench, 'MyClass.cls');

    await runAndValidateCommand('Deploy', 'to', 'no-ST', 'ApexClass', 'MyClass');
  });

  it('Deploy again (with no changes) - ST disabled', async () => {
    logTestStart(testSetup, 'Deploy again (with no changes) - ST enabled');
    const workbench = getWorkbench();
    // Clear the Output view first.
    await clearOutputView(Duration.seconds(2));
    await getTextEditor(workbench, 'MyClass.cls');

    await runAndValidateCommand('Deploy', 'to', 'no-ST', 'ApexClass', 'MyClass', 'Unchanged  ');
  });

  it('Modify the file and deploy again - ST disabled', async () => {
    logTestStart(testSetup, 'Modify the file and deploy again - ST disabled');
    const workbench = getWorkbench();
    // Clear the Output view first.
    await clearOutputView(Duration.seconds(2));

    // Modify the file by adding a comment.
    const textEditor = await getTextEditor(workbench, 'MyClass.cls');
    const newText = `public with sharing class MyClass {
      // say hello to a given name - updated
      public static void SayHello(string name){
        System.debug('Hello, ' + name + '!');
      }
    }`;
    await overrideTextInFile(textEditor, newText);

    // Deploy running SFDX: Deploy This Source to Org
    await runAndValidateCommand('Deploy', 'to', 'no-ST', 'ApexClass', 'MyClass', 'Changed  ');
  });

  it('Re-enable Source Tracking', async () => {
    logTestStart(testSetup, 'Re-enable Source Tracking');

    expect(await enableBooleanSetting(WSK.ENABLE_SOURCE_TRACKING_FOR_DEPLOY_AND_RETRIEVE)).to.equal(true);
    await pause(Duration.seconds(3));
  });

  it('SFDX: Delete This from Project and Org - Command Palette', async () => {
    logTestStart(testSetup, 'SFDX: Delete This from Project and Org - Command Palette');
    const workbench = getWorkbench();
    // Close all notifications
    await dismissAllNotifications();

    // Run SFDX: Push Source to Default Org to be in sync with remote
    await executeQuickPick('SFDX: Push Source to Default Org and Ignore Conflicts', Duration.seconds(10));

    // Look for the success notification that appears which says, "SFDX: Push Source to Default Org and Ignore Conflicts successfully ran".
    await verifyNotificationWithRetry(
      /SFDX: Push Source to Default Org and Ignore Conflicts successfully ran/,
      Duration.TEN_MINUTES
    );

    // Clear the Output view first.
    await clearOutputView();

    // Clear notifications
    await dismissAllNotifications();

    await getTextEditor(workbench, 'MyClass.cls');
    await pause(Duration.seconds(1));
    await executeQuickPick('SFDX: Delete This from Project and Org', Duration.seconds(2));

    // Make sure we get a notification for the source delete
    const notificationFound = await verifyNotificationWithRetry(
      /Deleting source files deletes the files from your computer and removes the corresponding metadata from your default org\. Are you sure you want to delete this source from your project and your org\?/,
      Duration.ONE_MINUTE
    );

    expect(notificationFound).to.equal(true);

    // Confirm deletion
    const accepted = await acceptNotification(
      'Deleting source files deletes the files from your computer and removes the corresponding metadata from your default org. Are you sure you want to delete this source from your project and your org?',
      'Delete Source',
      Duration.seconds(5)
    );
    expect(accepted).to.equal(true);
    const successNotificationWasFound = await verifyNotificationWithRetry(
      /SFDX: Delete from Project and Org successfully ran/,
      Duration.TEN_MINUTES
    );
    expect(successNotificationWasFound).to.equal(true);

    // TODO: see how the test can accommodate the new output from CLI.
    // Verify Output tab
    const outputPanelText = await attemptToFindOutputPanelText(
      'Salesforce CLI',
      'Starting SFDX: Delete from Project and Org',
      10
    );
    log(`Output panel text is: ${outputPanelText}`);

    const expectedTexts = [
      '=== Deleted Source',
      'MyClass',
      'ApexClass',
      `${pathToClass}.cls`,
      `${pathToClass}.cls-meta.xml`,
      'ended with exit code 0'
    ];

    await verifyOutputPanelText(outputPanelText, expectedTexts);
  });

  if (process.platform !== 'darwin') {
    it('Create and push 2 apex classes', async () => {
      logTestStart(testSetup, 'Create and push 2 apex classes');

      // Create the Apex Classes.
      await createCommand('Apex Class', 'ExampleApexClass1', 'classes', 'cls');
      await createCommand('Apex Class', 'ExampleApexClass2', 'classes', 'cls');

      // Close all notifications
      await dismissAllNotifications();

      // Clear the Output view
      await clearOutputView();

      // Push source to org
      await executeQuickPick('SFDX: Push Source to Default Org and Ignore Conflicts', Duration.seconds(1));

      // Look for the success notification that appears which says, "SFDX: Push Source to Default Org and Ignore Conflicts successfully ran".
      await verifyNotificationWithRetry(
        /SFDX: Push Source to Default Org and Ignore Conflicts successfully ran/,
        Duration.TEN_MINUTES
      );
    });

    it('SFDX: Delete This from Project and Org - Right click from editor view', async () => {
      logTestStart(testSetup, 'SFDX: Delete This from Project and Org - Right click from editor view');
      const workbench = getWorkbench();

      // Clear notifications
      await dismissAllNotifications();

      // Clear the Output view
      await clearOutputView();

      const textEditor = await getTextEditor(workbench, 'ExampleApexClass1.cls');
      const contextMenu = await textEditor.openContextMenu();
      await contextMenu.select('SFDX: Delete This from Project and Org');

      // Make sure we get a notification for the source delete
      await verifyNotificationWithRetry(
        /Deleting source files deletes the files from your computer and removes the corresponding metadata from your default org\. Are you sure you want to delete this source from your project and your org\?/,
        Duration.ONE_MINUTE
      );

      // Confirm deletion
      const accepted = await acceptNotification(
        'Deleting source files deletes the files from your computer and removes the corresponding metadata from your default org. Are you sure you want to delete this source from your project and your org?',
        'Delete Source',
        Duration.seconds(5)
      );
      expect(accepted).to.equal(true);

      const successNotificationWasFound = await verifyNotificationWithRetry(
        /SFDX: Delete from Project and Org successfully ran/,
        Duration.TEN_MINUTES
      );
      expect(successNotificationWasFound).to.equal(true);

      // TODO: see how the test can accommodate the new output from CLI.
      // Verify Output tab
      const outputPanelText = await attemptToFindOutputPanelText(
        'Salesforce CLI',
        'Starting SFDX: Delete from Project and Org',
        10
      );
      log(`Output panel text is: ${outputPanelText}`);

      const pathToClassDeleteFromProjectAndOrg = path.join(
        'force-app',
        'main',
        'default',
        'classes',
        'ExampleApexClass1'
      );

      const expectedTexts = [
        '=== Deleted Source',
        'ExampleApexClass1',
        'ApexClass',
        `${pathToClassDeleteFromProjectAndOrg}.cls`,
        `${pathToClassDeleteFromProjectAndOrg}.cls-meta.xml`,
        'ended with exit code 0'
      ];

      await verifyOutputPanelText(outputPanelText, expectedTexts);
    });

    it('SFDX: Delete This from Project and Org - Right click from explorer view', async () => {
      logTestStart(testSetup, 'SFDX: Delete This from Project and Org - Right click from explorer view');
      // Clear the Output view first.
      await clearOutputView();

      // Clear notifications
      await dismissAllNotifications();

      await executeQuickPick('File: Focus on Files Explorer');
      await pause(Duration.seconds(2));
      const workbench = getWorkbench();
      const sidebar = await workbench.getSideBar().wait();
      const content = await sidebar.getContent().wait();
      const treeViewSection = await content.getSection(testSetup.tempProjectName);
      if (!treeViewSection) {
        throw new Error(
          'In verifyProjectLoaded(), getSection() returned a treeViewSection with a value of null (or undefined)'
        );
      }

      // The force-app/main/default and classes folders are already expanded, so we can find the file directly
      const myClassFile = await treeViewSection.findItem('ExampleApexClass2.cls');
      if (!myClassFile) {
        throw new Error('Expected DefaultTreeItem but got undefined');
      }
      if (!(myClassFile instanceof DefaultTreeItem)) {
        throw new Error(`Expected DefaultTreeItem but got different item type: ${typeof myClassFile}`);
      }
      const contextMenu = await myClassFile.openContextMenu();
      await contextMenu.select('SFDX: Delete from Project and Org');

      // Make sure we get a notification for the source delete
      const notificationFound = await verifyNotificationWithRetry(
        /Deleting source files deletes the files from your computer and removes the corresponding metadata from your default org\. Are you sure you want to delete this source from your project and your org\?/,
        Duration.ONE_MINUTE
      );

      expect(notificationFound).to.equal(true);

      // Confirm deletion
      const accepted = await acceptNotification(
        'Deleting source files deletes the files from your computer and removes the corresponding metadata from your default org. Are you sure you want to delete this source from your project and your org?',
        'Delete Source',
        Duration.seconds(5)
      );
      expect(accepted).to.equal(true);

      const successNotificationWasFound = await verifyNotificationWithRetry(
        /SFDX: Delete from Project and Org successfully ran/,
        Duration.TEN_MINUTES
      );
      expect(successNotificationWasFound).to.equal(true);

      // TODO: see how the test can accommodate the new output from CLI.
      // Verify Output tab
      const outputPanelText = await attemptToFindOutputPanelText(
        'Salesforce CLI',
        'Starting SFDX: Delete from Project and Org',
        10
      );
      log(`Output panel text is: ${outputPanelText}`);

      const pathToClassDeleteFromProjectAndOrg = path.join(
        'force-app',
        'main',
        'default',
        'classes',
        'ExampleApexClass2'
      );

      const expectedTexts = [
        '=== Deleted Source',
        'ExampleApexClass2',
        'ApexClass',
        `${pathToClassDeleteFromProjectAndOrg}.cls`,
        `${pathToClassDeleteFromProjectAndOrg}.cls-meta.xml`,
        'ended with exit code 0'
      ];

      await verifyOutputPanelText(outputPanelText, expectedTexts);
    });
  }

  after('Tear down and clean up the testing environment', async () => {
    log('Deploy and Retrieve - Tear down and clean up the testing environment');
    await testSetup?.tearDown();
  });
});<|MERGE_RESOLUTION|>--- conflicted
+++ resolved
@@ -300,22 +300,10 @@
     logTestStart(testSetup, 'Disable Source Tracking and Deploy On Save Settings');
 
     expect(await disableBooleanSetting(WSK.ENABLE_SOURCE_TRACKING_FOR_DEPLOY_AND_RETRIEVE)).to.equal(false);
-<<<<<<< HEAD
-
-    // Reload window to update cache and get the setting behavior to work
-    await reloadWindow();
-    await verifyExtensionsAreRunning(
-      getExtensionsToVerifyActive(ext =>
-        defaultExtensionConfigs.some(config => config.extensionId === ext.extensionId)
-      ),
-      Duration.seconds(100)
-    );
-=======
     await pause(Duration.seconds(3));
     expect(await disableBooleanSetting(WSK.PUSH_OR_DEPLOY_ON_SAVE_ENABLED)).to.equal(false);
     await pause(Duration.seconds(3));
     expect(await disableBooleanSetting(WSK.PUSH_OR_DEPLOY_ON_SAVE_PREFER_DEPLOY_ON_SAVE)).to.equal(false);
->>>>>>> 6a69de14
   });
 
   it('Deploy with SFDX: Deploy This Source to Org - ST disabled', async () => {
