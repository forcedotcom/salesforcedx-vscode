/*
 * Copyright (c) 2024, salesforce.com, inc.
 * All rights reserved.
 * Licensed under the BSD 3-Clause license.
 * For full license text, see LICENSE.txt file in the repo root or https://opensource.org/licenses/BSD-3-Clause
 */
<<<<<<< HEAD
import { pause, TestReqConfig, ProjectShapeOption } from '@salesforce/salesforcedx-vscode-test-tools/lib/src/core';
=======
import {
  pause,
  TestReqConfig,
  ProjectShapeOption,
  ExtensionConfig
} from '@salesforce/salesforcedx-vscode-test-tools/lib/src/core';
>>>>>>> 24593ddc
import { createOrOverwriteFile } from '@salesforce/salesforcedx-vscode-test-tools/lib/src/system-operations';
import {
  getExtensionsToVerifyActive,
  reloadAndEnableExtensions,
  verifyExtensionsAreRunning
} from '@salesforce/salesforcedx-vscode-test-tools/lib/src/testing';
import { TestSetup } from '@salesforce/salesforcedx-vscode-test-tools/lib/src/testSetup';
import { expect } from 'chai';
import * as path from 'node:path';
import { after } from 'vscode-extension-tester';
import { defaultExtensionConfigs } from '../testData/constants';
import { tryToHideCopilot } from '../utils/copilotHidingHelper';

describe('Customize sfdx-project.json', () => {
  let testSetup: TestSetup;
  const testReqConfig: TestReqConfig = {
    projectConfig: {
      projectShape: ProjectShapeOption.NEW
    },
    isOrgRequired: false,
    testSuiteSuffixName: 'sfdxProjectJson',
    extensionConfigs: defaultExtensionConfigs
  };

  before('Set up the testing environment', async () => {
    testSetup = await TestSetup.setUp(testReqConfig);

    // Hide copilot
    await tryToHideCopilot();

    await createSfdxProjectJsonWithAllFields(testSetup);
    await reloadAndEnableExtensions();
  });

  it('Verify our extensions are loaded after updating sfdx-project.json', async () => {
<<<<<<< HEAD
    expect(await verifyExtensionsAreRunning(getExtensionsToVerifyActive(defaultExtensionConfigs))).to.equal(true);
=======
    expect(
      await verifyExtensionsAreRunning(
        getExtensionsToVerifyActive(defaultExtensionConfigs, (ext: ExtensionConfig) =>
          defaultExtensionConfigs.some(config => config.extensionId === ext.extensionId)
        )
      )
    ).to.equal(true);
>>>>>>> 24593ddc
  });

  after('Tear down and clean up the testing environment', async () => {
    await testSetup?.tearDown();
  });
});

const createSfdxProjectJsonWithAllFields = async (testSetup: TestSetup): Promise<void> => {
  const sfdxConfig = [
    '{',
    '\t"packageDirectories": [',
    '\t\t{',
    '\t\t\t"path": "force-app",',
    '\t\t\t"default": true',
    '\t\t}',
    '\t],',
    '\t"namespace": "",',
    '\t"sourceApiVersion": "61.0",',
    '\t"sourceBehaviorOptions": ["decomposeCustomLabelsBeta", "decomposePermissionSetBeta", "decomposeWorkflowBeta", "decomposeSharingRulesBeta"]',
    '}'
  ].join('\n');

  const sfdxProjectPath = path.join(testSetup.projectFolderPath!, 'sfdx-project.json');
  createOrOverwriteFile(sfdxProjectPath, sfdxConfig);
  await pause();
};<|MERGE_RESOLUTION|>--- conflicted
+++ resolved
@@ -4,16 +4,12 @@
  * Licensed under the BSD 3-Clause license.
  * For full license text, see LICENSE.txt file in the repo root or https://opensource.org/licenses/BSD-3-Clause
  */
-<<<<<<< HEAD
-import { pause, TestReqConfig, ProjectShapeOption } from '@salesforce/salesforcedx-vscode-test-tools/lib/src/core';
-=======
 import {
   pause,
   TestReqConfig,
   ProjectShapeOption,
   ExtensionConfig
 } from '@salesforce/salesforcedx-vscode-test-tools/lib/src/core';
->>>>>>> 24593ddc
 import { createOrOverwriteFile } from '@salesforce/salesforcedx-vscode-test-tools/lib/src/system-operations';
 import {
   getExtensionsToVerifyActive,
@@ -49,9 +45,6 @@
   });
 
   it('Verify our extensions are loaded after updating sfdx-project.json', async () => {
-<<<<<<< HEAD
-    expect(await verifyExtensionsAreRunning(getExtensionsToVerifyActive(defaultExtensionConfigs))).to.equal(true);
-=======
     expect(
       await verifyExtensionsAreRunning(
         getExtensionsToVerifyActive(defaultExtensionConfigs, (ext: ExtensionConfig) =>
@@ -59,7 +52,6 @@
         )
       )
     ).to.equal(true);
->>>>>>> 24593ddc
   });
 
   after('Tear down and clean up the testing environment', async () => {
