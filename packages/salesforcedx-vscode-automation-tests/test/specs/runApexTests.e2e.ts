/*
 * Copyright (c) 2023, salesforce.com, inc.
 * All rights reserved.
 * Licensed under the BSD 3-Clause license.
 * For full license text, see LICENSE.txt file in the repo root or https://opensource.org/licenses/BSD-3-Clause
 */
import {
  Duration,
  log,
  pause,
  ProjectShapeOption,
  TestReqConfig
} from '@salesforce/salesforcedx-vscode-test-tools/lib/src/core';
import { EnvironmentSettings } from '@salesforce/salesforcedx-vscode-test-tools/lib/src/environmentSettings';
import {
  retryOperation,
  verifyNotificationWithRetry
} from '@salesforce/salesforcedx-vscode-test-tools/lib/src/retryUtils';
import {
  createApexClassWithBugs,
  createApexClassWithTest
} from '@salesforce/salesforcedx-vscode-test-tools/lib/src/salesforce-components';
import {
  getTestsSection,
  runTestCaseFromSideBar,
  verifyTestIconColor,
  verifyTestItemsInSideBar
} from '@salesforce/salesforcedx-vscode-test-tools/lib/src/testing';
import { TestSetup } from '@salesforce/salesforcedx-vscode-test-tools/lib/src/testSetup';
import {
  attemptToFindOutputPanelText,
  clearOutputView,
  clickFilePathOkButton,
  dismissAllNotifications,
  executeQuickPick,
  getStatusBarItemWhichIncludes,
  getTextEditor,
  getWorkbench,
  replaceLineInFile,
  verifyOutputPanelText,
  waitForAndGetCodeLens
} from '@salesforce/salesforcedx-vscode-test-tools/lib/src/ui-interaction';
import { expect } from 'chai';
import * as path from 'node:path';
import * as semver from 'semver';
import { By, InputBox, QuickOpenBox, SideBarView } from 'vscode-extension-tester';
import { defaultExtensionConfigs } from '../testData/constants';
import { tryToHideCopilot } from '../utils/copilotHidingHelper';
import { logTestStart } from '../utils/loggingHelper';

describe('Run Apex Tests', () => {
  let prompt: InputBox | QuickOpenBox;
  let testSetup: TestSetup;
  const testReqConfig: TestReqConfig = {
    projectConfig: {
      projectShape: ProjectShapeOption.NEW
    },
    isOrgRequired: true,
    testSuiteSuffixName: 'RunApexTests',
    extensionConfigs: defaultExtensionConfigs
  };

  before('Set up the testing environment', async () => {
    log('RunApexTests - Set up the testing environment');
    testSetup = await TestSetup.setUp(testReqConfig);

    // Hide copilot
    await tryToHideCopilot();

    // Create Apex class 1 and test
    await retryOperation(
      () => createApexClassWithTest('ExampleApexClass1', path.join(testSetup.projectFolderPath!, 'force-app', 'main', 'default', 'classes')),
      2,
      'RunApexTests - Error creating Apex class 1 and test'
    );

    // Create Apex class 2 and test
    await retryOperation(
      () => createApexClassWithTest('ExampleApexClass2', path.join(testSetup.projectFolderPath!, 'force-app', 'main', 'default', 'classes')),
      2,
      'RunApexTests - Error creating Apex class 2 and test'
    );

    // Create Apex class 3 and test
    await retryOperation(
      () => createApexClassWithTest('ExampleApexClass3', path.join(testSetup.projectFolderPath!, 'force-app', 'main', 'default', 'classes')),
      2,
      'RunApexTests - Error creating Apex class 3 and test'
    );

    // Dismiss all notifications so the push one can be seen
    await dismissAllNotifications();

    // Push source to org
    await executeQuickPick('SFDX: Push Source to Default Org', Duration.seconds(1));

    // Look for the success notification that appears which says, "SFDX: Push Source to Default Org successfully ran".
    await verifyNotificationWithRetry(/SFDX: Push Source to Default Org successfully ran/, Duration.TEN_MINUTES);
  });

  beforeEach(function () {
    if (this.currentTest?.parent?.tests.some(test => test.state === 'failed')) {
      this.skip();
    }
  });

  it('Verify LSP finished indexing', async () => {
    logTestStart(testSetup, 'Verify LSP finished indexing');

    // Get Apex LSP Status Bar
    const statusBar = await retryOperation(async () => await getStatusBarItemWhichIncludes('Editor Language Status'));
    await statusBar.click();
    expect(await statusBar.getAttribute('aria-label')).to.contain('Indexing complete');
  });

  it('Run All Tests via Apex Class', async () => {
    logTestStart(testSetup, 'Run All Tests via Apex Class');
    const workbench = getWorkbench();
    const textEditor = await getTextEditor(workbench, 'ExampleApexClass1Test.cls');

    // Clear the Output view.
    await dismissAllNotifications();
    await clearOutputView(Duration.seconds(2));

    // Click the "Run All Tests" code lens at the top of the class
    const runAllTestsOption = await waitForAndGetCodeLens(textEditor, 'Run All Tests');
    expect(runAllTestsOption).to.not.be.undefined;
    await runAllTestsOption!.click();
    // Look for the success notification that appears which says, "SFDX: Run Apex Tests successfully ran".
    await verifyNotificationWithRetry(/SFDX: Run Apex Tests successfully ran/, Duration.TEN_MINUTES);

    // Verify test results are listed on vscode's Output section
    // Also verify that all tests pass
    const outputPanelText = await attemptToFindOutputPanelText('Apex', '=== Test Results', 10);
    const expectedTexts = [
      '=== Test Summary',
      'Outcome              Passed',
      'Tests Ran            1',
      'Pass Rate            100%',
      'TEST NAME',
      'ExampleApexClass1Test.validateSayHello  Pass',
      'Ended SFDX: Run Apex Tests'
    ];

    await verifyOutputPanelText(outputPanelText, expectedTexts);
  });

  it('Run Single Test via Apex Class', async () => {
    logTestStart(testSetup, 'Run Single Test via Apex Class');
    const workbench = getWorkbench();
    const textEditor = await getTextEditor(workbench, 'ExampleApexClass2Test.cls');

    // Clear the Output view.
    await dismissAllNotifications();
    await clearOutputView(Duration.seconds(2));

    // Click the "Run Test" code lens at the top of one of the test methods
    const runTestOption = await waitForAndGetCodeLens(textEditor, 'Run Test');
    expect(runTestOption).to.not.be.undefined;
    await runTestOption!.click();
    // Look for the success notification that appears which says, "SFDX: Run Apex Tests successfully ran".
    await verifyNotificationWithRetry(/SFDX: Run Apex Tests successfully ran/, Duration.TEN_MINUTES);

    // Verify test results are listed on vscode's Output section
    // Also verify that all tests pass
    const outputPanelText = await attemptToFindOutputPanelText('Apex', '=== Test Results', 10);
    const expectedTexts = [
      '=== Test Summary',
      'Outcome              Passed',
      'Tests Ran            1',
      'Pass Rate            100%',
      'TEST NAME',
      'ExampleApexClass2Test.validateSayHello  Pass',
      'Ended SFDX: Run Apex Tests'
    ];

    await verifyOutputPanelText(outputPanelText, expectedTexts);
  });

  it('Run All Tests via Command Palette', async () => {
    logTestStart(testSetup, 'Run All Tests via Command Palette');
    // Clear the Output view.
    await dismissAllNotifications();
    await clearOutputView(Duration.seconds(2));

    // Run SFDX: Run Apex tests.
    prompt = await executeQuickPick('SFDX: Run Apex Tests', Duration.seconds(1));

    // Select the "All Tests" option
    await prompt.selectQuickPick('All Tests');
    // Look for the success notification that appears which says, "SFDX: Run Apex Tests successfully ran".
    await verifyNotificationWithRetry(/SFDX: Run Apex Tests successfully ran/, Duration.TEN_MINUTES);

    await pause(Duration.seconds(10)); // Remove this once we have a way to wait for the tests to finish running

    // Verify test results are listed on vscode's Output section
    // Also verify that all tests pass
    const outputPanelText = await attemptToFindOutputPanelText('Apex', '=== Test Results', 10);
    const expectedTexts = [
      '=== Test Summary',
      'Outcome              Passed',
      'Tests Ran            3',
      'Pass Rate            100%',
      'TEST NAME',
      'ExampleApexClass1Test.validateSayHello  Pass',
      'ExampleApexClass2Test.validateSayHello  Pass',
      'ExampleApexClass3Test.validateSayHello  Pass',
      'Ended SFDX: Run Apex Tests'
    ];

    await verifyOutputPanelText(outputPanelText, expectedTexts);
  });

  it('Run Single Class via Command Palette', async () => {
    logTestStart(testSetup, 'Run Single Class via Command Palette');
    // Clear the Output view.
    await dismissAllNotifications();
    await clearOutputView(Duration.seconds(2));

    // Run SFDX: Run Apex tests.
    prompt = await executeQuickPick('SFDX: Run Apex Tests', Duration.seconds(1));

    // Select the "ExampleApexClass1Test" file
    await prompt.selectQuickPick('ExampleApexClass1Test');
    // Look for the success notification that appears which says, "SFDX: Run Apex Tests successfully ran".
    await verifyNotificationWithRetry(/SFDX: Run Apex Tests successfully ran/, Duration.TEN_MINUTES);

    // Verify test results are listed on vscode's Output section
    // Also verify that all tests pass
    const outputPanelText = await attemptToFindOutputPanelText('Apex', '=== Test Results', 10);
    const expectedTexts = [
      '=== Test Summary',
      'Outcome              Passed',
      'Tests Ran            1',
      'Pass Rate            100%',
      'TEST NAME',
      'ExampleApexClass1Test.validateSayHello  Pass',
      'Ended SFDX: Run Apex Tests'
    ];
    await verifyOutputPanelText(outputPanelText, expectedTexts);
  });

  it('Run All tests via Test Sidebar', async () => {
    logTestStart(testSetup, 'Run All tests via Test Sidebar');
    const workbench = getWorkbench();
    const testingView = await workbench.getActivityBar().getViewControl('Testing');
    expect(testingView).to.not.be.undefined;
    // Open the Test Sidebar
    const testingSideBarView = await testingView?.openView();
    expect(testingSideBarView).to.be.instanceOf(SideBarView);

    const apexTestsSection = await getTestsSection(workbench, 'Apex Tests');
    await pause(Duration.seconds(10)); // Wait for test section to load
    const expectedItems = ['ExampleApexClass1Test', 'ExampleApexClass2Test', 'ExampleApexClass3Test'];
    const apexTestsItems = await verifyTestItemsInSideBar(apexTestsSection, 'Refresh Tests', expectedItems, 6, 3);

    // Clear the Output view.
    await dismissAllNotifications();
    await clearOutputView(Duration.seconds(2));

    // Click the run tests button on the top right corner of the Test sidebar
    await apexTestsSection.click();
    const runTestsAction = await apexTestsSection.getAction('Run Tests');
    await runTestsAction!.click();
    // Look for the success notification that appears which says, "SFDX: Run Apex Tests successfully ran".
    await verifyNotificationWithRetry(/SFDX: Run Apex Tests successfully ran/, Duration.TEN_MINUTES);

    // Verify test results are listed on vscode's Output section
    // Also verify that all tests pass
    const outputPanelText = await attemptToFindOutputPanelText('Apex', '=== Test Results', 10);
    const expectedTexts = [
      '=== Test Summary',
      'Outcome              Passed',
      'Tests Ran            3',
      'Pass Rate            100%',
      'TEST NAME',
      'ExampleApexClass1Test.validateSayHello  Pass',
      'ExampleApexClass2Test.validateSayHello  Pass',
      'ExampleApexClass3Test.validateSayHello  Pass',
      'Ended SFDX: Run Apex Tests'
    ];
    await verifyOutputPanelText(outputPanelText, expectedTexts);

    // Verify the tests that are passing are labeled with a green dot on the Test sidebar
    for (const item of apexTestsItems) {
      await verifyTestIconColor(item, 'testPass');
    }
  });

  it('Run All Tests on a Class via the Test Sidebar', async () => {
    logTestStart(testSetup, 'Run All Tests on a Class via the Test Sidebar');
    const workbench = getWorkbench();
    // Clear the Output view.
    await dismissAllNotifications();
    await clearOutputView(Duration.seconds(2));
    const terminalText = await runTestCaseFromSideBar(workbench, 'Apex Tests', 'ExampleApexClass2Test', 'Run Tests');
    const expectedTexts = [
      '=== Test Summary',
      'Outcome              Passed',
      'Tests Ran            1',
      'Pass Rate            100%',
      'TEST NAME',
      'ExampleApexClass2Test.validateSayHello  Pass',
      'Ended SFDX: Run Apex Tests'
    ];
    expect(terminalText).to.not.be.undefined;
    await verifyOutputPanelText(terminalText!, expectedTexts);
  });

  it('Run Single Test via the Test Sidebar', async () => {
    logTestStart(testSetup, 'Run Single Test via the Test Sidebar');
    const workbench = getWorkbench();
    // Clear the Output view.
    await dismissAllNotifications();
    await clearOutputView(Duration.seconds(2));
    const terminalText = await runTestCaseFromSideBar(workbench, 'Apex Tests', 'validateSayHello', 'Run Single Test');
    const expectedTexts = [
      '=== Test Summary',
      'Outcome              Passed',
      'Tests Ran            1',
      'Pass Rate            100%',
      'TEST NAME',
      'ExampleApexClass1Test.validateSayHello  Pass',
      'Ended SFDX: Run Apex Tests'
    ];
    expect(terminalText).to.not.be.undefined;
    await verifyOutputPanelText(terminalText!, expectedTexts);
  });

  it('Run a test that fails and fix it', async () => {
    logTestStart(testSetup, 'Run a test that fails and fix it');
    // Create Apex class AccountService
    await createApexClassWithBugs(path.join(testSetup.projectFolderPath!, 'force-app', 'main', 'default', 'classes'));

    // Push source to org
<<<<<<< HEAD
    await executeQuickPick('SFDX: Push Source to Default Org and Ignore Conflicts', Duration.seconds(1));
=======
    const workbench = getWorkbench();
    await executeQuickPick('SFDX: Push Source to Default Org', Duration.seconds(1));
>>>>>>> 160e7e76

    // Look for the success notification that appears which says, "SFDX: Push Source to Default Org successfully ran".
    await verifyNotificationWithRetry(/SFDX: Push Source to Default Org successfully ran/, Duration.TEN_MINUTES);

    // Clear the Output view.
    await dismissAllNotifications();
    await clearOutputView(Duration.seconds(2));

    // Run SFDX: Run Apex tests.
    prompt = await executeQuickPick('SFDX: Run Apex Tests', Duration.seconds(1));

    // Select the "AccountServiceTest" file
    await prompt.setText('AccountServiceTest');
    await prompt.confirm();
    // Look for the success notification that appears which says, "SFDX: Run Apex Tests successfully ran".
    await verifyNotificationWithRetry(/SFDX: Run Apex Tests successfully ran/, Duration.TEN_MINUTES);

    // Verify test results are listed on vscode's Output section
    // Also verify that the test fails
    let outputPanelText = await attemptToFindOutputPanelText('Apex', '=== Test Results', 10);
    let expectedTexts = ['Assertion Failed: incorrect ticker symbol', 'Expected: CRM, Actual: SFDC'];

    await verifyOutputPanelText(outputPanelText, expectedTexts);

    // Fix test
    const accountServicePath = `${testSetup.projectFolderPath}/force-app/main/default/classes/AccountService.cls`;
    await replaceLineInFile(accountServicePath, 6, '\t\t\tTickerSymbol = tickerSymbol');
    await pause(Duration.seconds(1));

    // Push source to org
    await executeQuickPick('SFDX: Push Source to Default Org', Duration.seconds(1));

    // Look for the success notification that appears which says, "SFDX: Push Source to Default Org successfully ran".
    await verifyNotificationWithRetry(/SFDX: Push Source to Default Org successfully ran/, Duration.TEN_MINUTES);

    // Clear the Output view.
    await dismissAllNotifications();
    await clearOutputView(Duration.seconds(2));

    // Run SFDX: Run Apex tests to verify fix
    prompt = await executeQuickPick('SFDX: Run Apex Tests', Duration.seconds(1));

    // Select the "AccountServiceTest" file
    await prompt.setText('AccountServiceTest');
    await prompt.confirm();

    // Look for the success notification that appears which says, "SFDX: Run Apex Tests successfully ran".
    await verifyNotificationWithRetry(/SFDX: Run Apex Tests successfully ran/, Duration.TEN_MINUTES);

    // Verify test results are listed on vscode's Output section
    outputPanelText = await attemptToFindOutputPanelText('Apex', '=== Test Results', 10);
    expectedTexts = [
      '=== Test Summary',
      'Outcome              Passed',
      'Tests Ran            1',
      'Pass Rate            100%',
      'TEST NAME',
      'AccountServiceTest.should_create_account  Pass',
      'Ended SFDX: Run Apex Tests'
    ];

    await verifyOutputPanelText(outputPanelText, expectedTexts);
  });

  it('Create Apex Test Suite', async () => {
    logTestStart(testSetup, 'Create Apex Test Suite');
    // Run SFDX: Create Apex Test Suite.
    prompt = await executeQuickPick('SFDX: Create Apex Test Suite', Duration.seconds(2));

    // Set the name of the new Apex Test Suite
    await prompt.setText('ApexTestSuite');
    await prompt.confirm();
    await pause(Duration.seconds(2));

    // Choose tests that will belong to the new Apex Test Suite
    await prompt.setText('ExampleApexClass1Test');
    // Use different selector depending on VSCode version
    const selector =
      EnvironmentSettings.getInstance().vscodeVersion === 'latest' ||
        semver.gte(EnvironmentSettings.getInstance().vscodeVersion, '1.100.0')
        ? 'div.monaco-custom-toggle.codicon.codicon-check.monaco-checkbox'
        : 'input.quick-input-list-checkbox';
    const checkbox = await prompt.findElement(By.css(selector));
    await checkbox.click();
    await clickFilePathOkButton();

    // Look for the success notification that appears which says, "SFDX: Build Apex Test Suite successfully ran".
    await verifyNotificationWithRetry(/SFDX: Build Apex Test Suite successfully ran/, Duration.TEN_MINUTES);
  });

  it('Add test to Apex Test Suite', async () => {
    logTestStart(testSetup, 'Add test to Apex Test Suite');
    // Run SFDX: Add Tests to Apex Test Suite.
    prompt = await executeQuickPick('SFDX: Add Tests to Apex Test Suite', Duration.seconds(1));

    // Select the suite recently created called ApexTestSuite
    await prompt.selectQuickPick('ApexTestSuite');
    await pause(Duration.seconds(2));

    // Choose tests that will belong to the already created Apex Test Suite
    await prompt.setText('ExampleApexClass2Test');
    // Use different selector depending on VSCode version
    const selector =
      EnvironmentSettings.getInstance().vscodeVersion === 'latest' ||
        semver.gte(EnvironmentSettings.getInstance().vscodeVersion, '1.100.0')
        ? 'div.monaco-custom-toggle.codicon.codicon-check.monaco-checkbox'
        : 'input.quick-input-list-checkbox';

    await retryOperation(
      async () => {
        const checkbox = await prompt.findElement(By.css(selector));
        await checkbox.click();
      },
      2,
      'RunApexTests - Error clicking checkbox'
    );
    await clickFilePathOkButton();

    // Look for the success notification that appears which says, "SFDX: Build Apex Test Suite successfully ran".
    await verifyNotificationWithRetry(/SFDX: Build Apex Test Suite successfully ran/, Duration.TEN_MINUTES);
  });

  it('Run Apex Test Suite', async () => {
    logTestStart(testSetup, 'Run Apex Test Suite');
    // Clear the Output view.
    await dismissAllNotifications();
    await clearOutputView(Duration.seconds(2));

    // Run SFDX: Run Apex Test Suite.
    await executeQuickPick('SFDX: Run Apex Test Suite', Duration.seconds(1));

    // Select the suite recently created called ApexTestSuite
    await prompt.selectQuickPick('ApexTestSuite');
    // Look for the success notification that appears which says, "SFDX: Run Apex Tests successfully ran".
    await verifyNotificationWithRetry(/SFDX: Run Apex Tests successfully ran/, Duration.TEN_MINUTES);

    // Verify test results are listed on vscode's Output section
    // Also verify that all tests pass
    const outputPanelText = await attemptToFindOutputPanelText('Apex', '=== Test Results', 10);
    const expectedTexts = [
      '=== Test Summary',
      'TEST NAME',
      'Outcome              Passed',
      'Tests Ran            2',
      'Pass Rate            100%',
      'TEST NAME',
      'ExampleApexClass1Test.validateSayHello  Pass',
      'ExampleApexClass2Test.validateSayHello  Pass',
      'Ended SFDX: Run Apex Tests'
    ];
    await verifyOutputPanelText(outputPanelText, expectedTexts);
  });

  after('Tear down and clean up the testing environment', async () => {
    log('RunApexTests - Tear down and clean up the testing environment');
    await testSetup?.tearDown();
  });
});<|MERGE_RESOLUTION|>--- conflicted
+++ resolved
@@ -333,12 +333,7 @@
     await createApexClassWithBugs(path.join(testSetup.projectFolderPath!, 'force-app', 'main', 'default', 'classes'));
 
     // Push source to org
-<<<<<<< HEAD
-    await executeQuickPick('SFDX: Push Source to Default Org and Ignore Conflicts', Duration.seconds(1));
-=======
-    const workbench = getWorkbench();
     await executeQuickPick('SFDX: Push Source to Default Org', Duration.seconds(1));
->>>>>>> 160e7e76
 
     // Look for the success notification that appears which says, "SFDX: Push Source to Default Org successfully ran".
     await verifyNotificationWithRetry(/SFDX: Push Source to Default Org successfully ran/, Duration.TEN_MINUTES);
