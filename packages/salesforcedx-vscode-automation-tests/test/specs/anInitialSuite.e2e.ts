--- conflicted
+++ resolved
@@ -113,15 +113,6 @@
 
       // Hide copilot
       await tryToHideCopilot();
-<<<<<<< HEAD
-    });
-
-    beforeEach(function () {
-      if (this.currentTest?.parent?.tests.some(test => test.state === 'failed')) {
-        this.skip();
-      }
-=======
->>>>>>> 160e7e76
     });
 
     it('Verify that SFDX commands are present after an SFDX project has been created', async () => {
