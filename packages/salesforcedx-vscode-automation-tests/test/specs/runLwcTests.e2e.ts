--- conflicted
+++ resolved
@@ -10,15 +10,11 @@
   ProjectShapeOption,
   TestReqConfig
 } from '@salesforce/salesforcedx-vscode-test-tools/lib/src/core';
-import { verifyNotificationWithRetry } from '@salesforce/salesforcedx-vscode-test-tools/lib/src/retryUtils';
-import {
-<<<<<<< HEAD
-=======
+import {
   retryOperation,
   verifyNotificationWithRetry
 } from '@salesforce/salesforcedx-vscode-test-tools/lib/src/retryUtils';
 import {
->>>>>>> 8b517822
   createLwc,
   installJestUTToolsForLwc
 } from '@salesforce/salesforcedx-vscode-test-tools/lib/src/salesforce-components';
@@ -257,27 +253,6 @@
   });
 
   it('SFDX: Run Current Lightning Web Component Test File from Command Palette', async () => {
-<<<<<<< HEAD
-    logTestStart(testSetup, 'SFDX: Run Current Lightning Web Component Test File');
-
-    // Run SFDX: Run Current Lightning Web Component Test File
-    await executeQuickPick('SFDX: Run Current Lightning Web Component Test File', Duration.seconds(1));
-
-    // Verify test results are listed on vscode's Output section
-    // Also verify that all tests pass
-    const workbench = getWorkbench();
-    const terminalText = await getTerminalViewText(workbench, 20);
-    const expectedTexts = [
-      'PASS  force-app/main/default/lwc/lwc1/__tests__/lwc1.test.js',
-      'Test Suites: 1 passed, 1 total',
-      'Tests:       2 passed, 2 total',
-      'Snapshots:   0 total',
-      'Ran all test suites within paths',
-      `${path.join(relativeLwcPath, 'lwc1', '__tests__', 'lwc1.test.js')}`
-    ];
-    expect(terminalText).to.not.be.undefined;
-    await verifyOutputPanelText(terminalText!, expectedTexts);
-=======
     logTestStart(testSetup, 'SFDX: Run Current Lightning Web Component Test File from Command Palette');
 
     await retryOperation(
@@ -305,7 +280,6 @@
       3,
       'Failed to run current lightning web component test file from command palette'
     );
->>>>>>> 8b517822
   });
 
   // TODO: This test is skipped in Ubuntu because of a flapper after adding code lens to describe blocks
