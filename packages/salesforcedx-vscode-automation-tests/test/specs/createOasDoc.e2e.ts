/*
 * Copyright (c) 2025, salesforce.com, inc.
 * All rights reserved.
 * Licensed under the BSD 3-Clause license.
 * For full license text, see LICENSE.txt file in the repo root or https://opensource.org/licenses/BSD-3-Clause
 */

import {
  TestReqConfig,
  ProjectShapeOption,
  pause,
  openFile,
  Duration,
  ExtensionConfig
} from '@salesforce/salesforcedx-vscode-test-tools/lib/src/core';
import { log } from '@salesforce/salesforcedx-vscode-test-tools/lib/src/core/miscellaneous';
import {
  retryOperation,
  verifyNotificationWithRetry
} from '@salesforce/salesforcedx-vscode-test-tools/lib/src/retryUtils';
import {
  createApexClass,
  runAndValidateCommand
} from '@salesforce/salesforcedx-vscode-test-tools/lib/src/salesforce-components';
import { setSettingValue } from '@salesforce/salesforcedx-vscode-test-tools/lib/src/system-operations';
import {
  verifyExtensionsAreRunning,
  getExtensionsToVerifyActive
} from '@salesforce/salesforcedx-vscode-test-tools/lib/src/testing';
import { TestSetup } from '@salesforce/salesforcedx-vscode-test-tools/lib/src/testSetup';
import {
  executeQuickPick,
  reloadWindow,
  getWorkbench,
  getStatusBarItemWhichIncludes,
  getTextEditor,
  countProblemsInProblemsTab,
  clearOutputView,
  clickButtonOnModalDialog,
  isCommandAvailable,
  overrideTextInFile,
  zoom,
  zoomReset,
  dismissAllNotifications
} from '@salesforce/salesforcedx-vscode-test-tools/lib/src/ui-interaction';
import { expect } from 'chai';
import * as path from 'node:path';
import {
  InputBox,
  QuickOpenBox,
  ExtensionsViewSection,
  ActivityBar,
  after,
  By,
  ExtensionsViewItem,
  DefaultTreeItem
} from 'vscode-extension-tester';
import { defaultExtensionConfigs } from '../testData/constants';
import {
  getIdealCaseManagerOASDoc,
  getSfdxProjectJson,
  getIdealSimpleAccountResourceYaml,
  getIdealSimpleAccountResourceXml
} from '../testData/oasDocs';
import { caseManagerClassText, simpleAccountResourceClassText } from '../testData/sampleClassData';
import { getFolderPath } from '../utils/buildFilePathHelper';
import { logTestStart } from '../utils/loggingHelper';

describe('Create OpenAPI v3 Specifications', () => {
  let testSetup: TestSetup;
  let classesFolderPath: string;
  const testReqConfig: TestReqConfig = {
    projectConfig: {
      projectShape: ProjectShapeOption.NEW
    },
    isOrgRequired: true,
    testSuiteSuffixName: 'CreateOASDoc',
    extensionConfigs: [
      ...defaultExtensionConfigs,
      {
        extensionId: 'salesforcedx-vscode-apex-oas',
        shouldVerifyActivation: false,
        shouldInstall: 'always'
      }
    ]
  };

  before('Set up the testing environment', async () => {
    log('\nCreateOASDoc - Set up the testing environment');
    testSetup = await TestSetup.setUp(testReqConfig);
    classesFolderPath = getFolderPath(testSetup.projectFolderPath!, 'classes');

    // Set SF_LOG_LEVEL to 'debug' to get the logs in the 'llm_logs' folder when the OAS doc is generated
    await setSettingValue('salesforcedx-vscode-core.SF_LOG_LEVEL', 'debug', true);

    // Set a telemetry tag to distinguish it as an E2E test run
    await setSettingValue('salesforcedx-vscode-core.telemetry-tag', 'e2e-test', true);

    // Disable preview mode for opening editors
    await setSettingValue('workbench.editor.enablePreview', false, false);
    await executeQuickPick('View: Close Editor');
    await reloadWindow();

    // Install A4V extension from marketplace - REQUIRED for OAS extension to activate
    log('Checking if A4V is installed...');
    const extensionsView = await (await new ActivityBar().getViewControl('Extensions'))?.openView();
    await pause(Duration.seconds(5));

    // First check if already installed
    const extensionsList = await extensionsView?.getContent().getSection('Installed');
    if (!(extensionsList instanceof ExtensionsViewSection)) {
      throw new Error(`Expected ExtensionsViewSection but got ${typeof extensionsList}`);
    }
    log('Installing A4V extension...');
    const a4vExtension = await extensionsList?.findItem('Agentforce Vibes');
    await a4vExtension?.install();
    await pause(Duration.seconds(10));
    log('A4V installation complete');
    await executeQuickPick('View: Close Editor');

    // Reload window to ensure A4V activates BEFORE OAS extension tries to activate
    log('Reloading window to activate A4V...');
    await reloadWindow(Duration.seconds(5));

    // Create the Apex class which the decomposed OAS doc will be generated from
    await retryOperation(
      () => createApexClass('CaseManager', classesFolderPath, caseManagerClassText),
      2,
      'CreateOASDoc - Error creating Apex class CaseManager'
    );

    // Create the Apex class which the composed OAS doc will be generated from
    await retryOperation(
      () => createApexClass('SimpleAccountResource', classesFolderPath, simpleAccountResourceClassText),
      2,
      'CreateOASDoc - Error creating Apex class SimpleAccountResource'
    );

    // Create an ineligible Apex class (the default Apex class from the template is a good example)
    await retryOperation(
      () => createApexClass('IneligibleApexClass', classesFolderPath),
      2,
      'CreateOASDoc - Error creating Apex class IneligibleApexClass'
    );

    // Push source to org
    await dismissAllNotifications();
    await pause(Duration.seconds(1));
    await executeQuickPick('SFDX: Push Source to Default Org and Ignore Conflicts', Duration.seconds(1));

    await verifyNotificationWithRetry(
      /SFDX: Push Source to Default Org and Ignore Conflicts successfully ran/,
      Duration.TEN_MINUTES
    );

    log(`${testSetup.testSuiteSuffixName} - Verify LSP finished indexing`);

    // Get Apex LSP Status Bar
    const statusBar = await retryOperation(async () => await getStatusBarItemWhichIncludes('Editor Language Status'));
    await statusBar.click();
    expect(await statusBar.getAttribute('aria-label')).to.contain('Indexing complete');
  });

  beforeEach(function () {
    if (this.currentTest?.parent?.tests.some(test => test.state === 'failed')) {
      this.skip();
    }
  });

  it('Try to generate OAS doc from an ineligible Apex class', async () => {
    logTestStart(testSetup, 'Try to generate OAS doc from an ineligible Apex class');
    await openFile(path.join(classesFolderPath, 'IneligibleApexClass.cls'));
    if (process.platform === 'win32') {
      await reloadWindow();
<<<<<<< HEAD
      await verifyExtensionsAreRunning(getExtensionsToVerifyActive(defaultExtensionConfigs));
=======
      await verifyExtensionsAreRunning(
        getExtensionsToVerifyActive(defaultExtensionConfigs, (ext: ExtensionConfig) =>
          defaultExtensionConfigs.some(config => config.extensionId === ext.extensionId)
        )
      );
>>>>>>> 24593ddc
      const workbench = getWorkbench();
      await getTextEditor(workbench, 'IneligibleApexClass.cls');
    } else {
      await pause(Duration.seconds(5));
    }

    await executeQuickPick('SFDX: Create OpenAPI Document from This Class (Beta)');

    await verifyNotificationWithRetry(
      /Failed to create OpenAPI Document: The Apex Class IneligibleApexClass is not valid for OpenAPI document generation\./,
      Duration.TEN_MINUTES
    );
  });

  describe('Composed mode', () => {
    it('Generate OAS doc from a valid Apex class using command palette - Composed mode, initial generation', async () => {
      logTestStart(
        testSetup,
        'Generate OAS doc from a valid Apex class using command palette - Composed mode, initial generation'
      );
      await executeQuickPick('View: Close All Editors');
      await openFile(path.join(classesFolderPath, 'CaseManager.cls'));
      await pause(Duration.seconds(5));
      const quickPickPrompt = await executeQuickPick('SFDX: Create OpenAPI Document from This Class (Beta)');
      await quickPickPrompt.confirm();

      try {
        // Click the Overwrite button on the popup
        await pause(Duration.seconds(2)); // Allow time for the popup to appear
        await clickButtonOnModalDialog('Overwrite');
      } catch (error) {
        log(`Overwrite button not found: ${error}`);
      }

      await verifyNotificationWithRetry(/OpenAPI Document created for class: CaseManager\./);

      // Verify the generated OAS doc is open in the Editor View
      await executeQuickPick('View: Open Last Editor in Group');
      await pause(Duration.seconds(2)); // Allow time for editor to switch
      const workbench = getWorkbench();
      const editorView = workbench.getEditorView();

      await retryOperation(
        async () => {
          const activeTab = await editorView.getActiveTab();
          if (!activeTab) {
            throw new Error('No active tab found');
          }
          const title = await activeTab.getTitle();
          expect(title).to.equal('CaseManager.externalServiceRegistration-meta.xml');
        },
        5,
        'CreateOASDoc - Error waiting for CaseManager tab'
      );
    });

    it('Composed mode - Check for warnings and errors in the Problems Tab', async () => {
      logTestStart(testSetup, 'Check for warnings and errors in the Problems Tab');
      await countProblemsInProblemsTab(2);
    });

    it('Composed mode - Fix the OAS doc to get rid of the problems in the Problems Tab', async () => {
      // NOTE: The "fix" is actually replacing the OAS doc with the ideal solution
      logTestStart(testSetup, 'Fix the OAS doc to get rid of the problems in the Problems Tab');

      const workbench = getWorkbench();
      const textEditor = await getTextEditor(workbench, 'CaseManager.externalServiceRegistration-meta.xml');
      const xmlText = getIdealCaseManagerOASDoc();
      await overrideTextInFile(textEditor, xmlText);
    });

    it('Composed mode - Revalidate the OAS doc', async () => {
      logTestStart(testSetup, 'Revalidate the OAS doc');
      await executeQuickPick('SFDX: Validate OpenAPI Document (Beta)');
      await verifyNotificationWithRetry(
        /Validated OpenAPI Document CaseManager.externalServiceRegistration-meta.xml successfully/
      );

      const problems = await countProblemsInProblemsTab(2);
      expect(await problems[0].getLabel()).to.equal('CaseManager.externalServiceRegistration-meta.xml');
      expect(await problems[1].getLabel()).to.equal('operations.responses.content should be application/json');
    });

    it('Composed mode - Deploy the composed ESR to the org', async () => {
      logTestStart(testSetup, 'Deploy the composed ESR to the org');
      const workbench = getWorkbench();
      // Clear the Output view first.
      await clearOutputView(Duration.seconds(2));
      await getTextEditor(workbench, 'CaseManager.externalServiceRegistration-meta.xml');
      await runAndValidateCommand('Deploy', 'to', 'ST', 'ExternalServiceRegistration', 'CaseManager', 'Created  ');
    });

    it('Generate OAS doc from a valid Apex class using command palette - Composed mode, manual merge', async () => {
      logTestStart(
        testSetup,
        'Generate OAS doc from a valid Apex class using command palette - Composed mode, manual merge'
      );
      await executeQuickPick('View: Close All Editors');
      await openFile(path.join(classesFolderPath, 'CaseManager.cls'));
      await pause(Duration.seconds(5));
      const quickPickPrompt = await executeQuickPick('SFDX: Create OpenAPI Document from This Class (Beta)');
      await quickPickPrompt.confirm();

      try {
        // Click the Manual Merge button on the popup
        await pause(Duration.seconds(2)); // Allow time for the popup to appear
        await clickButtonOnModalDialog('Manually merge with existing ESR');
      } catch (error) {
        log(`Manual Merge button not found: ${error}`);
      }

      await verifyNotificationWithRetry(
        /A new OpenAPI Document class CaseManager_\d{8}_\d{6} is created for CaseManager\. Manually merge the two files using the diff editor\./
      );

      // Verify the generated OAS doc and the diff editor are both open in the Editor View
      await executeQuickPick('View: Open First Editor in Group');
      const workbench = getWorkbench();
      await executeQuickPick('Explorer: Focus on Open Editors View');
      const sidebar = await workbench.getSideBar().wait();
      const content = await sidebar.getContent().wait();
      const openEditorsView = await content.getSection('Open Editors');

      const openTabs = await openEditorsView?.getVisibleItems();
      expect(openTabs?.length).to.equal(3);

      // Locate each tab in the Open Editors View using the selector (there is a bug in vscode-extension-tester)
      const firstTab = await openEditorsView.findElement(By.css('.monaco-list-row:nth-child(1)'));
      const firstTabLabel = await firstTab.getText();
      expect(firstTabLabel).to.match(/CaseManager\.cls/);

      const secondTab = await openEditorsView.findElement(By.css('.monaco-list-row:nth-child(2)'));
      const secondTabLabel = await secondTab.getText();
      expect(secondTabLabel).to.match(/CaseManager_\d{8}_\d{6}\.externalServiceRegistration-meta\.xml/);

      const thirdTab = await openEditorsView.findElement(By.css('.monaco-list-row:nth-child(3)'));
      const thirdTabLabel = await thirdTab.getText();
      expect(thirdTabLabel).to.match(/Manual Diff of ESR XML Files/);
    });
  });

  describe('Decomposed mode', () => {
    it('Add "decomposeExternalServiceRegistrationBeta" setting to sfdx-project.json', async () => {
      logTestStart(testSetup, 'Add "decomposeExternalServiceRegistrationBeta" setting to sfdx-project.json');
      const workbench = getWorkbench();
      await openFile(path.join(testSetup.projectFolderPath!, 'sfdx-project.json'));
      const textEditor = await getTextEditor(workbench, 'sfdx-project.json');
      const sfdxProjectJson = getSfdxProjectJson();
      await overrideTextInFile(textEditor, sfdxProjectJson);
      await executeQuickPick('View: Close All Editors');
      await reloadWindow(Duration.seconds(10));
    });

    it('Generate OAS doc from a valid Apex class using command palette - Decomposed mode, initial generation', async () => {
      logTestStart(
        testSetup,
        'Generate OAS doc from a valid Apex class using command palette - Decomposed mode, initial generation'
      );
      await executeQuickPick('View: Close All Editors');
      await openFile(path.join(classesFolderPath, 'SimpleAccountResource.cls'));
      await pause(Duration.seconds(5));
      const quickPickPrompt = await executeQuickPick('SFDX: Create OpenAPI Document from This Class (Beta)');
      await quickPickPrompt.confirm();

      try {
        // Click the Overwrite button on the popup
        await pause(Duration.seconds(2)); // Allow time for the popup to appear
        await clickButtonOnModalDialog('Overwrite');
      } catch (error) {
        log(`Overwrite button not found: ${error}`);
      }

      await verifyNotificationWithRetry(/OpenAPI Document created for class: SimpleAccountResource\./);

      // Zoom out the editor view
      await zoom('Out', 2); // Zoom out the editor view

      // Verify both the YAML and XML files of the generated OAS doc are open in the Editor View
      await retryOperation(
        async () => {
          await pause(Duration.seconds(3)); // Allow time for files to be opened after generation
          const workbench = getWorkbench();
          const editorView = workbench.getEditorView();

          // Get all open tabs
          const openTabs = await editorView.getOpenTabs();
          if (!openTabs || openTabs.length === 0) {
            throw new Error('No tabs are open in the editor view');
          }

          // Collect all tab titles for verification
          const tabTitles = [];
          for (const tab of openTabs) {
            try {
              const title = await tab.getTitle();
              tabTitles.push(title);
            } catch (error) {
              tabTitles.push(`[Error: ${String(error)}]`);
            }
          }

          // Check if both expected files are open
          const hasYamlTab = tabTitles.includes('SimpleAccountResource.yaml');
          const hasXmlTab = tabTitles.includes('SimpleAccountResource.externalServiceRegistration-meta.xml');

          if (!hasYamlTab && !hasXmlTab) {
            throw new Error(`Neither YAML nor XML tab found. Open tabs: [${tabTitles.join(', ')}]`);
          } else if (!hasYamlTab) {
            throw new Error(`YAML tab not found. Open tabs: [${tabTitles.join(', ')}]`);
          } else if (!hasXmlTab) {
            throw new Error(`XML tab not found. Open tabs: [${tabTitles.join(', ')}]`);
          }

          // Both tabs are open - success!
          await zoomReset();
        },
        5,
        'CreateOASDoc - Error verifying generated files are open'
      );
    });

    it('Decomposed mode - Check for warnings and errors in the Problems Tab', async () => {
      logTestStart(testSetup, 'Check for warnings and errors in the Problems Tab');
      await countProblemsInProblemsTab(0);
    });

    it('Decomposed mode - Fix the OAS doc to get rid of the problems in the Problems Tab', async () => {
      // NOTE: The "fix" is actually replacing the OAS doc with the ideal solution from the EMU repo
      logTestStart(testSetup, 'Fix the OAS doc to get rid of the problems in the Problems Tab');

      const workbench = getWorkbench();
      let textEditor = await getTextEditor(workbench, 'SimpleAccountResource.yaml');
      const yamlText = getIdealSimpleAccountResourceYaml();
      await overrideTextInFile(textEditor, yamlText);

      textEditor = await getTextEditor(workbench, 'SimpleAccountResource.externalServiceRegistration-meta.xml');
      const xmlText = getIdealSimpleAccountResourceXml();
      await overrideTextInFile(textEditor, xmlText);
    });

    it('Decomposed mode - Revalidate the OAS doc', async () => {
      logTestStart(testSetup, 'Revalidate the OAS doc');
      const workbench = getWorkbench();
      const textEditor = await getTextEditor(workbench, 'SimpleAccountResource.yaml');

      // Use context menu for Windows and Ubuntu, command palette for Mac
      if (process.platform !== 'darwin') {
        const contextMenu = await textEditor.openContextMenu();
        await contextMenu.select('SFDX: Validate OpenAPI Document (Beta)');
      } else {
        await executeQuickPick('SFDX: Validate OpenAPI Document (Beta)');
      }
      await verifyNotificationWithRetry(/Validated OpenAPI Document SimpleAccountResource.yaml successfully/);

      await countProblemsInProblemsTab(0);
    });

    it('Decomposed mode - Deploy the decomposed ESR to the org', async () => {
      logTestStart(testSetup, 'Deploy the decomposed ESR to the org');
      const workbench = getWorkbench();
      // Clear the Output view first.
      await clearOutputView(Duration.seconds(2));
      await getTextEditor(workbench, 'SimpleAccountResource.externalServiceRegistration-meta.xml');
      await runAndValidateCommand(
        'Deploy',
        'to',
        'ST',
        'ExternalServiceRegistration',
        'SimpleAccountResource',
        'Created  '
      );
    });

    it('Generate OAS doc from a valid Apex class using context menu in Editor View - Decomposed mode, overwrite', async () => {
      logTestStart(
        testSetup,
        'Generate OAS doc from a valid Apex class using context menu in Editor View - Decomposed mode, overwrite'
      );
      await executeQuickPick('View: Close All Editors');
      await retryOperation(
        async () => {
          await openFile(
            path.join(
              testSetup.projectFolderPath!,
              'force-app',
              'main',
              'default',
              'classes',
              'SimpleAccountResource.cls'
            )
          );
          await pause(Duration.seconds(5));
        },
        3,
        'CreateOASDoc - Error with openFile() operation'
      );

      // Use context menu for Windows and Ubuntu, command palette for Mac
      if (process.platform !== 'darwin') {
        log('Not Mac - can use context menu');
        await retryOperation(
          async () => {
            const workbench = getWorkbench();
            const textEditor = await getTextEditor(workbench, 'SimpleAccountResource.cls');
            const contextMenu = await textEditor.openContextMenu();
            await contextMenu.select('SFDX: Create OpenAPI Document from This Class (Beta)');

            const result = await getQuickOpenBoxOrInputBox();
            if (!result) {
              throw new Error('Failed to get QuickOpenBox or InputBox');
            }
            const contextMenuPrompt = result;
            await contextMenuPrompt.confirm();
          },
          3,
          'CreateOASDoc - Error with context menu operation'
        );
      } else {
        log('Mac - must use command palette');
        const macQuickPickPrompt = await executeQuickPick('SFDX: Create OpenAPI Document from This Class (Beta)');
        await macQuickPickPrompt.confirm();
      }

      try {
        // Click the Overwrite button on the popup
        await pause(Duration.seconds(2)); // Allow time for the popup to appear
        await clickButtonOnModalDialog('Overwrite');
      } catch (error) {
        log(`Overwrite button not found: ${error}`);
      }

      await verifyNotificationWithRetry(/OpenAPI Document created for class: SimpleAccountResource\./);

      await zoom('Out', 2); // Zoom out the editor view

      // Verify both the YAML and XML files of the generated OAS doc are open in the Editor View
      await retryOperation(
        async () => {
          await pause(Duration.seconds(3)); // Allow time for files to be opened after generation
          const workbench = getWorkbench();
          const editorView = workbench.getEditorView();

          // Get all open tabs
          const openTabs = await editorView.getOpenTabs();
          if (!openTabs || openTabs.length === 0) {
            throw new Error('No tabs are open in the editor view');
          }

          // Collect all tab titles for verification
          const tabTitles = [];
          for (const tab of openTabs) {
            try {
              const title = await tab.getTitle();
              tabTitles.push(title);
            } catch (error) {
              tabTitles.push(`[Error: ${String(error)}]`);
            }
          }

          // Check if both expected files are open
          const hasYamlTab = tabTitles.includes('SimpleAccountResource.yaml');
          const hasXmlTab = tabTitles.includes('SimpleAccountResource.externalServiceRegistration-meta.xml');

          if (!hasYamlTab && !hasXmlTab) {
            throw new Error(`Neither YAML nor XML tab found. Open tabs: [${tabTitles.join(', ')}]`);
          } else if (!hasYamlTab) {
            throw new Error(`YAML tab not found. Open tabs: [${tabTitles.join(', ')}]`);
          } else if (!hasXmlTab) {
            throw new Error(`XML tab not found. Open tabs: [${tabTitles.join(', ')}]`);
          }

          // Both tabs are open - success!
          await zoomReset();
        },
        5,
        'CreateOASDoc - Error verifying generated files are open (overwrite mode)'
      );
    });

    it('Generate OAS doc from a valid Apex class using context menu in Explorer View - Decomposed mode, manual merge', async () => {
      logTestStart(
        testSetup,
        'Generate OAS doc from a valid Apex class using context menu in Explorer View - Decomposed mode, manual merge'
      );
      await executeQuickPick('View: Close All Editors');
      await retryOperation(
        async () => {
          await openFile(
            path.join(
              testSetup.projectFolderPath!,
              'force-app',
              'main',
              'default',
              'classes',
              'SimpleAccountResource.cls'
            )
          );
          await pause(Duration.seconds(5));
        },
        3,
        'CreateOASDoc - Error with openFile() operation'
      );

      // Use context menu for Windows and Ubuntu, command palette for Mac
      const workbench = getWorkbench();
      if (process.platform !== 'darwin') {
        log('Not Mac - can use context menu');
        await executeQuickPick('File: Focus on Files Explorer');
        await pause(Duration.seconds(2));
        const workbenchSidebar = await workbench.getSideBar().wait();
        const cont = await workbenchSidebar.getContent().wait();
        const treeViewSection = await cont.getSection(testSetup.tempProjectName);
        if (!treeViewSection) {
          throw new Error(
            'In verifyProjectLoaded(), getSection() returned a treeViewSection with a value of null (or undefined)'
          );
        }

        // The force-app/main/default and classes folders are already expanded, so we can find the file directly
        const simpleAccountResourceFile = await treeViewSection.findItem('SimpleAccountResource.cls');
        if (!(simpleAccountResourceFile instanceof DefaultTreeItem)) {
          throw new Error(`Expected DefaultTreeItem but got different item type: ${typeof simpleAccountResourceFile}`);
        }
        await retryOperation(
          async () => {
            const contextMenu = await simpleAccountResourceFile.openContextMenu();
            await contextMenu.select('SFDX: Create OpenAPI Document from This Class (Beta)');

            const result = await getQuickOpenBoxOrInputBox();
            if (!result) {
              throw new Error('Failed to get QuickOpenBox or InputBox');
            }
            const explorerContextMenuPrompt = result;
            await explorerContextMenuPrompt.confirm();
          },
          3,
          'CreateOASDoc - Error with context menu operation in Explorer View'
        );
      } else {
        log('Mac - must use command palette');
        const explorerMacQuickPickPrompt = await executeQuickPick(
          'SFDX: Create OpenAPI Document from This Class (Beta)'
        );
        await explorerMacQuickPickPrompt.confirm();
      }

      try {
        // Click the Manual Merge button on the popup
        await pause(Duration.seconds(2)); // Allow time for the popup to appear
        await clickButtonOnModalDialog('Manually merge with existing ESR');
      } catch (error) {
        log(`Manual Merge button not found: ${error}`);
      }

      await verifyNotificationWithRetry(
        /A new OpenAPI Document class SimpleAccountResource_\d{8}_\d{6} is created for SimpleAccountResource\. Manually merge the two files using the diff editor\./
      );

      // Verify the generated OAS doc and the diff editor are both open in the Editor View
      await executeQuickPick('View: Open First Editor in Group');
      await executeQuickPick('Explorer: Focus on Open Editors View');
      const sidebar = await workbench.getSideBar().wait();
      const content = await sidebar.getContent().wait();
      const openEditorsView = await content.getSection('Open Editors');

      const openTabs = await openEditorsView?.getVisibleItems();
      expect(openTabs?.length).to.equal(5);

      // Locate each tab in the Open Editors View using the selector (there is a bug in vscode-extension-tester)
      const firstTab = await openEditorsView.findElement(By.css('.monaco-list-row:nth-child(1)'));
      const firstTabLabel = await firstTab.getText();
      expect(firstTabLabel).to.match(/SimpleAccountResource\.cls/);

      const secondTab = await openEditorsView.findElement(By.css('.monaco-list-row:nth-child(2)'));
      const secondTabLabel = await secondTab.getText();
      expect(secondTabLabel).to.match(/SimpleAccountResource_\d{8}_\d{6}\.externalServiceRegistration-meta\.xml/);

      const thirdTab = await openEditorsView.findElement(By.css('.monaco-list-row:nth-child(3)'));
      const thirdTabLabel = await thirdTab.getText();
      expect(thirdTabLabel).to.match(/SimpleAccountResource_\d{8}_\d{6}\.yaml/);

      const fourthTab = await openEditorsView.findElement(By.css('.monaco-list-row:nth-child(4)'));
      const fourthTabLabel = await fourthTab.getText();
      expect(fourthTabLabel).to.match(/Manual Diff of ESR XML Files/);

      const fifthTab = await openEditorsView.findElement(By.css('.monaco-list-row:nth-child(5)'));
      const fifthTabLabel = await fifthTab.getText();
      expect(fifthTabLabel).to.match(/Manual Diff of ESR YAML Files/);
    });
  });

  describe.skip('Disable A4V extension and ensure the commands to generate and validate OAS docs are not present', () => {
    it('Disable A4V extension', async () => {
      logTestStart(testSetup, 'Disable A4V extension');

      const extensionsView = await (await new ActivityBar().getViewControl('Extensions'))?.openView();
      await pause(Duration.seconds(5));
      const extensionsList = await extensionsView?.getContent().getSection('Installed');
      if (!(extensionsList instanceof ExtensionsViewSection)) {
        throw new Error(`Expected ExtensionsViewSection but got different section type: ${typeof extensionsList}`);
      }
      const a4vExtension = await extensionsList?.findItem('Agentforce Vibes');
      if (!(a4vExtension instanceof ExtensionsViewItem)) {
        throw new Error(`Expected ExtensionsViewItem but got different item type: ${typeof a4vExtension}`);
      }
      await a4vExtension.click();

      // In the extension details view, click the Disable button
      const disableButton = await a4vExtension.findElement(
        By.xpath("//a[contains(@class, 'extension-action') and @aria-label='Disable this extension']")
      );
      await disableButton?.click();
      await pause(Duration.seconds(5));

      // Click the Restart Extensions button
      const restartExtensionsButton = await a4vExtension.findElement(
        By.xpath("//a[contains(@class, 'reload') and contains(@aria-label, 'restart extensions')]")
      );
      await restartExtensionsButton?.click();
      await pause(Duration.seconds(5));

      // Verify the A4V extension is disabled
      expect(await a4vExtension.isInstalled()).to.equal(true);
      expect(await a4vExtension.isEnabled()).to.equal(false);
    });

    it('Ensure the commands to generate and validate OAS docs are not present', async () => {
      logTestStart(testSetup, 'Ensure the commands to generate and validate OAS docs are not present');
      await executeQuickPick('View: Close All Editors');
      await reloadWindow(Duration.seconds(5));

      await retryOperation(
        async () => {
          await openFile(path.join(classesFolderPath, 'CaseManager.cls'));
          await pause(Duration.seconds(5));
        },
        3,
        'CreateOASDoc - Error with openFile() operation'
      );
      expect(await isCommandAvailable('SFDX: Create OpenAPI Document from This Class (Beta)')).to.equal(false);

      await retryOperation(
        async () => {
          await openFile(
            path.join(
              testSetup.projectFolderPath!,
              'force-app',
              'main',
              'default',
              'externalServiceRegistrations',
              'SimpleAccountResource.yaml'
            )
          );
          await pause(Duration.seconds(5));
        },
        3,
        'CreateOASDoc - Error with openFile() operation'
      );
      expect(await isCommandAvailable('SFDX: Validate OpenAPI Document (Beta)')).to.equal(false);
    });
  });

  after('Tear down and clean up the testing environment', async () => {
    log('\nCreateOASDoc - Tear down and clean up the testing environment');
    await testSetup?.tearDown();
  });

  const getQuickOpenBoxOrInputBox = async (): Promise<QuickOpenBox | InputBox | undefined> => {
    log('Enter getQuickOpenBoxOrInputBox()');
    try {
      const quickOpenBox = await new QuickOpenBox().wait();
      return quickOpenBox;
    } catch {
      try {
        const inputBox = await new InputBox().wait();
        return inputBox;
      } catch {
        return undefined;
      }
    }
  };
});<|MERGE_RESOLUTION|>--- conflicted
+++ resolved
@@ -172,15 +172,11 @@
     await openFile(path.join(classesFolderPath, 'IneligibleApexClass.cls'));
     if (process.platform === 'win32') {
       await reloadWindow();
-<<<<<<< HEAD
-      await verifyExtensionsAreRunning(getExtensionsToVerifyActive(defaultExtensionConfigs));
-=======
       await verifyExtensionsAreRunning(
         getExtensionsToVerifyActive(defaultExtensionConfigs, (ext: ExtensionConfig) =>
           defaultExtensionConfigs.some(config => config.extensionId === ext.extensionId)
         )
       );
->>>>>>> 24593ddc
       const workbench = getWorkbench();
       await getTextEditor(workbench, 'IneligibleApexClass.cls');
     } else {
