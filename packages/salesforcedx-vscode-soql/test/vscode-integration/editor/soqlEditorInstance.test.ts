--- conflicted
+++ resolved
@@ -35,9 +35,6 @@
   let mockTextDocument: vscode.TextDocument;
   let instance: TestSoqlEditorInstance;
   let sandbox: sinon.SinonSandbox;
-
-
-
 
   const createMessagingWebviewContent = () => {
     return `<!DOCTYPE html>
@@ -148,11 +145,7 @@
     const updateDocumentSpy = sandbox.spy(instance, 'updateTextDocument');
     instance.sendEvent({
       type: MessageType.UI_SOQL_CHANGED,
-<<<<<<< HEAD
-      payload: uiModelOne
-=======
       payload: aQuery
->>>>>>> 0027280f
     });
     expect(
       updateDocumentSpy.callCount === 1,
