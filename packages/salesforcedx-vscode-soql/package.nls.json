{
  "configuration_title": "Salesforce SOQL Configuration",
  "soqlCustom_soql": "SOQL Builder",
  "soql_builder_open_new": "SFDX: Create Query in SOQL Builder",
<<<<<<< HEAD
  "soql_builder_toggle": "Switch Between SOQL Builder and Text Editor"
=======
  "soql_builder_toggle": "Toggle SOQL Builder",
  "soql_validation_flag": "Use REST API to validate SOQL queries and to identify errors."
>>>>>>> c632305c
}<|MERGE_RESOLUTION|>--- conflicted
+++ resolved
@@ -2,10 +2,6 @@
   "configuration_title": "Salesforce SOQL Configuration",
   "soqlCustom_soql": "SOQL Builder",
   "soql_builder_open_new": "SFDX: Create Query in SOQL Builder",
-<<<<<<< HEAD
-  "soql_builder_toggle": "Switch Between SOQL Builder and Text Editor"
-=======
-  "soql_builder_toggle": "Toggle SOQL Builder",
+  "soql_builder_toggle": "Switch Between SOQL Builder and Text Editor",
   "soql_validation_flag": "Use REST API to validate SOQL queries and to identify errors."
->>>>>>> c632305c
 }