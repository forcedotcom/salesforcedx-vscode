{
  "name": "salesforcedx-vscode-soql",
  "displayName": "SOQL",
  "description": "Provides code-editing features for SOQL",
  "qna": "https://github.com/forcedotcom/soql-tooling/issues",
  "bugs": {
    "url": "https://github.com/forcedotcom/soql-tooling/issues"
  },
  "repository": {
    "url": "https://github.com/forcedotcom/salesforcedx-vscode"
  },
  "version": "64.1.0",
  "publisher": "salesforce",
  "license": "BSD-3-Clause",
  "icon": "images/VSCodeSoql.png",
  "galleryBanner": {
    "color": "#ECECEC",
    "theme": "light"
  },
  "engines": {
    "vscode": "^1.90.0"
  },
  "categories": [
    "Programming Languages"
  ],
  "keywords": [
    "soql",
    "salesforce",
    "salesforcedx",
    "sfdx",
    "soql builder"
  ],
  "dependencies": {
    "@salesforce/apex-tmlanguage": "1.8.1",
<<<<<<< HEAD
    "@salesforce/salesforcedx-sobjects-faux-generator": "64.0.0",
    "@salesforce/salesforcedx-utils-vscode": "64.0.0",
=======
    "@salesforce/core-bundle": "^8.12.0",
    "@salesforce/salesforcedx-sobjects-faux-generator": "64.1.0",
    "@salesforce/salesforcedx-utils-vscode": "64.1.0",
>>>>>>> c18d3ef9
    "@salesforce/soql-builder-ui": "1.0.0",
    "@salesforce/soql-common": "0.2.1",
    "@salesforce/soql-data-view": "0.1.0",
    "@salesforce/soql-language-server": "0.7.1",
    "@salesforce/soql-model": "1.0.0",
    "debounce": "^2.2.0",
    "papaparse": "^5.3.0",
    "vscode-languageclient": "^9.0.1",
    "vscode-uri": "^3.1.0"
  },
  "devDependencies": {
<<<<<<< HEAD
    "@salesforce/core": "^8.12.0",
    "@salesforce/salesforcedx-utils": "64.0.0",
=======
    "@salesforce/salesforcedx-utils": "64.1.0",
>>>>>>> c18d3ef9
    "@salesforce/ts-types": "2.0.12",
    "@types/node": "^20.0.0",
    "@types/papaparse": "^5.2.3",
    "cross-env": "5.2.0",
    "esbuild": "0.25.4",
    "esbuild-plugin-pino": "^2.2.2"
  },
  "extensionDependencies": [
    "salesforce.salesforcedx-vscode-core"
  ],
  "scripts": {
    "bundle:extension": "node ./esbuild.config.mjs",
    "compile": "tsc -p ./",
    "lint": "eslint .",
    "lint:fix": "npm run lint -- --fix",
    "watch": "tsc -watch -p .",
    "clean": "shx rm -rf node_modules && shx rm -rf out && shx rm -rf coverage && shx rm -rf .nyc_output",
    "copy:files": "shx cp -R ../../node_modules/@salesforce/apex-tmlanguage/grammars .",
    "test": "npm run test:vscode-integration",
    "test:unit": "jest --coverage",
    "test:vscode-integration": "node ../../scripts/run-vscode-integration-tests-with-top-level-extensions",
    "test:vscode-insiders-integration": "cross-env CODE_VERSION=insiders npm run test:vscode-integration",
    "vscode:package": "vsce package",
    "vscode:sha256": "node ../../scripts/generate-sha256.js >> ../../SHA256",
    "vscode:publish": "node ../../scripts/publish-vsix.js"
  },
  "main": "dist/index.js",
  "contributes": {
    "customEditors": [
      {
        "viewType": "soqlCustom.soql",
        "displayName": "%soqlCustom_soql%",
        "selector": [
          {
            "filenamePattern": "*.soql"
          }
        ],
        "priority": "option"
      }
    ],
    "languages": [
      {
        "id": "soql",
        "aliases": [
          "soql",
          "SOQL"
        ],
        "extensions": [
          ".soql"
        ]
      }
    ],
    "grammars": [
      {
        "language": "soql",
        "scopeName": "source.soql",
        "path": "./grammars/soql.tmLanguage"
      }
    ],
    "commands": [
      {
        "command": "soql.builder.open.new",
        "title": "%soql_builder_open_new%"
      },
      {
        "command": "soql.builder.toggle",
        "title": "%soql_builder_toggle%",
        "icon": "$(go-to-file)"
      }
    ],
    "menus": {
      "commandPalette": [
        {
          "command": "soql.builder.open.new",
          "when": "sf:project_opened"
        },
        {
          "command": "soql.builder.toggle",
          "when": "false"
        }
      ],
      "editor/title": [
        {
          "when": "resourceExtname == .soql",
          "command": "soql.builder.toggle",
          "group": "navigation"
        }
      ]
    },
    "configuration": {
      "type": "object",
      "title": "%configuration_title%",
      "properties": {
        "salesforcedx-vscode-soql.experimental.validateQueries": {
          "type": "boolean",
          "default": false,
          "description": "%soql_validation_flag%"
        }
      }
    }
  }
}<|MERGE_RESOLUTION|>--- conflicted
+++ resolved
@@ -32,14 +32,8 @@
   ],
   "dependencies": {
     "@salesforce/apex-tmlanguage": "1.8.1",
-<<<<<<< HEAD
-    "@salesforce/salesforcedx-sobjects-faux-generator": "64.0.0",
-    "@salesforce/salesforcedx-utils-vscode": "64.0.0",
-=======
-    "@salesforce/core-bundle": "^8.12.0",
     "@salesforce/salesforcedx-sobjects-faux-generator": "64.1.0",
     "@salesforce/salesforcedx-utils-vscode": "64.1.0",
->>>>>>> c18d3ef9
     "@salesforce/soql-builder-ui": "1.0.0",
     "@salesforce/soql-common": "0.2.1",
     "@salesforce/soql-data-view": "0.1.0",
@@ -51,12 +45,8 @@
     "vscode-uri": "^3.1.0"
   },
   "devDependencies": {
-<<<<<<< HEAD
     "@salesforce/core": "^8.12.0",
-    "@salesforce/salesforcedx-utils": "64.0.0",
-=======
     "@salesforce/salesforcedx-utils": "64.1.0",
->>>>>>> c18d3ef9
     "@salesforce/ts-types": "2.0.12",
     "@types/node": "^20.0.0",
     "@types/papaparse": "^5.2.3",
