--- conflicted
+++ resolved
@@ -35,15 +35,9 @@
   "dependencies": {
     "@salesforce/apex-tmlanguage": "1.6.0",
     "@salesforce/core": "^2.15.2",
-<<<<<<< HEAD
-    "@salesforce/salesforcedx-utils-vscode": "51.1.0",
+    "@salesforce/salesforcedx-utils-vscode": "51.2.0",
     "@salesforce/soql-builder-ui": "0.0.34",
     "@salesforce/soql-data-view": "0.0.9",
-=======
-    "@salesforce/salesforcedx-utils-vscode": "51.2.0",
-    "@salesforce/soql-builder-ui": "0.0.33",
-    "@salesforce/soql-data-view": "0.0.8",
->>>>>>> 190b45dc
     "@salesforce/soql-language-server": "0.3.4",
     "@salesforce/soql-model": "0.1.23",
     "debounce": "^1.2.0",
