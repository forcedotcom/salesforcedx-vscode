--- conflicted
+++ resolved
@@ -95,11 +95,7 @@
     "customEditors": [
       {
         "viewType": "soqlCustom.soql",
-<<<<<<< HEAD
         "displayName": "%soqlCustom_soql%",
-=======
-        "displayName": "SOQL Builder",
->>>>>>> b3c64e78
         "selector": [
           {
             "filenamePattern": "*.soql"
