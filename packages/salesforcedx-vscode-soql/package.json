--- conflicted
+++ resolved
@@ -34,11 +34,7 @@
   ],
   "dependencies": {
     "@salesforce/apex-tmlanguage": "1.6.0",
-<<<<<<< HEAD
     "@salesforce/core": "2.23.2",
-=======
-    "@salesforce/core": "2.13.0",
->>>>>>> 99fc78fc
     "@salesforce/soql-builder-ui": "0.2.0",
     "@salesforce/soql-data-view": "0.1.0",
     "@salesforce/soql-language-server": "0.7.0",
