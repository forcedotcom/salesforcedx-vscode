{
  "name": "salesforcedx-vscode-soql",
  "displayName": "SOQL",
  "description": "Provides code-editing features for SOQL",
  "qna": "https://github.com/forcedotcom/soql-tooling/issues",
  "bugs": {
    "url": "https://github.com/forcedotcom/soql-tooling/issues"
  },
  "repository": {
    "url": "https://github.com/forcedotcom/salesforcedx-vscode"
  },
  "aiKey": "ec3632a4-df47-47a4-98dc-8134cacbaf7e",
  "version": "53.0.0",
  "publisher": "salesforce",
  "license": "BSD-3-Clause",
  "icon": "images/VSCodeSoql.png",
  "galleryBanner": {
    "color": "#ECECEC",
    "theme": "light"
  },
  "engines": {
    "vscode": "^1.49.3"
  },
  "categories": [
    "Programming Languages"
  ],
  "keywords": [
    "soql",
    "salesforce",
    "salesforcedx",
    "sfdx",
    "soql builder"
  ],
  "dependencies": {
    "@salesforce/apex-tmlanguage": "1.6.0",
    "@salesforce/core": "2.28.0",
    "@salesforce/soql-builder-ui": "0.2.0",
    "@salesforce/soql-data-view": "0.1.0",
    "@salesforce/soql-language-server": "0.7.1",
    "@salesforce/soql-model": "0.2.3",
    "jsforce": "^1.10.0"
  },
  "devDependencies": {
    "@salesforce/salesforcedx-sobjects-faux-generator": "53.0.0",
    "@salesforce/salesforcedx-test-utils-vscode": "53.0.0",
    "@salesforce/salesforcedx-utils-vscode": "53.0.0",
    "@salesforce/soql-common": "0.2.1",
    "@salesforce/ts-sinon": "1.2.2",
    "@types/chai": "^4.0.0",
    "@types/debounce": "^1.2.0",
    "@types/fs-extra": "^8.1.0",
    "@types/jsforce": "^1.9.22",
    "@types/mkdirp": "0.5.2",
    "@types/mocha": "^5",
    "@types/node": "12.0.12",
    "@types/papaparse": "^5.2.3",
    "@types/sinon": "7.5.2",
    "@types/vscode": "1.49.0",
    "@typescript-eslint/eslint-plugin": "^3.7.1",
    "@typescript-eslint/parser": "^3.7.1",
    "applicationinsights": "1.0.7",
    "chai": "^4.0.2",
    "cross-env": "5.2.0",
    "debounce": "^1.2.0",
    "eslint": "6.0.1",
    "eslint-plugin-header": "^3.0.0",
    "eslint-plugin-jsdoc": "^30.0.3",
    "eslint-plugin-prettier": "^3.1.4",
    "fs-extra": "^8.1.0",
    "mocha": "^5",
    "papaparse": "^5.3.0",
    "sinon": "7.5.0",
    "typescript": "3.8.3",
    "vscode-extension-tester": "^4.0.2",
    "vscode-languageclient": "6.1.3",
    "webpack": "4.30.0",
    "webpack-cli": "3.3.5"
  },
  "scripts": {
    "build": "npm run compile",
    "compile": "tsc -p ./ && webpack",
    "lint": "eslint -c .eslintrc.json --ext .ts ./src",
<<<<<<< HEAD
    "lint:fix": "eslint -c .eslintrc.json --ext .ts ./src --fix",
=======
    "lint:fix": "npm run lint -- --fix",
>>>>>>> 7625dbad
    "watch": "tsc -watch -p .",
    "clean": "shx rm -rf node_modules && shx rm -rf out && shx rm -rf coverage && shx rm -rf .nyc_output",
    "test": "npm run test:vscode-integration",
    "test:ui": "extest setup-and-run -s ~/.vscode-test-resources -o test/ui-test/resources/settings.json -e test/ui-test/resources/extensions out/test/ui-test/*.test.js",
    "test:vscode-integration": "node ../../scripts/run-vscode-integration-tests-with-top-level-extensions",
    "test:vscode-insiders-integration": "cross-env CODE_VERSION=insiders npm run test:vscode-integration",
    "prevscode:package": "npm prune --production; npx node-prune",
    "vscode:package": "vsce package",
    "vscode:sha256": "node ../../scripts/generate-sha256.js >> ../../SHA256",
    "vscode:publish": "node ../../scripts/publish-vsix.js"
  },
  "activationEvents": [
    "workspaceContains:sfdx-project.json"
  ],
  "main": "./dist/src",
  "contributes": {
    "customEditors": [
      {
        "viewType": "soqlCustom.soql",
        "displayName": "%soqlCustom_soql%",
        "selector": [
          {
            "filenamePattern": "*.soql"
          }
        ],
        "priority": "option"
      }
    ],
    "languages": [
      {
        "id": "soql",
        "aliases": [
          "soql",
          "SOQL"
        ],
        "extensions": [
          ".soql"
        ]
      }
    ],
    "grammars": [
      {
        "language": "soql",
        "scopeName": "source.soql",
        "path": "./node_modules/@salesforce/apex-tmlanguage/grammars/soql.tmLanguage"
      }
    ],
    "commands": [
      {
        "command": "soql.builder.open.new",
        "title": "%soql_builder_open_new%"
      },
      {
        "command": "soql.builder.toggle",
        "title": "%soql_builder_toggle%",
        "icon": "$(go-to-file)"
      }
    ],
    "menus": {
      "commandPalette": [
        {
          "command": "soql.builder.open.new",
          "when": "sfdx:project_opened"
        },
        {
          "command": "soql.builder.toggle",
          "when": "false"
        }
      ],
      "editor/title": [
        {
          "when": "resourceLangId == soql && resourceScheme == file",
          "command": "soql.builder.toggle",
          "group": "navigation"
        }
      ]
    },
    "configuration": {
      "type": "object",
      "title": "%configuration_title%",
      "properties": {
        "salesforcedx-vscode-soql.experimental.validateQueries": {
          "type": "boolean",
          "default": false,
          "description": "%soql_validation_flag%"
        }
      }
    }
  }
}<|MERGE_RESOLUTION|>--- conflicted
+++ resolved
@@ -80,11 +80,7 @@
     "build": "npm run compile",
     "compile": "tsc -p ./ && webpack",
     "lint": "eslint -c .eslintrc.json --ext .ts ./src",
-<<<<<<< HEAD
-    "lint:fix": "eslint -c .eslintrc.json --ext .ts ./src --fix",
-=======
     "lint:fix": "npm run lint -- --fix",
->>>>>>> 7625dbad
     "watch": "tsc -watch -p .",
     "clean": "shx rm -rf node_modules && shx rm -rf out && shx rm -rf coverage && shx rm -rf .nyc_output",
     "test": "npm run test:vscode-integration",
