{
  "name": "salesforcedx-vscode-soql",
  "displayName": "SOQL",
  "description": "Provides code-editing features for SOQL",
  "qna": "https://github.com/forcedotcom/soql-tooling/issues",
  "bugs": {
    "url": "https://github.com/forcedotcom/soql-tooling/issues"
  },
  "repository": {
    "url": "https://github.com/forcedotcom/salesforcedx-vscode"
  },
  "aiKey": "ec3632a4-df47-47a4-98dc-8134cacbaf7e",
  "version": "51.4.0",
  "preview": true,
  "publisher": "salesforce",
  "license": "BSD-3-Clause",
  "icon": "images/VSCodeSoql.png",
  "galleryBanner": {
    "color": "#ECECEC",
    "theme": "light"
  },
  "engines": {
    "vscode": "^1.49.3"
  },
  "categories": [
    "Programming Languages"
  ],
  "keywords": [
    "soql",
    "salesforce",
    "salesforcedx",
    "sfdx",
    "soql builder"
  ],
  "dependencies": {
    "@salesforce/apex-tmlanguage": "1.6.0",
    "@salesforce/core": "^2.15.2",
<<<<<<< HEAD
=======
    "@salesforce/salesforcedx-utils-vscode": "51.4.0",
>>>>>>> 7ba0cc8d
    "@salesforce/soql-builder-ui": "0.1.0",
    "@salesforce/soql-data-view": "0.1.0",
    "@salesforce/soql-language-server": "0.6.2",
    "jsforce": "^1.10.0"
  },
  "devDependencies": {
<<<<<<< HEAD
    "@salesforce/salesforcedx-test-utils-vscode": "51.3.0",
    "@salesforce/salesforcedx-utils-vscode": "51.3.0",
    "@salesforce/soql-common": "0.2.1",
    "@salesforce/soql-model": "0.2.1",
=======
    "@salesforce/salesforcedx-test-utils-vscode": "51.4.0",
>>>>>>> 7ba0cc8d
    "@salesforce/ts-sinon": "1.2.2",
    "@types/chai": "^4.0.0",
    "@types/debounce": "^1.2.0",
    "@types/jsforce": "^1.9.22",
    "@types/mkdirp": "0.5.2",
    "@types/mocha": "^5",
    "@types/node": "12.0.12",
    "@types/papaparse": "^5.2.3",
    "@types/sinon": "7.5.2",
    "@types/vscode": "1.49.0",
    "@typescript-eslint/eslint-plugin": "^3.7.1",
    "@typescript-eslint/parser": "^3.7.1",
    "applicationinsights": "1.0.7",
    "chai": "^4.0.2",
    "cross-env": "5.2.0",
    "debounce": "^1.2.0",
    "eslint": "6.0.1",
    "eslint-plugin-header": "^3.0.0",
    "eslint-plugin-jsdoc": "^30.0.3",
    "eslint-plugin-prettier": "^3.1.4",
    "mocha": "^5",
    "papaparse": "^5.3.0",
    "sinon": "7.5.0",
    "typescript": "3.8.3",
    "vscode-languageclient": "6.1.3"
  },
  "scripts": {
    "build": "npm run compile",
    "compile": "tsc -p ./ && webpack",
    "lint": "eslint -c .eslintrc.json --ext .ts ./src",
    "watch": "tsc -watch -p .",
    "clean": "shx rm -rf node_modules && shx rm -rf out && shx rm -rf coverage && shx rm -rf .nyc_output",
    "test": "npm run test:vscode-integration",
    "test:vscode-integration": "node ../../scripts/run-vscode-integration-tests-with-top-level-extensions",
    "test:vscode-insiders-integration": "cross-env CODE_VERSION=insiders npm run test:vscode-integration",
    "prevscode:package": "npm prune --production; npx node-prune",
    "vscode:package": "vsce package",
    "vscode:sha256": "node ../../scripts/generate-sha256.js >> ../../SHA256",
    "vscode:publish": "node ../../scripts/publish-vsix.js"
  },
  "activationEvents": [
    "workspaceContains:sfdx-project.json"
  ],
  "main": "./out/src",
  "contributes": {
    "customEditors": [
      {
        "viewType": "soqlCustom.soql",
        "displayName": "%soqlCustom_soql%",
        "selector": [
          {
            "filenamePattern": "*.soql"
          }
        ],
        "priority": "option"
      }
    ],
    "languages": [
      {
        "id": "soql",
        "aliases": [
          "soql",
          "SOQL"
        ],
        "extensions": [
          ".soql"
        ]
      }
    ],
    "grammars": [
      {
        "language": "soql",
        "scopeName": "source.soql",
        "path": "./node_modules/@salesforce/apex-tmlanguage/grammars/soql.tmLanguage"
      }
    ],
    "commands": [
      {
        "command": "soql.builder.open.new",
        "title": "%soql_builder_open_new%"
      },
      {
        "command": "soql.builder.toggle",
        "title": "%soql_builder_toggle%",
        "icon": "$(go-to-file)"
      }
    ],
    "menus": {
      "commandPalette": [
        {
          "command": "soql.builder.open.new",
          "when": "sfdx:project_opened"
        },
        {
          "command": "soql.builder.toggle",
          "when": "false"
        }
      ],
      "editor/title": [
        {
          "when": "resourceLangId == soql",
          "command": "soql.builder.toggle",
          "group": "navigation"
        }
      ]
    },
    "configuration": {
      "type": "object",
      "title": "%configuration_title%",
      "properties": {
        "salesforcedx-vscode-soql.experimental.validateQueries": {
          "type": "boolean",
          "default": false,
          "description": "%soql_validation_flag%"
        }
      }
    }
  }
}<|MERGE_RESOLUTION|>--- conflicted
+++ resolved
@@ -35,24 +35,16 @@
   "dependencies": {
     "@salesforce/apex-tmlanguage": "1.6.0",
     "@salesforce/core": "^2.15.2",
-<<<<<<< HEAD
-=======
-    "@salesforce/salesforcedx-utils-vscode": "51.4.0",
->>>>>>> 7ba0cc8d
     "@salesforce/soql-builder-ui": "0.1.0",
     "@salesforce/soql-data-view": "0.1.0",
     "@salesforce/soql-language-server": "0.6.2",
     "jsforce": "^1.10.0"
   },
   "devDependencies": {
-<<<<<<< HEAD
-    "@salesforce/salesforcedx-test-utils-vscode": "51.3.0",
-    "@salesforce/salesforcedx-utils-vscode": "51.3.0",
+    "@salesforce/salesforcedx-test-utils-vscode": "51.4.0",
+    "@salesforce/salesforcedx-utils-vscode": "51.4.0",
     "@salesforce/soql-common": "0.2.1",
     "@salesforce/soql-model": "0.2.1",
-=======
-    "@salesforce/salesforcedx-test-utils-vscode": "51.4.0",
->>>>>>> 7ba0cc8d
     "@salesforce/ts-sinon": "1.2.2",
     "@types/chai": "^4.0.0",
     "@types/debounce": "^1.2.0",
