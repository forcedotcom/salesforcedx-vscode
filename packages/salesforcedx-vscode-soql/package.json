--- conflicted
+++ resolved
@@ -9,11 +9,7 @@
   "repository": {
     "url": "https://github.com/forcedotcom/salesforcedx-vscode"
   },
-<<<<<<< HEAD
-  "version": "65.6.0",
-=======
   "version": "65.7.0",
->>>>>>> 2b61abbe
   "publisher": "salesforce",
   "license": "BSD-3-Clause",
   "icon": "images/VSCodeSoql.png",
@@ -36,23 +32,14 @@
   ],
   "dependencies": {
     "@salesforce/apex-tmlanguage": "^1.8.3",
-<<<<<<< HEAD
-    "@salesforce/salesforcedx-sobjects-faux-generator": "65.6.0",
-    "@salesforce/salesforcedx-utils-vscode": "65.6.0",
-=======
     "@salesforce/salesforcedx-sobjects-faux-generator": "65.7.0",
     "@salesforce/salesforcedx-utils-vscode": "65.7.0",
->>>>>>> 2b61abbe
     "@salesforce/soql-builder-ui": "1.0.0",
     "@salesforce/soql-common": "0.2.1",
     "@salesforce/soql-data-view": "0.1.0",
     "@salesforce/soql-language-server": "0.7.1",
     "@salesforce/soql-model": "1.0.0",
-<<<<<<< HEAD
-    "@salesforce/vscode-i18n": "65.6.0",
-=======
     "@salesforce/vscode-i18n": "65.7.0",
->>>>>>> 2b61abbe
     "debounce": "^2.2.0",
     "papaparse": "^5.3.0",
     "vscode-languageclient": "^9.0.1",
@@ -60,19 +47,11 @@
   },
   "devDependencies": {
     "@salesforce/core": "^8.23.2",
-<<<<<<< HEAD
-    "@salesforce/salesforcedx-utils": "65.6.0",
-    "@salesforce/ts-types": "2.0.12",
-    "@types/papaparse": "^5.2.3",
-    "esbuild": "0.25.10",
-    "salesforcedx-vscode-core": "65.6.0"
-=======
     "@salesforce/salesforcedx-utils": "65.7.0",
     "@salesforce/ts-types": "2.0.12",
     "@types/papaparse": "^5.2.3",
     "esbuild": "0.25.10",
     "salesforcedx-vscode-core": "65.7.0"
->>>>>>> 2b61abbe
   },
   "extensionDependencies": [
     "salesforce.salesforcedx-vscode-core"
