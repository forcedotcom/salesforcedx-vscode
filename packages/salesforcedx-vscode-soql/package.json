{
  "name": "salesforcedx-vscode-soql",
  "displayName": "SOQL",
  "description": "Provides code-editing features for SOQL",
  "qna": "https://github.com/forcedotcom/soql-tooling/issues",
  "bugs": {
    "url": "https://github.com/forcedotcom/soql-tooling/issues"
  },
  "repository": {
    "url": "https://github.com/forcedotcom/salesforcedx-vscode"
  },
  "aiKey": "ec3632a4-df47-47a4-98dc-8134cacbaf7e",
  "version": "51.3.0",
  "preview": true,
  "publisher": "salesforce",
  "license": "BSD-3-Clause",
  "icon": "images/VSCodeSoql.png",
  "galleryBanner": {
    "color": "#ECECEC",
    "theme": "light"
  },
  "engines": {
    "vscode": "^1.46.0"
  },
  "categories": [
    "Programming Languages"
  ],
  "keywords": [
    "soql",
    "salesforce",
    "salesforcedx",
    "sfdx",
    "soql builder"
  ],
  "dependencies": {
    "@salesforce/apex-tmlanguage": "1.6.0",
    "@salesforce/core": "^2.15.2",
    "@salesforce/salesforcedx-utils-vscode": "51.3.0",
<<<<<<< HEAD
    "@salesforce/soql-builder-ui": "0.1.0",
    "@salesforce/soql-common": "0.2.1",
    "@salesforce/soql-data-view": "0.1.0",
    "@salesforce/soql-language-server": "0.6.0",
    "@salesforce/soql-model": "0.2.1",
=======
    "@salesforce/soql-builder-ui": "0.0.34",
    "@salesforce/soql-common": "0.2.0",
    "@salesforce/soql-data-view": "0.0.9",
    "@salesforce/soql-language-server": "0.6.0",
    "@salesforce/soql-model": "0.2.0",
>>>>>>> 073fabca
    "debounce": "^1.2.0",
    "jsforce": "^1.10.0",
    "papaparse": "^5.3.0",
    "vscode-languageclient": "6.1.3"
  },
  "devDependencies": {
    "@salesforce/salesforcedx-test-utils-vscode": "51.3.0",
    "@salesforce/ts-sinon": "1.2.2",
    "@types/chai": "^4.0.0",
    "@types/debounce": "^1.2.0",
    "@types/jsforce": "^1.9.22",
    "@types/mkdirp": "0.5.2",
    "@types/mocha": "^5",
    "@types/node": "12.0.12",
    "@types/papaparse": "^5.2.3",
    "@types/sinon": "7.5.2",
    "@types/vscode": "1.46.0",
    "@typescript-eslint/eslint-plugin": "^3.7.1",
    "@typescript-eslint/parser": "^3.7.1",
    "chai": "^4.0.2",
    "cross-env": "5.2.0",
    "eslint": "6.0.1",
    "eslint-plugin-header": "^3.0.0",
    "eslint-plugin-jsdoc": "^30.0.3",
    "eslint-plugin-prettier": "^3.1.4",
    "mocha": "^5",
    "sinon": "7.5.0",
    "typescript": "3.8.3"
  },
  "scripts": {
    "build": "npm run compile",
    "compile": "tsc -p ./",
    "lint": "eslint -c .eslintrc.json --ext .ts ./src",
    "watch": "tsc -watch -p .",
    "clean": "shx rm -rf node_modules && shx rm -rf out && shx rm -rf coverage && shx rm -rf .nyc_output",
    "test": "npm run test:vscode-integration",
    "test:vscode-integration": "node ../../scripts/run-vscode-integration-tests-with-top-level-extensions",
    "test:vscode-insiders-integration": "cross-env CODE_VERSION=insiders npm run test:vscode-integration",
    "prevscode:package": "npm prune --production; npx node-prune",
    "vscode:package": "vsce package",
    "vscode:sha256": "node ../../scripts/generate-sha256.js >> ../../SHA256",
    "vscode:publish": "node ../../scripts/publish-vsix.js"
  },
  "activationEvents": [
    "workspaceContains:sfdx-project.json"
  ],
  "main": "./out/src",
  "contributes": {
    "customEditors": [
      {
        "viewType": "soqlCustom.soql",
        "displayName": "%soqlCustom_soql%",
        "selector": [
          {
            "filenamePattern": "*.soql"
          }
        ],
        "priority": "option"
      }
    ],
    "languages": [
      {
        "id": "soql",
        "aliases": [
          "soql",
          "SOQL"
        ],
        "extensions": [
          ".soql"
        ]
      }
    ],
    "grammars": [
      {
        "language": "soql",
        "scopeName": "source.soql",
        "path": "./node_modules/@salesforce/apex-tmlanguage/grammars/soql.tmLanguage"
      }
    ],
    "commands": [
      {
        "command": "soql.builder.open.new",
        "title": "%soql_builder_open_new%"
      },
      {
        "command": "soql.builder.toggle",
        "title": "%soql_builder_toggle%",
        "icon": "$(go-to-file)"
      }
    ],
    "menus": {
      "commandPalette": [
        {
          "command": "soql.builder.open.new",
          "when": "sfdx:project_opened"
        },
        {
          "command": "soql.builder.toggle",
          "when": "false"
        }
      ],
      "editor/title": [
        {
          "when": "resourceLangId == soql",
          "command": "soql.builder.toggle",
          "group": "navigation"
        }
      ]
    },
    "configuration": {
      "type": "object",
      "title": "%configuration_title%",
      "properties": {
        "salesforcedx-vscode-soql.experimental.validateQueries": {
          "type": "boolean",
          "default": false,
          "description": "%soql_validation_flag%"
        }
      }
    }
  }
}<|MERGE_RESOLUTION|>--- conflicted
+++ resolved
@@ -36,19 +36,11 @@
     "@salesforce/apex-tmlanguage": "1.6.0",
     "@salesforce/core": "^2.15.2",
     "@salesforce/salesforcedx-utils-vscode": "51.3.0",
-<<<<<<< HEAD
     "@salesforce/soql-builder-ui": "0.1.0",
     "@salesforce/soql-common": "0.2.1",
     "@salesforce/soql-data-view": "0.1.0",
     "@salesforce/soql-language-server": "0.6.0",
     "@salesforce/soql-model": "0.2.1",
-=======
-    "@salesforce/soql-builder-ui": "0.0.34",
-    "@salesforce/soql-common": "0.2.0",
-    "@salesforce/soql-data-view": "0.0.9",
-    "@salesforce/soql-language-server": "0.6.0",
-    "@salesforce/soql-model": "0.2.0",
->>>>>>> 073fabca
     "debounce": "^1.2.0",
     "jsforce": "^1.10.0",
     "papaparse": "^5.3.0",
