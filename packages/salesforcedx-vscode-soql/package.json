{
  "name": "salesforcedx-vscode-soql",
  "displayName": "SOQL",
  "description": "Provides code-editing features for SOQL",
  "qna": "https://github.com/forcedotcom/soql-tooling/issues",
  "bugs": {
    "url": "https://github.com/forcedotcom/soql-tooling/issues"
  },
  "repository": {
    "url": "https://github.com/forcedotcom/salesforcedx-vscode"
  },
<<<<<<< HEAD
  "version": "65.8.1",
=======
  "version": "65.9.0",
>>>>>>> 3849cfa6
  "publisher": "salesforce",
  "license": "BSD-3-Clause",
  "icon": "images/VSCodeSoql.png",
  "galleryBanner": {
    "color": "#ECECEC",
    "theme": "light"
  },
  "engines": {
    "vscode": "^1.90.0"
  },
  "categories": [
    "Programming Languages"
  ],
  "keywords": [
    "soql",
    "salesforce",
    "salesforcedx",
    "sfdx",
    "soql builder"
  ],
  "dependencies": {
    "@salesforce/apex-tmlanguage": "^1.8.3",
    "@salesforce/salesforcedx-sobjects-faux-generator": "*",
    "@salesforce/salesforcedx-utils-vscode": "*",
    "@salesforce/soql-builder-ui": "1.0.0",
    "@salesforce/soql-common": "0.2.1",
    "@salesforce/soql-data-view": "0.1.0",
    "@salesforce/soql-language-server": "0.7.1",
    "@salesforce/soql-model": "1.0.0",
    "@salesforce/vscode-i18n": "*",
    "debounce": "^2.2.0",
    "papaparse": "^5.3.0",
    "vscode-languageclient": "^9.0.1",
    "vscode-uri": "^3.1.0"
  },
  "devDependencies": {
    "@salesforce/core": "^8.23.2",
    "@salesforce/salesforcedx-utils": "*",
    "@salesforce/ts-types": "2.0.12",
    "@types/papaparse": "^5.2.3",
    "esbuild": "0.25.10",
    "salesforcedx-vscode-core": "*"
  },
  "extensionDependencies": [
    "salesforce.salesforcedx-vscode-core"
  ],
  "scripts": {
    "vscode:bundle": "wireit",
    "compile": "wireit",
    "lint": "wireit",
    "clean": "shx rm -rf node_modules out dist coverage .nyc_output .wireit .eslintcache *.vsix",
    "copy:grammars": "wireit",
    "test": "wireit",
    "vscode:package": "wireit",
    "vscode:sha256": "node ../../scripts/generate-sha256.js >> ../../SHA256",
    "vscode:publish": "node ../../scripts/publish-vsix.js"
  },
  "wireit": {
    "compile": {
      "command": "tsc --build --pretty",
      "clean": "if-file-deleted",
      "dependencies": [
        "../salesforcedx-sobjects-faux-generator:compile",
        "../salesforcedx-utils-vscode:compile",
        "../salesforcedx-vscode-i18n:compile",
        "../salesforcedx-utils:compile",
        "../salesforcedx-vscode-core:compile"
      ],
      "files": [
        "src/**/*.ts",
        "test/**/*.ts",
        "tsconfig.json",
        "../../tsconfig.common.json"
      ],
      "output": [
        "out/**",
        "tsconfig.tsbuildinfo"
      ]
    },
    "copy:grammars": {
      "command": "shx mkdir -p grammars && shx cp ../../node_modules/@salesforce/apex-tmlanguage/grammars/soql.tmLanguage ./grammars/",
      "files": [
        "../../node_modules/@salesforce/apex-tmlanguage/grammars/soql.tmLanguage"
      ],
      "output": [
        "grammars/soql.tmLanguage"
      ]
    },
    "vscode:bundle": {
      "command": "node ./esbuild.config.mjs",
      "dependencies": [
        "compile",
        "copy:grammars"
      ],
      "files": [
        "esbuild.config.mjs",
        "../../scripts/bundling/node.mjs",
        "out/**"
      ],
      "output": [
        "dist"
      ]
    },
    "test": {
      "command": "jest --coverage",
      "dependencies": [
        "compile"
      ],
      "files": [
        "src/**/*.ts",
        "test/**/*.ts",
        "jest.config.js",
        "../../config/jest.base.config.js"
      ],
      "output": [
        "coverage"
      ]
    },
    "lint": {
      "command": "eslint --color --cache --cache-location .eslintcache .",
      "dependencies": [
        "../eslint-local-rules:compile"
      ],
      "files": [
        "src/**/*.ts",
        "test/**/*.ts",
        "../../eslint.config.mjs"
      ],
      "output": []
    },
    "vscode:package": {
      "command": "vsce package --allow-package-all-secrets",
      "dependencies": [
        "vscode:bundle"
      ],
      "files": [
        "package.json",
        "package.nls*.json",
        "README.md",
        "CHANGELOG.md",
        "LICENSE.txt",
        "images/**",
        "grammars/**"
      ],
      "output": [
        "*.vsix"
      ]
    }
  },
  "main": "dist/index.js",
  "contributes": {
    "customEditors": [
      {
        "viewType": "soqlCustom.soql",
        "displayName": "%soqlCustom_soql%",
        "selector": [
          {
            "filenamePattern": "*.soql"
          }
        ],
        "priority": "option"
      }
    ],
    "languages": [
      {
        "id": "soql",
        "aliases": [
          "soql",
          "SOQL"
        ],
        "extensions": [
          ".soql"
        ]
      }
    ],
    "grammars": [
      {
        "language": "soql",
        "scopeName": "source.soql",
        "path": "./grammars/soql.tmLanguage"
      }
    ],
    "commands": [
      {
        "command": "soql.builder.open.new",
        "title": "%soql_builder_open_new%"
      },
      {
        "command": "soql.builder.toggle",
        "title": "%soql_builder_toggle%",
        "icon": "$(go-to-file)"
      },
      {
        "command": "soql.walkthrough.open",
        "title": "%soql_walkthrough_open%"
      }
    ],
    "menus": {
      "commandPalette": [
        {
          "command": "soql.builder.open.new",
          "when": "sf:project_opened"
        },
        {
          "command": "soql.builder.toggle",
          "when": "false"
        },
        {
          "command": "soql.walkthrough.open",
          "when": "sf:project_opened"
        }
      ],
      "editor/title": [
        {
          "when": "resourceExtname == .soql",
          "command": "soql.builder.toggle",
          "group": "navigation"
        }
      ]
    },
    "configuration": {
      "type": "object",
      "title": "%configuration_title%",
      "properties": {
        "salesforcedx-vscode-soql.experimental.validateQueries": {
          "type": "boolean",
          "default": false,
          "description": "%soql_validation_flag%"
        }
      }
    },
    "walkthroughs": [
      {
        "id": "soqlWalkthrough",
        "title": "%soql_walkthrough_title%",
        "description": "%soql_walkthrough_description%",
        "steps": [
          {
            "id": "step1",
            "title": "%soql_walkthrough_step1_title%",
            "description": "%soql_walkthrough_step1_description%",
            "media": {
              "image": "images/SOQL_Builder_50.16.0.gif",
              "altText": "%soql_walkthrough_step1_alt%"
            }
          },
          {
            "id": "step2",
            "title": "%soql_walkthrough_step2_title%",
            "description": "%soql_walkthrough_step2_description%",
            "media": {
              "image": "images/SOQL_Builder_50.16.0.gif",
              "altText": "%soql_walkthrough_step2_alt%"
            },
            "completionEvents": [
              "onCommand:soql.builder.open.new"
            ]
          },
          {
            "id": "step3",
            "title": "%soql_walkthrough_step3_title%",
            "description": "%soql_walkthrough_step3_description%",
            "media": {
              "image": "images/SOQL_Builder_50.16.0.gif",
              "altText": "%soql_walkthrough_step3_alt%"
            }
          },
          {
            "id": "step4",
            "title": "%soql_walkthrough_step4_title%",
            "description": "%soql_walkthrough_step4_description%",
            "media": {
              "image": "images/SOQL_Builder_50.16.0.gif",
              "altText": "%soql_walkthrough_step4_alt%"
            }
          },
          {
            "id": "step5",
            "title": "%soql_walkthrough_step5_title%",
            "description": "%soql_walkthrough_step5_description%",
            "media": {
              "image": "images/SOQL_Builder_50.16.0.gif",
              "altText": "%soql_walkthrough_step5_alt%"
            }
          }
        ]
      }
    ]
  }
}<|MERGE_RESOLUTION|>--- conflicted
+++ resolved
@@ -9,11 +9,7 @@
   "repository": {
     "url": "https://github.com/forcedotcom/salesforcedx-vscode"
   },
-<<<<<<< HEAD
-  "version": "65.8.1",
-=======
   "version": "65.9.0",
->>>>>>> 3849cfa6
   "publisher": "salesforce",
   "license": "BSD-3-Clause",
   "icon": "images/VSCodeSoql.png",
