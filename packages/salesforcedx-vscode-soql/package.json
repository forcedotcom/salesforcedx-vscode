--- conflicted
+++ resolved
@@ -35,17 +35,10 @@
   "dependencies": {
     "@salesforce/apex-tmlanguage": "1.5.0",
     "@salesforce/core": "^2.15.2",
-<<<<<<< HEAD
-    "@salesforce/salesforcedx-utils-vscode": "50.13.0",
+    "@salesforce/salesforcedx-utils-vscode": "50.14.0",
     "@salesforce/soql-builder-ui": "0.0.28",
     "@salesforce/soql-data-view": "0.0.8",
-    "@salesforce/soql-language-server": "0.3.1",
-=======
-    "@salesforce/salesforcedx-utils-vscode": "50.14.0",
-    "@salesforce/soql-builder-ui": "0.0.23",
-    "@salesforce/soql-data-view": "0.0.7",
     "@salesforce/soql-language-server": "0.3.2",
->>>>>>> 1e023fee
     "debounce": "^1.2.0",
     "jsforce": "^1.10.0",
     "papaparse": "^5.3.0",
