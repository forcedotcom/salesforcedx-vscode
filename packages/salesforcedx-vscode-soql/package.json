{
  "name": "salesforcedx-vscode-soql",
  "displayName": "SOQL",
  "description": "Provides code-editing features for SOQL",
  "qna": "https://github.com/forcedotcom/soql-tooling/issues",
  "bugs": {
    "url": "https://github.com/forcedotcom/soql-tooling/issues"
  },
  "repository": {
    "url": "https://github.com/forcedotcom/salesforcedx-vscode"
  },
  "version": "64.11.0",
  "publisher": "salesforce",
  "license": "BSD-3-Clause",
  "icon": "images/VSCodeSoql.png",
  "galleryBanner": {
    "color": "#ECECEC",
    "theme": "light"
  },
  "engines": {
    "vscode": "^1.90.0"
  },
  "categories": [
    "Programming Languages"
  ],
  "keywords": [
    "soql",
    "salesforce",
    "salesforcedx",
    "sfdx",
    "soql builder"
  ],
  "dependencies": {
    "@salesforce/apex-tmlanguage": "1.8.1",
    "@salesforce/salesforcedx-sobjects-faux-generator": "64.11.0",
    "@salesforce/salesforcedx-utils-vscode": "64.11.0",
    "@salesforce/soql-builder-ui": "1.0.0",
    "@salesforce/soql-common": "0.2.1",
    "@salesforce/soql-data-view": "0.1.0",
    "@salesforce/soql-language-server": "0.7.1",
    "@salesforce/soql-model": "1.0.0",
    "debounce": "^2.2.0",
    "papaparse": "^5.3.0",
    "vscode-languageclient": "^9.0.1",
    "vscode-uri": "^3.1.0"
  },
  "devDependencies": {
    "@salesforce/core": "^8.18.4",
    "@salesforce/salesforcedx-utils": "64.11.0",
    "@salesforce/ts-types": "2.0.12",
    "@types/node": "^22.15.1",
    "@types/papaparse": "^5.2.3",
    "cross-env": "5.2.0",
    "esbuild": "0.25.0",
<<<<<<< HEAD
    "salesforcedx-vscode-core": "64.10.1"
=======
    "esbuild-plugin-pino": "^2.2.2",
    "salesforcedx-vscode-core": "64.11.0"
>>>>>>> e506002b
  },
  "extensionDependencies": [
    "salesforce.salesforcedx-vscode-core"
  ],
  "scripts": {
    "bundle:extension": "node ./esbuild.config.mjs",
    "compile": "tsc -p ./",
    "lint": "eslint .",
    "lint:fix": "npm run lint -- --fix",
    "watch": "tsc -watch -p .",
    "clean": "shx rm -rf node_modules && shx rm -rf out && shx rm -rf coverage && shx rm -rf .nyc_output",
    "copy:files": "shx cp -R ../../node_modules/@salesforce/apex-tmlanguage/grammars .",
    "test": "jest --coverage",
    "vscode:package": "vsce package",
    "vscode:sha256": "node ../../scripts/generate-sha256.js >> ../../SHA256",
    "vscode:publish": "node ../../scripts/publish-vsix.js"
  },
  "main": "dist/index.js",
  "contributes": {
    "customEditors": [
      {
        "viewType": "soqlCustom.soql",
        "displayName": "%soqlCustom_soql%",
        "selector": [
          {
            "filenamePattern": "*.soql"
          }
        ],
        "priority": "option"
      }
    ],
    "languages": [
      {
        "id": "soql",
        "aliases": [
          "soql",
          "SOQL"
        ],
        "extensions": [
          ".soql"
        ]
      }
    ],
    "grammars": [
      {
        "language": "soql",
        "scopeName": "source.soql",
        "path": "./grammars/soql.tmLanguage"
      }
    ],
    "commands": [
      {
        "command": "soql.builder.open.new",
        "title": "%soql_builder_open_new%"
      },
      {
        "command": "soql.builder.toggle",
        "title": "%soql_builder_toggle%",
        "icon": "$(go-to-file)"
      }
    ],
    "menus": {
      "commandPalette": [
        {
          "command": "soql.builder.open.new",
          "when": "sf:project_opened"
        },
        {
          "command": "soql.builder.toggle",
          "when": "false"
        }
      ],
      "editor/title": [
        {
          "when": "resourceExtname == .soql",
          "command": "soql.builder.toggle",
          "group": "navigation"
        }
      ]
    },
    "configuration": {
      "type": "object",
      "title": "%configuration_title%",
      "properties": {
        "salesforcedx-vscode-soql.experimental.validateQueries": {
          "type": "boolean",
          "default": false,
          "description": "%soql_validation_flag%"
        }
      }
    }
  }
}<|MERGE_RESOLUTION|>--- conflicted
+++ resolved
@@ -52,12 +52,7 @@
     "@types/papaparse": "^5.2.3",
     "cross-env": "5.2.0",
     "esbuild": "0.25.0",
-<<<<<<< HEAD
-    "salesforcedx-vscode-core": "64.10.1"
-=======
-    "esbuild-plugin-pino": "^2.2.2",
     "salesforcedx-vscode-core": "64.11.0"
->>>>>>> e506002b
   },
   "extensionDependencies": [
     "salesforce.salesforcedx-vscode-core"
