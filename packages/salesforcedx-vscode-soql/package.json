--- conflicted
+++ resolved
@@ -31,10 +31,6 @@
     "soql builder"
   ],
   "dependencies": {
-<<<<<<< HEAD
-    "@jsforce/jsforce-node": "3.7.0",
-=======
->>>>>>> 5113194b
     "@salesforce/apex-tmlanguage": "1.6.0",
     "@salesforce/core-bundle": "8.9.1",
     "@salesforce/soql-builder-ui": "1.0.0",
