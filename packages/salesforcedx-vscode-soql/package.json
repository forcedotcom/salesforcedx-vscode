{
  "name": "salesforcedx-vscode-soql",
  "displayName": "SOQL",
  "description": "Provides code-editing features for SOQL",
  "qna": "https://github.com/forcedotcom/salesforcedx-vscode/issues",
  "bugs": {
    "url": "https://github.com/forcedotcom/salesforcedx-vscode/issues"
  },
  "repository": {
    "url": "https://github.com/forcedotcom/salesforcedx-vscode"
  },
  "version": "50.3.0",
  "publisher": "salesforce",
  "license": "BSD-3-Clause",
  "icon": "images/VSCodeSoql.png",
  "engines": {
    "vscode": "^1.46.0"
  },
  "categories": [
    "Programming Languages"
  ],
  "dependencies": {
    "@salesforce/core": "^2.12.1",
    "@salesforce/soql-builder-ui": "^0.0.20",
    "@salesforce/soql-data-view": "^0.0.5",
    "@salesforce/soql-language-server": "^0.2.5",
    "@salesforce/soql-tmlanguage": "^0.1.1",
    "@types/papaparse": "^5.2.3",
    "debounce": "^1.2.0",
    "jsforce": "^1.10.0",
    "papaparse": "^5.3.0",
    "vscode-extension-telemetry": "^0.1.6",
    "vscode-languageclient": "^6.1.3"
  },
  "devDependencies": {
<<<<<<< HEAD
    "@salesforce/salesforcedx-test-utils-vscode": "50.2.0",
    "@salesforce/ts-sinon": "^1.2.2",
=======
    "@salesforce/salesforcedx-test-utils-vscode": "50.3.0",
    "@salesforce/ts-sinon": "1.2.2",
>>>>>>> 35420a23
    "@types/chai": "^4.0.0",
    "@types/debounce": "^1.2.0",
    "@types/jsforce": "^1.9.22",
    "@types/mkdirp": "0.5.2",
    "@types/mocha": "^5",
    "@types/node": "12.0.12",
    "@types/sinon": "^2.3.2",
    "@types/vscode": "^1.46.0",
    "@typescript-eslint/eslint-plugin": "^3.7.1",
    "@typescript-eslint/parser": "^3.7.1",
    "chai": "^4.0.2",
    "cross-env": "5.2.0",
    "eslint": "6.0.1",
    "eslint-plugin-header": "^3.0.0",
    "eslint-plugin-jsdoc": "^30.0.3",
    "eslint-plugin-prettier": "^3.1.4",
    "mocha": "^5",
    "sinon": "^7.3.1",
    "typescript": "3.7.5"
  },
  "extensionDependencies": [
    "salesforce.salesforcedx-vscode-core"
  ],
  "scripts": {
    "build": "npm run compile",
    "compile": "tsc -p ./",
    "lint": "eslint -c .eslintrc.json --ext .ts ./src",
    "watch": "tsc -watch -p .",
    "clean": "shx rm -rf node_modules && shx rm -rf out && shx rm -rf coverage && shx rm -rf .nyc_output",
    "test": "npm run test:vscode-integration",
    "test:vscode-integration": "node ../../scripts/run-vscode-integration-tests-with-top-level-extensions",
    "test:vscode-insiders-integration": "cross-env CODE_VERSION=insiders npm run test:vscode-integration",
    "vscode:package": "vsce package"
  },
  "activationEvents": [
    "onCustomEditor:soqlCustom.soql",
    "onLanguage:soql"
  ],
  "main": "./out/src",
  "contributes": {
    "customEditors": [
      {
        "viewType": "soqlCustom.soql",
        "displayName": "SOQL Builder",
        "selector": [
          {
            "filenamePattern": "*.soql"
          }
        ],
        "priority": "default"
      }
    ],
    "languages": [
      {
        "id": "soql",
        "aliases": [
          "soql",
          "SOQL"
        ],
        "extensions": [
          ".soql"
        ]
      }
    ],
    "grammars": [
      {
        "language": "soql",
        "scopeName": "source.soql",
        "path": "./node_modules/@salesforce/soql-tmlanguage/grammars/soql.tmLanguage.json"
      }
    ]
  }
}<|MERGE_RESOLUTION|>--- conflicted
+++ resolved
@@ -33,13 +33,8 @@
     "vscode-languageclient": "^6.1.3"
   },
   "devDependencies": {
-<<<<<<< HEAD
-    "@salesforce/salesforcedx-test-utils-vscode": "50.2.0",
+    "@salesforce/salesforcedx-test-utils-vscode": "50.3.0",
     "@salesforce/ts-sinon": "^1.2.2",
-=======
-    "@salesforce/salesforcedx-test-utils-vscode": "50.3.0",
-    "@salesforce/ts-sinon": "1.2.2",
->>>>>>> 35420a23
     "@types/chai": "^4.0.0",
     "@types/debounce": "^1.2.0",
     "@types/jsforce": "^1.9.22",
