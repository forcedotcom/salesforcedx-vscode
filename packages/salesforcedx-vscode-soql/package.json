--- conflicted
+++ resolved
@@ -45,13 +45,8 @@
     "vscode-uri": "^3.1.0"
   },
   "devDependencies": {
-<<<<<<< HEAD
     "@salesforce/core": "^8.23.2",
-    "@salesforce/salesforcedx-utils": "64.17.1",
-=======
-    "@salesforce/core": "^8.18.4",
     "@salesforce/salesforcedx-utils": "64.17.2",
->>>>>>> 3e88a05c
     "@salesforce/ts-types": "2.0.12",
     "@types/papaparse": "^5.2.3",
     "esbuild": "0.25.10",
