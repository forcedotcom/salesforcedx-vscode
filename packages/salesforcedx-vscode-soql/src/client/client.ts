/*
 * Copyright (c) 2020, salesforce.com, inc.
 * All rights reserved.
 * Licensed under the BSD 3-Clause license.
 * For full license text, see LICENSE.txt file in the repo root or https://opensource.org/licenses/BSD-3-Clause
 */

import {
  QueryValidationFeature,
  RequestTypes
} from '@salesforce/soql-language-server';
import * as path from 'path';
import { CompletionItemKind, ExtensionContext, workspace } from 'vscode';

import {
  LanguageClient,
  LanguageClientOptions,
  ServerOptions,
  TransportKind
} from 'vscode-languageclient';
import { QueryRunner } from '../editor/queryRunner';

import ProtocolCompletionItem from 'vscode-languageclient/lib/protocolCompletionItem';
import { retrieveSObject, retrieveSObjects, withSFConnection } from '../sfdx';

let client: LanguageClient;

export function clearDiagnostics(): void {
  client?.diagnostics?.clear();
}

export async function startLanguageClient(
  extensionContext: ExtensionContext
): Promise<void> {
  // path to language server module
  const serverModule = extensionContext.asAbsolutePath(
    path.join(
      'node_modules',
      '@salesforce',
      'soql-language-server',
      'lib',
      'server.js'
    )
  );
  const debugOptions = { execArgv: ['--nolazy', '--inspect=6009'] };

  // provide for different run/debug modes
  const serverOptions: ServerOptions = {
    run: { module: serverModule, transport: TransportKind.ipc },
    debug: {
      module: serverModule,
      transport: TransportKind.ipc,
      options: debugOptions
    }
  };

  const clientOptions: LanguageClientOptions = {
    documentSelector: [{ scheme: 'file', language: 'soql' }],
    synchronize: {
      configurationSection: 'soql',
      fileEvents: workspace.createFileSystemWatcher('**/*.soql')
    },
    middleware: {
      // The SOQL LSP server may include special completion items as "placeholders" for
      // the client to expand with information from the users' default Salesforce Org.
      // We do that here as middleware, transforming the server response before passing
      // it up to VSCode.
      provideCompletionItem: async (
        document,
        position,
        context,
        token,
        next
      ) => {
        const items = (await next(
          document,
          position,
          context,
          token
        )) as ProtocolCompletionItem[];

        return expandPlaceholders(items);
      }
    }
  };

  // Create the language client and start the client.
  client = new LanguageClient(
    'soql-language-server',
    'SOQL Language Server',
    serverOptions,
    clientOptions
  );
  client.registerFeature(new QueryValidationFeature());

  // Start the client. This will also launch the server
  client.start();

  await client.onReady();
  client.onRequest(RequestTypes.RunQuery, async (queryText: string) => {
    try {
      return await withSFConnection(async conn => {
        const queryData = await new QueryRunner(conn).runQuery(queryText, {
          showErrors: false
        });
        return { result: queryData };
      });
    } catch (e) {
      // NOTE: The return value must be serializable, for JSON-RPC.
      // Thus we cannot include the exception object as-is
      return {
        error: {
          name: e.name,
          errorCode: e.errorCode,
          message: e.message
        }
      };
    }
  });
}

export function stopLanguageClient(): Thenable<void> | undefined {
  if (!client) {
    return undefined;
  }
  return client.stop();
}

async function expandPlaceholders(
  completionItems: ProtocolCompletionItem[]
): Promise<ProtocolCompletionItem[]> {
  // Expand SObject names
  const sobjectsIdx = completionItems.findIndex(
    item => item.label === '__SOBJECTS_PLACEHOLDER'
  );
  if (sobjectsIdx >= 0) {
<<<<<<< HEAD
    const sobjectItems = (await retrieveSObjects()).map(objName => {
      const item = new ProtocolCompletionItem(objName);
      item.kind = CompletionItemKind.Class;
      return item;
    });

    completionItems.splice(sobjectsIdx, 1, ...sobjectItems);
=======
    try {
      const sobjectItems = (await retrieveSObjects()).map(objName => {
        const item = new ProtocolCompletionItem(objName);
        item.kind = CompletionItemKind.Class;
        return item;
      });
      completionItems.splice(sobjectsIdx, 1, ...sobjectItems);
    } catch (metadataErrors) {
      completionItems.splice(sobjectsIdx, 1);
    }
>>>>>>> a43a298e
  }

  //  Expand SObject fields
  const SOBJECT_FIELDS_PLACEHOLDER = /__SOBJECT_FIELDS_PLACEHOLDER:(\w+)/;
  const sobjectFieldsIdx = completionItems.findIndex(item =>
    SOBJECT_FIELDS_PLACEHOLDER.test(item.label)
  );
  if (sobjectFieldsIdx >= 0) {
<<<<<<< HEAD
    const m = completionItems[sobjectFieldsIdx].label.match(
      SOBJECT_FIELDS_PLACEHOLDER
    );

    if (m) {
      const objName = m[1];
      const objMetadata = await retrieveSObject(objName);
      const sobjectFields = objMetadata.fields.reduce((fieldItems, field) => {
        fieldItems.push(newFieldCompletionItem(field.name));

        if (field.relationshipName) {
          fieldItems.push(
            newFieldCompletionItem(
              `${field.relationshipName} \(${field.referenceTo}\)`,
              CompletionItemKind.Class,
              field.relationshipName + '.'
            )
          );
        }

        return fieldItems;
      }, [] as ProtocolCompletionItem[]);
      completionItems.splice(sobjectFieldsIdx, 1, ...sobjectFields);
=======
    const parsedCommand = completionItems[sobjectFieldsIdx].label.match(
      SOBJECT_FIELDS_PLACEHOLDER
    );

    if (parsedCommand) {
      const objName = parsedCommand[1];
      try {
        const objMetadata = await retrieveSObject(objName);
        const sobjectFields = objMetadata.fields.reduce((fieldItems, field) => {
          fieldItems.push(newFieldCompletionItem(field.name));

          if (field.relationshipName) {
            fieldItems.push(
              newFieldCompletionItem(
                `${field.relationshipName} \(${field.referenceTo}\)`,
                CompletionItemKind.Class,
                field.relationshipName + '.'
              )
            );
          }

          return fieldItems;
        }, [] as ProtocolCompletionItem[]);
        completionItems.splice(sobjectFieldsIdx, 1, ...sobjectFields);
      } catch (metadataError) {
        completionItems.splice(sobjectFieldsIdx, 1);
      }
>>>>>>> a43a298e
    }
  }

  return completionItems;
}

function newFieldCompletionItem(
  label: string,
  kind: CompletionItemKind = CompletionItemKind.Field,
  insertText?: string
): ProtocolCompletionItem {
  const item = new ProtocolCompletionItem(label);
  item.kind = kind;
  item.insertText = insertText;
  return item;
}<|MERGE_RESOLUTION|>--- conflicted
+++ resolved
@@ -134,15 +134,6 @@
     item => item.label === '__SOBJECTS_PLACEHOLDER'
   );
   if (sobjectsIdx >= 0) {
-<<<<<<< HEAD
-    const sobjectItems = (await retrieveSObjects()).map(objName => {
-      const item = new ProtocolCompletionItem(objName);
-      item.kind = CompletionItemKind.Class;
-      return item;
-    });
-
-    completionItems.splice(sobjectsIdx, 1, ...sobjectItems);
-=======
     try {
       const sobjectItems = (await retrieveSObjects()).map(objName => {
         const item = new ProtocolCompletionItem(objName);
@@ -153,7 +144,6 @@
     } catch (metadataErrors) {
       completionItems.splice(sobjectsIdx, 1);
     }
->>>>>>> a43a298e
   }
 
   //  Expand SObject fields
@@ -162,31 +152,6 @@
     SOBJECT_FIELDS_PLACEHOLDER.test(item.label)
   );
   if (sobjectFieldsIdx >= 0) {
-<<<<<<< HEAD
-    const m = completionItems[sobjectFieldsIdx].label.match(
-      SOBJECT_FIELDS_PLACEHOLDER
-    );
-
-    if (m) {
-      const objName = m[1];
-      const objMetadata = await retrieveSObject(objName);
-      const sobjectFields = objMetadata.fields.reduce((fieldItems, field) => {
-        fieldItems.push(newFieldCompletionItem(field.name));
-
-        if (field.relationshipName) {
-          fieldItems.push(
-            newFieldCompletionItem(
-              `${field.relationshipName} \(${field.referenceTo}\)`,
-              CompletionItemKind.Class,
-              field.relationshipName + '.'
-            )
-          );
-        }
-
-        return fieldItems;
-      }, [] as ProtocolCompletionItem[]);
-      completionItems.splice(sobjectFieldsIdx, 1, ...sobjectFields);
-=======
     const parsedCommand = completionItems[sobjectFieldsIdx].label.match(
       SOBJECT_FIELDS_PLACEHOLDER
     );
@@ -214,7 +179,6 @@
       } catch (metadataError) {
         completionItems.splice(sobjectFieldsIdx, 1);
       }
->>>>>>> a43a298e
     }
   }
 
