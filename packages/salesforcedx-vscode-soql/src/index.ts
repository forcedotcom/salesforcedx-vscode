--- conflicted
+++ resolved
@@ -19,7 +19,6 @@
   const extensionHRStart = process.hrtime();
   context.subscriptions.push(SOQLEditorProvider.register(context));
   QueryDataViewService.register(context);
-<<<<<<< HEAD
 
   const soqlOpenNewCommand = vscode.commands.registerCommand(
     'soql.builder.open.new',
@@ -27,10 +26,7 @@
   );
   context.subscriptions.push(soqlOpenNewCommand);
 
-  startLanguageClient(context);
-=======
   await startLanguageClient(context);
->>>>>>> a512b2ad
   startTelemetry(context, extensionHRStart).catch();
 }
 
