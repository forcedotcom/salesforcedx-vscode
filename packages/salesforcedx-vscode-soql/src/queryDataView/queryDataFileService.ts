/*
 * Copyright (c) 2020, salesforce.com, inc.
 * All rights reserved.
 * Licensed under the BSD 3-Clause license.
 * For full license text, see LICENSE.txt file in the repo root or https://opensource.org/licenses/BSD-3-Clause
 */

import type { QueryResult } from '../types';
import { getRootWorkspacePath } from '@salesforce/salesforcedx-utils-vscode';
import type { JsonMap } from '@salesforce/ts-types';
import { homedir } from 'node:os';
import * as path from 'node:path';
import * as vscode from 'vscode';
<<<<<<< HEAD
import { getDocumentName } from '../commonUtils';
=======
import { URI } from 'vscode-uri';
import { getDocumentName, getRootWorkspacePath } from '../commonUtils';
>>>>>>> edd6bde8
import { nls } from '../messages';
import { CsvDataProvider, DataProvider, JsonDataProvider } from './dataProviders';

export enum FileFormat {
  JSON = 'json',
  CSV = 'csv'
}

export class QueryDataFileService {
  private dataProvider: DataProvider;
  private documentName: string;

  constructor(
    private queryText: string,
    private queryData: QueryResult<JsonMap>,
    private format: FileFormat,
    private document: vscode.TextDocument
  ) {
    this.documentName = getDocumentName(document);
    this.dataProvider = this.getDataProvider();
  }

  protected getDataProvider(): DataProvider {
    switch (this.format) {
      case FileFormat.CSV:
        return new CsvDataProvider(this.documentName);
      case FileFormat.JSON:
        return new JsonDataProvider(this.documentName);
      default:
        throw new Error('No DataProvider Found');
    }
  }

  public async save(): Promise<string> {
    let selectedFileSavePath = '';
    const fileContentString = this.dataProvider.getFileContent(this.queryText, this.queryData.records);
    const fileContent = new TextEncoder().encode(fileContentString);
    const defaultFileName = this.dataProvider.getFileName();
    /*
        queryDataDefaultFilePath will be used as the default options in the save dialog
            fileName: The name of the soqlFile viewed in the builder
            path: the same directory as the .soql file text doc
                  or the home directory if .soql file does not exist yet
    */
    let saveDir = path.parse(this.document.uri.path).dir;
    if (!saveDir) {
      saveDir = homedir();
    }
    const queryDataDefaultFilePath = path.join(saveDir, defaultFileName);

    const fileInfo: URI | undefined = await vscode.window.showSaveDialog({
      defaultUri: URI.file(queryDataDefaultFilePath)
    });

    if (fileInfo && fileInfo.fsPath) {
      // use .fsPath, not .path to account for OS.
      selectedFileSavePath = fileInfo.fsPath;
      // Save query results to disk
      await vscode.workspace.fs.writeFile(fileInfo, fileContent);
      this.showFileInExplorer(selectedFileSavePath);
      this.showSaveSuccessMessage(path.basename(selectedFileSavePath));
    }
    return selectedFileSavePath;
  }

  private showFileInExplorer(targetPath: string) {
    // Only reveal saved file if its inside current workspace
    if (targetPath.startsWith(getRootWorkspacePath())) {
      vscode.commands.executeCommand('revealInExplorer', URI.file(targetPath));
    }
  }

  private showSaveSuccessMessage(savedFileName: string) {
    vscode.window.showInformationMessage(nls.localize('info_file_save_success', savedFileName));
  }
}<|MERGE_RESOLUTION|>--- conflicted
+++ resolved
@@ -11,12 +11,8 @@
 import { homedir } from 'node:os';
 import * as path from 'node:path';
 import * as vscode from 'vscode';
-<<<<<<< HEAD
+import { URI } from 'vscode-uri';
 import { getDocumentName } from '../commonUtils';
-=======
-import { URI } from 'vscode-uri';
-import { getDocumentName, getRootWorkspacePath } from '../commonUtils';
->>>>>>> edd6bde8
 import { nls } from '../messages';
 import { CsvDataProvider, DataProvider, JsonDataProvider } from './dataProviders';
 
