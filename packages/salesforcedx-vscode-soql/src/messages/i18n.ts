--- conflicted
+++ resolved
@@ -17,9 +17,7 @@
  */
 export const messages = {
   soql_channel_name: 'SOQL Extension',
-<<<<<<< HEAD
   progress_running_query: 'Running query'
-=======
   soql_query_results: 'SOQL Query Results',
   info_no_default_org:
     'INFO: No default org found. Set a default org to use SOQL Builder. Run "SFDX: Create a Default Scratch Org" or "SFDX: Authorize an Org" to set one.',
@@ -35,5 +33,4 @@
     'ERROR: %s. Unknown error. Open an issue and provide the error message details: https://github.com/forcedotcom/soql-tooling/issues/new/choose.',
   error_data_view_save:
     'ERROR: We can’t save the file to the %s directory. Make sure you have write permissions for the directory.'
->>>>>>> ee064c62
 };