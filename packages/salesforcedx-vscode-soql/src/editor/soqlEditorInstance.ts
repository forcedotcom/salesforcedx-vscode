--- conflicted
+++ resolved
@@ -9,7 +9,7 @@
 import { SObject, SObjectService } from '@salesforce/sobject-metadata';
 import { debounce } from 'debounce';
 import * as vscode from 'vscode';
-import { convertSoqlToUiModel, convertUiModelToSoql } from './soqlUtils';
+import { SoqlUtils } from './soqlUtils';
 
 const sfdxCoreExtension = vscode.extensions.getExtension(
   'salesforce.salesforcedx-vscode-core'
@@ -36,15 +36,9 @@
 
 export class SOQLEditorInstance {
   // handlers assigned in constructor
-<<<<<<< HEAD
-  private updateWebview: (document: vscode.TextDocument) => void;
-  private onDidRecieveMessageHandler: (e: SoqlEditorEvent) => void;
-  private onTextDocumentChangeHandler: (
-=======
-  protected updateWebview: () => void;
+  protected updateWebview: (document: vscode.TextDocument) => void;
   protected onDidRecieveMessageHandler: (e: SoqlEditorEvent) => void;
   protected onTextDocumentChangeHandler: (
->>>>>>> 993c4b1f
     e: vscode.TextDocumentChangeEvent
   ) => void;
   protected updateSObjects: (sobjectNames: string[]) => void;
@@ -94,17 +88,9 @@
     webviewPanel.onDidDispose(this.dispose, this, this.subscriptions);
   }
 
-<<<<<<< HEAD
-  private createWebviewUpdater(webview: vscode.Webview) {
-    return function updateWebview(document: vscode.TextDocument) {
-      const uimodel = convertSoqlToUiModel(document.getText());
-=======
-  protected createWebviewUpdater(
-    webview: vscode.Webview,
-    document: vscode.TextDocument
-  ) {
-    return function updateWebview(): void {
->>>>>>> 993c4b1f
+  protected createWebviewUpdater(webview: vscode.Webview) {
+    return function updateWebview(document: vscode.TextDocument): void {
+      const uimodel = SoqlUtils.convertSoqlToUiModel(document.getText());
       webview.postMessage({
         type: MessageType.UPDATE,
         message: JSON.stringify(uimodel)
@@ -150,7 +136,7 @@
           break;
         }
         case MessageType.QUERY: {
-          const soql = convertUiModelToSoql(JSON.parse(e.message));
+          const soql = SoqlUtils.convertUiModelToSoql(JSON.parse(e.message));
           this.updateTextDocument(document, soql);
           break;
         }
