--- conflicted
+++ resolved
@@ -24,7 +24,6 @@
 import { QueryRunner } from './queryRunner';
 
 // TODO: This should be exported from soql-builder-ui
-<<<<<<< HEAD
 type SoqlEditorEvent =
   | {
       type: 'ui_activated';
@@ -56,7 +55,7 @@
     };
 
 // TODO: This should be shared with soql-builder-ui
-export type MessageType =
+type MessageType =
   | 'ui_activated'
   | 'ui_soql_changed'
   | 'ui_telemetry'
@@ -68,27 +67,6 @@
   | 'run_query'
   | 'connection_changed'
   | 'run_query_done';
-=======
-type SoqlEditorEvent = {
-  type: string;
-  payload?: string | string[] | JsonMap;
-};
-
-// TODO: This should be shared with soql-builder-ui
-enum MessageType {
-  UI_ACTIVATED = 'ui_activated',
-  UI_SOQL_CHANGED = 'ui_soql_changed',
-  UI_TELEMETRY = 'ui_telemetry',
-  SOBJECT_METADATA_REQUEST = 'sobject_metadata_request',
-  SOBJECT_METADATA_RESPONSE = 'sobject_metadata_response',
-  SOBJECTS_REQUEST = 'sobjects_request',
-  SOBJECTS_RESPONSE = 'sobjects_response',
-  TEXT_SOQL_CHANGED = 'text_soql_changed',
-  RUN_SOQL_QUERY = 'run_query',
-  CONNECTION_CHANGED = 'connection_changed',
-  RUN_SOQL_QUERY_DONE = 'run_query_done'
-}
->>>>>>> 0e4ddf70
 
 class ConnectionChangedListener {
   protected editorInstances: SOQLEditorInstance[];
