/*
 * Copyright (c) 2020, salesforce.com, inc.
 * All rights reserved.
 * Licensed under the BSD 3-Clause license.
 * For full license text, see LICENSE.txt file in the repo root or https://opensource.org/licenses/BSD-3-Clause
 */

import { Connection } from '@salesforce/core';
<<<<<<< HEAD
import { SObject, SObjectService } from '@salesforce/sobject-metadata';
import { JsonMap } from '@salesforce/ts-types';
import { debounce } from 'debounce';
import { QueryResult } from 'jsforce';
=======
import { debounce } from 'debounce';
import { DescribeGlobalSObjectResult, DescribeSObjectResult } from 'jsforce';
>>>>>>> f68d719f
import * as vscode from 'vscode';
import { QueryDataViewService as QueryDataView } from '../queryResultsView/queryDataViewService';
import { QueryRunner } from './queryRunner';

const sfdxCoreExtension = vscode.extensions.getExtension(
  'salesforce.salesforcedx-vscode-core'
);
const sfdxCoreExports = sfdxCoreExtension
  ? sfdxCoreExtension.exports
  : undefined;
const { OrgAuthInfo, channelService, WorkspaceContext } = sfdxCoreExports; // TODO: Need to export workspaceContext

// TODO: This should be exported from soql-builder-ui
export interface SoqlEditorEvent {
  type: string;
  payload?: string | string[];
}

// TODO: This should be shared with soql-builder-ui
export enum MessageType {
  UI_ACTIVATED = 'ui_activated',
  UI_SOQL_CHANGED = 'ui_soql_changed',
  SOBJECT_METADATA_REQUEST = 'sobject_metadata_request',
  SOBJECT_METADATA_RESPONSE = 'sobject_metadata_response',
  SOBJECTS_REQUEST = 'sobjects_request',
  SOBJECTS_RESPONSE = 'sobjects_response',
  TEXT_SOQL_CHANGED = 'text_soql_changed',
  RUN_SOQL_QUERY = 'run_query'
}

async function withSFConnection(f: (conn: Connection) => void): Promise<void> {
  try {
    const conn = await OrgAuthInfo.getConnection();
    // const conn = await WorkspaceContext.get().getConnection();
    f(conn);
  } catch (e) {
    channelService.appendLine(e);
  }
}

export class SOQLEditorInstance {
  // when destroyed, dispose of all event listeners.
  public subscriptions: vscode.Disposable[] = [];

  // Notify soqlEditorProvider when destroyed
  protected disposedCallback:
    | ((instance: SOQLEditorInstance) => void)
    | undefined;

  constructor(
    protected document: vscode.TextDocument,
    protected webviewPanel: vscode.WebviewPanel,
    protected _token: vscode.CancellationToken
  ) {
    // Update the UI when the Text Document is changed, if its the same document.
    vscode.workspace.onDidChangeTextDocument(
      debounce(this.onDocumentChangeHandler, 1000),
      this,
      this.subscriptions
    );

    // Update the text document when message recieved
    webviewPanel.webview.onDidReceiveMessage(
      this.onDidRecieveMessageHandler,
      this,
      this.subscriptions
    );

    // Make sure we get rid of the event listeners when our editor is closed.
    webviewPanel.onDidDispose(this.dispose, this, this.subscriptions);
  }

  protected updateWebview(document: vscode.TextDocument): void {
    this.webviewPanel.webview.postMessage({
      type: MessageType.TEXT_SOQL_CHANGED,
      payload: document.getText()
    });
  }

  protected updateSObjects(sobjectNames: string[]): void {
    this.webviewPanel.webview.postMessage({
      type: MessageType.SOBJECTS_RESPONSE,
      payload: sobjectNames
    });
  }

  protected updateSObjectMetadata(sobject: DescribeSObjectResult): void {
    this.webviewPanel.webview.postMessage({
      type: MessageType.SOBJECT_METADATA_RESPONSE,
      payload: sobject
    });
  }

  protected onDocumentChangeHandler(e: vscode.TextDocumentChangeEvent): void {
    if (e.document.uri.toString() === this.document.uri.toString()) {
      this.updateWebview(this.document);
    }
  }

  protected onDidRecieveMessageHandler(e: SoqlEditorEvent): void {
    switch (e.type) {
      case MessageType.UI_ACTIVATED: {
        this.updateWebview(this.document);
        break;
      }
      case MessageType.UI_SOQL_CHANGED: {
        const soql = e.payload as string;
        this.updateTextDocument(this.document, soql);
        break;
      }
      case MessageType.SOBJECT_METADATA_REQUEST: {
        this.retrieveSObject(e.payload as string).catch(() => {
          channelService.appendLine(
            `An error occurred while handling a request for object metadata for the ${e.payload} object.`
          );
        });
        break;
      }
      case MessageType.SOBJECTS_REQUEST: {
        this.retrieveSObjects().catch(() => {
          channelService.appendLine(
            `An error occurred while handling a request for object names.`
          );
        });
        break;
      }
      case MessageType.RUN_SOQL_QUERY: {
        this.handleRunQuery().catch(() => {
          channelService.appendLine(
            `An error occurred while running the SOQL query.`
          );
        });
        break;
      }
      default: {
        console.log('message type is not supported');
      }
    }
  }

  protected handleRunQuery(): Promise<void> {
    const queryText = this.document.getText();
    return withSFConnection(async conn => {
      const queryData = await new QueryRunner(conn, this.document).runQuery(
        queryText
      );
      this.openQueryDataView(queryData);
    });
  }

  protected openQueryDataView(queryData: QueryResult<JsonMap>): void {
    const webview = new QueryDataView(
      this.subscriptions,
      queryData,
      this.document
    );
    webview.createOrShowWebView();
  }

  protected async retrieveSObjects(): Promise<void> {
    return withSFConnection(async conn => {
      const describeGlobalResult = await conn.describeGlobal();
      const sobjectNames: string[] = describeGlobalResult.sobjects.map(
        (sobject: DescribeGlobalSObjectResult) => sobject.name
      );
      this.updateSObjects(sobjectNames);
    });
  }
  protected async retrieveSObject(sobjectName: string): Promise<void> {
    return withSFConnection(async conn => {
      const sobject = await conn.describe(sobjectName);
      this.updateSObjectMetadata(sobject);
    });
  }
  // Write out the json to a given document. //
  protected updateTextDocument(
    document: vscode.TextDocument,
    soqlQuery: string
  ): Thenable<boolean> {
    const edit = new vscode.WorkspaceEdit();

    edit.replace(
      document.uri,
      new vscode.Range(0, 0, document.lineCount, 0),
      soqlQuery
    );

    return vscode.workspace.applyEdit(edit);
  }

  protected dispose(): void {
    this.subscriptions.forEach(dispposable => dispposable.dispose());
    if (this.disposedCallback) {
      this.disposedCallback(this);
    }
  }

  public onDispose(callback: (instance: SOQLEditorInstance) => void): void {
    this.disposedCallback = callback;
  }
}<|MERGE_RESOLUTION|>--- conflicted
+++ resolved
@@ -6,15 +6,13 @@
  */
 
 import { Connection } from '@salesforce/core';
-<<<<<<< HEAD
-import { SObject, SObjectService } from '@salesforce/sobject-metadata';
 import { JsonMap } from '@salesforce/ts-types';
 import { debounce } from 'debounce';
-import { QueryResult } from 'jsforce';
-=======
-import { debounce } from 'debounce';
-import { DescribeGlobalSObjectResult, DescribeSObjectResult } from 'jsforce';
->>>>>>> f68d719f
+import {
+  DescribeGlobalSObjectResult,
+  DescribeSObjectResult,
+  QueryResult
+} from 'jsforce';
 import * as vscode from 'vscode';
 import { QueryDataViewService as QueryDataView } from '../queryResultsView/queryDataViewService';
 import { QueryRunner } from './queryRunner';
