/*
 * Copyright (c) 2020, salesforce.com, inc.
 * All rights reserved.
 * Licensed under the BSD 3-Clause license.
 * For full license text, see LICENSE.txt file in the repo root or https://opensource.org/licenses/BSD-3-Clause
 */

import { JsonMap } from '@salesforce/ts-types';
import { debounce } from 'debounce';
import { DescribeSObjectResult, QueryResult } from 'jsforce';
import * as vscode from 'vscode';
<<<<<<< HEAD
import { channelService } from '../channel';
=======
import { trackErrorWithTelemetry } from '../commonUtils';
>>>>>>> ee064c62
import { nls } from '../messages';
import { QueryDataViewService as QueryDataView } from '../queryDataView/queryDataViewService';
import {
  channelService,
  isDefaultOrgSet,
  onOrgChange,
  retrieveSObject,
  retrieveSObjects,
  withSFConnection
} from '../sfdx';
import { TelemetryModelJson } from '../telemetry';
import { QueryRunner } from './queryRunner';

// TODO: This should be exported from soql-builder-ui
export interface SoqlEditorEvent {
  type: string;
  payload?: string | string[] | JsonMap;
}

// TODO: This should be shared with soql-builder-ui
export enum MessageType {
  UI_ACTIVATED = 'ui_activated',
  UI_SOQL_CHANGED = 'ui_soql_changed',
  UI_TELEMETRY = 'ui_telemetry',
  SOBJECT_METADATA_REQUEST = 'sobject_metadata_request',
  SOBJECT_METADATA_RESPONSE = 'sobject_metadata_response',
  SOBJECTS_REQUEST = 'sobjects_request',
  SOBJECTS_RESPONSE = 'sobjects_response',
  TEXT_SOQL_CHANGED = 'text_soql_changed',
  RUN_SOQL_QUERY = 'run_query',
  CONNECTION_CHANGED = 'connection_changed',
  RUN_SOQL_QUERY_DONE = 'run_query_done'
}

class ConnectionChangedListener {
  protected editorInstances: SOQLEditorInstance[];
  protected static instance: ConnectionChangedListener;

  protected constructor() {
    onOrgChange(async (orgInfo: any) => {
      await this.connectionChanged();
    });

    this.editorInstances = [];
  }

  public static getInstance(): ConnectionChangedListener {
    if (!ConnectionChangedListener.instance) {
      ConnectionChangedListener.instance = new ConnectionChangedListener();
    }
    return ConnectionChangedListener.instance;
  }

  public addSoqlEditor(editor: SOQLEditorInstance): void {
    this.editorInstances.push(editor);
  }

  public removeSoqlEditor(editor: SOQLEditorInstance): void {
    this.editorInstances = this.editorInstances.filter(
      instance => instance !== editor
    );
  }

  public async connectionChanged(): Promise<void> {
    this.editorInstances.forEach(editor => editor.onConnectionChanged());
  }
}

export class SOQLEditorInstance {
  // when destroyed, dispose of all event listeners.
  public subscriptions: vscode.Disposable[] = [];

  // Notify soqlEditorProvider when destroyed
  protected disposedCallback:
    | ((instance: SOQLEditorInstance) => void)
    | undefined;

  constructor(
    protected document: vscode.TextDocument,
    protected webviewPanel: vscode.WebviewPanel,
    protected _token: vscode.CancellationToken
  ) {
    // Update the UI when the Text Document is changed, if its the same document.
    vscode.workspace.onDidChangeTextDocument(
      debounce(this.onDocumentChangeHandler, 1000),
      this,
      this.subscriptions
    );

    // Update the text document when message recieved
    webviewPanel.webview.onDidReceiveMessage(
      this.onDidRecieveMessageHandler,
      this,
      this.subscriptions
    );

    // register editor with connection changed listener
    ConnectionChangedListener.getInstance().addSoqlEditor(this);

    // Make sure we get rid of the event listeners when our editor is closed.
    webviewPanel.onDidDispose(this.dispose, this, this.subscriptions);
  }

  protected sendMessageToUi(
    type: string,
    payload?: string | string[] | DescribeSObjectResult
  ): void {
    this.webviewPanel.webview
      .postMessage({
        type,
        payload
      })
      .then(undefined, (err: string) => {
        const message = nls.localize(
          'error_unknown_error',
          'web_view_post_message'
        );
        channelService.appendLine(message);
        trackErrorWithTelemetry(type, err);
      });
  }

  protected updateWebview(document: vscode.TextDocument): void {
    this.sendMessageToUi(MessageType.TEXT_SOQL_CHANGED, document.getText());
  }

  protected updateSObjects(sobjectNames: string[]): void {
    this.sendMessageToUi(MessageType.SOBJECTS_RESPONSE, sobjectNames);
  }

  protected updateSObjectMetadata(sobject: DescribeSObjectResult): void {
    this.sendMessageToUi(MessageType.SOBJECT_METADATA_RESPONSE, sobject);
  }

  protected onDocumentChangeHandler(e: vscode.TextDocumentChangeEvent): void {
    if (e.document.uri.toString() === this.document.uri.toString()) {
      this.updateWebview(this.document);
    }
  }

  protected onDidRecieveMessageHandler(event: SoqlEditorEvent): void {
    switch (event.type) {
      case MessageType.UI_ACTIVATED: {
        this.updateWebview(this.document);
        break;
      }
      case MessageType.UI_SOQL_CHANGED: {
        const soql = event.payload as string;
        this.updateTextDocument(this.document, soql);
        break;
      }
      case MessageType.UI_TELEMETRY: {
        const { unsupported } = event.payload as TelemetryModelJson;
        const hasUnsupported = Array.isArray(unsupported)
          ? unsupported.length
          : unsupported;
        if (hasUnsupported) {
          trackErrorWithTelemetry(
            'syntax_unsupported',
            JSON.stringify(event.payload)
          ).catch(console.error);
          const message = nls.localize('info_syntax_unsupported');
          channelService.appendLine(message);
        }
        break;
      }
      case MessageType.SOBJECT_METADATA_REQUEST: {
        retrieveSObject(event.payload as string)
          .then(sobject => this.updateSObjectMetadata(sobject))
          .catch(() => {
            const message = nls.localize(
              'error_sobject_metadata_request',
              event.payload
            );
            channelService.appendLine(message);
          });
        break;
      }
      case MessageType.SOBJECTS_REQUEST: {
        retrieveSObjects()
          .then(sobjectNames => this.updateSObjects(sobjectNames))
          .catch(() => {
            const message = nls.localize('error_sobjects_request');
            channelService.appendLine(message);
          });
        break;
      }
      case MessageType.RUN_SOQL_QUERY: {
<<<<<<< HEAD
        vscode.window
          .withProgress(
            {
              cancellable: false,
              location: vscode.ProgressLocation.Notification,
              title: nls.localize('progress_running_query')
            },
            () => this.handleRunQuery()
          )
          .then(undefined, () => {
            channelService.appendLine(
              `An error occurred while running the SOQL query.`
            );
            this.runQueryDone();
          });
=======
        this.handleRunQuery();
>>>>>>> ee064c62
        break;
      }
      default: {
        const message = nls.localize('error_unknown_error', event.type);
        channelService.appendLine(message);
        trackErrorWithTelemetry('message_unknown', event.type).catch(
          console.error
        );
      }
    }
  }

  protected async handleRunQuery(): Promise<void> {
    // Check to see if a default org is set.
    if (!isDefaultOrgSet()) {
      const message = nls.localize('info_no_default_org');
      channelService.appendLine(message);
      vscode.window.showInformationMessage(message);
      this.runQueryDone();
      return Promise.resolve();
    }

    const queryText = this.document.getText();
<<<<<<< HEAD
    const conn = await workspaceContext.getConnection();
    const queryData = await new QueryRunner(conn).runQuery(queryText);
    this.openQueryDataView(queryData);
    this.runQueryDone();
  }

  protected runQueryDone(): void {
    this.webviewPanel.webview.postMessage({
      type: MessageType.RUN_SOQL_QUERY_DONE
=======
    return withSFConnection(async conn => {
      try {
        const queryData = await new QueryRunner(conn).runQuery(queryText);
        this.openQueryDataView(queryData);
      } catch (err) {
        const message = nls.localize('error_run_soql_query', err.message);
        vscode.window.showErrorMessage(message);
      }
>>>>>>> ee064c62
    });
  }

  protected openQueryDataView(queryData: QueryResult<JsonMap>): void {
    const webview = new QueryDataView(
      this.subscriptions,
      queryData,
      this.document
    );
    webview.createOrShowWebView();
  }

  // Write out the json to a given document. //
  protected updateTextDocument(
    document: vscode.TextDocument,
    soqlQuery: string
  ): Thenable<boolean> {
    const edit = new vscode.WorkspaceEdit();

    edit.replace(
      document.uri,
      new vscode.Range(0, 0, document.lineCount, 0),
      soqlQuery
    );

    return vscode.workspace.applyEdit(edit);
  }

  protected dispose(): void {
    ConnectionChangedListener.getInstance().removeSoqlEditor(this);
    this.subscriptions.forEach(dispposable => dispposable.dispose());
    if (this.disposedCallback) {
      this.disposedCallback(this);
    }
  }

  public onDispose(callback: (instance: SOQLEditorInstance) => void): void {
    this.disposedCallback = callback;
  }

  public onConnectionChanged(): void {
    this.sendMessageToUi(MessageType.CONNECTION_CHANGED);
  }
}<|MERGE_RESOLUTION|>--- conflicted
+++ resolved
@@ -9,11 +9,8 @@
 import { debounce } from 'debounce';
 import { DescribeSObjectResult, QueryResult } from 'jsforce';
 import * as vscode from 'vscode';
-<<<<<<< HEAD
 import { channelService } from '../channel';
-=======
 import { trackErrorWithTelemetry } from '../commonUtils';
->>>>>>> ee064c62
 import { nls } from '../messages';
 import { QueryDataViewService as QueryDataView } from '../queryDataView/queryDataViewService';
 import {
@@ -202,7 +199,6 @@
         break;
       }
       case MessageType.RUN_SOQL_QUERY: {
-<<<<<<< HEAD
         vscode.window
           .withProgress(
             {
@@ -218,9 +214,6 @@
             );
             this.runQueryDone();
           });
-=======
-        this.handleRunQuery();
->>>>>>> ee064c62
         break;
       }
       default: {
@@ -244,7 +237,6 @@
     }
 
     const queryText = this.document.getText();
-<<<<<<< HEAD
     const conn = await workspaceContext.getConnection();
     const queryData = await new QueryRunner(conn).runQuery(queryText);
     this.openQueryDataView(queryData);
@@ -254,16 +246,6 @@
   protected runQueryDone(): void {
     this.webviewPanel.webview.postMessage({
       type: MessageType.RUN_SOQL_QUERY_DONE
-=======
-    return withSFConnection(async conn => {
-      try {
-        const queryData = await new QueryRunner(conn).runQuery(queryText);
-        this.openQueryDataView(queryData);
-      } catch (err) {
-        const message = nls.localize('error_run_soql_query', err.message);
-        vscode.window.showErrorMessage(message);
-      }
->>>>>>> ee064c62
     });
   }
 
