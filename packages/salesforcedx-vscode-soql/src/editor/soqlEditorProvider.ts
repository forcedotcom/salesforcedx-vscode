--- conflicted
+++ resolved
@@ -8,17 +8,13 @@
 import * as fs from 'fs';
 import * as path from 'path';
 import * as vscode from 'vscode';
-import { channelService } from '../channel';
 import {
   BUILDER_VIEW_TYPE,
   HTML_FILE,
   SOQL_BUILDER_UI_PATH,
   SOQL_BUILDER_WEB_ASSETS_PATH
 } from '../constants';
-<<<<<<< HEAD
-=======
 import { channelService, isDefaultOrgSet } from '../sfdx';
->>>>>>> b3c64e78
 import { HtmlUtils } from './htmlUtils';
 import { SOQLEditorInstance } from './soqlEditorInstance';
 
