/*
 * Copyright (c) 2020, salesforce.com, inc.
 * All rights reserved.
 * Licensed under the BSD 3-Clause license.
 * For full license text, see LICENSE.txt file in the repo root or https://opensource.org/licenses/BSD-3-Clause
 */

import * as fs from 'fs';
import * as path from 'path';
import * as vscode from 'vscode';
import { nls } from '../messages';
import {
  EDITOR_VIEW_TYPE,
  HTML_FILE,
  SOQL_BUILDER_UI_PATH,
  SOQL_BUILDER_WEB_ASSETS_PATH
} from '../constants';
import { channelService, isDefaultOrgSet } from '../sfdx';
import { HtmlUtils } from './htmlUtils';
import { SOQLEditorInstance } from './soqlEditorInstance';

export class SOQLEditorProvider implements vscode.CustomTextEditorProvider {
  public static register(context: vscode.ExtensionContext): vscode.Disposable {
    const provider = new SOQLEditorProvider(context);
    const providerRegistration = vscode.window.registerCustomEditorProvider(
      EDITOR_VIEW_TYPE,
      provider
    );
    return providerRegistration;
  }

  private instances: SOQLEditorInstance[] = [];

  constructor(private readonly context: vscode.ExtensionContext) {}

  public async resolveCustomTextEditor(
    document: vscode.TextDocument,
    webviewPanel: vscode.WebviewPanel,
    // eslint-disable-next-line
    _token: vscode.CancellationToken
  ): Promise<void> {
    webviewPanel.webview.options = {
      enableScripts: true,
      localResourceRoots: [
        vscode.Uri.file(
          path.join(this.context.extensionPath, SOQL_BUILDER_WEB_ASSETS_PATH)
        )
      ]
    };

    // set the html for the webview instance
    webviewPanel.webview.html = this.getWebViewContent(webviewPanel.webview);
    const instance = new SOQLEditorInstance(document, webviewPanel, _token);
    this.instances.push(instance);
    instance.onDispose(this.disposeInstance.bind(this));
    this.context.subscriptions.push(...instance.subscriptions);

    // Check to see if a default org is set.
<<<<<<< HEAD
    if (!workspaceContext.username) {
      const message = nls.localize('info_no_default_org');
=======
    if (!isDefaultOrgSet()) {
      // i18n
      const message = `No default org found. Set a default org to use SOQL Builder. Run "SFDX: Create a Default Scratch Org" or "SFDX: Authorize an Org" to set one.`;
>>>>>>> b3c64e78
      channelService.appendLine(message);
      vscode.window.showInformationMessage(message);
    }
  }

  private getWebViewContent(webview: vscode.Webview): string {
    const pathToLwcDist = path.join(
      this.context.extensionPath,
      SOQL_BUILDER_UI_PATH
    );
    const pathToHtml = path.join(pathToLwcDist, HTML_FILE);
    let html = fs.readFileSync(pathToHtml).toString();
    html = HtmlUtils.transformHtml(html, pathToLwcDist, webview);
    return html;
  }
  private disposeInstance(instance: SOQLEditorInstance) {
    const found = this.instances.findIndex(storedInstance => {
      return storedInstance === instance;
    });
    if (found > -1) {
      this.instances.splice(found, 1);
    }
  }
}<|MERGE_RESOLUTION|>--- conflicted
+++ resolved
@@ -8,13 +8,13 @@
 import * as fs from 'fs';
 import * as path from 'path';
 import * as vscode from 'vscode';
-import { nls } from '../messages';
 import {
   EDITOR_VIEW_TYPE,
   HTML_FILE,
   SOQL_BUILDER_UI_PATH,
   SOQL_BUILDER_WEB_ASSETS_PATH
 } from '../constants';
+import { nls } from '../messages';
 import { channelService, isDefaultOrgSet } from '../sfdx';
 import { HtmlUtils } from './htmlUtils';
 import { SOQLEditorInstance } from './soqlEditorInstance';
@@ -55,15 +55,8 @@
     instance.onDispose(this.disposeInstance.bind(this));
     this.context.subscriptions.push(...instance.subscriptions);
 
-    // Check to see if a default org is set.
-<<<<<<< HEAD
-    if (!workspaceContext.username) {
+    if (!isDefaultOrgSet()) {
       const message = nls.localize('info_no_default_org');
-=======
-    if (!isDefaultOrgSet()) {
-      // i18n
-      const message = `No default org found. Set a default org to use SOQL Builder. Run "SFDX: Create a Default Scratch Org" or "SFDX: Authorize an Org" to set one.`;
->>>>>>> b3c64e78
       channelService.appendLine(message);
       vscode.window.showInformationMessage(message);
     }
