{
  "name": "@salesforce/salesforcedx-visualforce-markup-language-server",
  "description": "Language service for Visualforce Markup",
<<<<<<< HEAD
  "version": "56.17.0",
=======
  "version": "57.0.1",
>>>>>>> 55989dae
  "publisher": "salesforce",
  "license": "BSD-3-Clause",
  "engines": {
    "vscode": "^1.61.2"
  },
  "activationEvents": [
    "onView:never"
  ],
  "main": "./out/src/htmlLanguageService.js",
  "typings": "./out/src/htmlLanguageService",
  "devDependencies": {
    "@types/chai": "4.3.3",
    "@types/mocha": "^2.2.38",
    "@types/node": "12.0.12",
    "chai": "^4.0.2",
    "mocha": "^10",
    "mocha-junit-reporter": "^1.23.3",
    "mocha-multi-reporters": "^1.1.7",
    "nyc": "^15",
    "shx": "0.3.4",
    "typescript": "^4.7.4"
  },
  "dependencies": {
    "vscode-languageserver-types": "3.4.0",
    "vscode-nls": "^2.0.2",
    "vscode-uri": "^1.0.1"
  },
  "scripts": {
    "compile": "tsc -p ./ && npm run copy:files",
    "copy:files": "shx cp src/beautify/beautify-* out/src/beautify",
    "lint": "tslint --project .",
    "lint:fix": "npm run lint -- --fix",
    "watch": "tsc -watch -p .",
    "clean": "shx rm -rf node_modules && shx rm -rf out && shx rm -rf coverage && shx rm -rf .nyc_output",
    "test": "npm run test:unit",
    "test:unit": "node ./node_modules/nyc/bin/nyc.js ./node_modules/mocha/bin/_mocha --recursive out/test/unit --reporter mocha-multi-reporters --reporter-options configFile=../../config/mochaUnitTestsConfig.json"
  },
  "nyc": {
    "reporter": [
      "text-summary",
      "lcov"
    ]
  }
}<|MERGE_RESOLUTION|>--- conflicted
+++ resolved
@@ -1,11 +1,7 @@
 {
   "name": "@salesforce/salesforcedx-visualforce-markup-language-server",
   "description": "Language service for Visualforce Markup",
-<<<<<<< HEAD
-  "version": "56.17.0",
-=======
   "version": "57.0.1",
->>>>>>> 55989dae
   "publisher": "salesforce",
   "license": "BSD-3-Clause",
   "engines": {
