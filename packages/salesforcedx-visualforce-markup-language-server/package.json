{
  "name": "@salesforce/salesforcedx-visualforce-markup-language-server",
  "description": "Language service for Visualforce Markup",
<<<<<<< HEAD
  "version": "60.2.2",
=======
  "version": "60.2.3",
>>>>>>> 9e5b69e5
  "publisher": "salesforce",
  "license": "BSD-3-Clause",
  "engines": {
    "vscode": "^1.82.0"
  },
  "activationEvents": [
    "onView:never"
  ],
  "main": "./out/src/htmlLanguageService.js",
  "typings": "./out/src/htmlLanguageService",
  "devDependencies": {
    "@types/chai": "4.3.3",
    "@types/mocha": "^2.2.38",
    "@types/node": "^18.11.9",
    "@typescript-eslint/eslint-plugin": "6.9.0",
    "@typescript-eslint/parser": "6.9.0",
    "chai": "^4.0.2",
    "eslint": "8.52.0",
    "eslint-config-prettier": "9.0.0",
    "eslint-plugin-header": "3.1.1",
    "eslint-plugin-import": "2.29.0",
    "eslint-plugin-jest": "27.5.0",
    "eslint-plugin-jest-formatting": "3.1.0",
    "eslint-plugin-jsdoc": "46.8.2",
    "eslint-plugin-prefer-arrow": "1.2.3",
    "mocha": "^10",
    "mocha-junit-reporter": "^1.23.3",
    "mocha-multi-reporters": "^1.1.7",
    "prettier": "3.0.3",
    "shx": "0.3.4",
    "typescript": "^5.2.2"
  },
  "dependencies": {
    "vscode-languageserver-types": "3.4.0",
    "vscode-nls": "^2.0.2",
    "vscode-uri": "^1.0.1"
  },
  "scripts": {
    "clean": "shx rm -rf node_modules && shx rm -rf out && shx rm -rf coverage && shx rm -rf .nyc_output",
    "compile": "tsc -p ./ && npm run copy:files",
    "copy:files": "shx cp src/beautify/beautify-* out/src/beautify",
    "lint": "eslint .",
    "lint:fix": "npm run lint -- --fix",
    "test": "npm run test:unit",
    "test:jest": "jest --coverage",
    "test:unit": "mocha --recursive out/test/unit --reporter mocha-multi-reporters --reporter-options configFile=../../config/mochaUnitTestsConfig.json",
    "watch": "tsc -watch -p ."
  }
}<|MERGE_RESOLUTION|>--- conflicted
+++ resolved
@@ -1,11 +1,7 @@
 {
   "name": "@salesforce/salesforcedx-visualforce-markup-language-server",
   "description": "Language service for Visualforce Markup",
-<<<<<<< HEAD
-  "version": "60.2.2",
-=======
   "version": "60.2.3",
->>>>>>> 9e5b69e5
   "publisher": "salesforce",
   "license": "BSD-3-Clause",
   "engines": {
