/*
 * Copyright (c) 2024, salesforce.com, inc.
 * All rights reserved.
 * Licensed under the BSD 3-Clause license.
 * For full license text, see LICENSE.txt file in the repo root or https://opensource.org/licenses/BSD-3-Clause
 */
import { build } from 'esbuild';
import { nodeConfig } from '../../scripts/bundling/node.mjs';
import { commonConfigBrowser } from '../../scripts/bundling/web.mjs';
import { writeFile } from 'fs/promises';

// Desktop build (Node.js environment)
const nodeBuild = await build({
  ...nodeConfig,
  entryPoints: ['./out/src/index.js'],
  outdir: './dist',
  metafile: true
});

// Browser build (browser environment)
const browserBuild = await build({
  ...commonConfigBrowser,
  entryPoints: ['./out/src/index.js'],
<<<<<<< HEAD
  outfile: './dist/browser.js',

=======
  outfile: './dist/web/index.js',
>>>>>>> ac9497ba
  metafile: true
});

await writeFile('dist/node-metafile.json', JSON.stringify(nodeBuild.metafile, null, 2));
await writeFile('dist/browser-metafile.json', JSON.stringify(browserBuild.metafile, null, 2));<|MERGE_RESOLUTION|>--- conflicted
+++ resolved
@@ -21,12 +21,7 @@
 const browserBuild = await build({
   ...commonConfigBrowser,
   entryPoints: ['./out/src/index.js'],
-<<<<<<< HEAD
-  outfile: './dist/browser.js',
-
-=======
   outfile: './dist/web/index.js',
->>>>>>> ac9497ba
   metafile: true
 });
 
