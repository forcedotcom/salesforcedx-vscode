--- conflicted
+++ resolved
@@ -16,11 +16,7 @@
   resource: {
     serviceName: 'salesforcedx-vscode-services',
     //manually bump this to cause rebuilds/bust cache
-<<<<<<< HEAD
-    serviceVersion: '2025-12-2T08:15:30.000Z',
-=======
     serviceVersion: '2025-11-11T08:15:30.000Z',
->>>>>>> 1856c388
     attributes: {
       'service.environment': 'vscode-extension',
       'service.platform': 'web'
