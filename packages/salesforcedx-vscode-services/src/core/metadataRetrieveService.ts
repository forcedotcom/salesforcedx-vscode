--- conflicted
+++ resolved
@@ -5,17 +5,13 @@
  * For full license text, see LICENSE.txt file in the repo root or https://opensource.org/licenses/BSD-3-Clause
  */
 
-<<<<<<< HEAD
-=======
-import type { SfProject } from '@salesforce/core';
->>>>>>> 35131740
+import type { SfProject } from '@salesforce/core/project';
 import {
   type RetrieveResult,
   type MetadataMember,
   MetadataApiRetrieve,
   ComponentSet
 } from '@salesforce/source-deploy-retrieve';
-
 import { Context, Effect, Layer, pipe } from 'effect';
 import * as vscode from 'vscode';
 import { ChannelService } from '../vscode/channelService';
@@ -109,56 +105,12 @@
     Effect.all([
       Effect.flatMap(ConnectionService, service => service.getConnection),
       Effect.flatMap(ProjectService, service => service.getSfProject),
-<<<<<<< HEAD
-      Effect.flatMap(WorkspaceService, service => service.getWorkspaceInfo),
-      Effect.succeed(ChannelService)
-=======
-      Effect.flatMap(WorkspaceService, service => service.getWorkspaceDescription)
->>>>>>> 35131740
+      Effect.flatMap(WorkspaceService, service => service.getWorkspaceInfo)
     ]),
     Effect.flatMap(([connection, project, workspaceDescription]) =>
       workspaceDescription.isEmpty
         ? Effect.fail(new Error('No workspace path found'))
-<<<<<<< HEAD
-        : Effect.flatMap(channelService, _channel => {
-            const output = project.getDefaultPackage().fullPath;
-            console.log('default packageoutput', output);
-            return Effect.tryPromise({
-              try: async () => {
-                console.log('retrieve requested for', members);
-                const componentSet = new ComponentSet(members);
-                console.log('componentSet built 12:23:00');
-
-                const retrieveOperation = new MetadataApiRetrieve({
-                  usernameOrConnection: connection,
-                  components: componentSet,
-                  output,
-                  format: 'source',
-                  merge: true
-                });
-
-                const result = await vscode.window.withProgress(
-                  {
-                    location: vscode.ProgressLocation.Notification,
-                    title: `Retrieving ${members.map(m => m.type).join(', ')}`,
-                    cancellable: false
-                  },
-                  async () => {
-                    await retrieveOperation.start();
-                    return await retrieveOperation.pollStatus();
-                  }
-                );
-                return result;
-              },
-              catch: e => {
-                console.error(e);
-                return new Error('Failed to retrieve metadata', { cause: e });
-              }
-            });
-          })
-=======
         : performMetadataRetrieve(connection, project, members)
->>>>>>> 35131740
     )
   );
 
