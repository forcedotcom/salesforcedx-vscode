/*
 * Copyright (c) 2024, salesforce.com, inc.
 * All rights reserved.
 * Licensed under the BSD 3-Clause license.
 * For full license text, see LICENSE.txt file in the repo root or https://opensource.org/licenses/BSD-3-Clause
 */

import { AuthInfo, Connection, Global, StateAggregator } from '@salesforce/core';
import * as Cache from 'effect/Cache';
import * as Duration from 'effect/Duration';
import * as Effect from 'effect/Effect';
import * as Schema from 'effect/Schema';
import * as Stream from 'effect/Stream';
import * as SubscriptionRef from 'effect/SubscriptionRef';
import { SettingsService } from '../vscode/settingsService';
import { ConfigService } from './configService';
import { DefaultOrgInfoSchema, defaultOrgRef } from './defaultOrgService';

type WebConnectionKey = {
  instanceUrl: string;
  accessToken: string;
};

type WebConnectionKeyAndApiVersion = WebConnectionKey & { apiVersion: string };

/** side effect: save the auth info in the background */
const createAuthInfo = (instanceUrl: string, accessToken: string): Effect.Effect<AuthInfo, Error> =>
  Effect.tryPromise({
    try: () =>
      AuthInfo.create({
        accessTokenOptions: { accessToken, loginUrl: instanceUrl, instanceUrl }
      }),
    catch: error => new Error('Failed to create AuthInfo', { cause: error })
  }).pipe(
    Effect.tap(authInfo => Effect.annotateCurrentSpan(authInfo.getFields())),
    Effect.tap(authInfo =>
      // to keep things snappy, save happens in the background
      Effect.fork(
        Effect.tryPromise({
          try: () => authInfo.save(),
          catch: error => new Error('Failed to save AuthInfo', { cause: error })
        }).pipe(Effect.withSpan('saveAuthInfo'))
      )
    ),
    Effect.withSpan('createAuthInfo')
  );

const createConnection = (authInfo: AuthInfo, apiVersion?: string): Effect.Effect<Connection, Error> =>
  Effect.tryPromise({
    // calling the org to get the API version really slows things down, so we want it in config
    try: () => Connection.create({ authInfo, ...(apiVersion ? { connectionOptions: { version: apiVersion } } : {}) }),
    catch: error => new Error('Failed to create Connection', { cause: error })
  }).pipe(Effect.withSpan('createConnection', { attributes: { apiVersion: apiVersion ?? 'default' } }));

const createWebConnection = (key: string): Effect.Effect<Connection, Error> => {
  const { instanceUrl, accessToken, apiVersion } = fromKey(key);
  return createAuthInfo(instanceUrl, accessToken).pipe(
    Effect.flatMap(authInfo => createConnection(authInfo, apiVersion)),
    Effect.withSpan('createWebConnection (cache miss)', {
      attributes: { apiVersion }
    })
  );
};

// use string cache keys, objects don't seem to work
const toKey = (instanceUrl: string, accessToken: string, apiVersion: string): string =>
  `${instanceUrl}###${accessToken}###${apiVersion}`;

const fromKey = (key: string): WebConnectionKeyAndApiVersion => {
  const [instanceUrl, accessToken, apiVersion] = key.split('###');
  return { instanceUrl, accessToken, apiVersion };
};

const createDesktopConnection = (username: string): Effect.Effect<Connection, Error> =>
  Effect.gen(function* () {
    const authInfo = yield* createAuthInfoFromUsername(username);
    return yield* createConnection(authInfo);
  }).pipe(Effect.withSpan('createDesktopConnection (cache miss)', { attributes: { username } }));

const cache = Effect.runSync(
  Cache.make({
    capacity: 100,
    timeToLive: Duration.infinity,
    lookup: Global.isWeb ? createWebConnection : createDesktopConnection
  })
);

// when the org changes, invalidate the cache
Effect.runSync(Effect.forkDaemon(defaultOrgRef.changes.pipe(Stream.runForEach(() => cache.invalidateAll))));

export class ConnectionService extends Effect.Service<ConnectionService>()('ConnectionService', {
  effect: Effect.gen(function* () {
    return {
      /** Get a Connection to the target org */
      getConnection: Effect.gen(function* () {
        if (Global.isWeb) {
          // Web environment - get connection from settings
          const settingsService = yield* SettingsService;
          const instanceUrl = yield* settingsService.getInstanceUrl;
          const accessToken = yield* settingsService.getAccessToken;
          const apiVersion = yield* settingsService.getApiVersion;

          return yield* cache.get(toKey(instanceUrl, accessToken, apiVersion));
        } else {
          const usernameOrAlias = yield* ConfigService.pipe(
            Effect.flatMap(cfgSvc => cfgSvc.getConfigAggregator),
            Effect.map(agg => agg.getPropertyValue<string>('target-org')),
            Effect.filterOrFail(
              targetOrg => targetOrg != null,
              () => new Error('No target-org configured')
<<<<<<< HEAD
            ),
            Effect.flatMap(usernameOrAlias =>
              Effect.tryPromise({
                try: async () => (await StateAggregator.getInstance()).aliases.resolveUsername(usernameOrAlias),
                catch: error => new Error('Failed to resolve username', { cause: error })
              })
            ),
            Effect.flatMap(username =>
              Effect.tryPromise({
                try: () => AuthInfo.create({ username }),
                catch: error => new Error('Failed to create AuthInfo', { cause: error })
              })
            ),
            Effect.flatMap(authInfo =>
              Effect.tryPromise({
                try: () => Connection.create({ authInfo }),
                catch: error => new Error('Failed to create Connection', { cause: error })
              })
=======
>>>>>>> f2dfb320
            )
          );
          const username = yield* Effect.tryPromise({
            try: async () => (await StateAggregator.getInstance()).aliases.resolveUsername(usernameOrAlias),
            catch: error => new Error('Failed to resolve username', { cause: error })
          });
          return yield* cache.get(username);
        }
      }).pipe(
        Effect.tap(conn => maybeUpdateDefaultOrgRef(conn)),
        Effect.withSpan('getConnection')
      )
    } as const;
  }),
  dependencies: [SettingsService.Default, ConfigService.Default]
}) {}

//** this info is used for quite a bit (ex: telemetry) so one we make the connection, we capture the info and store it in a ref */
const maybeUpdateDefaultOrgRef = (conn: Connection): Effect.Effect<typeof DefaultOrgInfoSchema.Type, Error> =>
  Effect.gen(function* () {
    const { orgId, devHubUsername, isScratch, isSandbox, tracksSource } = conn.getAuthInfoFields();

    const devHubOrgId = yield* yield* Effect.cached(getDevHubId(devHubUsername));
    const existingOrgInfo = yield* SubscriptionRef.get(defaultOrgRef);

    const updates = Object.fromEntries(
      Object.entries({
        orgId,
        devHubUsername,
        tracksSource,
        isScratch,
        isSandbox,
        devHubOrgId
      }).filter(([, v]) => v !== undefined)
    );

    const updated = Object.fromEntries(
      Object.entries({
        ...existingOrgInfo,
        ...updates
      })
    );
    // Check if objects have the same content (deep equality using schema)
    if (Schema.equivalence(DefaultOrgInfoSchema)(updated, existingOrgInfo)) {
      yield* Effect.annotateCurrentSpan({ changed: false });
      return updated;
    }
    yield* Effect.all(
      [Effect.annotateCurrentSpan({ updated, changed: true }), SubscriptionRef.set(defaultOrgRef, updated)],
      {
        concurrency: 'unbounded'
      }
    );
    return updated;
  }).pipe(Effect.withSpan('maybeUpdateDefaultOrgRef'));

/** for a given scratch org username, get the orgId of its devhub.  Requires the scratch org AND devhub to be authenticated locally */
const getDevHubId = (scratchOrgUsername?: string): Effect.Effect<string | undefined, Error> =>
  scratchOrgUsername
    ? createAuthInfoFromUsername(scratchOrgUsername).pipe(Effect.map(authInfo => authInfo.getFields().orgId))
    : Effect.succeed(undefined);

const createAuthInfoFromUsername = (username: string): Effect.Effect<AuthInfo, Error> =>
  Effect.tryPromise({
    try: () => AuthInfo.create({ username }),
    catch: error => new Error('Failed to create AuthInfo', { cause: error })
  }).pipe(Effect.withSpan('createAuthInfoFromUsername', { attributes: { username } }));<|MERGE_RESOLUTION|>--- conflicted
+++ resolved
@@ -108,27 +108,6 @@
             Effect.filterOrFail(
               targetOrg => targetOrg != null,
               () => new Error('No target-org configured')
-<<<<<<< HEAD
-            ),
-            Effect.flatMap(usernameOrAlias =>
-              Effect.tryPromise({
-                try: async () => (await StateAggregator.getInstance()).aliases.resolveUsername(usernameOrAlias),
-                catch: error => new Error('Failed to resolve username', { cause: error })
-              })
-            ),
-            Effect.flatMap(username =>
-              Effect.tryPromise({
-                try: () => AuthInfo.create({ username }),
-                catch: error => new Error('Failed to create AuthInfo', { cause: error })
-              })
-            ),
-            Effect.flatMap(authInfo =>
-              Effect.tryPromise({
-                try: () => Connection.create({ authInfo }),
-                catch: error => new Error('Failed to create Connection', { cause: error })
-              })
-=======
->>>>>>> f2dfb320
             )
           );
           const username = yield* Effect.tryPromise({
