/*
 * Copyright (c) 2024, salesforce.com, inc.
 * All rights reserved.
 * Licensed under the BSD 3-Clause license.
 * For full license text, see LICENSE.txt file in the repo root or https://opensource.org/licenses/BSD-3-Clause
 */

import * as Effect from 'effect/Effect';
import * as vscode from 'vscode';

export const CODE_BUILDER_WEB_SECTION = 'salesforcedx-vscode-code-builder-web';
export const SALESFORCE_DX_SECTION = 'salesforcedx-vscode-salesforcedx';
const INSTANCE_URL_KEY = 'instanceUrl';
const ACCESS_TOKEN_KEY = 'accessToken';
const API_VERSION_KEY = 'apiVersion';

const FALLBACK_API_VERSION = '64.0';

const isNonEmptyString =
  (key: string) =>
  (value: string | undefined): Effect.Effect<string, Error, never> =>
    value === undefined || value.length === 0
      ? Effect.fail(new Error(`Value for ${key} is empty`))
      : Effect.succeed(value);

export class SettingsService extends Effect.Service<SettingsService>()('SettingsService', {
  succeed: {
    /**
     * Get a value from settings
     * @param section The settings section
     * @param key The settings key
     * @param defaultValue Optional default value
     */
    getValue: <T>(section: string, key: string, defaultValue?: T) =>
      Effect.try({
        try: () => {
          const config = vscode.workspace.getConfiguration(section);
          return defaultValue !== undefined ? config.get<T>(key, defaultValue) : config.get<T>(key);
        },
        catch: error => new Error(`Failed to get setting ${section}.${key}: ${String(error)}`)
      }),

    /**
     * Set a value in settings
     * @param section The settings section
     * @param key The settings key
     * @param value The value to set
     */
    setValue: <T>(section: string, key: string, value: T) =>
      Effect.tryPromise({
        try: async () => {
          const config = vscode.workspace.getConfiguration(section);
          await config.update(key, value, vscode.ConfigurationTarget.Global);
        },
        catch: error => new Error(`Failed to set setting ${section}.${key}: ${String(error)}`)
      }),

    /**
     * Get the Salesforce instance URL from settings
     */
    getInstanceUrl: Effect.try({
      try: () => vscode.workspace.getConfiguration(CODE_BUILDER_WEB_SECTION).get<string>(INSTANCE_URL_KEY),
      catch: error => new Error(`Failed to get instanceUrl: ${String(error)}`)
    }).pipe(Effect.flatMap(isNonEmptyString)),

    /**
     * Get the Salesforce access token from settings
     */
    getAccessToken: Effect.try({
      try: () => vscode.workspace.getConfiguration(CODE_BUILDER_WEB_SECTION).get<string>(ACCESS_TOKEN_KEY),
      catch: error => new Error(`Failed to get accessToken: ${String(error)}`)
    }).pipe(Effect.flatMap(isNonEmptyString)),

    /**
     * Get the Salesforce API version from settings.  In the form of '64.0'
     */
    getApiVersion: Effect.try({
      try: () => {
<<<<<<< HEAD
=======
        const config = vscode.workspace.getConfiguration(section);
        return defaultValue !== undefined ? config.get<T>(key, defaultValue) : config.get<T>(key);
      },
      catch: error => new Error(`Failed to get setting ${section}.${key}: ${String(error)}`)
    }),

  setValue: <T>(section: string, key: string, value: T) =>
    Effect.tryPromise({
      try: async () => {
        const config = vscode.workspace.getConfiguration(section);
        await config.update(key, value, vscode.ConfigurationTarget.Global);
      },
      catch: error => new Error(`Failed to set setting ${section}.${key}: ${String(error)}`)
    }),

  getInstanceUrl: Effect.try({
    try: () => vscode.workspace.getConfiguration(CODE_BUILDER_WEB_SECTION).get<string>(INSTANCE_URL_KEY),
    catch: error => new Error(`Failed to get instanceUrl: ${String(error)}`)
  }).pipe(Effect.flatMap(isNonEmptyString(INSTANCE_URL_KEY))),

  getAccessToken: Effect.try({
    try: () => vscode.workspace.getConfiguration(CODE_BUILDER_WEB_SECTION).get<string>(ACCESS_TOKEN_KEY),
    catch: error => new Error(`Failed to get accessToken: ${String(error)}`)
  }).pipe(Effect.flatMap(isNonEmptyString(ACCESS_TOKEN_KEY))),

  getApiVersion: Effect.try({
    try: () => {
      const config = vscode.workspace.getConfiguration(CODE_BUILDER_WEB_SECTION);
      const value = config.get<string>(API_VERSION_KEY) ?? FALLBACK_API_VERSION;
      return value.length > 0 ? value : FALLBACK_API_VERSION;
    },
    catch: error => new Error(`Failed to get apiVersion: ${String(error)}`)
  }),

  setInstanceUrl: (url: string) =>
    Effect.tryPromise({
      try: async () => {
>>>>>>> ac9497ba
        const config = vscode.workspace.getConfiguration(CODE_BUILDER_WEB_SECTION);
        const value = config.get<string>(API_VERSION_KEY) ?? FALLBACK_API_VERSION;
        return value.length > 0 ? value : FALLBACK_API_VERSION;
      },
      catch: error => new Error(`Failed to get apiVersion: ${String(error)}`)
    }),

    /**
     * Set the Salesforce instance URL in settings
     */
    setInstanceUrl: (url: string) =>
      Effect.tryPromise({
        try: async () => {
          const config = vscode.workspace.getConfiguration(CODE_BUILDER_WEB_SECTION);
          await config.update(INSTANCE_URL_KEY, url, vscode.ConfigurationTarget.Global);
        },
        catch: error => new Error(`Failed to set instanceUrl: ${String(error)}`)
      }),

    /**
     * Set the Salesforce access token in settings
     */
    setAccessToken: (token: string) =>
      Effect.tryPromise({
        try: async () => {
          const config = vscode.workspace.getConfiguration(CODE_BUILDER_WEB_SECTION);
          await config.update(ACCESS_TOKEN_KEY, token, vscode.ConfigurationTarget.Global);
        },
        catch: error => new Error(`Failed to set accessToken: ${String(error)}`)
      }),

    /**
     * Set the Salesforce API version in settings
     */
    setApiVersion: (version: string) =>
      Effect.tryPromise({
        try: async () => {
          const config = vscode.workspace.getConfiguration(CODE_BUILDER_WEB_SECTION);
          await config.update(API_VERSION_KEY, version, vscode.ConfigurationTarget.Global);
        },
        catch: error => new Error(`Failed to set apiVersion: ${String(error)}`)
      })
  } as const
}) {}<|MERGE_RESOLUTION|>--- conflicted
+++ resolved
@@ -61,7 +61,7 @@
     getInstanceUrl: Effect.try({
       try: () => vscode.workspace.getConfiguration(CODE_BUILDER_WEB_SECTION).get<string>(INSTANCE_URL_KEY),
       catch: error => new Error(`Failed to get instanceUrl: ${String(error)}`)
-    }).pipe(Effect.flatMap(isNonEmptyString)),
+    }).pipe(Effect.flatMap(isNonEmptyString(INSTANCE_URL_KEY))),
 
     /**
      * Get the Salesforce access token from settings
@@ -69,53 +69,13 @@
     getAccessToken: Effect.try({
       try: () => vscode.workspace.getConfiguration(CODE_BUILDER_WEB_SECTION).get<string>(ACCESS_TOKEN_KEY),
       catch: error => new Error(`Failed to get accessToken: ${String(error)}`)
-    }).pipe(Effect.flatMap(isNonEmptyString)),
+    }).pipe(Effect.flatMap(isNonEmptyString(ACCESS_TOKEN_KEY))),
 
     /**
      * Get the Salesforce API version from settings.  In the form of '64.0'
      */
     getApiVersion: Effect.try({
       try: () => {
-<<<<<<< HEAD
-=======
-        const config = vscode.workspace.getConfiguration(section);
-        return defaultValue !== undefined ? config.get<T>(key, defaultValue) : config.get<T>(key);
-      },
-      catch: error => new Error(`Failed to get setting ${section}.${key}: ${String(error)}`)
-    }),
-
-  setValue: <T>(section: string, key: string, value: T) =>
-    Effect.tryPromise({
-      try: async () => {
-        const config = vscode.workspace.getConfiguration(section);
-        await config.update(key, value, vscode.ConfigurationTarget.Global);
-      },
-      catch: error => new Error(`Failed to set setting ${section}.${key}: ${String(error)}`)
-    }),
-
-  getInstanceUrl: Effect.try({
-    try: () => vscode.workspace.getConfiguration(CODE_BUILDER_WEB_SECTION).get<string>(INSTANCE_URL_KEY),
-    catch: error => new Error(`Failed to get instanceUrl: ${String(error)}`)
-  }).pipe(Effect.flatMap(isNonEmptyString(INSTANCE_URL_KEY))),
-
-  getAccessToken: Effect.try({
-    try: () => vscode.workspace.getConfiguration(CODE_BUILDER_WEB_SECTION).get<string>(ACCESS_TOKEN_KEY),
-    catch: error => new Error(`Failed to get accessToken: ${String(error)}`)
-  }).pipe(Effect.flatMap(isNonEmptyString(ACCESS_TOKEN_KEY))),
-
-  getApiVersion: Effect.try({
-    try: () => {
-      const config = vscode.workspace.getConfiguration(CODE_BUILDER_WEB_SECTION);
-      const value = config.get<string>(API_VERSION_KEY) ?? FALLBACK_API_VERSION;
-      return value.length > 0 ? value : FALLBACK_API_VERSION;
-    },
-    catch: error => new Error(`Failed to get apiVersion: ${String(error)}`)
-  }),
-
-  setInstanceUrl: (url: string) =>
-    Effect.tryPromise({
-      try: async () => {
->>>>>>> ac9497ba
         const config = vscode.workspace.getConfiguration(CODE_BUILDER_WEB_SECTION);
         const value = config.get<string>(API_VERSION_KEY) ?? FALLBACK_API_VERSION;
         return value.length > 0 ? value : FALLBACK_API_VERSION;
