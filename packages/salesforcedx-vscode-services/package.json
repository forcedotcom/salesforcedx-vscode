{
  "name": "salesforcedx-vscode-services",
  "displayName": "Salesforce Services",
  "description": "a shared services extension for other extensions to use",
  "qna": "https://github.com/forcedotcom/salesforcedx-vscode/issues",
  "bugs": {
    "url": "https://github.com/forcedotcom/salesforcedx-vscode/issues"
  },
  "repository": {
    "url": "https://github.com/forcedotcom/salesforcedx-vscode"
  },
  "icon": "images/VSCodeBundle.png",
  "galleryBanner": {
    "color": "#ECECEC",
    "theme": "light"
  },
  "version": "64.4.0",
  "publisher": "salesforce",
  "license": "BSD-3-Clause",
  "engines": {
    "vscode": "^1.90.0"
  },
  "categories": [
    "Other"
  ],
  "dependencies": {
    "@azure/monitor-opentelemetry-exporter": "^1.0.0-beta.32",
    "@effect/opentelemetry": "0.58.0",
    "@opentelemetry/api": "1.9.0",
    "@opentelemetry/core": "2.0.1",
    "@opentelemetry/exporter-trace-otlp-http": "0.203.0",
    "@opentelemetry/sdk-logs": "0.203.0",
    "@opentelemetry/sdk-metrics": "2.0.1",
    "@opentelemetry/sdk-trace-base": "2.0.1",
    "@opentelemetry/sdk-trace-node": "2.0.1",
    "@opentelemetry/sdk-trace-web": "2.0.1",
<<<<<<< HEAD
    "@salesforce/core": "^8.23.3",
    "@salesforce/source-deploy-retrieve": "^12.25.0",
    "@salesforce/source-tracking": "^7.5.0",
=======
    "@salesforce/core": "^8.23.2",
    "@salesforce/source-deploy-retrieve": "^12.24.0",
    "@salesforce/source-tracking": "^7.4.9",
>>>>>>> f2dfb320
    "@vscode/extension-telemetry": "^1.0.0",
    "effect": "^3.18.4",
    "jsforce": "^3.10.2",
    "vscode-uri": "^3.1.0"
  },
  "devDependencies": {
    "@types/node": "^20.0.0",
    "browserify-zlib": "^0.2.0",
    "esbuild": "0.25.0",
    "https-browserify": "^1.0.0",
    "jsforce": "^3.9.4",
    "nyc": "^15",
    "querystring-es3": "^0.2.1",
    "stream-http": "^3.2.0",
    "timers-browserify": "^2.0.12"
  },
  "scripts": {
    "bundle:extension": "node esbuild.config.mjs",
    "vscode:package": "npm run bundle:extension && vsce package",
    "vscode:sha256": "node ../../scripts/generate-sha256.js >> ../../SHA256",
    "vscode:publish": "node ../../scripts/publish-vsix.js",
    "compile": "tsc -p ./",
    "lint": "eslint .",
    "lint:fix": "npm run lint -- --fix",
    "watch": "tsc -watch -p .",
    "clean": "shx rm -rf node_modules && shx rm -rf out && shx rm -rf coverage && shx rm -rf .nyc_output",
    "test": "jest --coverage"
  },
  "activationEvents": [
    "*"
  ],
  "main": "dist/index.js",
  "types": "out/src/index.d.ts",
  "browser": "./dist/web/index.js",
  "contributes": {
    "configuration": {
      "title": "Salesforce Services Configuration",
      "properties": {
        "salesforcedx-vscode-code-builder-web.instanceUrl": {
          "type": "string",
          "default": "",
          "description": "Salesforce instance URL for web extensions.  Only valid in browser"
        },
        "salesforcedx-vscode-code-builder-web.accessToken": {
          "type": "string",
          "default": "",
          "description": "Salesforce access token for web extensions.  Only valid in browser"
        },
        "salesforcedx-vscode-code-builder-web.apiVersion": {
          "type": "string",
          "default": "64.0",
          "description": "Salesforce api version (example: 65.0).  Only valid in browser"
        },
        "salesforcedx-vscode-salesforcedx.enableLocalTraces": {
          "type": "boolean",
          "default": false,
          "description": "Enable local OpenTelemetry traces for debugging and performance monitoring.  Start the trace viewer using docker run -p 3000:3000 -p 4317:4317 -p 4318:4318 --rm -it docker.io/grafana/otel-lgtm"
        },
        "salesforcedx-vscode-salesforcedx.enableConsoleTraces": {
          "type": "boolean",
          "default": false,
          "description": "Send OpenTelemetry traces for debugging and performance monitoring to the console (browser or electron)."
        }
      }
    },
    "commands": []
  },
  "sideEffects": true
}<|MERGE_RESOLUTION|>--- conflicted
+++ resolved
@@ -34,15 +34,9 @@
     "@opentelemetry/sdk-trace-base": "2.0.1",
     "@opentelemetry/sdk-trace-node": "2.0.1",
     "@opentelemetry/sdk-trace-web": "2.0.1",
-<<<<<<< HEAD
     "@salesforce/core": "^8.23.3",
     "@salesforce/source-deploy-retrieve": "^12.25.0",
     "@salesforce/source-tracking": "^7.5.0",
-=======
-    "@salesforce/core": "^8.23.2",
-    "@salesforce/source-deploy-retrieve": "^12.24.0",
-    "@salesforce/source-tracking": "^7.4.9",
->>>>>>> f2dfb320
     "@vscode/extension-telemetry": "^1.0.0",
     "effect": "^3.18.4",
     "jsforce": "^3.10.2",
