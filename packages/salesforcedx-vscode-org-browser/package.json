{
  "name": "salesforcedx-vscode-org-browser",
  "displayName": "Salesforce Org Browser",
  "description": "View and retrieve metadata from your Salesforce org",
  "qna": "https://github.com/forcedotcom/salesforcedx-vscode/issues",
  "bugs": {
    "url": "https://github.com/forcedotcom/salesforcedx-vscode/issues"
  },
  "repository": {
    "url": "https://github.com/forcedotcom/salesforcedx-vscode"
  },
  "icon": "images/VSCodeBundle.png",
  "galleryBanner": {
    "color": "#ECECEC",
    "theme": "light"
  },
  "version": "65.6.0",
  "publisher": "salesforce",
  "license": "BSD-3-Clause",
  "engines": {
    "vscode": "^1.90.0"
  },
  "categories": [
    "Other"
  ],
  "dependencies": {
    "@salesforce/vscode-i18n": "65.6.0",
    "effect": "^3.18.4",
    "vscode-uri": "^3.1.0"
  },
  "devDependencies": {
    "@salesforce/core": "^8.23.3",
    "@salesforce/source-deploy-retrieve": "^12.29.1",
    "esbuild": "0.25.0",
    "nyc": "^15",
<<<<<<< HEAD
    "salesforcedx-vscode-playwright": "65.5.0",
    "salesforcedx-vscode-services": "65.5.0"
=======
    "salesforcedx-vscode-services": "65.6.0"
>>>>>>> ee424a10
  },
  "extensionDependencies": [
    "salesforce.salesforcedx-vscode-services"
  ],
  "scripts": {
    "bundle:extension": "npm run compile && node ./esbuild.config.mjs",
    "run:web": "npx vscode-test-web --browserType=chromium --browserOption=--disable-web-security --browserOption=--remote-debugging-port=9222 --extensionDevelopmentPath . --extensionPath ../salesforcedx-vscode-services --extensionPath ../salesforcedx-vscode-metadata --open-devtools --port 3001",
    "test:web": "npm run bundle:extension && playwright test --config=playwright.config.web.ts --headed",
    "test:web:headless": "npm run bundle:extension && playwright test --config=playwright.config.web.ts",
    "test:web:debug": "npm run bundle:extension && playwright test --config=playwright.config.web.ts --debug",
    "test:web:headless:ci": "npm run bundle:extension && playwright test --config=playwright.config.web.ts",
    "test:desktop": "npm run bundle:extension && cross-env VSCODE_DESKTOP=1 playwright test --config=playwright.config.desktop.ts",
    "test:desktop:debug": "npm run bundle:extension && cross-env VSCODE_DESKTOP=1 playwright test --config=playwright.config.desktop.ts --debug",
    "test:desktop:ci": "npm run bundle:extension && cross-env VSCODE_DESKTOP=1 playwright test --config=playwright.config.desktop.ts",
    "test:e2e": "npm run test:web:headless && npm run test:desktop",
    "test:setup:check": "npm run bundle:extension && npx ts-node test/web/scripts/setup-check.ts",
    "vscode:package": "npm run bundle:extension && vsce package",
    "vscode:sha256": "node ../../scripts/generate-sha256.js >> ../../SHA256",
    "vscode:publish": "node ../../scripts/publish-vsix.js",
    "compile": "tsc -p ./",
    "lint": "eslint .",
    "lint:fix": "npm run lint -- --fix",
    "watch": "tsc -watch -p .",
    "clean": "shx rm -rf node_modules && shx rm -rf out && shx rm -rf coverage && shx rm -rf .nyc_output",
    "test": "jest --coverage"
  },
  "main": "./dist/index.js",
  "browser": "./dist/web/index.js",
  "contributes": {
    "viewsWelcome": [
      {
        "view": "sfdxOrgBrowser",
        "contents": "Retrieving the metadata types from your org.  This'll take a bit.\n\nThe Org Browser retrieves metadata from your Org and stores it in your project.\nClick any metadata type to see what items are available.\nYou can download individual metadata items or all items of a type."
      }
    ],
    "viewsContainers": {
      "activitybar": [
        {
          "id": "metadata",
          "title": "Salesforce Org Browser",
          "icon": "resources/orgBrowserIcon.svg"
        }
      ]
    },
    "views": {
      "metadata": [
        {
          "id": "sfdxOrgBrowser",
          "name": "Salesforce Org Browser",
          "when": "!config.salesforcedx-vscode-core.useLegacyOrgBrowser"
        }
      ]
    },
    "commands": [
      {
        "command": "sfdxOrgBrowser.refreshType",
        "title": "Refresh Type",
        "category": "Org Browser",
        "icon": {
          "light": "resources/light/refresh.svg",
          "dark": "resources/dark/refresh.svg"
        }
      },
      {
        "command": "sfdxOrgBrowser.retrieveMetadata",
        "title": "Retrieve Metadata",
        "icon": {
          "dark": "resources/dark/retrieve.svg",
          "light": "resources/light/retrieve.svg"
        }
      },
      {
        "command": "sfdxOrgBrowser.collapseAll",
        "title": "Collapse All",
        "category": "Org Browser",
        "icon": "$(collapse-all)"
      }
    ],
    "menus": {
      "view/title": [
        {
          "command": "sfdxOrgBrowser.refreshType",
          "when": "view == sfdxOrgBrowser",
          "group": "navigation@0"
        },
        {
          "command": "sfdxOrgBrowser.collapseAll",
          "when": "view == sfdxOrgBrowser",
          "group": "navigation@1"
        }
      ],
      "view/item/context": [
        {
          "command": "sfdxOrgBrowser.refreshType",
          "when": "view == sfdxOrgBrowser && (viewItem == type || viewItem == customObject || viewItem == folderType || viewItem == folder)",
          "group": "inline"
        },
        {
          "command": "sfdxOrgBrowser.retrieveMetadata",
          "when": "view == sfdxOrgBrowser && (viewItem == type || viewItem == customObject || viewItem == component)",
          "group": "inline"
        }
      ]
    }
  }
}<|MERGE_RESOLUTION|>--- conflicted
+++ resolved
@@ -33,12 +33,8 @@
     "@salesforce/source-deploy-retrieve": "^12.29.1",
     "esbuild": "0.25.0",
     "nyc": "^15",
-<<<<<<< HEAD
-    "salesforcedx-vscode-playwright": "65.5.0",
-    "salesforcedx-vscode-services": "65.5.0"
-=======
+    "@salesforce/playwright-vscode-ext": "65.6.0",
     "salesforcedx-vscode-services": "65.6.0"
->>>>>>> ee424a10
   },
   "extensionDependencies": [
     "salesforce.salesforcedx-vscode-services"
