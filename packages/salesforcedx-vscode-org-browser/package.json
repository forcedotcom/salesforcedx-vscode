{
  "name": "salesforcedx-vscode-org-browser",
  "displayName": "Salesforce Org Browser",
  "description": "View and retrieve metadata from your Salesforce org",
  "qna": "https://github.com/forcedotcom/salesforcedx-vscode/issues",
  "bugs": {
    "url": "https://github.com/forcedotcom/salesforcedx-vscode/issues"
  },
  "repository": {
    "url": "https://github.com/forcedotcom/salesforcedx-vscode"
  },
  "icon": "images/VSCodeBundle.png",
  "galleryBanner": {
    "color": "#ECECEC",
    "theme": "light"
  },
  "version": "65.5.0",
  "publisher": "salesforce",
  "license": "BSD-3-Clause",
  "engines": {
    "vscode": "^1.90.0"
  },
  "categories": [
    "Other"
  ],
  "dependencies": {
    "effect": "^3.18.4",
    "vscode-uri": "^3.1.0"
  },
  "devDependencies": {
    "@salesforce/core": "^8.23.3",
    "@salesforce/source-deploy-retrieve": "^12.25.0",
    "esbuild": "0.25.0",
    "nyc": "^15",
<<<<<<< HEAD
    "salesforcedx-vscode-playwright": "65.4.0",
    "salesforcedx-vscode-services": "65.4.0"
=======
    "salesforcedx-vscode-services": "65.5.0"
>>>>>>> 24311471
  },
  "extensionDependencies": [
    "salesforce.salesforcedx-vscode-services"
  ],
  "scripts": {
    "bundle:extension": "npm run compile && node ./esbuild.config.mjs",
    "run:web": "npx vscode-test-web --browserType=chromium --browserOption=--disable-web-security --browserOption=--remote-debugging-port=9222 --extensionDevelopmentPath . --extensionPath ../salesforcedx-vscode-services --extensionPath ../salesforcedx-vscode-metadata --open-devtools --port 3001",
    "test:web": "npm run bundle:extension && playwright test --config=playwright.config.web.ts --headed",
    "test:web:headless": "npm run bundle:extension && playwright test --config=playwright.config.web.ts",
    "test:web:debug": "npm run bundle:extension && playwright test --config=playwright.config.web.ts --debug",
    "test:web:headless:ci": "npm run bundle:extension && playwright test --config=playwright.config.web.ts",
    "test:desktop": "npm run bundle:extension && cross-env VSCODE_DESKTOP=1 playwright test --config=playwright.config.desktop.ts",
    "test:desktop:debug": "npm run bundle:extension && cross-env VSCODE_DESKTOP=1 playwright test --config=playwright.config.desktop.ts --debug",
    "test:desktop:ci": "npm run bundle:extension && cross-env VSCODE_DESKTOP=1 playwright test --config=playwright.config.desktop.ts",
    "test:e2e": "npm run test:web:headless && npm run test:desktop",
    "test:setup:check": "npm run bundle:extension && npx ts-node test/web/scripts/setup-check.ts",
    "vscode:package": "npm run bundle:extension && vsce package",
    "vscode:sha256": "node ../../scripts/generate-sha256.js >> ../../SHA256",
    "vscode:publish": "node ../../scripts/publish-vsix.js",
    "compile": "tsc -p ./",
    "lint": "eslint .",
    "lint:fix": "npm run lint -- --fix",
    "watch": "tsc -watch -p .",
    "clean": "shx rm -rf node_modules && shx rm -rf out && shx rm -rf coverage && shx rm -rf .nyc_output",
    "test": "jest --coverage"
  },
  "main": "./dist/index.js",
  "browser": "./dist/web/index.js",
  "contributes": {
    "viewsWelcome": [
      {
        "view": "sfdxOrgBrowser",
        "contents": "Retrieving the metadata types from your org.  This'll take a bit.\n\nThe Org Browser retrieves metadata from your Org and stores it in your project.\nClick any metadata type to see what items are available.\nYou can download individual metadata items or all items of a type."
      }
    ],
    "viewsContainers": {
      "activitybar": [
        {
          "id": "metadata",
          "title": "Salesforce Org Browser",
          "icon": "resources/orgBrowserIcon.svg"
        }
      ]
    },
    "views": {
      "metadata": [
        {
          "id": "sfdxOrgBrowser",
          "name": "Salesforce Org Browser",
          "when": "!config.salesforcedx-vscode-core.useLegacyOrgBrowser"
        }
      ]
    },
    "commands": [
      {
        "command": "sfdxOrgBrowser.refreshType",
        "title": "Refresh Type",
        "category": "Org Browser",
        "icon": {
          "light": "resources/light/refresh.svg",
          "dark": "resources/dark/refresh.svg"
        }
      },
      {
        "command": "sfdxOrgBrowser.retrieveMetadata",
        "title": "Retrieve Metadata",
        "icon": {
          "dark": "resources/dark/retrieve.svg",
          "light": "resources/light/retrieve.svg"
        }
      },
      {
        "command": "sfdxOrgBrowser.collapseAll",
        "title": "Collapse All",
        "category": "Org Browser",
        "icon": "$(collapse-all)"
      }
    ],
    "menus": {
      "view/title": [
        {
          "command": "sfdxOrgBrowser.refreshType",
          "when": "view == sfdxOrgBrowser",
          "group": "navigation@0"
        },
        {
          "command": "sfdxOrgBrowser.collapseAll",
          "when": "view == sfdxOrgBrowser",
          "group": "navigation@1"
        }
      ],
      "view/item/context": [
        {
          "command": "sfdxOrgBrowser.refreshType",
          "when": "view == sfdxOrgBrowser && (viewItem == type || viewItem == customObject || viewItem == folderType || viewItem == folder)",
          "group": "inline"
        },
        {
          "command": "sfdxOrgBrowser.retrieveMetadata",
          "when": "view == sfdxOrgBrowser && (viewItem == type || viewItem == customObject || viewItem == component)",
          "group": "inline"
        }
      ]
    }
  }
}<|MERGE_RESOLUTION|>--- conflicted
+++ resolved
@@ -32,12 +32,8 @@
     "@salesforce/source-deploy-retrieve": "^12.25.0",
     "esbuild": "0.25.0",
     "nyc": "^15",
-<<<<<<< HEAD
-    "salesforcedx-vscode-playwright": "65.4.0",
-    "salesforcedx-vscode-services": "65.4.0"
-=======
+    "salesforcedx-vscode-playwright": "65.5.0",
     "salesforcedx-vscode-services": "65.5.0"
->>>>>>> 24311471
   },
   "extensionDependencies": [
     "salesforce.salesforcedx-vscode-services"
