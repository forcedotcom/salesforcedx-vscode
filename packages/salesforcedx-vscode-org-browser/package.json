{
  "name": "salesforcedx-vscode-org-browser",
  "displayName": "Salesforce Org Browser",
  "description": "View and retrieve metadata from your Salesforce org",
  "qna": "https://github.com/forcedotcom/salesforcedx-vscode/issues",
  "bugs": {
    "url": "https://github.com/forcedotcom/salesforcedx-vscode/issues"
  },
  "repository": {
    "url": "https://github.com/forcedotcom/salesforcedx-vscode"
  },
  "icon": "images/VSCodeBundle.png",
  "galleryBanner": {
    "color": "#ECECEC",
    "theme": "light"
  },
<<<<<<< HEAD
  "version": "65.8.1",
=======
  "version": "65.9.0",
>>>>>>> 3849cfa6
  "publisher": "salesforce",
  "license": "BSD-3-Clause",
  "engines": {
    "vscode": "^1.90.0"
  },
  "categories": [
    "Other"
  ],
  "dependencies": {
    "@salesforce/vscode-i18n": "*",
    "effect": "^3.18.4",
    "vscode-uri": "^3.1.0"
  },
  "devDependencies": {
    "@salesforce/core": "^8.23.3",
<<<<<<< HEAD
    "@salesforce/playwright-vscode-ext": "*",
    "@salesforce/source-deploy-retrieve": "^12.29.1",
    "@vscode/test-web": "^0.0.76",
    "cross-env": "^7.0.3",
    "esbuild": "^0.27.1",
=======
    "@salesforce/source-deploy-retrieve": "^12.25.0",
    "@types/node": "^20.0.0",
    "@vscode/test-web": "^0.0.76",
    "cross-env": "^7.0.3",
    "esbuild": "0.25.0",
    "nyc": "^15",
>>>>>>> 3849cfa6
    "salesforcedx-vscode-services": "*"
  },
  "extensionDependencies": [
    "salesforce.salesforcedx-vscode-services"
  ],
  "scripts": {
    "vscode:bundle": "wireit",
<<<<<<< HEAD
    "run:web": "wireit",
    "test:web": "wireit",
    "test:web:ui": "npm run test:web -- --headed",
    "test:web:debug": "npm run test:web -- --debug",
    "test:desktop": "wireit",
    "test:desktop:debug": "npm run test:desktop -- --debug",
    "test:e2e": "wireit",
=======
    "run:web": "npx vscode-test-web --browserType=chromium --browserOption=--disable-web-security --browserOption=--remote-debugging-port=9222 --extensionDevelopmentPath . --extensionPath ../salesforcedx-vscode-services --open-devtools --port 3001",
    "test:web": "npm run vscode:bundle && playwright test --config=playwright.config.web.ts --headed",
    "test:web:headless": "npm run vscode:bundle && playwright test --config=playwright.config.web.ts",
    "test:web:debug": "npm run vscode:bundle && playwright test --config=playwright.config.web.ts --debug",
    "test:web:headless:ci": "npm run vscode:bundle && playwright test --config=playwright.config.web.ts",
    "test:desktop": "npm run vscode:bundle && cross-env VSCODE_DESKTOP=1 playwright test --config=playwright.config.desktop.ts",
    "test:desktop:debug": "npm run vscode:bundle && cross-env VSCODE_DESKTOP=1 playwright test --config=playwright.config.desktop.ts --debug",
    "test:desktop:ci": "npm run vscode:bundle && cross-env VSCODE_DESKTOP=1 playwright test --config=playwright.config.desktop.ts",
    "test:e2e": "npm run test:web:headless && npm run test:desktop",
>>>>>>> 3849cfa6
    "vscode:package": "wireit",
    "vscode:sha256": "node ../../scripts/generate-sha256.js >> ../../SHA256",
    "vscode:publish": "node ../../scripts/publish-vsix.js",
    "compile": "wireit",
    "lint": "wireit",
    "clean": "shx rm -rf node_modules out dist coverage .nyc_output .wireit .eslintcache *.vsix",
    "test": "wireit"
  },
  "wireit": {
    "compile": {
      "command": "tsc --build --pretty",
      "clean": "if-file-deleted",
      "dependencies": [
        "../salesforcedx-vscode-i18n:compile",
        "../salesforcedx-vscode-services:compile"
      ],
      "files": [
        "src/**/*.ts",
        "test/**/*.ts",
        "tsconfig.json",
        "../../tsconfig.common.json"
      ],
      "output": [
        "out/**",
        "tsconfig.tsbuildinfo"
      ]
    },
    "vscode:bundle": {
      "command": "node ./esbuild.config.mjs",
      "dependencies": [
        "compile",
        "../salesforcedx-vscode-services:vscode:bundle"
      ],
      "files": [
        "esbuild.config.mjs",
        "../../scripts/bundling/node.mjs",
        "../../scripts/bundling/web.mjs",
        "out/**"
      ],
      "output": [
        "dist"
      ]
    },
    "test": {
      "command": "jest --coverage",
      "dependencies": [
        "compile"
      ],
      "files": [
        "src/**/*.ts",
        "test/**/*.ts",
        "jest.config.js",
        "../../config/jest.base.config.js"
      ],
      "output": [
        "coverage"
      ]
    },
    "lint": {
      "command": "eslint --color --cache --cache-location .eslintcache .",
      "dependencies": [
        "../eslint-local-rules:compile"
      ],
      "files": [
        "src/**/*.ts",
        "test/**/*.ts",
        "../../eslint.config.mjs"
      ],
      "output": []
    },
    "vscode:package": {
      "command": "vsce package",
      "dependencies": [
        "vscode:bundle"
      ],
      "files": [
        "package.json",
        "package.nls*.json",
        "README.md",
        "CHANGELOG.md",
        "LICENSE.txt",
        "images/**",
        "resources/**"
      ],
      "output": [
        "*.vsix"
      ]
<<<<<<< HEAD
    },
    "test:web": {
      "command": "playwright test --config=playwright.config.web.ts",
      "dependencies": [
        "vscode:bundle",
        "../salesforcedx-vscode-services:vscode:bundle",
        "../playwright-vscode-ext:compile"
      ],
      "files": [
        "playwright.config.web.ts"
      ]
    },
    "test:desktop": {
      "command": "playwright test --config=playwright.config.desktop.ts",
      "env": {
        "VSCODE_DESKTOP": "1"
      },
      "dependencies": [
        "vscode:bundle",
        "../salesforcedx-vscode-services:vscode:bundle",
        "../playwright-vscode-ext:compile"
      ],
      "files": [
        "playwright.config.desktop.ts"
      ]
    },
    "test:e2e": {
      "dependencies": [
        "test:web",
        "test:desktop"
      ]
    },
    "run:web": {
      "command": "npx vscode-test-web --browserType=chromium --browserOption=--disable-web-security --browserOption=--remote-debugging-port=9222 --extensionDevelopmentPath . --extensionPath ../salesforcedx-vscode-services --extensionPath ../salesforcedx-vscode-metadata --open-devtools --port 3001",
      "service": true,
      "dependencies": [
        "vscode:bundle",
        "../salesforcedx-vscode-services:vscode:bundle"
      ],
      "files": [
        "test/playwright/**/*.ts"
      ]
=======
>>>>>>> 3849cfa6
    }
  },
  "main": "./dist/index.js",
  "browser": "./dist/web/index.js",
  "contributes": {
    "viewsWelcome": [
      {
        "view": "sfdxOrgBrowser",
        "contents": "Retrieving the metadata types from your org.  This'll take a bit.\n\nThe Org Browser retrieves metadata from your Org and stores it in your project.\nClick any metadata type to see what items are available.\nYou can download individual metadata items or all items of a type."
      }
    ],
    "viewsContainers": {
      "activitybar": [
        {
          "id": "metadata",
          "title": "Salesforce Org Browser",
          "icon": "resources/orgBrowserIcon.svg"
        }
      ]
    },
    "views": {
      "metadata": [
        {
          "id": "sfdxOrgBrowser",
          "name": "Salesforce Org Browser",
          "when": "!config.salesforcedx-vscode-core.useLegacyOrgBrowser"
        }
      ]
    },
    "commands": [
      {
        "command": "sfdxOrgBrowser.refreshType",
        "title": "Refresh Type",
        "category": "Org Browser",
        "icon": {
          "light": "resources/light/refresh.svg",
          "dark": "resources/dark/refresh.svg"
        }
      },
      {
        "command": "sfdxOrgBrowser.retrieveMetadata",
        "title": "Retrieve Metadata",
        "icon": {
          "dark": "resources/dark/retrieve.svg",
          "light": "resources/light/retrieve.svg"
        }
      },
      {
        "command": "sfdxOrgBrowser.collapseAll",
        "title": "Collapse All",
        "category": "Org Browser",
        "icon": "$(collapse-all)"
      }
    ],
    "menus": {
      "view/title": [
        {
          "command": "sfdxOrgBrowser.refreshType",
          "when": "view == sfdxOrgBrowser",
          "group": "navigation@0"
        },
        {
          "command": "sfdxOrgBrowser.collapseAll",
          "when": "view == sfdxOrgBrowser",
          "group": "navigation@1"
        }
      ],
      "view/item/context": [
        {
          "command": "sfdxOrgBrowser.refreshType",
          "when": "view == sfdxOrgBrowser && (viewItem == type || viewItem == customObject || viewItem == folderType || viewItem == folder)",
          "group": "inline"
        },
        {
          "command": "sfdxOrgBrowser.retrieveMetadata",
          "when": "view == sfdxOrgBrowser && (viewItem == type || viewItem == customObject || viewItem == component)",
          "group": "inline"
        }
      ]
    }
  }
}<|MERGE_RESOLUTION|>--- conflicted
+++ resolved
@@ -14,11 +14,7 @@
     "color": "#ECECEC",
     "theme": "light"
   },
-<<<<<<< HEAD
-  "version": "65.8.1",
-=======
   "version": "65.9.0",
->>>>>>> 3849cfa6
   "publisher": "salesforce",
   "license": "BSD-3-Clause",
   "engines": {
@@ -34,20 +30,11 @@
   },
   "devDependencies": {
     "@salesforce/core": "^8.23.3",
-<<<<<<< HEAD
     "@salesforce/playwright-vscode-ext": "*",
     "@salesforce/source-deploy-retrieve": "^12.29.1",
     "@vscode/test-web": "^0.0.76",
     "cross-env": "^7.0.3",
     "esbuild": "^0.27.1",
-=======
-    "@salesforce/source-deploy-retrieve": "^12.25.0",
-    "@types/node": "^20.0.0",
-    "@vscode/test-web": "^0.0.76",
-    "cross-env": "^7.0.3",
-    "esbuild": "0.25.0",
-    "nyc": "^15",
->>>>>>> 3849cfa6
     "salesforcedx-vscode-services": "*"
   },
   "extensionDependencies": [
@@ -55,7 +42,6 @@
   ],
   "scripts": {
     "vscode:bundle": "wireit",
-<<<<<<< HEAD
     "run:web": "wireit",
     "test:web": "wireit",
     "test:web:ui": "npm run test:web -- --headed",
@@ -63,17 +49,6 @@
     "test:desktop": "wireit",
     "test:desktop:debug": "npm run test:desktop -- --debug",
     "test:e2e": "wireit",
-=======
-    "run:web": "npx vscode-test-web --browserType=chromium --browserOption=--disable-web-security --browserOption=--remote-debugging-port=9222 --extensionDevelopmentPath . --extensionPath ../salesforcedx-vscode-services --open-devtools --port 3001",
-    "test:web": "npm run vscode:bundle && playwright test --config=playwright.config.web.ts --headed",
-    "test:web:headless": "npm run vscode:bundle && playwright test --config=playwright.config.web.ts",
-    "test:web:debug": "npm run vscode:bundle && playwright test --config=playwright.config.web.ts --debug",
-    "test:web:headless:ci": "npm run vscode:bundle && playwright test --config=playwright.config.web.ts",
-    "test:desktop": "npm run vscode:bundle && cross-env VSCODE_DESKTOP=1 playwright test --config=playwright.config.desktop.ts",
-    "test:desktop:debug": "npm run vscode:bundle && cross-env VSCODE_DESKTOP=1 playwright test --config=playwright.config.desktop.ts --debug",
-    "test:desktop:ci": "npm run vscode:bundle && cross-env VSCODE_DESKTOP=1 playwright test --config=playwright.config.desktop.ts",
-    "test:e2e": "npm run test:web:headless && npm run test:desktop",
->>>>>>> 3849cfa6
     "vscode:package": "wireit",
     "vscode:sha256": "node ../../scripts/generate-sha256.js >> ../../SHA256",
     "vscode:publish": "node ../../scripts/publish-vsix.js",
@@ -161,7 +136,6 @@
       "output": [
         "*.vsix"
       ]
-<<<<<<< HEAD
     },
     "test:web": {
       "command": "playwright test --config=playwright.config.web.ts",
@@ -204,8 +178,6 @@
       "files": [
         "test/playwright/**/*.ts"
       ]
-=======
->>>>>>> 3849cfa6
     }
   },
   "main": "./dist/index.js",
