--- conflicted
+++ resolved
@@ -28,13 +28,8 @@
     "vscode-uri": "^3.1.0"
   },
   "devDependencies": {
-<<<<<<< HEAD
     "@salesforce/core": "^8.23.1",
     "@salesforce/source-deploy-retrieve": "^12.25.0",
-=======
-    "@salesforce/core": "^8.23.2",
-    "@salesforce/source-deploy-retrieve": "^12.24.0",
->>>>>>> f2dfb320
     "salesforcedx-vscode-services": "64.4.0",
     "@types/node": "^20.0.0",
     "esbuild": "0.25.0",
