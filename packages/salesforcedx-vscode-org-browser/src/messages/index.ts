/*
 * Copyright (c) 2025, salesforce.com, inc.
 * All rights reserved.
 * Licensed under the BSD 3-Clause license.
 * For full license text, see LICENSE.txt file in the repo root or https://opensource.org/licenses/BSD-3-Clause
 */

<<<<<<< HEAD
import { LocalizationService, type MessageArgs } from '@salesforce/vscode-i18n';
import { EXTENSION_NAME } from '../constants';
import { messages as enMessages, type MessageKey } from './i18n';

const localizationService = LocalizationService.getInstance(EXTENSION_NAME);

localizationService.messageBundleManager.registerMessageBundle(EXTENSION_NAME, {
  messages: enMessages,
  type: 'base'
});

export const nls = {
  localize: <K extends MessageKey>(key: K, ...args: MessageArgs<K, typeof enMessages>): string =>
    localizationService.localize(key, ...args)
};
=======
import { createNls } from '@salesforce/vscode-i18n';
import { messages as enMessages } from './i18n';

export const nls = createNls({ instanceName: 'salesforcedx-vscode-org-browser', messages: enMessages });
>>>>>>> 1c54f7bb
<|MERGE_RESOLUTION|>--- conflicted
+++ resolved
@@ -5,25 +5,7 @@
  * For full license text, see LICENSE.txt file in the repo root or https://opensource.org/licenses/BSD-3-Clause
  */
 
-<<<<<<< HEAD
-import { LocalizationService, type MessageArgs } from '@salesforce/vscode-i18n';
-import { EXTENSION_NAME } from '../constants';
-import { messages as enMessages, type MessageKey } from './i18n';
-
-const localizationService = LocalizationService.getInstance(EXTENSION_NAME);
-
-localizationService.messageBundleManager.registerMessageBundle(EXTENSION_NAME, {
-  messages: enMessages,
-  type: 'base'
-});
-
-export const nls = {
-  localize: <K extends MessageKey>(key: K, ...args: MessageArgs<K, typeof enMessages>): string =>
-    localizationService.localize(key, ...args)
-};
-=======
 import { createNls } from '@salesforce/vscode-i18n';
 import { messages as enMessages } from './i18n';
 
-export const nls = createNls({ instanceName: 'salesforcedx-vscode-org-browser', messages: enMessages });
->>>>>>> 1c54f7bb
+export const nls = createNls({ instanceName: 'salesforcedx-vscode-org-browser', messages: enMessages });