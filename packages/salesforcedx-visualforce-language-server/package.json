{
  "name": "@salesforce/salesforcedx-visualforce-language-server",
  "description": "Visualforce language server",
<<<<<<< HEAD
  "version": "44.11.0",
=======
  "version": "44.15.0",
>>>>>>> cacbb715
  "publisher": "salesforce",
  "license": "BSD-3-Clause",
  "engines": {
    "vscode": "^1.26.0"
  },
  "dependencies": {
<<<<<<< HEAD
    "@salesforce/salesforcedx-visualforce-markup-language-server": "44.11.0",
=======
    "@salesforce/salesforcedx-visualforce-markup-language-server": "44.15.0",
    "typescript": "3.1.6",
>>>>>>> cacbb715
    "vscode-css-languageservice": "2.1.9",
    "vscode-languageserver": "3.4.2",
    "vscode-languageserver-protocol": "3.4.2",
    "vscode-languageserver-types": "3.4.0",
    "vscode-nls": "2.0.2",
    "vscode-uri": "1.0.1"
  },
  "devDependencies": {
    "@types/mocha": "^2.2.38",
    "@types/node": "8.9.3",
    "istanbul": "^0.4.5",
    "mocha": "^3.2.0",
    "mocha-junit-reporter": "^1.13.0",
    "mocha-multi-reporters": "^1.1.4",
    "nyc": "^11.0.2",
    "remap-istanbul": "^0.9.5",
    "shx": "0.2.2",
    "source-map-support": "^0.4.15"
  },
  "scripts": {
    "compile": "tsc -p ./ && shx cp -R test/fixtures out/test",
    "lint": "tslint --project .",
    "watch": "tsc -watch -p .",
    "clean":
      "shx rm -rf node_modules && shx rm -rf out && shx rm -rf coverage && shx rm -rf .nyc_output",
    "test":
      "./node_modules/.bin/nyc ./node_modules/.bin/_mocha --recursive out/test --reporter mocha-multi-reporters --reporter-options configFile=../../config/mochaConfig.json",
    "test:unit":
      "./node_modules/.bin/nyc ./node_modules/.bin/_mocha --recursive out/test --reporter mocha-multi-reporters --reporter-options configFile=../../config/mochaConfig.json"
  },
  "nyc": {
    "reporter": ["text-summary", "lcov"]
  }
}<|MERGE_RESOLUTION|>--- conflicted
+++ resolved
@@ -1,23 +1,15 @@
 {
   "name": "@salesforce/salesforcedx-visualforce-language-server",
   "description": "Visualforce language server",
-<<<<<<< HEAD
-  "version": "44.11.0",
-=======
   "version": "44.15.0",
->>>>>>> cacbb715
   "publisher": "salesforce",
   "license": "BSD-3-Clause",
   "engines": {
     "vscode": "^1.26.0"
   },
   "dependencies": {
-<<<<<<< HEAD
-    "@salesforce/salesforcedx-visualforce-markup-language-server": "44.11.0",
-=======
     "@salesforce/salesforcedx-visualforce-markup-language-server": "44.15.0",
     "typescript": "3.1.6",
->>>>>>> cacbb715
     "vscode-css-languageservice": "2.1.9",
     "vscode-languageserver": "3.4.2",
     "vscode-languageserver-protocol": "3.4.2",
