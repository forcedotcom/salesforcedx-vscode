{
  "name": "@salesforce/salesforcedx-visualforce-language-server",
  "description": "Visualforce language server",
  "version": "62.5.0",
  "publisher": "salesforce",
  "license": "BSD-3-Clause",
  "engines": {
    "vscode": "^1.90.0"
  },
  "dependencies": {
<<<<<<< HEAD
    "@salesforce/salesforcedx-visualforce-markup-language-server": "62.4.0",
    "typescript": "^5.6.2",
=======
    "@salesforce/salesforcedx-visualforce-markup-language-server": "62.5.0",
    "typescript": "^5.2.2",
>>>>>>> 22df9f86
    "vscode-css-languageservice": "2.1.9",
    "vscode-languageserver": "5.2.1",
    "vscode-languageserver-protocol": "3.14.1",
    "vscode-languageserver-types": "3.14.0",
    "vscode-nls": "2.0.2",
    "vscode-uri": "1.0.1"
  },
  "devDependencies": {
    "@types/node": "^20.0.0",
    "@typescript-eslint/eslint-plugin": "8.13.0",
    "@typescript-eslint/parser": "8.13.0",
    "eslint": "9.13.0",
    "eslint-config-prettier": "9.1.0",
    "eslint-plugin-header": "3.1.1",
    "eslint-plugin-import": "2.31.0",
    "eslint-plugin-jest-formatting": "3.1.0",
    "eslint-plugin-jsdoc": "50.4.3",
    "eslint-plugin-prefer-arrow": "1.2.3",
    "prettier": "3.3.3",
    "shx": "0.3.4"
  },
  "scripts": {
    "bundle:debugger": "esbuild ./src/visualforceServer.ts  --bundle --outfile=dist/visualforceServer.js --format=cjs --platform=node --external:vscode-uri --external:vscode-nls --external:vscode-languageserver-types --external:vscode-languageserver-protocol --external:vscode-css-languageservice --external:vscode-languageserver --minify",
    "clean": "shx rm -rf node_modules && shx rm -rf out && shx rm -rf coverage && shx rm -rf .nyc_output",
    "compile": "tsc -p ./ && npm run copy:files",
    "copy:files": "shx cp -R test/unit/fixtures out/test/unit",
    "lint": "eslint .",
    "lint:fix": "npm run lint -- --fix",
    "test": "npm run test:unit",
    "test:unit": "jest --coverage",
    "watch": "tsc -watch -p ."
  }
}<|MERGE_RESOLUTION|>--- conflicted
+++ resolved
@@ -8,13 +8,8 @@
     "vscode": "^1.90.0"
   },
   "dependencies": {
-<<<<<<< HEAD
-    "@salesforce/salesforcedx-visualforce-markup-language-server": "62.4.0",
+    "@salesforce/salesforcedx-visualforce-markup-language-server": "62.5.0",
     "typescript": "^5.6.2",
-=======
-    "@salesforce/salesforcedx-visualforce-markup-language-server": "62.5.0",
-    "typescript": "^5.2.2",
->>>>>>> 22df9f86
     "vscode-css-languageservice": "2.1.9",
     "vscode-languageserver": "5.2.1",
     "vscode-languageserver-protocol": "3.14.1",
