{
  "name": "@salesforce/salesforcedx-visualforce-language-server",
  "description": "Visualforce language server",
  "version": "55.11.0",
  "publisher": "salesforce",
  "license": "BSD-3-Clause",
  "engines": {
    "vscode": "^1.49.3"
  },
  "dependencies": {
<<<<<<< HEAD
    "@salesforce/salesforcedx-visualforce-markup-language-server": "55.9.0",
    "typescript": "^4.7.4",
=======
    "@salesforce/salesforcedx-visualforce-markup-language-server": "55.11.0",
    "typescript": "3.8.3",
>>>>>>> 40b6f2e1
    "vscode-css-languageservice": "2.1.9",
    "vscode-languageserver": "5.2.1",
    "vscode-languageserver-protocol": "3.14.1",
    "vscode-languageserver-types": "3.14.0",
    "vscode-nls": "2.0.2",
    "vscode-uri": "1.0.1"
  },
  "devDependencies": {
    "@types/mocha": "^5",
    "@types/node": "12.0.12",
    "mocha": "^10",
    "mocha-junit-reporter": "^1.23.3",
    "mocha-multi-reporters": "^1.1.7",
    "nyc": "^15",
    "shx": "0.3.4"
  },
  "scripts": {
    "compile": "tsc -p ./ && npm run copy:files",
    "copy:files": "shx cp -R test/unit/fixtures out/test/unit",
    "lint": "tslint --project .",
    "lint:fix": "npm run lint -- --fix",
    "watch": "tsc -watch -p .",
    "clean": "shx rm -rf node_modules && shx rm -rf out && shx rm -rf coverage && shx rm -rf .nyc_output",
    "test": "npm run test:unit",
    "test:unit": "node ./node_modules/nyc/bin/nyc.js ./node_modules/mocha/bin/_mocha --recursive out/test/unit --exit --reporter mocha-multi-reporters --reporter-options configFile=../../config/mochaUnitTestsConfig.json"
  },
  "nyc": {
    "reporter": [
      "text-summary",
      "lcov"
    ]
  }
}<|MERGE_RESOLUTION|>--- conflicted
+++ resolved
@@ -8,13 +8,8 @@
     "vscode": "^1.49.3"
   },
   "dependencies": {
-<<<<<<< HEAD
-    "@salesforce/salesforcedx-visualforce-markup-language-server": "55.9.0",
+    "@salesforce/salesforcedx-visualforce-markup-language-server": "55.11.0",
     "typescript": "^4.7.4",
-=======
-    "@salesforce/salesforcedx-visualforce-markup-language-server": "55.11.0",
-    "typescript": "3.8.3",
->>>>>>> 40b6f2e1
     "vscode-css-languageservice": "2.1.9",
     "vscode-languageserver": "5.2.1",
     "vscode-languageserver-protocol": "3.14.1",
