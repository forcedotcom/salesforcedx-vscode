{
  "name": "@salesforce/salesforcedx-visualforce-language-server",
  "description": "Visualforce language server",
  "version": "64.5.0",
  "publisher": "salesforce",
  "license": "BSD-3-Clause",
  "engines": {
    "vscode": "^1.90.0"
  },
  "dependencies": {
<<<<<<< HEAD
    "@salesforce/salesforcedx-visualforce-markup-language-server": "64.4.0",
    "@salesforce/salesforcedx-utils-vscode": "64.4.0",
=======
    "@salesforce/salesforcedx-visualforce-markup-language-server": "64.5.0",
>>>>>>> 95c72307
    "typescript": "5.8.3",
    "vscode-css-languageservice": "^2.1.9",
    "vscode-languageserver": "^9.0.1",
    "vscode-languageserver-protocol": "^3.17.5",
    "vscode-languageserver-textdocument": "^1.0.12",
    "vscode-languageserver-types": "^3.17.5",
    "vscode-nls": "^2.0.2",
    "vscode-uri": "^3.1.0"
  },
  "devDependencies": {
    "@types/node": "^20.0.0",
    "shx": "0.4.0"
  },
  "scripts": {
    "bundle:debugger": "esbuild ./src/visualforceServer.ts  --bundle --outfile=dist/visualforceServer.js --format=cjs --platform=node --external:vscode-nls --external:vscode-languageserver-types --external:vscode-languageserver-protocol --external:vscode-css-languageservice --external:vscode-languageserver --minify",
    "clean": "shx rm -rf node_modules && shx rm -rf out && shx rm -rf coverage && shx rm -rf .nyc_output",
    "compile": "tsc -p ./",
    "lint": "eslint .",
    "lint:fix": "npm run lint -- --fix",
    "test": "npm run test:unit",
    "test:unit": "jest --coverage",
    "watch": "tsc -watch -p ."
  }
}<|MERGE_RESOLUTION|>--- conflicted
+++ resolved
@@ -8,12 +8,8 @@
     "vscode": "^1.90.0"
   },
   "dependencies": {
-<<<<<<< HEAD
-    "@salesforce/salesforcedx-visualforce-markup-language-server": "64.4.0",
-    "@salesforce/salesforcedx-utils-vscode": "64.4.0",
-=======
     "@salesforce/salesforcedx-visualforce-markup-language-server": "64.5.0",
->>>>>>> 95c72307
+    "@salesforce/salesforcedx-utils-vscode": "64.5.0",
     "typescript": "5.8.3",
     "vscode-css-languageservice": "^2.1.9",
     "vscode-languageserver": "^9.0.1",
