--- conflicted
+++ resolved
@@ -8,13 +8,8 @@
     "vscode": "^1.61.2"
   },
   "dependencies": {
-<<<<<<< HEAD
-    "@salesforce/salesforcedx-visualforce-markup-language-server": "58.16.0",
+    "@salesforce/salesforcedx-visualforce-markup-language-server": "59.0.0",
     "typescript": "^5.2.2",
-=======
-    "@salesforce/salesforcedx-visualforce-markup-language-server": "59.0.0",
-    "typescript": "^4.7.4",
->>>>>>> 1d937c92
     "vscode-css-languageservice": "2.1.9",
     "vscode-languageserver": "5.2.1",
     "vscode-languageserver-protocol": "3.14.1",
