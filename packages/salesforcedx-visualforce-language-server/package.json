{
  "name": "@salesforce/salesforcedx-visualforce-language-server",
  "description": "Visualforce language server",
  "version": "64.10.1",
  "publisher": "salesforce",
  "license": "BSD-3-Clause",
  "engines": {
    "vscode": "^1.90.0"
  },
  "dependencies": {
<<<<<<< HEAD
    "@salesforce/salesforcedx-visualforce-markup-language-server": "64.9.1",
    "typescript": "5.9.2",
=======
    "@salesforce/salesforcedx-visualforce-markup-language-server": "64.10.1",
    "typescript": "5.8.3",
>>>>>>> fe8cfbcf
    "vscode-css-languageservice": "^2.1.9",
    "vscode-languageserver": "^9.0.1",
    "vscode-languageserver-protocol": "^3.17.5",
    "vscode-languageserver-textdocument": "^1.0.12",
    "vscode-languageserver-types": "^3.17.5",
    "vscode-nls": "^2.0.2",
    "vscode-uri": "^3.1.0"
  },
  "devDependencies": {
    "@types/node": "^22.15.1",
    "shx": "0.4.0"
  },
  "scripts": {
    "bundle:debugger": "esbuild ./src/visualforceServer.ts  --bundle --outfile=dist/visualforceServer.js --format=cjs --platform=node --external:vscode-nls --external:vscode-languageserver-types --external:vscode-languageserver-protocol --external:vscode-css-languageservice --external:vscode-languageserver --minify",
    "clean": "shx rm -rf node_modules && shx rm -rf out && shx rm -rf coverage && shx rm -rf .nyc_output",
    "compile": "tsc -p ./",
    "lint": "eslint .",
    "lint:fix": "npm run lint -- --fix",
    "test": "jest --coverage",
    "watch": "tsc -watch -p ."
  }
}<|MERGE_RESOLUTION|>--- conflicted
+++ resolved
@@ -8,13 +8,8 @@
     "vscode": "^1.90.0"
   },
   "dependencies": {
-<<<<<<< HEAD
-    "@salesforce/salesforcedx-visualforce-markup-language-server": "64.9.1",
+    "@salesforce/salesforcedx-visualforce-markup-language-server": "64.10.1",
     "typescript": "5.9.2",
-=======
-    "@salesforce/salesforcedx-visualforce-markup-language-server": "64.10.1",
-    "typescript": "5.8.3",
->>>>>>> fe8cfbcf
     "vscode-css-languageservice": "^2.1.9",
     "vscode-languageserver": "^9.0.1",
     "vscode-languageserver-protocol": "^3.17.5",
