--- conflicted
+++ resolved
@@ -47,11 +47,7 @@
       const version = document.version;
       const languageId = document.languageId;
       const languageModelInfo = languageModels[document.uri];
-<<<<<<< HEAD
-      if (languageModelInfo?.version === version && languageModelInfo.languageId === languageId) {
-=======
       if (languageModelInfo?.version === version && languageModelInfo?.languageId === languageId) {
->>>>>>> 51a0237d
         languageModelInfo.cTime = Date.now();
         return languageModelInfo.languageModel;
       }
