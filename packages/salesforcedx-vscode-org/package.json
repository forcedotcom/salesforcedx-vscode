--- conflicted
+++ resolved
@@ -14,11 +14,7 @@
     "color": "#ECECEC",
     "theme": "light"
   },
-<<<<<<< HEAD
-  "version": "65.6.0",
-=======
   "version": "65.7.0",
->>>>>>> 2b61abbe
   "publisher": "salesforce",
   "license": "BSD-3-Clause",
   "engines": {
@@ -29,17 +25,10 @@
   ],
   "dependencies": {
     "@salesforce/core": "^8.19.1",
-<<<<<<< HEAD
-    "@salesforce/salesforcedx-utils": "65.6.0",
-    "@salesforce/salesforcedx-utils-vscode": "65.6.0",
-    "@salesforce/vscode-i18n": "65.6.0",
-    "salesforcedx-vscode-core": "65.6.0",
-=======
     "@salesforce/salesforcedx-utils": "65.7.0",
     "@salesforce/salesforcedx-utils-vscode": "65.7.0",
     "@salesforce/vscode-i18n": "65.7.0",
     "salesforcedx-vscode-core": "65.7.0",
->>>>>>> 2b61abbe
     "vscode-uri": "^3.0.8"
   },
   "devDependencies": {
