/*
 * Copyright (c) 2025, salesforce.com, inc.
 * All rights reserved.
 * Licensed under the BSD 3-Clause license.
 * For full license text, see LICENSE.txt file in the repo root or https://opensource.org/licenses/BSD-3-Clause
 */

import { commandMustBeInPackageJson } from './commandMustBeInPackageJson';
<<<<<<< HEAD
import { noDirectServicesImports } from './noDirectServicesImports';
import { noDuplicateI18nValues } from './noDuplicateI18nValues';
import { noExplicitEffectReturnType } from './noExplicitEffectReturnType';
=======
import { noDuplicateI18nValues } from './noDuplicateI18nValues';

>>>>>>> 12459162
import { noVscodeMessageLiterals } from './noVscodeMessageLiterals';
import { packageJsonCommandRefs } from './packageJsonCommandRefs';
import { packageJsonI18nDescriptions } from './packageJsonI18nDescriptions';
import { packageJsonIconPaths } from './packageJsonIconPaths';
import { packageJsonViewRefs } from './packageJsonViewRefs';

const plugin = {
  rules: {
    'command-must-be-in-package-json': commandMustBeInPackageJson,
    'no-duplicate-i18n-values': noDuplicateI18nValues,
<<<<<<< HEAD
    'no-direct-services-imports': noDirectServicesImports,
    'no-explicit-effect-return-type': noExplicitEffectReturnType,
    'no-vscode-message-literals': noVscodeMessageLiterals
=======
    'no-vscode-message-literals': noVscodeMessageLiterals,
    'package-json-i18n-descriptions': packageJsonI18nDescriptions,
    'package-json-icon-paths': packageJsonIconPaths,
    'package-json-command-refs': packageJsonCommandRefs,
    'package-json-view-refs': packageJsonViewRefs
>>>>>>> 12459162
  }
};
export = plugin;<|MERGE_RESOLUTION|>--- conflicted
+++ resolved
@@ -6,14 +6,10 @@
  */
 
 import { commandMustBeInPackageJson } from './commandMustBeInPackageJson';
-<<<<<<< HEAD
 import { noDirectServicesImports } from './noDirectServicesImports';
 import { noDuplicateI18nValues } from './noDuplicateI18nValues';
 import { noExplicitEffectReturnType } from './noExplicitEffectReturnType';
-=======
-import { noDuplicateI18nValues } from './noDuplicateI18nValues';
 
->>>>>>> 12459162
 import { noVscodeMessageLiterals } from './noVscodeMessageLiterals';
 import { packageJsonCommandRefs } from './packageJsonCommandRefs';
 import { packageJsonI18nDescriptions } from './packageJsonI18nDescriptions';
@@ -24,17 +20,13 @@
   rules: {
     'command-must-be-in-package-json': commandMustBeInPackageJson,
     'no-duplicate-i18n-values': noDuplicateI18nValues,
-<<<<<<< HEAD
     'no-direct-services-imports': noDirectServicesImports,
     'no-explicit-effect-return-type': noExplicitEffectReturnType,
-    'no-vscode-message-literals': noVscodeMessageLiterals
-=======
     'no-vscode-message-literals': noVscodeMessageLiterals,
     'package-json-i18n-descriptions': packageJsonI18nDescriptions,
     'package-json-icon-paths': packageJsonIconPaths,
     'package-json-command-refs': packageJsonCommandRefs,
     'package-json-view-refs': packageJsonViewRefs
->>>>>>> 12459162
   }
 };
 export = plugin;