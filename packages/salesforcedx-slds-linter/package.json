{
  "name": "@salesforce/salesforcedx-slds-linter",
  "displayName": "SFDX SLDS Linting for VS Code",
  "description": "Provides linting for deprecated SLDS class names",
  "version": "45.2.0",
  "publisher": "salesforce",
  "license": "BSD-3-Clause",
  "categories": [
    "Other"
  ],
  "engines": {
    "vscode": "^1.26.0"
  },
  "devDependencies": {
    "@types/chai": "^4.0.0",
    "@types/glob": "^5.0.30",
    "@types/mocha": "^2.2.38",
    "@types/node": "8.9.3",
    "@types/sinon": "^2.3.2",
    "chai": "^4.0.2",
    "cross-env": "^5.0.5",
    "decache": "^4.1.0",
    "glob": "^7.1.2",
    "istanbul": "^0.4.5",
    "mocha": "^3.2.0",
    "mocha-junit-reporter": "^1.13.0",
    "mocha-multi-reporters": "^1.1.4",
    "nyc": "^11.0.2",
    "remap-istanbul": "^0.9.5",
    "sinon": "^2.3.6",
    "source-map-support": "^0.4.15",
    "typescript": "3.1.6",
    "vscode": "1.1.17",
    "@salesforce/dev-scripts": "0.3.12"
  },
  "scripts": {
    "compile": "tsc -p ./",
    "lint": "tslint --project .",
    "watch": "tsc -watch -p .",
    "clean": "shx rm -rf node_modules",
    "postinstall": "node ./node_modules/vscode/bin/install",
    "test": "npm run test:vscode-integration",
<<<<<<< HEAD
    "test:vscode-integration": "node ../../scripts/run-vscode-integration-tests-with-top-level-extensions",
    "test:vscode-insiders-integration": "cross-env CODE_VERSION=insiders npm run test:vscode-integration",
    "coverage": "node ../../scripts/instrument-salesforcedx-vscode-extensions && cross-env COLLECT_COVERAGE=1 npm run test && node ../../scripts/remap-coverage"
  },
  "nyc": {
    "extends": "@salesforce/dev-config/nyc",
    "include": [
      "src/**/*.ts"
    ],
    "all": true,
    "cache": false,
    "sourceMap": true,
    "instrument": true,
    "require": [
      "ts-node/register"
    ],
    "extension": [
      ".ts"
=======
    "test:vscode-integration": "node ../../scripts/run-vscode-integration-tests",
    "test:vscode-insiders-integration": "cross-env CODE_VERSION=insiders npm run test:vscode-integration"
  },
  "nyc": {
    "reporter": [
      "text-summary",
      "lcov"
>>>>>>> 1f0187d7
    ]
  },
  "dependencies": {
    "@salesforce/salesforcedx-utils-vscode": "45.2.0",
    "vscode-languageclient": "3.5.1",
    "vscode-languageserver": "3.5.1"
  }
}<|MERGE_RESOLUTION|>--- conflicted
+++ resolved
@@ -40,7 +40,6 @@
     "clean": "shx rm -rf node_modules",
     "postinstall": "node ./node_modules/vscode/bin/install",
     "test": "npm run test:vscode-integration",
-<<<<<<< HEAD
     "test:vscode-integration": "node ../../scripts/run-vscode-integration-tests-with-top-level-extensions",
     "test:vscode-insiders-integration": "cross-env CODE_VERSION=insiders npm run test:vscode-integration",
     "coverage": "node ../../scripts/instrument-salesforcedx-vscode-extensions && cross-env COLLECT_COVERAGE=1 npm run test && node ../../scripts/remap-coverage"
@@ -59,15 +58,6 @@
     ],
     "extension": [
       ".ts"
-=======
-    "test:vscode-integration": "node ../../scripts/run-vscode-integration-tests",
-    "test:vscode-insiders-integration": "cross-env CODE_VERSION=insiders npm run test:vscode-integration"
-  },
-  "nyc": {
-    "reporter": [
-      "text-summary",
-      "lcov"
->>>>>>> 1f0187d7
     ]
   },
   "dependencies": {
