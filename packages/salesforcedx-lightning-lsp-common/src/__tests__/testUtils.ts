/*
 * Copyright (c) 2025, salesforce.com, inc.
 * All rights reserved.
 * Licensed under the BSD 3-Clause license.
 * For full license text, see LICENSE.txt file in the repo root or https://opensource.org/licenses/BSD-3-Clause
 */
import * as fs from 'node:fs';
import { extname, join, resolve, dirname } from 'node:path';
import { TextDocument } from 'vscode-languageserver-textdocument';
import { FileSystemDataProvider } from '../providers/fileSystemDataProvider';
import { DirectoryEntry } from '../types/fileSystemTypes';
import { normalizePath } from '../utils';

// Test workspace paths for common package (running from source)
const COMMON_SFDX_WORKSPACE_ROOT = resolve(__dirname, '..', '..', '..', '..', 'test-workspaces', 'sfdx-workspace');
const COMMON_CORE_ALL_ROOT = resolve(
  __dirname,
  '..',
  '..',
  '..',
  '..',
  'test-workspaces',
  'core-like-workspace',
  'app',
  'main',
  'core'
);

// Test workspace paths for other packages (running from compiled code)
const PACKAGE_SFDX_WORKSPACE_ROOT = resolve(
  __dirname,
  '..',
  '..',
  '..',
  '..',
  '..',
  'test-workspaces',
  'sfdx-workspace'
);
const PACKAGE_CORE_ALL_ROOT = resolve(
  __dirname,
  '..',
  '..',
  '..',
  '..',
  '..',
  'test-workspaces',
  'core-like-workspace',
  'app',
  'main',
  'core'
);

// Export the appropriate paths based on whether we're running from source or compiled code
// Check for 'out' directory in path (cross-platform: Windows uses '\', Unix uses '/')
const normalizedDirname = __dirname.replaceAll('\\', '/');
const isCommonPackage = __dirname.includes('salesforcedx-lightning-lsp-common') && !normalizedDirname.includes('/out/');

// Normalize workspace roots to ensure consistent path format (especially Windows drive letter casing)
// This ensures paths match how files are stored in FileSystemDataProvider (which normalizes paths)
export const SFDX_WORKSPACE_ROOT = normalizePath(
  isCommonPackage ? COMMON_SFDX_WORKSPACE_ROOT : PACKAGE_SFDX_WORKSPACE_ROOT
);
export const FORCE_APP_ROOT = normalizePath(join(SFDX_WORKSPACE_ROOT, 'force-app', 'main', 'default'));
export const UTILS_ROOT = normalizePath(join(SFDX_WORKSPACE_ROOT, 'utils', 'meta'));
export const REGISTERED_EMPTY_FOLDER_ROOT = normalizePath(join(SFDX_WORKSPACE_ROOT, 'registered-empty-folder', 'meta'));
export const CORE_ALL_ROOT = normalizePath(isCommonPackage ? COMMON_CORE_ALL_ROOT : PACKAGE_CORE_ALL_ROOT);
export const CORE_PROJECT_ROOT = normalizePath(join(CORE_ALL_ROOT, 'ui-global-components'));
export const CORE_MULTI_ROOT = [
  normalizePath(join(CORE_ALL_ROOT, 'ui-force-components')),
  normalizePath(join(CORE_ALL_ROOT, 'ui-global-components'))
];

// Helper function to read file content safely
const readFileContent = (filePath: string): string => {
  try {
    if (fs.existsSync(filePath)) {
      return fs.readFileSync(filePath, 'utf8');
    }
  } catch (error) {
    console.warn(`Failed to read file ${filePath}:`, error);
  }
  return '';
};

// Helper function to recursively find all files in a directory
const findFilesRecursively = (dirPath: string, basePath: string, files: Record<string, string>): void => {
  try {
    if (!fs.existsSync(dirPath)) {
      return;
    }
    const entries = fs.readdirSync(dirPath, { withFileTypes: true });
    for (const entry of entries) {
      const fullPath = join(dirPath, entry.name);
      if (entry.isDirectory()) {
        findFilesRecursively(fullPath, basePath, files);
      } else if (entry.isFile()) {
        const relativePath = fullPath.substring(basePath.length + 1);
        const content = readFileContent(fullPath);
        if (content) {
          files[relativePath] = content;
        }
      }
    }
  } catch {
    // Ignore errors when reading directories
  }
};

// Helper function to get all files from test-workspaces
const getTestWorkspaceFiles = (): Record<string, string> => {
  const files: Record<string, string> = {};

  // Read all files from the test workspace to match what fast-glob would find
  // This ensures the FileSystemDataProvider has all files that would be found by fast-glob
  findFilesRecursively(SFDX_WORKSPACE_ROOT, SFDX_WORKSPACE_ROOT, files);

  return files;
};

const languageId = (path: string): string => {
  const suffix = extname(path);
  if (!suffix) {
    return '';
  }
  switch (suffix.substring(1)) {
    case 'js':
      return 'javascript';
    case 'html':
      return 'html';
    case 'app':
    case 'cmp':
      return 'html'; // aura cmps
  }
  return '';
};

export const readAsTextDocument = (path: string, fileSystemProvider: FileSystemDataProvider): TextDocument => {
  // Normalize path for cross-platform compatibility
  const uri = normalizePath(path);
  const content = fileSystemProvider.getFileContent(uri) ?? '';
  return TextDocument.create(uri, languageId(path), 0, content);
};

// File system structure constants for test workspaces
export const SFDX_WORKSPACE_STRUCTURE = {
  'sfdx-project.json': JSON.stringify({
    packageDirectories: [{ path: 'force-app', default: true }, { path: 'utils' }, { path: 'registered-empty-folder' }],
    namespace: '',
    sfdcLoginUrl: 'https://mobile1.t.salesforce.com',
    signupTargetLoginUrl: 'https://mobile1.t.salesforce.com',
    sourceApiVersion: '42.0'
  }),
  // Use dynamic content from test-workspaces
  ...getTestWorkspaceFiles(),
  // Add navmetadata.js for tag tests
  'javascript/__tests__/fixtures/navmetadata.js': `/*
 * Copyright (c) 2025, salesforce.com, inc.
 * All rights reserved.
 * Licensed under the BSD 3-Clause license.
 * For full license text, see LICENSE.txt file in the repo root or https://opensource.org/licenses/BSD-3-Clause
 */
/* eslint-disable */
import AccountObj from '@salesforce/schema/Account';
import { NavigationMixin } from 'lightning/navigation';
import { LightningElement, api } from 'lwc';

export default class NavMetadata extends NavigationMixin(LightningElement) {
    @api account;

    handleAccountClick() {
        this[NavigationMixin.Navigate]({
            type: 'standard__recordPage',
            attributes: {
                recordId: this.account.Id,
                objectApiName: AccountObj.objectApiName,
                actionName: 'view',
            },
        });
    }
}`,
  // Add metadata.js for tag tests
  'javascript/__tests__/fixtures/metadata.js': `import { LightningElement, api, track, wire } from 'lwc';
import { fancyAdapterId, otherAdapterId } from 'local/foobar';
import myInitialValue from './relative/thing';

import apexMethodName from '@salesforce/apex/Namespace.Classname.apexMethodReference';

/** Foo doc */
export default class Foo extends LightningElement {
    _privateTodo;
    @api get todo () {
        return this._privateTodo;
    }
    set todo (val) {
        return this._privateTodo = val;
    }
    @api
    index;

    @api initializedAsApiNumber = 5;
    @track initializedAsTrackNumber = 5;

    @api indexSameLine;

    @api initializedWithImportedVal = myInitialValue;

    @api arrOfStuff = [1, 'a', false, undefined, null];

    @track
    trackedPrivateIndex;

    @api stringVal = 'foobar';
    @track trackedThing = 'withInitialValue';

    @track trackedArr = ['foo', 1, undefined, null];

    @api callback = () => {};

    @api fooNull = null;

    onclickAction() {
    }

    @api superComplex = {
        some: 'value',
        someOther: ['deep', 1, { value: 'here' }],
        andThen: null,
    };

    @api apiMethod() {
    }

    @wire(fancyAdapterId, { bar: 'baz', blip: 111 }) wiredProperty;
    @wire(fancyAdapterId, { bar: 'baz', blip: [111] }) wiredPropertyWithNestedParam;
    @wire(fancyAdapterId, { bar: 'baz', blip: { foo: 'bar' } }) wiredPropertyWithNestedObjParam;

    @wire(otherAdapterId, { foo: 'bar' })
    myWiredMethod(data) {
        // do something with data
    }

    @wire(apexMethodName, { searchKey: '$searchKey' }) apexWiredProperty;

    @wire(apexMethodName, { searchKey: '$searchKey' }) apexWiredInitVal = 5;

    @wire(apexMethodName, { searchKey: '$searchKey' }) apexWiredInitArr = [
        'hello',
        'world',
        12345,
        undefined,
        null,
        ['foo', 'bar'],
    ];

    get privateComputedValue() {
        return null;
    }

    methodWithArguments(a, b) {
    }
}

export { Foo };

export * from './something';`,
  // Add missing imports for metadata.js
  'javascript/__tests__/fixtures/relative/thing.js': "export default 'test value';",
  'javascript/__tests__/fixtures/something.js': "export const something = 'test';",
  'local/foobar.js': `export const fancyAdapterId = 'fancyAdapter';
export const otherAdapterId = 'otherAdapter';`,
  '@salesforce/apex/Namespace.Classname.apexMethodReference.js': `export default function apexMethodReference() {
    return Promise.resolve();
}`,
  // Add HTML and CSS files for metadata.js to make getAllLocations test pass
  'javascript/__tests__/fixtures/metadata.html': `<template>
    <div class="metadata-component">
        <h1>Metadata Component</h1>
        <p>This is a test component for metadata.js</p>
    </div>
</template>`,
  'javascript/__tests__/fixtures/metadata.css': `.metadata-component {
    padding: 1rem;
    background-color: #f0f0f0;
}

h1 {
    color: #333;
    font-size: 1.5rem;
}`,
  // Fallback content for files not found in test-workspaces
  'force-app/main/default/aura/helloWorldApp/helloWorldApp.app': `<aura:application>
    <c:hello_world />
    <br/>
    <c:import_relative></c:import_relative>
</aura:application>`,
  'force-app/main/default/aura/helloWorldApp/helloWorldApp.app-meta.xml':
    '<?xml version="1.0" encoding="UTF-8"?><AuraDefinitionBundle xmlns="http://soap.sforce.com/2006/04/metadata"></AuraDefinitionBundle>',
  'force-app/main/default/aura/todoApp/todoApp.app': `<aura:application>
    <ltng:require styles="{!$Resource.todocss}"/>
    <c:todo />
    <c:todoUtil>
    </c:todoUtil>
</aura:application>`,
  'force-app/main/default/aura/todoApp/todoApp.app-meta.xml':
    '<?xml version="1.0" encoding="UTF-8"?><AuraDefinitionBundle xmlns="http://soap.sforce.com/2006/04/metadata"></AuraDefinitionBundle>',
  'force-app/main/default/aura/wireLdsCmp/wireLdsCmp.cmp': `<aura:component implements="force:appHostable">
        <c:wire_lds/>
</aura:component>`,
  'force-app/main/default/aura/wireLdsCmp/wireLdsCmp.cmp-meta.xml':
    '<?xml version="1.0" encoding="UTF-8"?><AuraDefinitionBundle xmlns="http://soap.sforce.com/2006/04/metadata"></AuraDefinitionBundle>',
  'force-app/main/default/aura/indexApp/indexApp.app': '<aura:application></aura:application>',
  'force-app/main/default/aura/indexApp/indexApp.app-meta.xml':
    '<?xml version="1.0" encoding="UTF-8"?><AuraDefinitionBundle xmlns="http://soap.sforce.com/2006/04/metadata"></AuraDefinitionBundle>',
  'force-app/main/default/aura/lightningExamplesApp/lightningExamplesApp.app': '<aura:application></aura:application>',
  'force-app/main/default/aura/lightningExamplesApp/lightningExamplesApp.app-meta.xml':
    '<?xml version="1.0" encoding="UTF-8"?><AuraDefinitionBundle xmlns="http://soap.sforce.com/2006/04/metadata"></AuraDefinitionBundle>',
  'force-app/main/default/aura/lightningExamplesApp/lightningExamplesAppController.js': `
({
    helper: {
        helperMethod: function() {
            return "helper method";
        }
    },
    doInit: function(component, event, helper) {
        helper.helperMethod();
    }
})`,
  'force-app/main/default/aura/wireLdsApp/wireLdsApp.app': '<aura:application></aura:application>',
  'force-app/main/default/aura/wireLdsApp/wireLdsApp.app-meta.xml':
    '<?xml version="1.0" encoding="UTF-8"?><AuraDefinitionBundle xmlns="http://soap.sforce.com/2006/04/metadata"></AuraDefinitionBundle>',
  'force-app/main/default/labels/CustomLabels.labels-meta.xml': `<?xml version="1.0" encoding="UTF-8"?>
<CustomLabels xmlns="http://soap.sforce.com/2006/04/metadata">
    <labels>
        <fullName>TestLabel</fullName>
        <value>Test Value</value>
    </labels>
    <labels>
        <fullName>AnotherLabel</fullName>
        <value>Another Value</value>
    </labels>
</CustomLabels>`,
  'utils/meta/lwc/jsconfig.json': JSON.stringify({
    compilerOptions: {
      experimentalDecorators: true,
      target: 'es2017'
    },
    include: ['util/*.js']
  }),
  'registered-empty-folder/meta/lwc/jsconfig.json': JSON.stringify({
    compilerOptions: {
      experimentalDecorators: true,
      target: 'es2017'
    },
    include: ['**/*']
  }),
  // Add meta files for typingIndexer tests
  'force-app/main/default/contentassets/logo.asset-meta.xml': `<?xml version="1.0" encoding="UTF-8"?>
<CustomObject xmlns="http://soap.sforce.com/2006/04/metadata">
    <label>Logo Asset</label>
</CustomObject>`,
  'force-app/main/default/messageChannels/Channel1.messageChannel-meta.xml': `<?xml version="1.0" encoding="UTF-8"?>
<CustomObject xmlns="http://soap.sforce.com/2006/04/metadata">
    <label>Channel 1</label>
</CustomObject>`,
  'force-app/main/default/messageChannels/Channel2.messageChannel-meta.xml': `<?xml version="1.0" encoding="UTF-8"?>
<CustomObject xmlns="http://soap.sforce.com/2006/04/metadata">
    <label>Channel 2</label>
</CustomObject>`,
  'force-app/main/default/staticresources/bike_assets.resource-meta.xml': `<?xml version="1.0" encoding="UTF-8"?>
<CustomObject xmlns="http://soap.sforce.com/2006/04/metadata">
    <label>Bike Assets</label>
</CustomObject>`,
  'force-app/main/default/staticresources/todocss.resource-meta.xml': `<?xml version="1.0" encoding="UTF-8"?>
<CustomObject xmlns="http://soap.sforce.com/2006/04/metadata">
    <label>Todo CSS</label>
</CustomObject>`,
  'utils/meta/staticresources/todoutil.resource-meta.xml': `<?xml version="1.0" encoding="UTF-8"?>
<CustomObject xmlns="http://soap.sforce.com/2006/04/metadata">
    <label>Todo Util</label>
</CustomObject>`,
  // Add specific meta file for the test
  'force-app/main/default/staticresources/logo.resource-meta.xml': `<?xml version="1.0" encoding="UTF-8"?>
<CustomObject xmlns="http://soap.sforce.com/2006/04/metadata">
    <label>Logo Resource</label>
</CustomObject>`,
  'utils/meta/lwc/jsconfig-orig.json': JSON.stringify({
    compilerOptions: {
      experimentalDecorators: true,
      target: 'es2017'
    },
    include: ['util/*.js']
  }),
  // Add component for lwcDataProvider test
  'force-app/main/default/lwc/test_component/test_component.js': `import { LightningElement, api } from 'lwc';

export default class TestComponent extends LightningElement {
    @api info;
    @api iconName;
    @api otherProperty;
}`,
  'force-app/main/default/lwc/test_component/test_component.js-meta.xml': `<?xml version="1.0" encoding="UTF-8"?>
<LightningComponentBundle xmlns="http://soap.sforce.com/2006/04/metadata">
    <apiVersion>58.0</apiVersion>
    <isExposed>true</isExposed>
</LightningComponentBundle>`,
  '.sfdx/typings/lwc/lds.d.ts': "declare module '@salesforce/lds' { /* LDS types */ }",
  '.sfdx/typings/lwc/engine.d.ts': "declare module '@salesforce/engine' { /* Engine types */ }",
  '.sfdx/typings/lwc/schema.d.ts': "declare module '@salesforce/schema' { /* Schema types */ }",
  '.sfdx/typings/lwc/apex.d.ts': "declare module '@salesforce/apex' { /* Apex types */ }"
};

export const STANDARD_WORKSPACE_STRUCTURE = {
  'package.json': JSON.stringify({
    name: 'lwc-example',
    version: '1.0.0',
    description: '',
    scripts: {
      postinstall:
        'rm -f static/js/engine.js; mkdir -p static/js; cp node_modules/@lwc/engine-dom/dist/umd/es2017/engine.js static/js/engine.js',
      lint: 'eslint *.js src/',
      build: 'cross-env NODE_ENV=development rollup -c',
      start: 'concurrently "npm run build -- --watch" "node server.js"'
    },
    devDependencies: {
      concurrently: '^3.5.0',
      'cross-env': '^5.1.0',
      eslint: '^4.9.0',
      'eslint-plugin-lwc': '^0.2.0',
      express: '^4.16.2',
      '@lwc/compiler': '8.16.0',
      '@lwc/engine-dom': '8.16.0',
      rollup: '^0.50.0',
      '@lwc/rollup-plugin': '8.16.0',
      'rollup-watch': '^4.3.1'
    }
  }),
  'lwc.config.json': JSON.stringify({
    modules: [{ dir: 'src/modules' }]
  }),
  'src/modules/example/app/app.html': '<template><div>Example App</div></template>',
  'src/modules/example/app/app.js': 'export default class App extends LightningElement {}',
  'static/index.html': '<!DOCTYPE html><html><head><title>LWC Example</title></head><body></body></html>'
};

export const CORE_WORKSPACE_STRUCTURE = {
  'workspace-user.xml': '<?xml version="1.0" encoding="UTF-8"?><workspace></workspace>',
  'ui-global-components/modules/one/app-nav-bar/app-nav-bar.html': '<template><div>App Nav Bar</div></template>',
  'ui-global-components/modules/one/app-nav-bar/app-nav-bar.js':
    'export default class AppNavBar extends LightningElement {}',
  'ui-global-components/modules/jsconfig.json': JSON.stringify({
    compilerOptions: {
      experimentalDecorators: true,
      target: 'es2017'
    },
    include: ['**/*']
  }),
  'ui-force-components/modules/force/input-phone/input-phone.html': '<template><div>Input Phone</div></template>',
  'ui-force-components/modules/force/input-phone/input-phone.js':
    'export default class InputPhone extends LightningElement {}',
  'ui-force-components/modules/jsconfig.json': JSON.stringify({
    compilerOptions: {
      experimentalDecorators: true,
      target: 'es2017'
    },
    include: ['**/*']
  }),
  'ui-force-components/tsconfig.json': JSON.stringify({
    compilerOptions: {
      experimentalDecorators: true,
      target: 'es2017'
    }
  }),
  'ui-other-components/modules/other/example-component/example-component.html':
    '<template><div>Example Component</div></template>',
  'ui-other-components/modules/other/example-component/example-component.js':
    'export default class ExampleComponent extends LightningElement {}',
  'ui-other-components/modules/jsconfig.json': JSON.stringify({
    compilerOptions: {
      experimentalDecorators: true,
      target: 'es2017'
    },
    include: ['**/*']
  }),
  '.vscode/typings/lwc/engine.d.ts': "declare module '@salesforce/engine' { /* Engine types */ }",
  '.vscode/typings/lwc/lds.d.ts': "declare module '@salesforce/lds' { /* LDS types */ }"
};

export const CORE_PARTIAL_WORKSPACE_STRUCTURE = {
  'modules/one/app-nav-bar/app-nav-bar.html': '<template><div>App Nav Bar</div></template>',
  'modules/one/app-nav-bar/app-nav-bar.js': 'export default class AppNavBar extends LightningElement {}',
  'modules/jsconfig.json': JSON.stringify({
    compilerOptions: {
      experimentalDecorators: true,
      target: 'es2017'
    }
  })
};

/** Helper function to populate FileSystemDataProvider with workspace structure */
export const populateFileSystemProvider = (
  fileSystemProvider: FileSystemDataProvider,
  workspacePath: string,
  structure: Record<string, string>
): void => {
  // Normalize workspace path for cross-platform compatibility
  const normalizedWorkspacePath = normalizePath(workspacePath);

  // First, create all directories
  const allPaths = Object.keys(structure);
  const directories = new Set<string>();

  // Extract all directory paths from file paths
  allPaths.forEach(filePath => {
    const pathParts = filePath.split('/');
    for (let i = 1; i < pathParts.length; i++) {
      const dirPath = pathParts.slice(0, i).join('/');
      directories.add(dirPath);
    }
  });

  // Create workspace root directory listing
  const workspaceRootEntries: DirectoryEntry[] = [];
  const rootLevelPaths = allPaths.filter(p => !p.includes('/'));
  const rootLevelDirs = allPaths.filter(p => p.includes('/') && !p.substring(0, p.indexOf('/')).includes('/'));
  const rootLevelItems = new Set([...rootLevelPaths, ...rootLevelDirs.map(p => p.substring(0, p.indexOf('/')))]);

  rootLevelItems.forEach(item => {
    workspaceRootEntries.push({
      name: item,
      type: item.includes('.') ? 'file' : 'directory',
      uri: normalizePath(join(normalizedWorkspacePath, item))
    });
  });

  if (workspaceRootEntries.length > 0) {
    fileSystemProvider.updateDirectoryListing(normalizedWorkspacePath, workspaceRootEntries);
  }

  // For CORE_PARTIAL detection, create parent workspace-user.xml file
  if (structure === CORE_PARTIAL_WORKSPACE_STRUCTURE) {
    const parentDir = normalizePath(resolve(normalizedWorkspacePath, '..'));
    const parentWorkspaceUserFile = normalizePath(join(parentDir, 'workspace-user.xml'));
    fileSystemProvider.updateFileStat(parentWorkspaceUserFile, {
      type: 'file',
      exists: true,
      ctime: 0,
      mtime: 0,
      size: 0
    });
    fileSystemProvider.updateFileContent(
      parentWorkspaceUserFile,
      '<?xml version="1.0" encoding="UTF-8"?><workspace></workspace>'
    );
  }

<<<<<<< HEAD
=======
  // Add template files for SFDX configuration
  const jsconfigSfdxTemplate = JSON.stringify({
    compilerOptions: {
      experimentalDecorators: true,
      baseUrl: '.',
      paths: {
        'c/*': ['*']
      }
    },
    include: ['**/*', '<%= project_root %>/.sfdx/typings/lwc/**/*.d.ts'],
    typeAcquisition: {
      include: ['jest']
    }
  });

  const jsconfigSfdxPath = normalizePath(join(__dirname, '..', 'resources', 'sfdx', 'jsconfig-sfdx.json'));
  fileSystemProvider.updateFileStat(jsconfigSfdxPath, {
    type: 'file',
    exists: true,
    ctime: 0,
    mtime: 0,
    size: jsconfigSfdxTemplate.length
  });
  fileSystemProvider.updateFileContent(jsconfigSfdxPath, jsconfigSfdxTemplate);

>>>>>>> 8b517822
  // Add typings files that the test expects to be created
  const ldsTypingsPath = normalizePath(join(__dirname, '..', 'resources', 'sfdx', 'lds.d.ts'));
  const ldsTypingsContent = 'declare module "@salesforce/lds" { /* LDS types */ }';
  fileSystemProvider.updateFileStat(ldsTypingsPath, {
    type: 'file',
    exists: true,
    ctime: 0,
    mtime: 0,
    size: ldsTypingsContent.length
  });
  fileSystemProvider.updateFileContent(ldsTypingsPath, ldsTypingsContent);

  const engineTypingsPath = normalizePath(join(__dirname, '..', 'resources', 'sfdx', 'engine.d.ts'));
  const engineTypingsContent = 'declare module "@salesforce/engine" { /* Engine types */ }';
  fileSystemProvider.updateFileStat(engineTypingsPath, {
    type: 'file',
    exists: true,
    ctime: 0,
    mtime: 0,
    size: engineTypingsContent.length
  });
  fileSystemProvider.updateFileContent(engineTypingsPath, engineTypingsContent);

  const schemaTypingsPath = normalizePath(join(__dirname, '..', 'resources', 'sfdx', 'schema.d.ts'));
  const schemaTypingsContent = 'declare module "@salesforce/schema" { /* Schema types */ }';
  fileSystemProvider.updateFileStat(schemaTypingsPath, {
    type: 'file',
    exists: true,
    ctime: 0,
    mtime: 0,
    size: schemaTypingsContent.length
  });
  fileSystemProvider.updateFileContent(schemaTypingsPath, schemaTypingsContent);

  const apexTypingsPath = normalizePath(join(__dirname, '..', 'resources', 'sfdx', 'apex.d.ts'));
  const apexTypingsContent = 'declare module "@salesforce/apex" { /* Apex types */ }';
  fileSystemProvider.updateFileStat(apexTypingsPath, {
    type: 'file',
    exists: true,
    ctime: 0,
    mtime: 0,
    size: apexTypingsContent.length
  });
  fileSystemProvider.updateFileContent(apexTypingsPath, apexTypingsContent);

<<<<<<< HEAD
=======
  // Add Core template files
  const jsconfigCoreTemplate = JSON.stringify({
    compilerOptions: {
      experimentalDecorators: true,
      baseUrl: '.',
      paths: {
        'c/*': ['*']
      }
    },
    include: ['**/*', '<%= project_root %>/.vscode/typings/lwc/**/*.d.ts'],
    typeAcquisition: {
      include: ['jest']
    }
  });

  const jsconfigCorePath = normalizePath(join(__dirname, '..', 'resources', 'core', 'jsconfig-core.json'));
  fileSystemProvider.updateFileStat(jsconfigCorePath, {
    type: 'file',
    exists: true,
    ctime: 0,
    mtime: 0,
    size: jsconfigCoreTemplate.length
  });
  fileSystemProvider.updateFileContent(jsconfigCorePath, jsconfigCoreTemplate);

  // Add Core settings template
  const settingsCoreTemplate = JSON.stringify({
    'files.watcherExclude': {
      '**/.git/objects/**': true,
      '**/.git/subtree-cache/**': true,
      '**/node_modules/**': true
    },
    'perforce.client': 'username-localhost-blt',
    'perforce.user': 'username',
    'perforce.port': 'ssl:host:port'
  });

  const settingsCorePath = normalizePath(join(__dirname, '..', 'resources', 'core', 'settings-core.json'));
  fileSystemProvider.updateFileStat(settingsCorePath, {
    type: 'file',
    exists: true,
    ctime: 0,
    mtime: 0,
    size: settingsCoreTemplate.length
  });
  fileSystemProvider.updateFileContent(settingsCorePath, settingsCoreTemplate);

>>>>>>> 8b517822
  // Add Core typings files for Core workspaces
  // For CORE_PARTIAL, the typings should be in the parent directory (CORE_ALL_ROOT)
  if (structure === CORE_PARTIAL_WORKSPACE_STRUCTURE) {
    const parentDir = normalizePath(resolve(normalizedWorkspacePath, '..'));
    const coreTypingsPath = normalizePath(join(parentDir, '.vscode', 'typings', 'lwc'));
    const coreEngineTypingsPath = normalizePath(join(coreTypingsPath, 'engine.d.ts'));
    const coreLdsTypingsPath = normalizePath(join(coreTypingsPath, 'lds.d.ts'));

    const coreEngineContent = "declare module '@salesforce/engine' { /* Engine types */ }";
    const coreLdsContent = "declare module '@salesforce/lds' { /* LDS types */ }";

    // Create directory
    fileSystemProvider.updateFileStat(coreTypingsPath, {
      type: 'directory',
      exists: true,
      ctime: 0,
      mtime: 0,
      size: 0
    });

    // Create engine.d.ts
    fileSystemProvider.updateFileStat(coreEngineTypingsPath, {
      type: 'file',
      exists: true,
      ctime: 0,
      mtime: 0,
      size: coreEngineContent.length
    });
    fileSystemProvider.updateFileContent(coreEngineTypingsPath, coreEngineContent);

    // Create lds.d.ts
    fileSystemProvider.updateFileStat(coreLdsTypingsPath, {
      type: 'file',
      exists: true,
      ctime: 0,
      mtime: 0,
      size: coreLdsContent.length
    });
    fileSystemProvider.updateFileContent(coreLdsTypingsPath, coreLdsContent);
  }

  // Create directory entries and stats
  directories.forEach(dirPath => {
    const fullDirPath = normalizePath(join(normalizedWorkspacePath, dirPath));

    fileSystemProvider.updateFileStat(fullDirPath, {
      type: 'directory',
      exists: true,
      ctime: 0,
      mtime: 0,
      size: 0
    });

    // Create directory listing
    const entries: DirectoryEntry[] = [];
    const childPaths = allPaths.filter(
      p => p.startsWith(`${dirPath}/`) && !p.substring(dirPath.length + 1).includes('/')
    );
    childPaths.forEach(childPath => {
      const childName = childPath.substring(dirPath.length + 1);
      entries.push({
        name: childName,
        type: childName.includes('.') ? 'file' : 'directory',
        uri: normalizePath(join(normalizedWorkspacePath, dirPath, childName))
      });
    });

    if (entries.length > 0) {
      fileSystemProvider.updateDirectoryListing(fullDirPath, entries);
    }
  });

  // Then, create all files with content
  Object.entries(structure).forEach(([filePath, content]) => {
    const fullFilePath = normalizePath(join(normalizedWorkspacePath, filePath));

    fileSystemProvider.updateFileStat(fullFilePath, {
      type: 'file',
      exists: true,
      ctime: 0,
      mtime: 0,
      size: content.length
    });

    fileSystemProvider.updateFileContent(fullFilePath, content);
  });
};

// Pre-configured file system providers for different workspace types
export const sfdxFileSystemProvider = new FileSystemDataProvider();
export const standardFileSystemProvider = new FileSystemDataProvider();
export const coreFileSystemProvider = new FileSystemDataProvider();
export const coreProjectFileSystemProvider = new FileSystemDataProvider();
export const coreMultiFileSystemProvider = new FileSystemDataProvider();

// Initialize the file system providers with their respective workspace structures
populateFileSystemProvider(sfdxFileSystemProvider, SFDX_WORKSPACE_ROOT, SFDX_WORKSPACE_STRUCTURE);
populateFileSystemProvider(
  standardFileSystemProvider,
  isCommonPackage
    ? resolve(__dirname, '..', '..', '..', '..', 'test-workspaces', 'standard-workspace')
    : resolve(__dirname, '..', '..', '..', '..', '..', 'test-workspaces', 'standard-workspace'),
  STANDARD_WORKSPACE_STRUCTURE
);
populateFileSystemProvider(coreFileSystemProvider, CORE_ALL_ROOT, CORE_WORKSPACE_STRUCTURE);
populateFileSystemProvider(coreProjectFileSystemProvider, CORE_PROJECT_ROOT, CORE_PARTIAL_WORKSPACE_STRUCTURE);

// Set up Core Multi workspace with multiple roots
populateFileSystemProvider(coreMultiFileSystemProvider, CORE_MULTI_ROOT[0], {
  'modules/force/input-phone/input-phone.html': '<template><div>Input Phone</div></template>',
  'modules/force/input-phone/input-phone.js': 'export default class InputPhone extends LightningElement {}',
  'tsconfig.json': JSON.stringify({
    compilerOptions: {
      target: 'es2017',
      module: 'commonjs'
    }
  })
});
populateFileSystemProvider(coreMultiFileSystemProvider, CORE_MULTI_ROOT[1], {
  'modules/one/app-nav-bar/app-nav-bar.html': '<template><div>App Nav Bar</div></template>',
  'modules/one/app-nav-bar/app-nav-bar.js': 'export default class AppNavBar extends LightningElement {}'
});

// Create parent workspace-user.xml for CORE_PARTIAL detection
const coreMultiParentDir = dirname(CORE_MULTI_ROOT[0]);
const coreMultiParentWorkspaceUserFile = join(coreMultiParentDir, 'workspace-user.xml');
coreMultiFileSystemProvider.updateFileStat(coreMultiParentWorkspaceUserFile, {
  type: 'file',
  exists: true,
  ctime: 0,
  mtime: 0,
  size: 0
});
coreMultiFileSystemProvider.updateFileContent(
  coreMultiParentWorkspaceUserFile,
  '<?xml version="1.0" encoding="UTF-8"?><workspace></workspace>'
);

// Add typings files for Core Multi test
const coreMultiTypingsPath = join(coreMultiParentDir, '.vscode', 'typings', 'lwc');
const coreMultiEngineTypingsPath = join(coreMultiTypingsPath, 'engine.d.ts');
const coreMultiLdsTypingsPath = join(coreMultiTypingsPath, 'lds.d.ts');

const coreMultiEngineContent = "declare module '@salesforce/engine' { /* Engine types */ }";
const coreMultiLdsContent = "declare module '@salesforce/lds' { /* LDS types */ }";

// Create directory
coreMultiFileSystemProvider.updateFileStat(coreMultiTypingsPath, {
  type: 'directory',
  exists: true,
  ctime: 0,
  mtime: 0,
  size: 0
});

// Create engine.d.ts
coreMultiFileSystemProvider.updateFileStat(coreMultiEngineTypingsPath, {
  type: 'file',
  exists: true,
  ctime: 0,
  mtime: 0,
  size: coreMultiEngineContent.length
});
coreMultiFileSystemProvider.updateFileContent(coreMultiEngineTypingsPath, coreMultiEngineContent);

// Create lds.d.ts
coreMultiFileSystemProvider.updateFileStat(coreMultiLdsTypingsPath, {
  type: 'file',
  exists: true,
  ctime: 0,
  mtime: 0,
  size: coreMultiLdsContent.length
});
coreMultiFileSystemProvider.updateFileContent(coreMultiLdsTypingsPath, coreMultiLdsContent);<|MERGE_RESOLUTION|>--- conflicted
+++ resolved
@@ -554,8 +554,6 @@
     );
   }
 
-<<<<<<< HEAD
-=======
   // Add template files for SFDX configuration
   const jsconfigSfdxTemplate = JSON.stringify({
     compilerOptions: {
@@ -581,7 +579,6 @@
   });
   fileSystemProvider.updateFileContent(jsconfigSfdxPath, jsconfigSfdxTemplate);
 
->>>>>>> 8b517822
   // Add typings files that the test expects to be created
   const ldsTypingsPath = normalizePath(join(__dirname, '..', 'resources', 'sfdx', 'lds.d.ts'));
   const ldsTypingsContent = 'declare module "@salesforce/lds" { /* LDS types */ }';
@@ -627,8 +624,6 @@
   });
   fileSystemProvider.updateFileContent(apexTypingsPath, apexTypingsContent);
 
-<<<<<<< HEAD
-=======
   // Add Core template files
   const jsconfigCoreTemplate = JSON.stringify({
     compilerOptions: {
@@ -676,7 +671,6 @@
   });
   fileSystemProvider.updateFileContent(settingsCorePath, settingsCoreTemplate);
 
->>>>>>> 8b517822
   // Add Core typings files for Core workspaces
   // For CORE_PARTIAL, the typings should be in the parent directory (CORE_ALL_ROOT)
   if (structure === CORE_PARTIAL_WORKSPACE_STRUCTURE) {
