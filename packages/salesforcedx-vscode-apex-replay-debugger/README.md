--- conflicted
+++ resolved
@@ -1,15 +1,5 @@
-<<<<<<< HEAD
 # Apex Replay Debugger for Visual Studio Code
 This extension enables VS Code to use Apex Debug Logs to replay a debugging experience.
-=======
-# Apex Replay Debugger for Visual Studio Code (Beta)
-Apex Replay Debugger simulates a live debugging session using a debug log that is a recording of all interactions in a transaction. You no longer need to parse through thousands of log lines manually. Instead, Apex Replay Debugger presents the logged information similarly to an interactive debugger, so you can debug your Apex code. The debugging process is a repetition of editing your Apex code, pushing or deploying the code to your org, reproducing the buggy scenario, downloading the resulting debug log, and launching Apex Replay Debugger with that debug log.
-
----
-NOTE: As a beta feature, Apex Replay Debugger is a preview and isn’t part of the “Services” under your master subscription agreement with Salesforce. Use this feature at your sole discretion, and make your purchase decisions only on the basis of generally available products and features. Salesforce doesn’t guarantee general availability of this feature within any particular time frame or at all, and we can discontinue it at any time. This feature is for evaluation purposes only, not for production use. It’s offered as is and isn’t supported, and Salesforce has no liability for any harm or damage arising out of or in connection with it. All restrictions, Salesforce reservation of rights, obligations concerning the Services, and terms for related Non-Salesforce Applications and Content apply equally to your use of this feature. You can provide feedback and suggestions for Apex Replay Debugger in the [Issues section](https://github.com/forcedotcom/salesforcedx-vscode/issues) of the salesforcedx-vscode repository on GitHub.
-
----
->>>>>>> 7f3cba25
 
 ## Prerequisites
 Before you set up Apex Replay Debugger, make sure that you have these essentials.
@@ -80,10 +70,6 @@
 
 ## Debug Your Code
 
-<<<<<<< HEAD
-## Bugs and Feedback
-To report issues with Salesforce Extensions for VS Code, open a [bug on GitHub](https://github.com/forcedotcom/salesforcedx-vscode/issues/new?template=Bug_report.md). If you would like to suggest a feature, create a [feature request on Github](https://github.com/forcedotcom/salesforcedx-vscode/issues/new?template=Feature_request.md).
-=======
 Set breakpoints, then replay your debug log and inspect your variables’ values.
 
 1. To set line breakpoints, open a `.cls` or `.trigger` file and click the column to the left of the line numbers.
@@ -106,7 +92,9 @@
 * While debugging, right-clicking a variable in the VARIABLES section of the Debug view and selecting **Copy Value** works properly. However, **Copy as Expression** and **Add to Watch** don’t work as expected. 
   * **Copy as Expression** functions like Copy Value: It copies the variable’s value instead of copying the full variable name.
   * **Add to Watch** copies the variable’s value into the WATCH section, but because we don’t evaluate variables in this section you see only `<VariableValue>:<VariableValue>`.
->>>>>>> 7f3cba25
+
+## Bugs and Feedback
+To report issues with Salesforce Extensions for VS Code, open a [bug on GitHub](https://github.com/forcedotcom/salesforcedx-vscode/issues/new?template=Bug_report.md). If you would like to suggest a feature, create a [feature request on Github](https://github.com/forcedotcom/salesforcedx-vscode/issues/new?template=Feature_request.md).
 
 ## Resources
 
