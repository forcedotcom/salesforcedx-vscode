{
  "name": "salesforcedx-vscode-apex-replay-debugger",
  "displayName": "Apex Replay Debugger",
  "description": "Replay Apex execution from Apex Debug Log",
  "qna": "https://github.com/forcedotcom/salesforcedx-vscode/issues",
  "bugs": {
    "url": "https://github.com/forcedotcom/salesforcedx-vscode/issues"
  },
  "repository": {
    "url": "https://github.com/forcedotcom/salesforcedx-vscode"
  },
  "icon": "images/VSCodeApexReplayDebugger.png",
  "galleryBanner": {
    "color": "#ECECEC",
    "theme": "light"
  },
  "version": "64.14.0",
  "publisher": "salesforce",
  "license": "BSD-3-Clause",
  "engines": {
    "vscode": "^1.90.0"
  },
  "categories": [
    "Debuggers"
  ],
  "dependencies": {
    "@salesforce/apex-node": "^8.3.1",
<<<<<<< HEAD
    "@salesforce/salesforcedx-apex-replay-debugger": "64.13.1",
    "@salesforce/salesforcedx-utils": "64.13.1",
    "@salesforce/salesforcedx-utils-vscode": "64.13.1",
=======
    "@salesforce/salesforcedx-apex-replay-debugger": "64.14.0",
    "@salesforce/salesforcedx-utils": "64.14.0",
    "@salesforce/salesforcedx-utils-vscode": "64.14.0",
>>>>>>> 94591f61
    "async-lock": "1.4.1",
    "vscode-uri": "^3.1.0"
  },
  "devDependencies": {
    "@salesforce/core": "^8.18.4",
    "@types/async-lock": "1.4.2",
    "esbuild": "0.25.0",
    "salesforcedx-vscode-apex": "64.14.0",
    "salesforcedx-vscode-core": "64.14.0"
  },
  "extensionDependencies": [
    "salesforce.salesforcedx-vscode-apex",
    "salesforce.salesforcedx-vscode-core"
  ],
  "scripts": {
    "bundle:extension": "node ./esbuild.config.mjs",
    "vscode:package": "vsce package",
    "vscode:sha256": "node ../../scripts/generate-sha256.js >> ../../SHA256",
    "vscode:publish": "node ../../scripts/publish-vsix.js",
    "compile": "tsc -p ./",
    "lint": "eslint .",
    "lint:fix": "npm run lint -- --fix",
    "watch": "tsc -watch -p .",
    "clean": "shx rm -rf node_modules && shx rm -rf out && shx rm -rf coverage && shx rm -rf .nyc_output",
    "test": "jest --coverage"
  },
  "activationEvents": [
    "onDebugResolve:apex",
    "onCommand:extension.replay-debugger.getLogFileName",
    "onCommand:sf.launch.replay.debugger.logfile",
    "onCommand:sf.launch.replay.debugger.logfile.path"
  ],
  "main": "./dist/index.js",
  "contributes": {
    "breakpoints": [
      {
        "language": "apex"
      }
    ],
    "languages": [
      {
        "id": "apexlog",
        "aliases": [
          "ApexLog",
          "DebugLog"
        ],
        "extensions": [
          ".log"
        ],
        "firstLine": "^\\d{2}.*APEX_CODE,FINEST;.*VISUALFORCE,(FINER|FINEST);.*"
      }
    ],
    "grammars": [
      {
        "language": "apexlog",
        "scopeName": "text.log",
        "path": "./syntaxes/apexlog.tmLanguage.json"
      }
    ],
    "menus": {
      "commandPalette": [
        {
          "command": "sf.create.checkpoints",
          "when": "sf:project_opened && sf:has_target_org"
        },
        {
          "command": "sf.toggle.checkpoint",
          "when": "sf:project_opened && editorLangId == 'apex'"
        },
        {
          "command": "sf.launch.replay.debugger.last.logfile",
          "when": "sf:project_opened && !inDebugMode"
        },
        {
          "command": "sf.test.view.debugTests",
          "when": "false"
        },
        {
          "command": "sf.test.view.debugSingleTest",
          "when": "false"
        }
      ],
      "view/title": [
        {
          "command": "sf.create.checkpoints",
          "when": "view == sf.view.checkpoint && sf:project_opened",
          "group": "navigation"
        }
      ],
      "view/item/context": [
        {
          "command": "sf.test.view.debugTests",
          "when": "view == sf.test.view && viewItem =~ /apexTestGroup/",
          "group": "inline"
        },
        {
          "command": "sf.test.view.debugSingleTest",
          "when": "view == sf.test.view && viewItem =~ /(apexTest)(_.*|\\b)/",
          "group": "inline"
        }
      ]
    },
    "commands": [
      {
        "command": "sf.toggle.checkpoint",
        "title": "%sf_toggle_checkpoint%"
      },
      {
        "command": "sf.create.checkpoints",
        "title": "%sf_update_checkpoints_in_org%",
        "icon": {
          "light": "images/light/cloud-upload.svg",
          "dark": "images/dark/cloud-upload.svg"
        },
        "when": "sf:project_opened"
      },
      {
        "command": "sf.launch.replay.debugger.last.logfile",
        "title": "%launch_from_last_log_file%"
      },
      {
        "command": "sf.test.view.debugTests",
        "title": "%run_tests_and_debug%",
        "icon": {
          "light": "resources/light/debug.svg",
          "dark": "resources/dark/debug.svg"
        }
      },
      {
        "command": "sf.test.view.debugSingleTest",
        "title": "%run_single_test_and_debug%",
        "icon": {
          "light": "resources/light/debug.svg",
          "dark": "resources/dark/debug.svg"
        }
      }
    ],
    "views": {
      "debug": [
        {
          "id": "sf.view.checkpoint",
          "name": "%view_checkpoints%",
          "when": "sf:project_opened"
        }
      ]
    },
    "debuggers": [
      {
        "type": "apex-replay",
        "label": "Apex Replay Debugger",
        "program": "./dist/apexReplayDebug.js",
        "runtime": "node",
        "languages": [
          "apex"
        ],
        "variables": {
          "AskForLogFileName": "extension.replay-debugger.getLogFileName"
        },
        "configurationSnippets": [
          {
            "label": "%launch_snippet_label_text%",
            "description": "%launch_snippet_description_text%",
            "body": {
              "name": "%launch_snippet_name%",
              "type": "apex-replay",
              "request": "launch",
              "logFile": "^\"\\${command:AskForLogFileName}\"",
              "stopOnEntry": true,
              "trace": true
            }
          }
        ],
        "configurationAttributes": {
          "launch": {
            "properties": {
              "required": [
                "logFile"
              ],
              "logFile": {
                "type": "string",
                "description": "%logfile_text%",
                "default": "${command:AskForLogFileName}"
              },
              "stopOnEntry": {
                "type": "boolean",
                "description": "%stop_on_entry_text%",
                "default": true
              },
              "trace": {
                "type": [
                  "boolean",
                  "string"
                ],
                "description": "%trace_text%",
                "default": false
              }
            }
          }
        }
      }
    ]
  }
}<|MERGE_RESOLUTION|>--- conflicted
+++ resolved
@@ -25,15 +25,9 @@
   ],
   "dependencies": {
     "@salesforce/apex-node": "^8.3.1",
-<<<<<<< HEAD
-    "@salesforce/salesforcedx-apex-replay-debugger": "64.13.1",
-    "@salesforce/salesforcedx-utils": "64.13.1",
-    "@salesforce/salesforcedx-utils-vscode": "64.13.1",
-=======
     "@salesforce/salesforcedx-apex-replay-debugger": "64.14.0",
     "@salesforce/salesforcedx-utils": "64.14.0",
     "@salesforce/salesforcedx-utils-vscode": "64.14.0",
->>>>>>> 94591f61
     "async-lock": "1.4.1",
     "vscode-uri": "^3.1.0"
   },
