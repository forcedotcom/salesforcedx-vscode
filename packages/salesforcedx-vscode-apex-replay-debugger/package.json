{
  "name": "salesforcedx-vscode-apex-replay-debugger",
  "displayName": "Apex Replay Debugger",
  "description": "Replay Apex execution from Apex Debug Log",
  "qna": "https://github.com/forcedotcom/salesforcedx-vscode/issues",
  "bugs": {
    "url": "https://github.com/forcedotcom/salesforcedx-vscode/issues"
  },
  "repository": {
    "url": "https://github.com/forcedotcom/salesforcedx-vscode"
  },
  "icon": "images/VSCodeApexReplayDebugger.png",
  "galleryBanner": {
    "color": "#ECECEC",
    "theme": "light"
  },
  "version": "64.11.0",
  "publisher": "salesforce",
  "license": "BSD-3-Clause",
  "engines": {
    "vscode": "^1.90.0"
  },
  "categories": [
    "Debuggers"
  ],
  "dependencies": {
    "@salesforce/apex-node-bundle": "^8.2.7",
    "@salesforce/salesforcedx-apex-replay-debugger": "64.11.0",
    "@salesforce/salesforcedx-utils": "64.11.0",
    "@salesforce/salesforcedx-utils-vscode": "64.11.0",
    "async-lock": "1.4.1",
    "vscode-uri": "^3.1.0"
  },
  "devDependencies": {
    "@salesforce/core": "^8.18.4",
    "@types/async-lock": "1.4.2",
    "@types/node": "^22.15.1",
    "cross-env": "5.2.0",
    "esbuild": "0.25.0",
<<<<<<< HEAD
    "salesforcedx-vscode-apex": "64.10.1",
    "salesforcedx-vscode-core": "64.10.1",
=======
    "esbuild-plugin-pino": "^2.2.2",
    "salesforcedx-vscode-apex": "64.11.0",
    "salesforcedx-vscode-core": "64.11.0",
>>>>>>> e506002b
    "vscode-extension-telemetry": "^0.0.17"
  },
  "extensionDependencies": [
    "salesforce.salesforcedx-vscode-apex",
    "salesforce.salesforcedx-vscode-core"
  ],
  "scripts": {
    "bundle:extension": "npm run bundle:extension:build && npm run bundle:extension:copy",
    "bundle:extension:copy": "cp ../salesforcedx-apex-replay-debugger/dist/apexreplaydebug.js ./dist/",
    "bundle:extension:build": "node ./esbuild.config.mjs",
    "vscode:prepublish": "npm prune --production",
    "vscode:package": "ts-node  ../../scripts/vsce-bundled-extension.ts",
    "vscode:sha256": "node ../../scripts/generate-sha256.js >> ../../SHA256",
    "vscode:publish": "node ../../scripts/publish-vsix.js",
    "compile": "tsc -p ./",
    "lint": "eslint .",
    "lint:fix": "npm run lint -- --fix",
    "watch": "tsc -watch -p .",
    "clean": "shx rm -rf node_modules && shx rm -rf out && shx rm -rf coverage && shx rm -rf .nyc_output",
    "test": "jest --coverage"
  },
  "activationEvents": [
    "onDebugResolve:apex",
    "onCommand:extension.replay-debugger.getLogFileName",
    "onCommand:sf.launch.replay.debugger.logfile",
    "onCommand:sf.launch.replay.debugger.logfile.path"
  ],
  "main": "./out/src",
  "packaging": {
    "assets": [
      "OSSREADME.json",
      "package.nls.ja.json",
      "package.nls.json",
      "README.md",
      ".vscodeignore",
      "images",
      "resources",
      "syntaxes",
      "dist"
    ],
    "debuggers": [
      "./dist/apexreplaydebug.js"
    ],
    "packageUpdates": {
      "main": "dist/index.js",
      "dependencies": {
        "applicationinsights": "1.0.7",
        "jsonpath": "1.1.1"
      },
      "devDependencies": {}
    }
  },
  "contributes": {
    "breakpoints": [
      {
        "language": "apex"
      }
    ],
    "languages": [
      {
        "id": "apexlog",
        "aliases": [
          "ApexLog",
          "DebugLog"
        ],
        "extensions": [
          ".log"
        ],
        "firstLine": "^\\d{2}.*APEX_CODE,FINEST;.*VISUALFORCE,(FINER|FINEST);.*"
      }
    ],
    "grammars": [
      {
        "language": "apexlog",
        "scopeName": "text.log",
        "path": "./syntaxes/apexlog.tmLanguage.json"
      }
    ],
    "menus": {
      "commandPalette": [
        {
          "command": "sf.create.checkpoints",
          "when": "sf:project_opened && sf:has_target_org"
        },
        {
          "command": "sf.toggle.checkpoint",
          "when": "sf:project_opened && editorLangId == 'apex'"
        },
        {
          "command": "sf.launch.replay.debugger.last.logfile",
          "when": "sf:project_opened && !inDebugMode"
        },
        {
          "command": "sf.test.view.debugTests",
          "when": "false"
        },
        {
          "command": "sf.test.view.debugSingleTest",
          "when": "false"
        }
      ],
      "view/title": [
        {
          "command": "sf.create.checkpoints",
          "when": "view == sf.view.checkpoint && sf:project_opened",
          "group": "navigation"
        }
      ],
      "view/item/context": [
        {
          "command": "sf.test.view.debugTests",
          "when": "view == sf.test.view && viewItem =~ /apexTestGroup/",
          "group": "inline"
        },
        {
          "command": "sf.test.view.debugSingleTest",
          "when": "view == sf.test.view && viewItem =~ /(apexTest)(_.*|\\b)/",
          "group": "inline"
        }
      ]
    },
    "commands": [
      {
        "command": "sf.toggle.checkpoint",
        "title": "%sf_toggle_checkpoint%"
      },
      {
        "command": "sf.create.checkpoints",
        "title": "%sf_update_checkpoints_in_org%",
        "icon": {
          "light": "images/light/cloud-upload.svg",
          "dark": "images/dark/cloud-upload.svg"
        },
        "when": "sf:project_opened"
      },
      {
        "command": "sf.launch.replay.debugger.last.logfile",
        "title": "%launch_from_last_log_file%"
      },
      {
        "command": "sf.test.view.debugTests",
        "title": "%run_tests_and_debug%",
        "icon": {
          "light": "resources/light/debug.svg",
          "dark": "resources/dark/debug.svg"
        }
      },
      {
        "command": "sf.test.view.debugSingleTest",
        "title": "%run_single_test_and_debug%",
        "icon": {
          "light": "resources/light/debug.svg",
          "dark": "resources/dark/debug.svg"
        }
      }
    ],
    "views": {
      "debug": [
        {
          "id": "sf.view.checkpoint",
          "name": "%view_checkpoints%",
          "when": "sf:project_opened"
        }
      ]
    },
    "debuggers": [
      {
        "type": "apex-replay",
        "label": "Apex Replay Debugger",
        "program": "./dist/apexreplaydebug.js",
        "runtime": "node",
        "languages": [
          "apex"
        ],
        "variables": {
          "AskForLogFileName": "extension.replay-debugger.getLogFileName"
        },
        "configurationSnippets": [
          {
            "label": "%launch_snippet_label_text%",
            "description": "%launch_snippet_description_text%",
            "body": {
              "name": "%launch_snippet_name%",
              "type": "apex-replay",
              "request": "launch",
              "logFile": "^\"\\${command:AskForLogFileName}\"",
              "stopOnEntry": true,
              "trace": true
            }
          }
        ],
        "configurationAttributes": {
          "launch": {
            "properties": {
              "required": [
                "logFile"
              ],
              "logFile": {
                "type": "string",
                "description": "%logfile_text%",
                "default": "${command:AskForLogFileName}"
              },
              "stopOnEntry": {
                "type": "boolean",
                "description": "%stop_on_entry_text%",
                "default": true
              },
              "trace": {
                "type": [
                  "boolean",
                  "string"
                ],
                "description": "%trace_text%",
                "default": false
              }
            }
          }
        }
      }
    ]
  }
}<|MERGE_RESOLUTION|>--- conflicted
+++ resolved
@@ -37,14 +37,8 @@
     "@types/node": "^22.15.1",
     "cross-env": "5.2.0",
     "esbuild": "0.25.0",
-<<<<<<< HEAD
-    "salesforcedx-vscode-apex": "64.10.1",
-    "salesforcedx-vscode-core": "64.10.1",
-=======
-    "esbuild-plugin-pino": "^2.2.2",
     "salesforcedx-vscode-apex": "64.11.0",
     "salesforcedx-vscode-core": "64.11.0",
->>>>>>> e506002b
     "vscode-extension-telemetry": "^0.0.17"
   },
   "extensionDependencies": [
