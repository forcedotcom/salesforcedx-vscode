{
  "activationEvents": [
    "onDebugResolve:apex",
    "onCommand:extension.replay-debugger.getLogFileName",
    "workspaceContains:sfdx-project.json"
  ],
  "bugs": {
    "url": "https://github.com/forcedotcom/salesforcedx-vscode/issues"
  },
  "categories": [
    "Debuggers"
  ],
  "contributes": {
    "breakpoints": [
      {
        "language": "apex"
      }
    ],
    "commands": [
      {
<<<<<<< HEAD
        "command": "sf.toggle.checkpoint",
        "title": "%sf_toggle_checkpoint%"
      },
      {
        "command": "sf.create.checkpoints",
=======
        "command": "sfdx.toggle.checkpoint",
        "title": "%sfdx_toggle_checkpoint%"
      },
      {
        "command": "sfdx.create.checkpoints",
>>>>>>> f6e46d3a
        "icon": {
          "dark": "images/dark/cloud-upload.svg",
          "light": "images/light/cloud-upload.svg"
        },
<<<<<<< HEAD
        "title": "%sf_update_checkpoints_in_org%",
        "when": "sf:project_opened"
      },
      {
        "command": "sf.launch.replay.debugger.last.logfile",
        "title": "%launch_from_last_log_file%"
      },
      {
        "command": "sf.test.view.debugTests",
=======
        "title": "%sfdx_update_checkpoints_in_org%",
        "when": "sfdx:project_opened"
      },
      {
        "command": "sfdx.launch.replay.debugger.last.logfile",
        "title": "%launch_from_last_log_file%"
      },
      {
        "command": "sfdx.test.view.debugTests",
>>>>>>> f6e46d3a
        "icon": {
          "dark": "resources/dark/debug.svg",
          "light": "resources/light/debug.svg"
        },
        "title": "%run_tests_and_debug%"
      },
      {
<<<<<<< HEAD
        "command": "sf.test.view.debugSingleTest",
=======
        "command": "sfdx.test.view.debugSingleTest",
>>>>>>> f6e46d3a
        "icon": {
          "dark": "resources/dark/debug.svg",
          "light": "resources/light/debug.svg"
        },
        "title": "%run_single_test_and_debug%"
      }
    ],
    "debuggers": [
      {
        "configurationAttributes": {
          "launch": {
            "properties": {
              "logFile": {
                "default": "${command:AskForLogFileName}",
                "description": "%logfile_text%",
                "type": "string"
              },
              "required": [
                "logFile"
              ],
              "stopOnEntry": {
                "default": true,
                "description": "%stop_on_entry_text%",
                "type": "boolean"
              },
              "trace": {
                "default": false,
                "description": "%trace_text%",
                "type": [
                  "boolean",
                  "string"
                ]
              }
            }
          }
        },
        "configurationSnippets": [
          {
            "body": {
              "logFile": "^\"\\${command:AskForLogFileName}\"",
              "name": "%launch_snippet_name%",
              "request": "launch",
              "stopOnEntry": true,
              "trace": true,
              "type": "apex-replay"
            },
            "description": "%launch_snippet_description_text%",
            "label": "%launch_snippet_label_text%"
          }
        ],
        "label": "Apex Replay Debugger",
        "languages": [
          "apex"
        ],
        "program": "./node_modules/@salesforce/salesforcedx-apex-replay-debugger/out/src/adapter/apexReplayDebug.js",
        "runtime": "node",
        "type": "apex-replay",
        "variables": {
          "AskForLogFileName": "extension.replay-debugger.getLogFileName"
        }
      }
    ],
    "grammars": [
      {
        "language": "apexlog",
        "path": "./syntaxes/apexlog.tmLanguage.json",
        "scopeName": "text.log"
      }
    ],
    "languages": [
      {
        "aliases": [
          "ApexLog",
          "DebugLog"
        ],
        "extensions": [
          ".log"
        ],
        "firstLine": "^\\d{2}.*APEX_CODE,FINEST;.*VISUALFORCE,(FINER|FINEST);.*",
        "id": "apexlog"
      }
    ],
    "menus": {
      "commandPalette": [
        {
<<<<<<< HEAD
          "command": "sf.create.checkpoints",
          "when": "sf:project_opened && sf:has_default_username"
        },
        {
          "command": "sf.toggle.checkpoint",
          "when": "sf:project_opened && editorLangId == 'apex'"
        },
        {
          "command": "sf.launch.replay.debugger.last.logfile",
          "when": "sf:project_opened && !inDebugMode"
        },
        {
          "command": "sf.test.view.debugTests",
          "when": "false"
        },
        {
          "command": "sf.test.view.debugSingleTest",
=======
          "command": "sfdx.create.checkpoints",
          "when": "sfdx:project_opened && sfdx:has_default_username"
        },
        {
          "command": "sfdx.toggle.checkpoint",
          "when": "sfdx:project_opened && editorLangId == 'apex'"
        },
        {
          "command": "sfdx.launch.replay.debugger.last.logfile",
          "when": "sfdx:project_opened && !inDebugMode"
        },
        {
          "command": "sfdx.test.view.debugTests",
          "when": "false"
        },
        {
          "command": "sfdx.test.view.debugSingleTest",
>>>>>>> f6e46d3a
          "when": "false"
        }
      ],
      "view/item/context": [
        {
<<<<<<< HEAD
          "command": "sf.test.view.debugTests",
          "group": "inline",
          "when": "view == sf.test.view && viewItem =~ /apexTestGroup/"
        },
        {
          "command": "sf.test.view.debugSingleTest",
          "group": "inline",
          "when": "view == sf.test.view && viewItem =~ /(apexTest)(_.*|\\b)/"
=======
          "command": "sfdx.test.view.debugTests",
          "group": "inline",
          "when": "view == sfdx.test.view && viewItem =~ /apexTestGroup/"
        },
        {
          "command": "sfdx.test.view.debugSingleTest",
          "group": "inline",
          "when": "view == sfdx.test.view && viewItem =~ /(apexTest)(_.*|\\b)/"
>>>>>>> f6e46d3a
        }
      ],
      "view/title": [
        {
<<<<<<< HEAD
          "command": "sf.create.checkpoints",
          "group": "navigation",
          "when": "view == sf.force.view.checkpoint && sf:project_opened"
=======
          "command": "sfdx.create.checkpoints",
          "group": "navigation",
          "when": "view == sfdx.view.checkpoint && sfdx:project_opened"
>>>>>>> f6e46d3a
        }
      ]
    },
    "views": {
      "debug": [
        {
<<<<<<< HEAD
          "id": "sf.force.view.checkpoint",
          "name": "%view_checkpoints%",
          "when": "sf:project_opened"
=======
          "id": "sfdx.view.checkpoint",
          "name": "%view_checkpoints%",
          "when": "sfdx:project_opened"
>>>>>>> f6e46d3a
        }
      ]
    }
  },
  "dependencies": {
    "@salesforce/apex-node": "3.0.1",
    "@salesforce/core": "6.5.2",
    "@salesforce/salesforcedx-apex-replay-debugger": "60.4.0",
    "@salesforce/salesforcedx-utils": "60.4.0",
    "@salesforce/salesforcedx-utils-vscode": "60.4.0",
    "async-lock": "1.0.0",
    "request-light": "^0.7.0",
    "vscode-extension-telemetry": "0.0.17"
  },
  "description": "Replay Apex execution from Apex Debug Log",
  "devDependencies": {
    "@salesforce/salesforcedx-test-utils-vscode": "60.4.0",
    "@salesforce/ts-sinon": "1.4.0",
    "@types/async-lock": "0.0.20",
    "@types/chai": "4.3.3",
    "@types/mocha": "^5",
    "@types/node": "^18.11.9",
    "@types/sinon": "^2.3.7",
    "@types/vscode": "^1.61.2",
    "@typescript-eslint/eslint-plugin": "6.9.0",
    "@typescript-eslint/parser": "6.9.0",
    "chai": "^4.0.2",
    "cross-env": "5.2.0",
    "eslint": "8.52.0",
    "eslint-config-prettier": "9.0.0",
    "eslint-plugin-header": "3.1.1",
    "eslint-plugin-import": "2.29.0",
    "eslint-plugin-jest": "27.5.0",
    "eslint-plugin-jest-formatting": "3.1.0",
    "eslint-plugin-jsdoc": "46.8.2",
    "eslint-plugin-prefer-arrow": "1.2.3",
    "mocha": "^10",
    "prettier": "3.0.3",
    "sinon": "^13.0.1"
  },
  "displayName": "Apex Replay Debugger",
  "engines": {
    "vscode": "^1.82.0"
  },
  "extensionDependencies": [
    "salesforce.salesforcedx-vscode-apex",
    "salesforce.salesforcedx-vscode-core"
  ],
  "galleryBanner": {
    "color": "#ECECEC",
    "theme": "light"
  },
  "icon": "images/VSCodeApexReplayDebugger.png",
  "license": "BSD-3-Clause",
  "main": "./out/src",
  "name": "salesforcedx-vscode-apex-replay-debugger",
  "packaging": {
    "assets": [
      "OSSREADME.json",
      "package.nls.ja.json",
      "package.nls.json",
      "README.md",
      ".vscodeignore",
      "images",
      "resources",
      "syntaxes",
      "dist"
    ],
    "debuggers": [
      "./dist/apexreplaydebug.js"
    ],
    "packageUpdates": {
      "dependencies": {
        "@salesforce/core": "6.5.2",
        "@salesforce/source-tracking": "5.1.11",
        "applicationinsights": "1.0.7"
      },
      "devDependencies": {},
      "main": "dist/index.js"
    }
  },
  "publisher": "salesforce",
  "qna": "https://github.com/forcedotcom/salesforcedx-vscode/issues",
  "repository": {
    "url": "https://github.com/forcedotcom/salesforcedx-vscode"
  },
  "scripts": {
    "bundle:extension": "npm run bundle:extension:build && npm run bundle:extension:copy",
    "bundle:extension:build": "esbuild ./src/index.ts  --bundle --outfile=dist/index.js --format=cjs --platform=node --external:vscode --external:@salesforce/core --external:@salesforce/source-tracking --external:applicationinsights --minify",
    "bundle:extension:copy": "cp ../salesforcedx-apex-replay-debugger/dist/apexreplaydebug.js ./dist/",
    "clean": "shx rm -rf node_modules && shx rm -rf out && shx rm -rf coverage && shx rm -rf .nyc_output",
    "compile": "tsc -p ./",
    "lint": "eslint .",
    "lint:fix": "npm run lint -- --fix",
    "test": "npm run test:vscode-integration",
    "test:unit": "jest --coverage",
    "test:vscode-insiders-integration": "cross-env CODE_VERSION=insiders npm run test:vscode-integration",
    "test:vscode-integration": "node ../../scripts/run-vscode-integration-tests-with-top-level-extensions",
    "vscode:package": "ts-node  ../../scripts/vsce-bundled-extension.ts",
    "vscode:prepublish": "npm prune --production",
    "vscode:publish": "node ../../scripts/publish-vsix.js",
    "vscode:sha256": "node ../../scripts/generate-sha256.js >> ../../SHA256",
    "watch": "tsc -watch -p ."
  },
<<<<<<< HEAD
  "version": "60.3.2"
=======
  "version": "60.4.0"
>>>>>>> f6e46d3a
}<|MERGE_RESOLUTION|>--- conflicted
+++ resolved
@@ -18,24 +18,15 @@
     ],
     "commands": [
       {
-<<<<<<< HEAD
         "command": "sf.toggle.checkpoint",
         "title": "%sf_toggle_checkpoint%"
       },
       {
         "command": "sf.create.checkpoints",
-=======
-        "command": "sfdx.toggle.checkpoint",
-        "title": "%sfdx_toggle_checkpoint%"
-      },
-      {
-        "command": "sfdx.create.checkpoints",
->>>>>>> f6e46d3a
         "icon": {
           "dark": "images/dark/cloud-upload.svg",
           "light": "images/light/cloud-upload.svg"
         },
-<<<<<<< HEAD
         "title": "%sf_update_checkpoints_in_org%",
         "when": "sf:project_opened"
       },
@@ -45,17 +36,6 @@
       },
       {
         "command": "sf.test.view.debugTests",
-=======
-        "title": "%sfdx_update_checkpoints_in_org%",
-        "when": "sfdx:project_opened"
-      },
-      {
-        "command": "sfdx.launch.replay.debugger.last.logfile",
-        "title": "%launch_from_last_log_file%"
-      },
-      {
-        "command": "sfdx.test.view.debugTests",
->>>>>>> f6e46d3a
         "icon": {
           "dark": "resources/dark/debug.svg",
           "light": "resources/light/debug.svg"
@@ -63,11 +43,7 @@
         "title": "%run_tests_and_debug%"
       },
       {
-<<<<<<< HEAD
         "command": "sf.test.view.debugSingleTest",
-=======
-        "command": "sfdx.test.view.debugSingleTest",
->>>>>>> f6e46d3a
         "icon": {
           "dark": "resources/dark/debug.svg",
           "light": "resources/light/debug.svg"
@@ -153,7 +129,6 @@
     "menus": {
       "commandPalette": [
         {
-<<<<<<< HEAD
           "command": "sf.create.checkpoints",
           "when": "sf:project_opened && sf:has_default_username"
         },
@@ -171,31 +146,11 @@
         },
         {
           "command": "sf.test.view.debugSingleTest",
-=======
-          "command": "sfdx.create.checkpoints",
-          "when": "sfdx:project_opened && sfdx:has_default_username"
-        },
-        {
-          "command": "sfdx.toggle.checkpoint",
-          "when": "sfdx:project_opened && editorLangId == 'apex'"
-        },
-        {
-          "command": "sfdx.launch.replay.debugger.last.logfile",
-          "when": "sfdx:project_opened && !inDebugMode"
-        },
-        {
-          "command": "sfdx.test.view.debugTests",
-          "when": "false"
-        },
-        {
-          "command": "sfdx.test.view.debugSingleTest",
->>>>>>> f6e46d3a
           "when": "false"
         }
       ],
       "view/item/context": [
         {
-<<<<<<< HEAD
           "command": "sf.test.view.debugTests",
           "group": "inline",
           "when": "view == sf.test.view && viewItem =~ /apexTestGroup/"
@@ -204,44 +159,22 @@
           "command": "sf.test.view.debugSingleTest",
           "group": "inline",
           "when": "view == sf.test.view && viewItem =~ /(apexTest)(_.*|\\b)/"
-=======
-          "command": "sfdx.test.view.debugTests",
-          "group": "inline",
-          "when": "view == sfdx.test.view && viewItem =~ /apexTestGroup/"
-        },
-        {
-          "command": "sfdx.test.view.debugSingleTest",
-          "group": "inline",
-          "when": "view == sfdx.test.view && viewItem =~ /(apexTest)(_.*|\\b)/"
->>>>>>> f6e46d3a
         }
       ],
       "view/title": [
         {
-<<<<<<< HEAD
           "command": "sf.create.checkpoints",
           "group": "navigation",
           "when": "view == sf.force.view.checkpoint && sf:project_opened"
-=======
-          "command": "sfdx.create.checkpoints",
-          "group": "navigation",
-          "when": "view == sfdx.view.checkpoint && sfdx:project_opened"
->>>>>>> f6e46d3a
         }
       ]
     },
     "views": {
       "debug": [
         {
-<<<<<<< HEAD
           "id": "sf.force.view.checkpoint",
           "name": "%view_checkpoints%",
           "when": "sf:project_opened"
-=======
-          "id": "sfdx.view.checkpoint",
-          "name": "%view_checkpoints%",
-          "when": "sfdx:project_opened"
->>>>>>> f6e46d3a
         }
       ]
     }
@@ -346,9 +279,5 @@
     "vscode:sha256": "node ../../scripts/generate-sha256.js >> ../../SHA256",
     "watch": "tsc -watch -p ."
   },
-<<<<<<< HEAD
-  "version": "60.3.2"
-=======
   "version": "60.4.0"
->>>>>>> f6e46d3a
 }