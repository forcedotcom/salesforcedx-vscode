--- conflicted
+++ resolved
@@ -14,11 +14,7 @@
     "color": "#ECECEC",
     "theme": "light"
   },
-<<<<<<< HEAD
-  "version": "65.8.1",
-=======
   "version": "65.9.0",
->>>>>>> 3849cfa6
   "publisher": "salesforce",
   "license": "BSD-3-Clause",
   "engines": {
