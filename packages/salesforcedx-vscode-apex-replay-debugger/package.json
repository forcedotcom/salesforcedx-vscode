--- conflicted
+++ resolved
@@ -24,26 +24,18 @@
     "Debuggers"
   ],
   "dependencies": {
-<<<<<<< HEAD
     "@salesforce/apex-node": "0.1.4",
     "@salesforce/core": "2.11.0",
-    "@salesforce/salesforcedx-utils-vscode": "50.6.0",
-    "@salesforce/salesforcedx-apex-replay-debugger": "50.6.0",
-=======
+    "@salesforce/salesforcedx-utils-vscode": "50.9.0",
     "@salesforce/salesforcedx-apex-replay-debugger": "50.9.0",
->>>>>>> a512b2ad
     "async-lock": "1.0.0",
     "path-exists": "3.0.0",
     "request-light": "0.2.4",
     "vscode-extension-telemetry": "0.0.17"
   },
   "devDependencies": {
-<<<<<<< HEAD
-    "@salesforce/salesforcedx-test-utils-vscode": "50.6.0",
+    "@salesforce/salesforcedx-test-utils-vscode": "50.9.0",
     "@salesforce/ts-sinon": "1.2.2",
-=======
-    "@salesforce/salesforcedx-test-utils-vscode": "50.9.0",
->>>>>>> a512b2ad
     "@types/async-lock": "0.0.20",
     "@types/chai": "^4.0.0",
     "@types/mocha": "^5",
