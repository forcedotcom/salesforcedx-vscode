{
  "name": "salesforcedx-vscode-apex-replay-debugger",
  "displayName": "Apex Replay Debugger",
  "description": "Replay Apex execution from Apex Debug Log",
  "qna": "https://github.com/forcedotcom/salesforcedx-vscode/issues",
  "bugs": {
    "url": "https://github.com/forcedotcom/salesforcedx-vscode/issues"
  },
  "repository": {
    "url": "https://github.com/forcedotcom/salesforcedx-vscode"
  },
  "icon": "images/VSCodeApexReplayDebugger.png",
  "galleryBanner": {
    "color": "#ECECEC",
    "theme": "light"
  },
  "version": "54.12.0",
  "publisher": "salesforce",
  "license": "BSD-3-Clause",
  "engines": {
    "vscode": "^1.49.3"
  },
  "categories": [
    "Debuggers"
  ],
  "dependencies": {
<<<<<<< HEAD
    "@salesforce/apex-node": "1.0.0",
    "@salesforce/core": "^3.13.0",
=======
    "@salesforce/apex-node": "^1.0.0",
    "@salesforce/core": "^3.23.2",
>>>>>>> 897751b1
    "@salesforce/salesforcedx-apex-replay-debugger": "54.12.0",
    "@salesforce/salesforcedx-utils-vscode": "54.12.0",
    "async-lock": "1.0.0",
    "path-exists": "3.0.0",
    "request-light": "0.2.4",
    "vscode-extension-telemetry": "0.0.17"
  },
  "devDependencies": {
    "@salesforce/salesforcedx-test-utils-vscode": "54.12.0",
    "@salesforce/ts-sinon": "1.3.21",
    "@types/async-lock": "0.0.20",
    "@types/chai": "4.3.0",
    "@types/mkdirp": "0.5.2",
    "@types/mocha": "^5",
    "@types/node": "12.0.12",
    "@types/path-exists": "^1.0.29",
    "@types/sinon": "^2.3.7",
    "@types/vscode": "1.49.0",
    "chai": "^4.0.2",
    "cross-env": "5.2.0",
    "mocha": "^10",
    "sinon": "^13.0.1"
  },
  "extensionDependencies": [
    "salesforce.salesforcedx-vscode-apex",
    "salesforce.salesforcedx-vscode-core"
  ],
  "scripts": {
    "vscode:prepublish": "npm prune --production",
    "vscode:package": "vsce package",
    "vscode:sha256": "node ../../scripts/generate-sha256.js >> ../../SHA256",
    "vscode:publish": "node ../../scripts/publish-vsix.js",
    "compile": "tsc -p ./",
    "lint": "tslint --project .",
    "lint:fix": "npm run lint -- --fix",
    "watch": "tsc -watch -p .",
    "clean": "shx rm -rf node_modules && shx rm -rf out && shx rm -rf coverage && shx rm -rf .nyc_output",
    "test": "npm run test:vscode-integration",
    "test:vscode-integration": "node ../../scripts/run-vscode-integration-tests-with-top-level-extensions",
    "test:vscode-insiders-integration": "cross-env CODE_VERSION=insiders npm run test:vscode-integration"
  },
  "activationEvents": [
    "onDebugResolve:apex",
    "onCommand:extension.replay-debugger.getLogFileName",
    "workspaceContains:sfdx-project.json"
  ],
  "main": "./out/src",
  "contributes": {
    "breakpoints": [
      {
        "language": "apex"
      }
    ],
    "languages": [
      {
        "id": "apexlog",
        "aliases": [
          "ApexLog",
          "DebugLog"
        ],
        "extensions": [
          ".log"
        ],
        "firstLine": "^\\d{2}.*APEX_CODE,FINEST;.*VISUALFORCE,(FINER|FINEST);.*"
      }
    ],
    "grammars": [
      {
        "language": "apexlog",
        "scopeName": "text.log",
        "path": "./syntaxes/apexlog.tmLanguage.json"
      }
    ],
    "menus": {
      "commandPalette": [
        {
          "command": "sfdx.create.checkpoints",
          "when": "sfdx:project_opened"
        },
        {
          "command": "sfdx.toggle.checkpoint",
          "when": "sfdx:project_opened && editorLangId == 'apex'"
        },
        {
          "command": "sfdx.launch.replay.debugger.last.logfile",
          "when": "sfdx:project_opened && !inDebugMode"
        },
        {
          "command": "sfdx.force.test.view.debugTests",
          "when": "false"
        },
        {
          "command": "sfdx.force.test.view.debugSingleTest",
          "when": "false"
        }
      ],
      "view/title": [
        {
          "command": "sfdx.create.checkpoints",
          "when": "view == sfdx.force.view.checkpoint && sfdx:project_opened",
          "group": "navigation"
        }
      ],
      "view/item/context": [
        {
          "command": "sfdx.force.test.view.debugTests",
          "when": "view == sfdx.force.test.view && viewItem =~ /apexTestGroup/",
          "group": "inline"
        },
        {
          "command": "sfdx.force.test.view.debugSingleTest",
          "when": "view == sfdx.force.test.view && viewItem =~ /(apexTest)(_.*|\\b)/",
          "group": "inline"
        }
      ]
    },
    "commands": [
      {
        "command": "sfdx.toggle.checkpoint",
        "title": "%sfdx_toggle_checkpoint%"
      },
      {
        "command": "sfdx.create.checkpoints",
        "title": "%sfdx_update_checkpoints_in_org%",
        "icon": {
          "light": "images/light/cloud-upload.svg",
          "dark": "images/dark/cloud-upload.svg"
        },
        "when": "sfdx:project_opened"
      },
      {
        "command": "sfdx.launch.replay.debugger.last.logfile",
        "title": "%launch_from_last_log_file%"
      },
      {
        "command": "sfdx.force.test.view.debugTests",
        "title": "%run_tests_and_debug%",
        "icon": {
          "light": "resources/light/debug.svg",
          "dark": "resources/dark/debug.svg"
        }
      },
      {
        "command": "sfdx.force.test.view.debugSingleTest",
        "title": "%run_single_test_and_debug%",
        "icon": {
          "light": "resources/light/debug.svg",
          "dark": "resources/dark/debug.svg"
        }
      }
    ],
    "views": {
      "debug": [
        {
          "id": "sfdx.force.view.checkpoint",
          "name": "%view_checkpoints%",
          "when": "sfdx:project_opened"
        }
      ]
    },
    "debuggers": [
      {
        "type": "apex-replay",
        "label": "Apex Replay Debugger",
        "program": "./node_modules/@salesforce/salesforcedx-apex-replay-debugger/out/src/adapter/apexReplayDebug.js",
        "runtime": "node",
        "languages": [
          "apex"
        ],
        "variables": {
          "AskForLogFileName": "extension.replay-debugger.getLogFileName"
        },
        "configurationSnippets": [
          {
            "label": "%launch_snippet_label_text%",
            "description": "%launch_snippet_description_text%",
            "body": {
              "name": "%launch_snippet_name%",
              "type": "apex-replay",
              "request": "launch",
              "logFile": "^\"\\${command:AskForLogFileName}\"",
              "stopOnEntry": true,
              "trace": true
            }
          }
        ],
        "configurationAttributes": {
          "launch": {
            "properties": {
              "required": [
                "logFile"
              ],
              "logFile": {
                "type": "string",
                "description": "%logfile_text%",
                "default": "${command:AskForLogFileName}"
              },
              "stopOnEntry": {
                "type": "boolean",
                "description": "%stop_on_entry_text%",
                "default": true
              },
              "trace": {
                "type": [
                  "boolean",
                  "string"
                ],
                "description": "%trace_text%",
                "default": false
              }
            }
          }
        }
      }
    ]
  },
  "__metadata": {
    "id": "96eedf2b-6b4f-49c5-a31d-bed9be8dfd64",
    "publisherDisplayName": "Salesforce",
    "publisherId": "656b996d-3c70-47b4-937e-e77c013faeea",
    "isPreReleaseVersion": false
  }
}<|MERGE_RESOLUTION|>--- conflicted
+++ resolved
@@ -24,13 +24,8 @@
     "Debuggers"
   ],
   "dependencies": {
-<<<<<<< HEAD
-    "@salesforce/apex-node": "1.0.0",
-    "@salesforce/core": "^3.13.0",
-=======
     "@salesforce/apex-node": "^1.0.0",
     "@salesforce/core": "^3.23.2",
->>>>>>> 897751b1
     "@salesforce/salesforcedx-apex-replay-debugger": "54.12.0",
     "@salesforce/salesforcedx-utils-vscode": "54.12.0",
     "async-lock": "1.0.0",
