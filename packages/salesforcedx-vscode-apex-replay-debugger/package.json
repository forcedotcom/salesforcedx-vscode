{
  "name": "salesforcedx-vscode-apex-replay-debugger",
  "displayName": "Apex Replay Debugger",
  "description": "Replay Apex execution from Apex Debug Log",
  "qna": "https://github.com/forcedotcom/salesforcedx-vscode/issues",
  "bugs": {
    "url": "https://github.com/forcedotcom/salesforcedx-vscode/issues"
  },
  "repository": {
    "url": "https://github.com/forcedotcom/salesforcedx-vscode"
  },
  "icon": "images/VSCodeApexReplayDebugger.png",
  "galleryBanner": {
    "color": "#ECECEC",
    "theme": "light"
  },
  "version": "61.3.0",
  "publisher": "salesforce",
  "license": "BSD-3-Clause",
  "engines": {
    "vscode": "^1.82.0"
  },
  "categories": [
    "Debuggers"
  ],
  "dependencies": {
<<<<<<< HEAD
    "@salesforce/apex-node-bundle": "7.0.1",
    "@salesforce/core-bundle": "8.1.0",
    "@salesforce/salesforcedx-apex-replay-debugger": "61.2.1",
    "@salesforce/salesforcedx-utils": "61.2.1",
    "@salesforce/salesforcedx-utils-vscode": "61.2.1",
=======
    "@salesforce/apex-node-bundle": "6.1.3",
    "@salesforce/core-bundle": "7.5.0",
    "@salesforce/salesforcedx-apex-replay-debugger": "61.3.0",
    "@salesforce/salesforcedx-utils": "61.3.0",
    "@salesforce/salesforcedx-utils-vscode": "61.3.0",
>>>>>>> 9ad179b4
    "async-lock": "1.0.0",
    "request-light": "^0.7.0",
    "vscode-extension-telemetry": "0.0.17"
  },
  "devDependencies": {
    "@salesforce/salesforcedx-test-utils-vscode": "61.3.0",
    "@salesforce/ts-sinon": "1.4.0",
    "@types/async-lock": "0.0.20",
    "@types/chai": "4.3.3",
    "@types/mocha": "^5",
    "@types/node": "^18.11.9",
    "@types/sinon": "^2.3.7",
    "@types/vscode": "^1.61.2",
    "@typescript-eslint/eslint-plugin": "6.9.0",
    "@typescript-eslint/parser": "6.9.0",
    "chai": "^4.0.2",
    "cross-env": "5.2.0",
    "esbuild": "^0.19.5",
    "esbuild-plugin-pino": "^2.1.0",
    "eslint": "8.52.0",
    "eslint-config-prettier": "9.0.0",
    "eslint-plugin-header": "3.1.1",
    "eslint-plugin-import": "2.29.0",
    "eslint-plugin-jest": "27.5.0",
    "eslint-plugin-jest-formatting": "3.1.0",
    "eslint-plugin-jsdoc": "46.8.2",
    "eslint-plugin-prefer-arrow": "1.2.3",
    "mocha": "^10",
    "prettier": "3.0.3",
    "sinon": "^13.0.1"
  },
  "extensionDependencies": [
    "salesforce.salesforcedx-vscode-apex",
    "salesforce.salesforcedx-vscode-core"
  ],
  "scripts": {
    "bundle:extension": "npm run bundle:extension:build && npm run bundle:extension:copy",
    "bundle:extension:copy": "cp ../salesforcedx-apex-replay-debugger/dist/apexreplaydebug.js ./dist/",
    "bundle:extension:build": "node ./esbuild.config.js",
    "vscode:prepublish": "npm prune --production",
    "vscode:package": "ts-node  ../../scripts/vsce-bundled-extension.ts",
    "vscode:sha256": "node ../../scripts/generate-sha256.js >> ../../SHA256",
    "vscode:publish": "node ../../scripts/publish-vsix.js",
    "compile": "tsc -p ./",
    "lint": "eslint .",
    "lint:fix": "npm run lint -- --fix",
    "watch": "tsc -watch -p .",
    "clean": "shx rm -rf node_modules && shx rm -rf out && shx rm -rf coverage && shx rm -rf .nyc_output",
    "test": "npm run test:vscode-integration",
    "test:unit": "jest --coverage",
    "test:vscode-integration": "node ../../scripts/run-vscode-integration-tests-with-top-level-extensions",
    "test:vscode-insiders-integration": "cross-env CODE_VERSION=insiders npm run test:vscode-integration"
  },
  "activationEvents": [
    "onDebugResolve:apex",
    "onCommand:extension.replay-debugger.getLogFileName",
    "workspaceContains:sfdx-project.json"
  ],
  "main": "./out/src",
  "packaging": {
    "assets": [
      "OSSREADME.json",
      "package.nls.ja.json",
      "package.nls.json",
      "README.md",
      ".vscodeignore",
      "images",
      "resources",
      "syntaxes",
      "dist"
    ],
    "debuggers": [
      "./dist/apexreplaydebug.js"
    ],
    "packageUpdates": {
      "main": "dist/index.js",
      "dependencies": {
        "applicationinsights": "1.0.7",
        "jsonpath": "1.1.1"
      },
      "devDependencies": {}
    }
  },
  "contributes": {
    "breakpoints": [
      {
        "language": "apex"
      }
    ],
    "languages": [
      {
        "id": "apexlog",
        "aliases": [
          "ApexLog",
          "DebugLog"
        ],
        "extensions": [
          ".log"
        ],
        "firstLine": "^\\d{2}.*APEX_CODE,FINEST;.*VISUALFORCE,(FINER|FINEST);.*"
      }
    ],
    "grammars": [
      {
        "language": "apexlog",
        "scopeName": "text.log",
        "path": "./syntaxes/apexlog.tmLanguage.json"
      }
    ],
    "menus": {
      "commandPalette": [
        {
          "command": "sf.create.checkpoints",
          "when": "sf:project_opened && sf:has_target_org"
        },
        {
          "command": "sf.toggle.checkpoint",
          "when": "sf:project_opened && editorLangId == 'apex'"
        },
        {
          "command": "sf.launch.replay.debugger.last.logfile",
          "when": "sf:project_opened && !inDebugMode"
        },
        {
          "command": "sf.test.view.debugTests",
          "when": "false"
        },
        {
          "command": "sf.test.view.debugSingleTest",
          "when": "false"
        }
      ],
      "view/title": [
        {
          "command": "sf.create.checkpoints",
          "when": "view == sf.view.checkpoint && sf:project_opened",
          "group": "navigation"
        }
      ],
      "view/item/context": [
        {
          "command": "sf.test.view.debugTests",
          "when": "view == sf.test.view && viewItem =~ /apexTestGroup/",
          "group": "inline"
        },
        {
          "command": "sf.test.view.debugSingleTest",
          "when": "view == sf.test.view && viewItem =~ /(apexTest)(_.*|\\b)/",
          "group": "inline"
        }
      ]
    },
    "commands": [
      {
        "command": "sf.toggle.checkpoint",
        "title": "%sf_toggle_checkpoint%"
      },
      {
        "command": "sf.create.checkpoints",
        "title": "%sf_update_checkpoints_in_org%",
        "icon": {
          "light": "images/light/cloud-upload.svg",
          "dark": "images/dark/cloud-upload.svg"
        },
        "when": "sf:project_opened"
      },
      {
        "command": "sf.launch.replay.debugger.last.logfile",
        "title": "%launch_from_last_log_file%"
      },
      {
        "command": "sf.test.view.debugTests",
        "title": "%run_tests_and_debug%",
        "icon": {
          "light": "resources/light/debug.svg",
          "dark": "resources/dark/debug.svg"
        }
      },
      {
        "command": "sf.test.view.debugSingleTest",
        "title": "%run_single_test_and_debug%",
        "icon": {
          "light": "resources/light/debug.svg",
          "dark": "resources/dark/debug.svg"
        }
      }
    ],
    "views": {
      "debug": [
        {
          "id": "sf.view.checkpoint",
          "name": "%view_checkpoints%",
          "when": "sf:project_opened"
        }
      ]
    },
    "debuggers": [
      {
        "type": "apex-replay",
        "label": "Apex Replay Debugger",
        "program": "./node_modules/@salesforce/salesforcedx-apex-replay-debugger/out/src/adapter/apexReplayDebug.js",
        "runtime": "node",
        "languages": [
          "apex"
        ],
        "variables": {
          "AskForLogFileName": "extension.replay-debugger.getLogFileName"
        },
        "configurationSnippets": [
          {
            "label": "%launch_snippet_label_text%",
            "description": "%launch_snippet_description_text%",
            "body": {
              "name": "%launch_snippet_name%",
              "type": "apex-replay",
              "request": "launch",
              "logFile": "^\"\\${command:AskForLogFileName}\"",
              "stopOnEntry": true,
              "trace": true
            }
          }
        ],
        "configurationAttributes": {
          "launch": {
            "properties": {
              "required": [
                "logFile"
              ],
              "logFile": {
                "type": "string",
                "description": "%logfile_text%",
                "default": "${command:AskForLogFileName}"
              },
              "stopOnEntry": {
                "type": "boolean",
                "description": "%stop_on_entry_text%",
                "default": true
              },
              "trace": {
                "type": [
                  "boolean",
                  "string"
                ],
                "description": "%trace_text%",
                "default": false
              }
            }
          }
        }
      }
    ]
  }
}<|MERGE_RESOLUTION|>--- conflicted
+++ resolved
@@ -24,19 +24,11 @@
     "Debuggers"
   ],
   "dependencies": {
-<<<<<<< HEAD
-    "@salesforce/apex-node-bundle": "7.0.1",
+    "@salesforce/apex-node-bundle": "7.0.2",
     "@salesforce/core-bundle": "8.1.0",
-    "@salesforce/salesforcedx-apex-replay-debugger": "61.2.1",
-    "@salesforce/salesforcedx-utils": "61.2.1",
-    "@salesforce/salesforcedx-utils-vscode": "61.2.1",
-=======
-    "@salesforce/apex-node-bundle": "6.1.3",
-    "@salesforce/core-bundle": "7.5.0",
     "@salesforce/salesforcedx-apex-replay-debugger": "61.3.0",
     "@salesforce/salesforcedx-utils": "61.3.0",
     "@salesforce/salesforcedx-utils-vscode": "61.3.0",
->>>>>>> 9ad179b4
     "async-lock": "1.0.0",
     "request-light": "^0.7.0",
     "vscode-extension-telemetry": "0.0.17"
