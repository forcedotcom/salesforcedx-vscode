{
  "name": "salesforcedx-vscode-apex-replay-debugger",
  "displayName": "Apex Replay Debugger",
  "description": "Replay Apex execution from Apex Debug Log",
  "qna": "https://github.com/forcedotcom/salesforcedx-vscode/issues",
  "bugs": {
    "url": "https://github.com/forcedotcom/salesforcedx-vscode/issues"
  },
  "repository": {
    "url": "https://github.com/forcedotcom/salesforcedx-vscode"
  },
  "icon": "images/VSCodeApexReplayDebugger.png",
  "galleryBanner": {
    "color": "#ECECEC",
    "theme": "light"
  },
  "version": "63.2.1",
  "publisher": "salesforce",
  "license": "BSD-3-Clause",
  "engines": {
    "vscode": "^1.90.0"
  },
  "categories": [
    "Debuggers"
  ],
  "dependencies": {
    "@salesforce/apex-node-bundle": "8.1.12",
    "@salesforce/core-bundle": "8.8.2",
<<<<<<< HEAD
    "@salesforce/salesforcedx-apex-replay-debugger": "63.1.1",
    "@salesforce/salesforcedx-utils": "63.1.1",
    "@salesforce/salesforcedx-utils-vscode": "63.1.1",
    "async-lock": "1.4.1",
=======
    "@salesforce/salesforcedx-apex-replay-debugger": "63.2.1",
    "@salesforce/salesforcedx-utils": "63.2.1",
    "@salesforce/salesforcedx-utils-vscode": "63.2.1",
    "async-lock": "1.0.0",
>>>>>>> 972a63a0
    "request-light": "^0.7.0",
    "vscode-extension-telemetry": "0.0.17"
  },
  "devDependencies": {
    "@salesforce/salesforcedx-test-utils-vscode": "63.2.1",
    "@salesforce/ts-sinon": "1.4.30",
    "@types/async-lock": "1.4.2",
    "@types/chai": "4.3.3",
    "@types/mocha": "^5",
    "@types/node": "^20.0.0",
    "@types/sinon": "^2.3.7",
    "@types/vscode": "^1.90.0",
    "chai": "^4.0.2",
    "cross-env": "5.2.0",
    "esbuild": "^0.19.5",
    "esbuild-plugin-pino": "^2.1.0",
    "mocha": "^10",
    "prettier": "3.3.3",
    "sinon": "^13.0.1"
  },
  "extensionDependencies": [
    "salesforce.salesforcedx-vscode-apex",
    "salesforce.salesforcedx-vscode-core"
  ],
  "scripts": {
    "bundle:extension": "npm run bundle:extension:build && npm run bundle:extension:copy",
    "bundle:extension:copy": "cp ../salesforcedx-apex-replay-debugger/dist/apexreplaydebug.js ./dist/",
    "bundle:extension:build": "node ./esbuild.config.js",
    "vscode:prepublish": "npm prune --production",
    "vscode:package": "ts-node  ../../scripts/vsce-bundled-extension.ts",
    "vscode:sha256": "node ../../scripts/generate-sha256.js >> ../../SHA256",
    "vscode:publish": "node ../../scripts/publish-vsix.js",
    "compile": "tsc -p ./",
    "lint": "eslint .",
    "lint:fix": "npm run lint -- --fix",
    "watch": "tsc -watch -p .",
    "clean": "shx rm -rf node_modules && shx rm -rf out && shx rm -rf coverage && shx rm -rf .nyc_output",
    "test": "npm run test:vscode-integration",
    "test:unit": "jest --coverage",
    "test:vscode-integration": "node ../../scripts/run-vscode-integration-tests-with-top-level-extensions",
    "test:vscode-insiders-integration": "cross-env CODE_VERSION=insiders npm run test:vscode-integration"
  },
  "activationEvents": [
    "onDebugResolve:apex",
    "onCommand:extension.replay-debugger.getLogFileName",
    "workspaceContains:sfdx-project.json"
  ],
  "main": "./out/src",
  "packaging": {
    "assets": [
      "OSSREADME.json",
      "package.nls.ja.json",
      "package.nls.json",
      "README.md",
      ".vscodeignore",
      "images",
      "resources",
      "syntaxes",
      "dist"
    ],
    "debuggers": [
      "./dist/apexreplaydebug.js"
    ],
    "packageUpdates": {
      "main": "dist/index.js",
      "dependencies": {
        "applicationinsights": "1.0.7",
        "jsonpath": "1.1.1"
      },
      "devDependencies": {}
    }
  },
  "contributes": {
    "breakpoints": [
      {
        "language": "apex"
      }
    ],
    "languages": [
      {
        "id": "apexlog",
        "aliases": [
          "ApexLog",
          "DebugLog"
        ],
        "extensions": [
          ".log"
        ],
        "firstLine": "^\\d{2}.*APEX_CODE,FINEST;.*VISUALFORCE,(FINER|FINEST);.*"
      }
    ],
    "grammars": [
      {
        "language": "apexlog",
        "scopeName": "text.log",
        "path": "./syntaxes/apexlog.tmLanguage.json"
      }
    ],
    "menus": {
      "commandPalette": [
        {
          "command": "sf.create.checkpoints",
          "when": "sf:project_opened && sf:has_target_org"
        },
        {
          "command": "sf.toggle.checkpoint",
          "when": "sf:project_opened && editorLangId == 'apex'"
        },
        {
          "command": "sf.launch.replay.debugger.last.logfile",
          "when": "sf:project_opened && !inDebugMode"
        },
        {
          "command": "sf.test.view.debugTests",
          "when": "false"
        },
        {
          "command": "sf.test.view.debugSingleTest",
          "when": "false"
        }
      ],
      "view/title": [
        {
          "command": "sf.create.checkpoints",
          "when": "view == sf.view.checkpoint && sf:project_opened",
          "group": "navigation"
        }
      ],
      "view/item/context": [
        {
          "command": "sf.test.view.debugTests",
          "when": "view == sf.test.view && viewItem =~ /apexTestGroup/",
          "group": "inline"
        },
        {
          "command": "sf.test.view.debugSingleTest",
          "when": "view == sf.test.view && viewItem =~ /(apexTest)(_.*|\\b)/",
          "group": "inline"
        }
      ]
    },
    "commands": [
      {
        "command": "sf.toggle.checkpoint",
        "title": "%sf_toggle_checkpoint%"
      },
      {
        "command": "sf.create.checkpoints",
        "title": "%sf_update_checkpoints_in_org%",
        "icon": {
          "light": "images/light/cloud-upload.svg",
          "dark": "images/dark/cloud-upload.svg"
        },
        "when": "sf:project_opened"
      },
      {
        "command": "sf.launch.replay.debugger.last.logfile",
        "title": "%launch_from_last_log_file%"
      },
      {
        "command": "sf.test.view.debugTests",
        "title": "%run_tests_and_debug%",
        "icon": {
          "light": "resources/light/debug.svg",
          "dark": "resources/dark/debug.svg"
        }
      },
      {
        "command": "sf.test.view.debugSingleTest",
        "title": "%run_single_test_and_debug%",
        "icon": {
          "light": "resources/light/debug.svg",
          "dark": "resources/dark/debug.svg"
        }
      }
    ],
    "views": {
      "debug": [
        {
          "id": "sf.view.checkpoint",
          "name": "%view_checkpoints%",
          "when": "sf:project_opened"
        }
      ]
    },
    "debuggers": [
      {
        "type": "apex-replay",
        "label": "Apex Replay Debugger",
        "program": "./node_modules/@salesforce/salesforcedx-apex-replay-debugger/out/src/adapter/apexReplayDebug.js",
        "runtime": "node",
        "languages": [
          "apex"
        ],
        "variables": {
          "AskForLogFileName": "extension.replay-debugger.getLogFileName"
        },
        "configurationSnippets": [
          {
            "label": "%launch_snippet_label_text%",
            "description": "%launch_snippet_description_text%",
            "body": {
              "name": "%launch_snippet_name%",
              "type": "apex-replay",
              "request": "launch",
              "logFile": "^\"\\${command:AskForLogFileName}\"",
              "stopOnEntry": true,
              "trace": true
            }
          }
        ],
        "configurationAttributes": {
          "launch": {
            "properties": {
              "required": [
                "logFile"
              ],
              "logFile": {
                "type": "string",
                "description": "%logfile_text%",
                "default": "${command:AskForLogFileName}"
              },
              "stopOnEntry": {
                "type": "boolean",
                "description": "%stop_on_entry_text%",
                "default": true
              },
              "trace": {
                "type": [
                  "boolean",
                  "string"
                ],
                "description": "%trace_text%",
                "default": false
              }
            }
          }
        }
      }
    ]
  }
}<|MERGE_RESOLUTION|>--- conflicted
+++ resolved
@@ -26,17 +26,10 @@
   "dependencies": {
     "@salesforce/apex-node-bundle": "8.1.12",
     "@salesforce/core-bundle": "8.8.2",
-<<<<<<< HEAD
-    "@salesforce/salesforcedx-apex-replay-debugger": "63.1.1",
-    "@salesforce/salesforcedx-utils": "63.1.1",
-    "@salesforce/salesforcedx-utils-vscode": "63.1.1",
-    "async-lock": "1.4.1",
-=======
     "@salesforce/salesforcedx-apex-replay-debugger": "63.2.1",
     "@salesforce/salesforcedx-utils": "63.2.1",
     "@salesforce/salesforcedx-utils-vscode": "63.2.1",
-    "async-lock": "1.0.0",
->>>>>>> 972a63a0
+    "async-lock": "1.4.1",
     "request-light": "^0.7.0",
     "vscode-extension-telemetry": "0.0.17"
   },
