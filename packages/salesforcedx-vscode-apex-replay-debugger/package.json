{
  "name": "salesforcedx-vscode-apex-replay-debugger",
  "displayName": "Apex Replay Debugger",
  "description": "Replay Apex execution from Apex Debug Log",
  "qna": "https://github.com/forcedotcom/salesforcedx-vscode/issues",
  "bugs": {
    "url": "https://github.com/forcedotcom/salesforcedx-vscode/issues"
  },
  "repository": {
    "url": "https://github.com/forcedotcom/salesforcedx-vscode"
  },
  "icon": "images/VSCodeApexReplayDebugger.png",
  "galleryBanner": {
    "color": "#ECECEC",
    "theme": "light"
  },
  "version": "55.11.0",
  "publisher": "salesforce",
  "license": "BSD-3-Clause",
  "engines": {
    "vscode": "^1.49.3"
  },
  "categories": [
    "Debuggers"
  ],
  "dependencies": {
    "@salesforce/apex-node": "^1.0.0",
    "@salesforce/core": "^3.23.2",
<<<<<<< HEAD
    "@salesforce/salesforcedx-apex-replay-debugger": "55.9.0",
    "@salesforce/salesforcedx-utils-vscode": "55.9.0",
    "@salesforce/salesforcedx-utils": "55.9.0",
=======
    "@salesforce/salesforcedx-apex-replay-debugger": "55.11.0",
    "@salesforce/salesforcedx-utils-vscode": "55.11.0",
>>>>>>> 40b6f2e1
    "async-lock": "1.0.0",
    "path-exists": "3.0.0",
    "request-light": "0.2.4",
    "vscode-extension-telemetry": "0.0.17"
  },
  "devDependencies": {
    "@salesforce/salesforcedx-test-utils-vscode": "55.11.0",
    "@salesforce/ts-sinon": "1.3.21",
    "@types/async-lock": "0.0.20",
    "@types/chai": "4.3.3",
    "@types/mkdirp": "0.5.2",
    "@types/mocha": "^5",
    "@types/node": "12.0.12",
    "@types/path-exists": "^1.0.29",
    "@types/sinon": "^2.3.7",
    "@types/vscode": "1.49.0",
    "chai": "^4.0.2",
    "cross-env": "5.2.0",
    "mocha": "^10",
    "sinon": "^13.0.1"
  },
  "extensionDependencies": [
    "salesforce.salesforcedx-vscode-apex",
    "salesforce.salesforcedx-vscode-core"
  ],
  "scripts": {
    "vscode:prepublish": "npm prune --production",
    "vscode:package": "vsce package",
    "vscode:sha256": "node ../../scripts/generate-sha256.js >> ../../SHA256",
    "vscode:publish": "node ../../scripts/publish-vsix.js",
    "compile": "tsc -p ./",
    "lint": "tslint --project .",
    "lint:fix": "npm run lint -- --fix",
    "watch": "tsc -watch -p .",
    "clean": "shx rm -rf node_modules && shx rm -rf out && shx rm -rf coverage && shx rm -rf .nyc_output",
    "test": "npm run test:vscode-integration",
    "test:vscode-integration": "node ../../scripts/run-vscode-integration-tests-with-top-level-extensions",
    "test:vscode-insiders-integration": "cross-env CODE_VERSION=insiders npm run test:vscode-integration"
  },
  "activationEvents": [
    "onDebugResolve:apex",
    "onCommand:extension.replay-debugger.getLogFileName",
    "workspaceContains:sfdx-project.json"
  ],
  "main": "./out/src",
  "contributes": {
    "breakpoints": [
      {
        "language": "apex"
      }
    ],
    "languages": [
      {
        "id": "apexlog",
        "aliases": [
          "ApexLog",
          "DebugLog"
        ],
        "extensions": [
          ".log"
        ],
        "firstLine": "^\\d{2}.*APEX_CODE,FINEST;.*VISUALFORCE,(FINER|FINEST);.*"
      }
    ],
    "grammars": [
      {
        "language": "apexlog",
        "scopeName": "text.log",
        "path": "./syntaxes/apexlog.tmLanguage.json"
      }
    ],
    "menus": {
      "commandPalette": [
        {
          "command": "sfdx.create.checkpoints",
          "when": "sfdx:project_opened"
        },
        {
          "command": "sfdx.toggle.checkpoint",
          "when": "sfdx:project_opened && editorLangId == 'apex'"
        },
        {
          "command": "sfdx.launch.replay.debugger.last.logfile",
          "when": "sfdx:project_opened && !inDebugMode"
        },
        {
          "command": "sfdx.force.test.view.debugTests",
          "when": "false"
        },
        {
          "command": "sfdx.force.test.view.debugSingleTest",
          "when": "false"
        }
      ],
      "view/title": [
        {
          "command": "sfdx.create.checkpoints",
          "when": "view == sfdx.force.view.checkpoint && sfdx:project_opened",
          "group": "navigation"
        }
      ],
      "view/item/context": [
        {
          "command": "sfdx.force.test.view.debugTests",
          "when": "view == sfdx.force.test.view && viewItem =~ /apexTestGroup/",
          "group": "inline"
        },
        {
          "command": "sfdx.force.test.view.debugSingleTest",
          "when": "view == sfdx.force.test.view && viewItem =~ /(apexTest)(_.*|\\b)/",
          "group": "inline"
        }
      ]
    },
    "commands": [
      {
        "command": "sfdx.toggle.checkpoint",
        "title": "%sfdx_toggle_checkpoint%"
      },
      {
        "command": "sfdx.create.checkpoints",
        "title": "%sfdx_update_checkpoints_in_org%",
        "icon": {
          "light": "images/light/cloud-upload.svg",
          "dark": "images/dark/cloud-upload.svg"
        },
        "when": "sfdx:project_opened"
      },
      {
        "command": "sfdx.launch.replay.debugger.last.logfile",
        "title": "%launch_from_last_log_file%"
      },
      {
        "command": "sfdx.force.test.view.debugTests",
        "title": "%run_tests_and_debug%",
        "icon": {
          "light": "resources/light/debug.svg",
          "dark": "resources/dark/debug.svg"
        }
      },
      {
        "command": "sfdx.force.test.view.debugSingleTest",
        "title": "%run_single_test_and_debug%",
        "icon": {
          "light": "resources/light/debug.svg",
          "dark": "resources/dark/debug.svg"
        }
      }
    ],
    "views": {
      "debug": [
        {
          "id": "sfdx.force.view.checkpoint",
          "name": "%view_checkpoints%",
          "when": "sfdx:project_opened"
        }
      ]
    },
    "debuggers": [
      {
        "type": "apex-replay",
        "label": "Apex Replay Debugger",
        "program": "./node_modules/@salesforce/salesforcedx-apex-replay-debugger/out/src/adapter/apexReplayDebug.js",
        "runtime": "node",
        "languages": [
          "apex"
        ],
        "variables": {
          "AskForLogFileName": "extension.replay-debugger.getLogFileName"
        },
        "configurationSnippets": [
          {
            "label": "%launch_snippet_label_text%",
            "description": "%launch_snippet_description_text%",
            "body": {
              "name": "%launch_snippet_name%",
              "type": "apex-replay",
              "request": "launch",
              "logFile": "^\"\\${command:AskForLogFileName}\"",
              "stopOnEntry": true,
              "trace": true
            }
          }
        ],
        "configurationAttributes": {
          "launch": {
            "properties": {
              "required": [
                "logFile"
              ],
              "logFile": {
                "type": "string",
                "description": "%logfile_text%",
                "default": "${command:AskForLogFileName}"
              },
              "stopOnEntry": {
                "type": "boolean",
                "description": "%stop_on_entry_text%",
                "default": true
              },
              "trace": {
                "type": [
                  "boolean",
                  "string"
                ],
                "description": "%trace_text%",
                "default": false
              }
            }
          }
        }
      }
    ]
  }
}<|MERGE_RESOLUTION|>--- conflicted
+++ resolved
@@ -26,14 +26,9 @@
   "dependencies": {
     "@salesforce/apex-node": "^1.0.0",
     "@salesforce/core": "^3.23.2",
-<<<<<<< HEAD
-    "@salesforce/salesforcedx-apex-replay-debugger": "55.9.0",
-    "@salesforce/salesforcedx-utils-vscode": "55.9.0",
-    "@salesforce/salesforcedx-utils": "55.9.0",
-=======
     "@salesforce/salesforcedx-apex-replay-debugger": "55.11.0",
     "@salesforce/salesforcedx-utils-vscode": "55.11.0",
->>>>>>> 40b6f2e1
+    "@salesforce/salesforcedx-utils": "55.11.0",
     "async-lock": "1.0.0",
     "path-exists": "3.0.0",
     "request-light": "0.2.4",
