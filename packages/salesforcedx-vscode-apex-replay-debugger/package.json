--- conflicted
+++ resolved
@@ -1,28 +1,184 @@
 {
-  "name": "salesforcedx-vscode-apex-replay-debugger",
-  "displayName": "Apex Replay Debugger",
-  "description": "Replay Apex execution from Apex Debug Log",
-  "qna": "https://github.com/forcedotcom/salesforcedx-vscode/issues",
+  "activationEvents": [
+    "onDebugResolve:apex",
+    "onCommand:extension.replay-debugger.getLogFileName",
+    "workspaceContains:sfdx-project.json"
+  ],
   "bugs": {
     "url": "https://github.com/forcedotcom/salesforcedx-vscode/issues"
-  },
-  "repository": {
-    "url": "https://github.com/forcedotcom/salesforcedx-vscode"
-  },
-  "icon": "images/VSCodeApexReplayDebugger.png",
-  "galleryBanner": {
-    "color": "#ECECEC",
-    "theme": "light"
-  },
-  "version": "60.1.2",
-  "publisher": "salesforce",
-  "license": "BSD-3-Clause",
-  "engines": {
-    "vscode": "^1.61.2"
   },
   "categories": [
     "Debuggers"
   ],
+  "contributes": {
+    "breakpoints": [
+      {
+        "language": "apex"
+      }
+    ],
+    "commands": [
+      {
+        "command": "sfdx.toggle.checkpoint",
+        "title": "%sfdx_toggle_checkpoint%"
+      },
+      {
+        "command": "sfdx.create.checkpoints",
+        "icon": {
+          "dark": "images/dark/cloud-upload.svg",
+          "light": "images/light/cloud-upload.svg"
+        },
+        "title": "%sfdx_update_checkpoints_in_org%",
+        "when": "sfdx:project_opened"
+      },
+      {
+        "command": "sfdx.launch.replay.debugger.last.logfile",
+        "title": "%launch_from_last_log_file%"
+      },
+      {
+        "command": "sfdx.test.view.debugTests",
+        "icon": {
+          "dark": "resources/dark/debug.svg",
+          "light": "resources/light/debug.svg"
+        },
+        "title": "%run_tests_and_debug%"
+      },
+      {
+        "command": "sfdx.test.view.debugSingleTest",
+        "icon": {
+          "dark": "resources/dark/debug.svg",
+          "light": "resources/light/debug.svg"
+        },
+        "title": "%run_single_test_and_debug%"
+      }
+    ],
+    "debuggers": [
+      {
+        "configurationAttributes": {
+          "launch": {
+            "properties": {
+              "logFile": {
+                "default": "${command:AskForLogFileName}",
+                "description": "%logfile_text%",
+                "type": "string"
+              },
+              "required": [
+                "logFile"
+              ],
+              "stopOnEntry": {
+                "default": true,
+                "description": "%stop_on_entry_text%",
+                "type": "boolean"
+              },
+              "trace": {
+                "default": false,
+                "description": "%trace_text%",
+                "type": [
+                  "boolean",
+                  "string"
+                ]
+              }
+            }
+          }
+        },
+        "configurationSnippets": [
+          {
+            "body": {
+              "logFile": "^\"\\${command:AskForLogFileName}\"",
+              "name": "%launch_snippet_name%",
+              "request": "launch",
+              "stopOnEntry": true,
+              "trace": true,
+              "type": "apex-replay"
+            },
+            "description": "%launch_snippet_description_text%",
+            "label": "%launch_snippet_label_text%"
+          }
+        ],
+        "label": "Apex Replay Debugger",
+        "languages": [
+          "apex"
+        ],
+        "program": "./node_modules/@salesforce/salesforcedx-apex-replay-debugger/out/src/adapter/apexReplayDebug.js",
+        "runtime": "node",
+        "type": "apex-replay",
+        "variables": {
+          "AskForLogFileName": "extension.replay-debugger.getLogFileName"
+        }
+      }
+    ],
+    "grammars": [
+      {
+        "language": "apexlog",
+        "path": "./syntaxes/apexlog.tmLanguage.json",
+        "scopeName": "text.log"
+      }
+    ],
+    "languages": [
+      {
+        "aliases": [
+          "ApexLog",
+          "DebugLog"
+        ],
+        "extensions": [
+          ".log"
+        ],
+        "firstLine": "^\\d{2}.*APEX_CODE,FINEST;.*VISUALFORCE,(FINER|FINEST);.*",
+        "id": "apexlog"
+      }
+    ],
+    "menus": {
+      "commandPalette": [
+        {
+          "command": "sfdx.create.checkpoints",
+          "when": "sfdx:project_opened && sfdx:has_default_username"
+        },
+        {
+          "command": "sfdx.toggle.checkpoint",
+          "when": "sfdx:project_opened && editorLangId == 'apex'"
+        },
+        {
+          "command": "sfdx.launch.replay.debugger.last.logfile",
+          "when": "sfdx:project_opened && !inDebugMode"
+        },
+        {
+          "command": "sfdx.test.view.debugTests",
+          "when": "false"
+        },
+        {
+          "command": "sfdx.test.view.debugSingleTest",
+          "when": "false"
+        }
+      ],
+      "view/item/context": [
+        {
+          "command": "sfdx.test.view.debugTests",
+          "group": "inline",
+          "when": "view == sfdx.test.view && viewItem =~ /apexTestGroup/"
+        },
+        {
+          "command": "sfdx.test.view.debugSingleTest",
+          "group": "inline",
+          "when": "view == sfdx.test.view && viewItem =~ /(apexTest)(_.*|\\b)/"
+        }
+      ],
+      "view/title": [
+        {
+          "command": "sfdx.create.checkpoints",
+          "group": "navigation",
+          "when": "view == sfdx.force.view.checkpoint && sfdx:project_opened"
+        }
+      ]
+    },
+    "views": {
+      "debug": [
+        {
+          "id": "sfdx.force.view.checkpoint",
+          "name": "%view_checkpoints%",
+          "when": "sfdx:project_opened"
+        }
+      ]
+    }
+  },
   "dependencies": {
     "@salesforce/apex-node": "3.0.1",
     "@salesforce/core": "6.5.2",
@@ -33,6 +189,7 @@
     "request-light": "^0.7.0",
     "vscode-extension-telemetry": "0.0.17"
   },
+  "description": "Replay Apex execution from Apex Debug Log",
   "devDependencies": {
     "@salesforce/salesforcedx-test-utils-vscode": "60.1.2",
     "@salesforce/ts-sinon": "1.4.0",
@@ -58,34 +215,22 @@
     "prettier": "3.0.3",
     "sinon": "^13.0.1"
   },
+  "displayName": "Apex Replay Debugger",
+  "engines": {
+    "vscode": "^1.61.2"
+  },
   "extensionDependencies": [
     "salesforce.salesforcedx-vscode-apex",
     "salesforce.salesforcedx-vscode-core"
   ],
-  "scripts": {
-    "bundle:extension": "npm run bundle:extension:build && npm run bundle:extension:copy",
-    "bundle:extension:copy": "cp ../salesforcedx-apex-replay-debugger/dist/apexreplaydebug.js ./dist/",
-    "bundle:extension:build": "esbuild ./src/index.ts  --bundle --outfile=dist/index.js --format=cjs --platform=node --external:vscode --external:@salesforce/core --external:@salesforce/source-tracking --external:applicationinsights --minify",
-    "vscode:prepublish": "npm prune --production",
-    "vscode:package": "ts-node  ../../scripts/vsce-bundled-extension.ts",
-    "vscode:sha256": "node ../../scripts/generate-sha256.js >> ../../SHA256",
-    "vscode:publish": "node ../../scripts/publish-vsix.js",
-    "compile": "tsc -p ./",
-    "lint": "eslint .",
-    "lint:fix": "npm run lint -- --fix",
-    "watch": "tsc -watch -p .",
-    "clean": "shx rm -rf node_modules && shx rm -rf out && shx rm -rf coverage && shx rm -rf .nyc_output",
-    "test": "npm run test:vscode-integration",
-    "test:unit": "jest --coverage",
-    "test:vscode-integration": "node ../../scripts/run-vscode-integration-tests-with-top-level-extensions",
-    "test:vscode-insiders-integration": "cross-env CODE_VERSION=insiders npm run test:vscode-integration"
-  },
-  "activationEvents": [
-    "onDebugResolve:apex",
-    "onCommand:extension.replay-debugger.getLogFileName",
-    "workspaceContains:sfdx-project.json"
-  ],
+  "galleryBanner": {
+    "color": "#ECECEC",
+    "theme": "light"
+  },
+  "icon": "images/VSCodeApexReplayDebugger.png",
+  "license": "BSD-3-Clause",
   "main": "./out/src",
+  "name": "salesforcedx-vscode-apex-replay-debugger",
   "packaging": {
     "assets": [
       "OSSREADME.json",
@@ -102,190 +247,37 @@
       "./dist/apexreplaydebug.js"
     ],
     "packageUpdates": {
-      "main": "dist/index.js",
       "dependencies": {
-        "applicationinsights": "1.0.7",
         "@salesforce/core": "6.5.2",
-        "@salesforce/source-tracking": "5.1.11"
-      },
-      "devDependencies": {}
+        "@salesforce/source-tracking": "5.1.11",
+        "applicationinsights": "1.0.7"
+      },
+      "devDependencies": {},
+      "main": "dist/index.js"
     }
   },
-  "contributes": {
-    "breakpoints": [
-      {
-        "language": "apex"
-      }
-    ],
-    "languages": [
-      {
-        "id": "apexlog",
-        "aliases": [
-          "ApexLog",
-          "DebugLog"
-        ],
-        "extensions": [
-          ".log"
-        ],
-        "firstLine": "^\\d{2}.*APEX_CODE,FINEST;.*VISUALFORCE,(FINER|FINEST);.*"
-      }
-    ],
-    "grammars": [
-      {
-        "language": "apexlog",
-        "scopeName": "text.log",
-        "path": "./syntaxes/apexlog.tmLanguage.json"
-      }
-    ],
-    "menus": {
-      "commandPalette": [
-        {
-          "command": "sfdx.create.checkpoints",
-          "when": "sfdx:project_opened && sfdx:has_default_username"
-        },
-        {
-          "command": "sfdx.toggle.checkpoint",
-          "when": "sfdx:project_opened && editorLangId == 'apex'"
-        },
-        {
-          "command": "sfdx.launch.replay.debugger.last.logfile",
-          "when": "sfdx:project_opened && !inDebugMode"
-        },
-        {
-          "command": "sfdx.test.view.debugTests",
-          "when": "false"
-        },
-        {
-          "command": "sfdx.test.view.debugSingleTest",
-          "when": "false"
-        }
-      ],
-      "view/title": [
-        {
-          "command": "sfdx.create.checkpoints",
-          "when": "view == sfdx.force.view.checkpoint && sfdx:project_opened",
-          "group": "navigation"
-        }
-      ],
-      "view/item/context": [
-        {
-          "command": "sfdx.test.view.debugTests",
-<<<<<<< HEAD
-          "when": "view == sfdx.force.test.view && viewItem =~ /apexTestGroup/",
-=======
-          "when": "view == sfdx.test.view && viewItem =~ /apexTestGroup/",
->>>>>>> de9d8d80
-          "group": "inline"
-        },
-        {
-          "command": "sfdx.test.view.debugSingleTest",
-<<<<<<< HEAD
-          "when": "view == sfdx.force.test.view && viewItem =~ /(apexTest)(_.*|\\b)/",
-=======
-          "when": "view == sfdx.test.view && viewItem =~ /(apexTest)(_.*|\\b)/",
->>>>>>> de9d8d80
-          "group": "inline"
-        }
-      ]
-    },
-    "commands": [
-      {
-        "command": "sfdx.toggle.checkpoint",
-        "title": "%sfdx_toggle_checkpoint%"
-      },
-      {
-        "command": "sfdx.create.checkpoints",
-        "title": "%sfdx_update_checkpoints_in_org%",
-        "icon": {
-          "light": "images/light/cloud-upload.svg",
-          "dark": "images/dark/cloud-upload.svg"
-        },
-        "when": "sfdx:project_opened"
-      },
-      {
-        "command": "sfdx.launch.replay.debugger.last.logfile",
-        "title": "%launch_from_last_log_file%"
-      },
-      {
-        "command": "sfdx.test.view.debugTests",
-        "title": "%run_tests_and_debug%",
-        "icon": {
-          "light": "resources/light/debug.svg",
-          "dark": "resources/dark/debug.svg"
-        }
-      },
-      {
-        "command": "sfdx.test.view.debugSingleTest",
-        "title": "%run_single_test_and_debug%",
-        "icon": {
-          "light": "resources/light/debug.svg",
-          "dark": "resources/dark/debug.svg"
-        }
-      }
-    ],
-    "views": {
-      "debug": [
-        {
-          "id": "sfdx.force.view.checkpoint",
-          "name": "%view_checkpoints%",
-          "when": "sfdx:project_opened"
-        }
-      ]
-    },
-    "debuggers": [
-      {
-        "type": "apex-replay",
-        "label": "Apex Replay Debugger",
-        "program": "./node_modules/@salesforce/salesforcedx-apex-replay-debugger/out/src/adapter/apexReplayDebug.js",
-        "runtime": "node",
-        "languages": [
-          "apex"
-        ],
-        "variables": {
-          "AskForLogFileName": "extension.replay-debugger.getLogFileName"
-        },
-        "configurationSnippets": [
-          {
-            "label": "%launch_snippet_label_text%",
-            "description": "%launch_snippet_description_text%",
-            "body": {
-              "name": "%launch_snippet_name%",
-              "type": "apex-replay",
-              "request": "launch",
-              "logFile": "^\"\\${command:AskForLogFileName}\"",
-              "stopOnEntry": true,
-              "trace": true
-            }
-          }
-        ],
-        "configurationAttributes": {
-          "launch": {
-            "properties": {
-              "required": [
-                "logFile"
-              ],
-              "logFile": {
-                "type": "string",
-                "description": "%logfile_text%",
-                "default": "${command:AskForLogFileName}"
-              },
-              "stopOnEntry": {
-                "type": "boolean",
-                "description": "%stop_on_entry_text%",
-                "default": true
-              },
-              "trace": {
-                "type": [
-                  "boolean",
-                  "string"
-                ],
-                "description": "%trace_text%",
-                "default": false
-              }
-            }
-          }
-        }
-      }
-    ]
-  }
+  "publisher": "salesforce",
+  "qna": "https://github.com/forcedotcom/salesforcedx-vscode/issues",
+  "repository": {
+    "url": "https://github.com/forcedotcom/salesforcedx-vscode"
+  },
+  "scripts": {
+    "bundle:extension": "npm run bundle:extension:build && npm run bundle:extension:copy",
+    "bundle:extension:build": "esbuild ./src/index.ts  --bundle --outfile=dist/index.js --format=cjs --platform=node --external:vscode --external:@salesforce/core --external:@salesforce/source-tracking --external:applicationinsights --minify",
+    "bundle:extension:copy": "cp ../salesforcedx-apex-replay-debugger/dist/apexreplaydebug.js ./dist/",
+    "clean": "shx rm -rf node_modules && shx rm -rf out && shx rm -rf coverage && shx rm -rf .nyc_output",
+    "compile": "tsc -p ./",
+    "lint": "eslint .",
+    "lint:fix": "npm run lint -- --fix",
+    "test": "npm run test:vscode-integration",
+    "test:unit": "jest --coverage",
+    "test:vscode-insiders-integration": "cross-env CODE_VERSION=insiders npm run test:vscode-integration",
+    "test:vscode-integration": "node ../../scripts/run-vscode-integration-tests-with-top-level-extensions",
+    "vscode:package": "ts-node  ../../scripts/vsce-bundled-extension.ts",
+    "vscode:prepublish": "npm prune --production",
+    "vscode:publish": "node ../../scripts/publish-vsix.js",
+    "vscode:sha256": "node ../../scripts/generate-sha256.js >> ../../SHA256",
+    "watch": "tsc -watch -p ."
+  },
+  "version": "60.1.2"
 }