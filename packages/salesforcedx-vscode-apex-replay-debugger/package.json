{
  "name": "salesforcedx-vscode-apex-replay-debugger",
  "displayName": "Apex Replay Debugger",
  "description": "Replay Apex execution from Apex Debug Log",
  "qna": "https://github.com/forcedotcom/salesforcedx-vscode/issues",
  "bugs": {
    "url": "https://github.com/forcedotcom/salesforcedx-vscode/issues"
  },
  "repository": {
    "url": "https://github.com/forcedotcom/salesforcedx-vscode"
  },
  "icon": "images/VSCodeApexReplayDebugger.png",
  "galleryBanner": {
    "color": "#ECECEC",
    "theme": "light"
  },
<<<<<<< HEAD
  "version": "56.17.0",
=======
  "version": "57.0.1",
>>>>>>> 55989dae
  "publisher": "salesforce",
  "license": "BSD-3-Clause",
  "engines": {
    "vscode": "^1.61.2"
  },
  "categories": [
    "Debuggers"
  ],
  "dependencies": {
    "@salesforce/apex-node": "^1.0.0",
    "@salesforce/core": "^3.31.18",
<<<<<<< HEAD
    "@salesforce/salesforcedx-apex-replay-debugger": "56.17.0",
    "@salesforce/salesforcedx-utils": "56.17.0",
    "@salesforce/salesforcedx-utils-vscode": "56.17.0",
=======
    "@salesforce/salesforcedx-apex-replay-debugger": "57.0.1",
    "@salesforce/salesforcedx-utils": "57.0.1",
    "@salesforce/salesforcedx-utils-vscode": "57.0.1",
>>>>>>> 55989dae
    "async-lock": "1.0.0",
    "path-exists": "3.0.0",
    "request-light": "0.2.4",
    "vscode-extension-telemetry": "0.0.17"
  },
  "devDependencies": {
<<<<<<< HEAD
    "@salesforce/salesforcedx-test-utils-vscode": "56.17.0",
=======
    "@salesforce/salesforcedx-test-utils-vscode": "57.0.1",
>>>>>>> 55989dae
    "@salesforce/ts-sinon": "1.4.0",
    "@types/async-lock": "0.0.20",
    "@types/chai": "4.3.3",
    "@types/mkdirp": "0.5.2",
    "@types/mocha": "^5",
    "@types/node": "12.0.12",
    "@types/path-exists": "^1.0.29",
    "@types/sinon": "^2.3.7",
    "@types/vscode": "^1.61.2",
    "chai": "^4.0.2",
    "cross-env": "5.2.0",
    "mocha": "^10",
    "sinon": "^13.0.1"
  },
  "extensionDependencies": [
    "salesforce.salesforcedx-vscode-apex",
    "salesforce.salesforcedx-vscode-core"
  ],
  "scripts": {
    "bundle:extension": "npm run bundle:extension:build && npm run bundle:extension:copy",
    "bundle:extension:copy": "cp ../salesforcedx-apex-replay-debugger/dist/apexreplaydebug.js ./dist/",
    "bundle:extension:build": "esbuild ./src/index.ts  --bundle --outfile=dist/index.js --format=cjs --platform=node --external:vscode --external:@salesforce/core --external:applicationinsights --minify",
    "vscode:prepublish": "npm prune --production",
    "vscode:package": "ts-node -P ./tsconfig.json ../../scripts/vsce-bundled-extension.ts",
    "vscode:sha256": "node ../../scripts/generate-sha256.js >> ../../SHA256",
    "vscode:publish": "node ../../scripts/publish-vsix.js",
    "compile": "tsc -p ./",
    "lint": "tslint --project .",
    "lint:fix": "npm run lint -- --fix",
    "watch": "tsc -watch -p .",
    "clean": "shx rm -rf node_modules && shx rm -rf out && shx rm -rf coverage && shx rm -rf .nyc_output",
    "test": "npm run test:vscode-integration",
    "test:unit": "jest --coverage",
    "test:vscode-integration": "node ../../scripts/run-vscode-integration-tests-with-top-level-extensions",
    "test:vscode-insiders-integration": "cross-env CODE_VERSION=insiders npm run test:vscode-integration"
  },
  "activationEvents": [
    "onDebugResolve:apex",
    "onCommand:extension.replay-debugger.getLogFileName",
    "workspaceContains:sfdx-project.json"
  ],
  "main": "./out/src",
  "packaging": {
    "assets": [
      "OSSREADME.json",
      "package.nls.ja.json",
      "package.nls.json",
      "README.md",
      ".vscodeignore",
      "images",
      "resources",
      "syntaxes",
      "dist"
    ],
    "debuggers": [
      "./dist/apexreplaydebug.js"
    ],
    "packageUpdates": {
      "main": "dist/index.js",
      "dependencies": {
        "applicationinsights": "1.0.7",
        "@salesforce/core": "3.31.18"
      },
      "devDependencies": {}
    }
  },
  "contributes": {
    "breakpoints": [
      {
        "language": "apex"
      }
    ],
    "languages": [
      {
        "id": "apexlog",
        "aliases": [
          "ApexLog",
          "DebugLog"
        ],
        "extensions": [
          ".log"
        ],
        "firstLine": "^\\d{2}.*APEX_CODE,FINEST;.*VISUALFORCE,(FINER|FINEST);.*"
      }
    ],
    "grammars": [
      {
        "language": "apexlog",
        "scopeName": "text.log",
        "path": "./syntaxes/apexlog.tmLanguage.json"
      }
    ],
    "menus": {
      "commandPalette": [
        {
          "command": "sfdx.create.checkpoints",
          "when": "sfdx:project_opened"
        },
        {
          "command": "sfdx.toggle.checkpoint",
          "when": "sfdx:project_opened && editorLangId == 'apex'"
        },
        {
          "command": "sfdx.launch.replay.debugger.last.logfile",
          "when": "sfdx:project_opened && !inDebugMode"
        },
        {
          "command": "sfdx.force.test.view.debugTests",
          "when": "false"
        },
        {
          "command": "sfdx.force.test.view.debugSingleTest",
          "when": "false"
        }
      ],
      "view/title": [
        {
          "command": "sfdx.create.checkpoints",
          "when": "view == sfdx.force.view.checkpoint && sfdx:project_opened",
          "group": "navigation"
        }
      ],
      "view/item/context": [
        {
          "command": "sfdx.force.test.view.debugTests",
          "when": "view == sfdx.force.test.view && viewItem =~ /apexTestGroup/",
          "group": "inline"
        },
        {
          "command": "sfdx.force.test.view.debugSingleTest",
          "when": "view == sfdx.force.test.view && viewItem =~ /(apexTest)(_.*|\\b)/",
          "group": "inline"
        }
      ]
    },
    "commands": [
      {
        "command": "sfdx.toggle.checkpoint",
        "title": "%sfdx_toggle_checkpoint%"
      },
      {
        "command": "sfdx.create.checkpoints",
        "title": "%sfdx_update_checkpoints_in_org%",
        "icon": {
          "light": "images/light/cloud-upload.svg",
          "dark": "images/dark/cloud-upload.svg"
        },
        "when": "sfdx:project_opened"
      },
      {
        "command": "sfdx.launch.replay.debugger.last.logfile",
        "title": "%launch_from_last_log_file%"
      },
      {
        "command": "sfdx.force.test.view.debugTests",
        "title": "%run_tests_and_debug%",
        "icon": {
          "light": "resources/light/debug.svg",
          "dark": "resources/dark/debug.svg"
        }
      },
      {
        "command": "sfdx.force.test.view.debugSingleTest",
        "title": "%run_single_test_and_debug%",
        "icon": {
          "light": "resources/light/debug.svg",
          "dark": "resources/dark/debug.svg"
        }
      }
    ],
    "views": {
      "debug": [
        {
          "id": "sfdx.force.view.checkpoint",
          "name": "%view_checkpoints%",
          "when": "sfdx:project_opened"
        }
      ]
    },
    "debuggers": [
      {
        "type": "apex-replay",
        "label": "Apex Replay Debugger",
        "program": "./node_modules/@salesforce/salesforcedx-apex-replay-debugger/out/src/adapter/apexReplayDebug.js",
        "runtime": "node",
        "languages": [
          "apex"
        ],
        "variables": {
          "AskForLogFileName": "extension.replay-debugger.getLogFileName"
        },
        "configurationSnippets": [
          {
            "label": "%launch_snippet_label_text%",
            "description": "%launch_snippet_description_text%",
            "body": {
              "name": "%launch_snippet_name%",
              "type": "apex-replay",
              "request": "launch",
              "logFile": "^\"\\${command:AskForLogFileName}\"",
              "stopOnEntry": true,
              "trace": true
            }
          }
        ],
        "configurationAttributes": {
          "launch": {
            "properties": {
              "required": [
                "logFile"
              ],
              "logFile": {
                "type": "string",
                "description": "%logfile_text%",
                "default": "${command:AskForLogFileName}"
              },
              "stopOnEntry": {
                "type": "boolean",
                "description": "%stop_on_entry_text%",
                "default": true
              },
              "trace": {
                "type": [
                  "boolean",
                  "string"
                ],
                "description": "%trace_text%",
                "default": false
              }
            }
          }
        }
      }
    ]
  }
}<|MERGE_RESOLUTION|>--- conflicted
+++ resolved
@@ -14,11 +14,7 @@
     "color": "#ECECEC",
     "theme": "light"
   },
-<<<<<<< HEAD
-  "version": "56.17.0",
-=======
   "version": "57.0.1",
->>>>>>> 55989dae
   "publisher": "salesforce",
   "license": "BSD-3-Clause",
   "engines": {
@@ -30,26 +26,16 @@
   "dependencies": {
     "@salesforce/apex-node": "^1.0.0",
     "@salesforce/core": "^3.31.18",
-<<<<<<< HEAD
-    "@salesforce/salesforcedx-apex-replay-debugger": "56.17.0",
-    "@salesforce/salesforcedx-utils": "56.17.0",
-    "@salesforce/salesforcedx-utils-vscode": "56.17.0",
-=======
     "@salesforce/salesforcedx-apex-replay-debugger": "57.0.1",
     "@salesforce/salesforcedx-utils": "57.0.1",
     "@salesforce/salesforcedx-utils-vscode": "57.0.1",
->>>>>>> 55989dae
     "async-lock": "1.0.0",
     "path-exists": "3.0.0",
     "request-light": "0.2.4",
     "vscode-extension-telemetry": "0.0.17"
   },
   "devDependencies": {
-<<<<<<< HEAD
-    "@salesforce/salesforcedx-test-utils-vscode": "56.17.0",
-=======
     "@salesforce/salesforcedx-test-utils-vscode": "57.0.1",
->>>>>>> 55989dae
     "@salesforce/ts-sinon": "1.4.0",
     "@types/async-lock": "0.0.20",
     "@types/chai": "4.3.3",
