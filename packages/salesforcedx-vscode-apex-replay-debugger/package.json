{
  "name": "salesforcedx-vscode-apex-replay-debugger",
  "displayName": "Apex Replay Debugger",
  "description": "Replay Apex execution from Apex Debug Log",
  "qna": "https://github.com/forcedotcom/salesforcedx-vscode/issues",
  "bugs": {
    "url": "https://github.com/forcedotcom/salesforcedx-vscode/issues"
  },
  "repository": {
    "url": "https://github.com/forcedotcom/salesforcedx-vscode"
  },
  "icon": "images/VSCodeApexReplayDebugger.png",
  "galleryBanner": {
    "color": "#ECECEC",
    "theme": "light"
  },
<<<<<<< HEAD
  "version": "65.9.0",
=======
  "version": "65.10.0",
>>>>>>> 3068205f
  "publisher": "salesforce",
  "license": "BSD-3-Clause",
  "engines": {
    "vscode": "^1.90.0"
  },
  "categories": [
    "Debuggers"
  ],
  "dependencies": {
<<<<<<< HEAD
    "@salesforce/apex-node": "^8.3.7",
=======
    "@salesforce/apex-node": "^8.4.2",
>>>>>>> 3068205f
    "@salesforce/salesforcedx-apex-replay-debugger": "*",
    "@salesforce/salesforcedx-utils": "*",
    "@salesforce/salesforcedx-utils-vscode": "*",
    "@salesforce/vscode-i18n": "*",
    "effect": "^3.18.4",
    "vscode-uri": "^3.1.0"
  },
  "devDependencies": {
    "@salesforce/core": "^8.23.2",
    "esbuild": "0.25.10",
    "salesforcedx-vscode-apex": "*",
    "salesforcedx-vscode-core": "*"
  },
  "extensionDependencies": [
    "salesforce.salesforcedx-vscode-apex",
    "salesforce.salesforcedx-vscode-core"
  ],
  "scripts": {
    "vscode:bundle": "wireit",
    "vscode:package": "wireit",
    "vscode:sha256": "node ../../scripts/generate-sha256.js >> ../../SHA256",
    "vscode:publish": "node ../../scripts/publish-vsix.js",
    "compile": "wireit",
    "lint": "wireit",
    "clean": "shx rm -rf node_modules out dist coverage .nyc_output .wireit .eslintcache *.vsix",
    "test": "wireit"
  },
  "wireit": {
    "compile": {
      "command": "tsc --build --pretty",
      "clean": "if-file-deleted",
      "dependencies": [
        "../salesforcedx-apex-replay-debugger:compile",
        "../salesforcedx-utils:compile",
        "../salesforcedx-utils-vscode:compile",
        "../salesforcedx-vscode-i18n:compile",
        "../salesforcedx-vscode-apex:compile",
        "../salesforcedx-vscode-core:compile"
      ],
      "files": [
        "src/**/*.ts",
        "test/**/*.ts",
        "tsconfig.json",
        "../../tsconfig.common.json"
      ],
      "output": [
        "out/**",
        "tsconfig.tsbuildinfo"
      ]
    },
    "vscode:bundle": {
      "command": "node ./esbuild.config.mjs",
      "dependencies": [
        "compile"
      ],
      "files": [
        "esbuild.config.mjs",
        "../../scripts/bundling/node.mjs",
        "out/**"
      ],
      "output": [
        "dist"
      ]
    },
    "test": {
      "command": "jest --coverage",
      "dependencies": [
        "compile"
      ],
      "files": [
        "src/**/*.ts",
        "test/**/*.ts",
        "jest.config.js",
        "../../config/jest.base.config.js"
      ],
      "output": [
        "coverage"
      ]
    },
    "lint": {
      "command": "eslint --color --cache --cache-location .eslintcache .",
      "dependencies": [
        "../eslint-local-rules:compile"
      ],
      "files": [
        "src/**/*.ts",
        "test/**/*.ts",
<<<<<<< HEAD
        "../../eslint.config.mjs"
=======
        "../../eslint.config.mjs",
        "package.json",
        "package.nls.json"
>>>>>>> 3068205f
      ],
      "output": []
    },
    "vscode:package": {
      "command": "vsce package --allow-package-all-secrets",
      "dependencies": [
        "vscode:bundle"
      ],
      "files": [
        "package.json",
        "package.nls*.json",
        "README.md",
        "CHANGELOG.md",
        "LICENSE.txt",
        "images/**",
        "syntaxes/**",
        "resources/**"
      ],
      "output": [
        "*.vsix"
      ]
    }
  },
  "activationEvents": [
    "onDebugResolve:apex",
    "onCommand:extension.replay-debugger.getLogFileName",
    "onCommand:sf.launch.replay.debugger.logfile",
    "onCommand:sf.launch.replay.debugger.logfile.path"
  ],
  "main": "./dist/index.js",
  "contributes": {
    "breakpoints": [
      {
        "language": "apex"
      }
    ],
    "languages": [
      {
        "id": "apexlog",
        "aliases": [
          "ApexLog",
          "DebugLog"
        ],
        "extensions": [
          ".log"
        ],
        "firstLine": "^\\d{2}.*APEX_CODE,FINEST;.*VISUALFORCE,(FINER|FINEST);.*"
      }
    ],
    "grammars": [
      {
        "language": "apexlog",
        "scopeName": "text.log",
        "path": "./syntaxes/apexlog.tmLanguage.json"
      }
    ],
    "menus": {
      "commandPalette": [
        {
          "command": "sf.create.checkpoints",
          "when": "sf:project_opened && sf:has_target_org"
        },
        {
          "command": "sf.toggle.checkpoint",
          "when": "sf:project_opened && editorLangId == 'apex'"
        },
        {
          "command": "sf.launch.replay.debugger.last.logfile",
          "when": "sf:project_opened && !inDebugMode"
        },
        {
          "command": "sf.test.view.debugTests",
          "when": "false"
        },
        {
          "command": "sf.test.view.debugSingleTest",
          "when": "false"
        }
      ],
      "view/title": [
        {
          "command": "sf.create.checkpoints",
          "when": "view == sf.view.checkpoint && sf:project_opened",
          "group": "navigation"
        }
      ],
      "view/item/context": [
        {
          "command": "sf.test.view.debugTests",
          "when": "view == sf.test.view && viewItem =~ /apexTestGroup/",
          "group": "inline"
        },
        {
          "command": "sf.test.view.debugSingleTest",
          "when": "view == sf.test.view && viewItem =~ /(apexTest)(_.*|\\b)/",
          "group": "inline"
        }
      ]
    },
    "commands": [
      {
        "command": "sf.toggle.checkpoint",
        "title": "%sf_toggle_checkpoint%"
      },
      {
        "command": "sf.create.checkpoints",
        "title": "%sf_update_checkpoints_in_org%",
        "icon": {
          "light": "images/light/cloud-upload.svg",
          "dark": "images/dark/cloud-upload.svg"
        },
        "when": "sf:project_opened"
      },
      {
        "command": "sf.launch.replay.debugger.last.logfile",
        "title": "%launch_from_last_log_file%"
      },
      {
        "command": "sf.test.view.debugTests",
        "title": "%run_tests_and_debug%",
        "icon": {
          "light": "resources/light/debug.svg",
          "dark": "resources/dark/debug.svg"
        }
      },
      {
        "command": "sf.test.view.debugSingleTest",
        "title": "%run_single_test_and_debug%",
        "icon": {
          "light": "resources/light/debug.svg",
          "dark": "resources/dark/debug.svg"
        }
      }
    ],
    "views": {
      "debug": [
        {
          "id": "sf.view.checkpoint",
          "name": "%view_checkpoints%",
          "when": "sf:project_opened"
        }
      ]
    },
    "debuggers": [
      {
        "type": "apex-replay",
        "label": "%debugger_label%",
        "program": "./dist/apexReplayDebug.js",
        "runtime": "node",
        "languages": [
          "apex"
        ],
        "variables": {
          "AskForLogFileName": "extension.replay-debugger.getLogFileName"
        },
        "configurationSnippets": [
          {
            "label": "%launch_snippet_label_text%",
            "description": "%launch_snippet_description_text%",
            "body": {
              "name": "%launch_snippet_name%",
              "type": "apex-replay",
              "request": "launch",
              "logFile": "^\"\\${command:AskForLogFileName}\"",
              "stopOnEntry": true,
              "trace": true
            }
          }
        ],
        "configurationAttributes": {
          "launch": {
            "properties": {
              "required": [
                "logFile"
              ],
              "logFile": {
                "type": "string",
                "description": "%logfile_text%",
                "default": "${command:AskForLogFileName}"
              },
              "stopOnEntry": {
                "type": "boolean",
                "description": "%stop_on_entry_text%",
                "default": true
              },
              "trace": {
                "type": [
                  "boolean",
                  "string"
                ],
                "description": "%trace_text%",
                "default": false
              }
            }
          }
        }
      }
    ]
  }
}<|MERGE_RESOLUTION|>--- conflicted
+++ resolved
@@ -14,11 +14,7 @@
     "color": "#ECECEC",
     "theme": "light"
   },
-<<<<<<< HEAD
-  "version": "65.9.0",
-=======
   "version": "65.10.0",
->>>>>>> 3068205f
   "publisher": "salesforce",
   "license": "BSD-3-Clause",
   "engines": {
@@ -28,11 +24,7 @@
     "Debuggers"
   ],
   "dependencies": {
-<<<<<<< HEAD
-    "@salesforce/apex-node": "^8.3.7",
-=======
     "@salesforce/apex-node": "^8.4.2",
->>>>>>> 3068205f
     "@salesforce/salesforcedx-apex-replay-debugger": "*",
     "@salesforce/salesforcedx-utils": "*",
     "@salesforce/salesforcedx-utils-vscode": "*",
@@ -120,13 +112,9 @@
       "files": [
         "src/**/*.ts",
         "test/**/*.ts",
-<<<<<<< HEAD
-        "../../eslint.config.mjs"
-=======
         "../../eslint.config.mjs",
         "package.json",
         "package.nls.json"
->>>>>>> 3068205f
       ],
       "output": []
     },
