{
  "name": "salesforcedx-vscode-apex-replay-debugger",
  "displayName": "Apex Replay Debugger",
  "description": "Replay Apex execution from Apex Debug Log",
  "qna": "https://github.com/forcedotcom/salesforcedx-vscode/issues",
  "bugs": {
    "url": "https://github.com/forcedotcom/salesforcedx-vscode/issues"
  },
  "repository": {
    "url": "https://github.com/forcedotcom/salesforcedx-vscode"
  },
  "icon": "images/VSCodeApexReplayDebugger.png",
  "galleryBanner": {
    "color": "#ECECEC",
    "theme": "light"
  },
  "version": "59.13.0",
  "publisher": "salesforce",
  "license": "BSD-3-Clause",
  "engines": {
    "vscode": "^1.61.2"
  },
  "categories": [
    "Debuggers"
  ],
  "dependencies": {
<<<<<<< HEAD
    "@salesforce/apex-node": "3.0.1",
    "@salesforce/core": "6.4.3",
    "@salesforce/salesforcedx-apex-replay-debugger": "59.12.0",
    "@salesforce/salesforcedx-utils": "59.12.0",
    "@salesforce/salesforcedx-utils-vscode": "59.12.0",
=======
    "@salesforce/apex-node": "2.1.6",
    "@salesforce/core": "5.3.20",
    "@salesforce/salesforcedx-apex-replay-debugger": "59.13.0",
    "@salesforce/salesforcedx-utils": "59.13.0",
    "@salesforce/salesforcedx-utils-vscode": "59.13.0",
>>>>>>> b49b2baa
    "async-lock": "1.0.0",
    "request-light": "^0.7.0",
    "vscode-extension-telemetry": "0.0.17"
  },
  "devDependencies": {
    "@salesforce/salesforcedx-test-utils-vscode": "59.13.0",
    "@salesforce/ts-sinon": "1.4.0",
    "@types/async-lock": "0.0.20",
    "@types/chai": "4.3.3",
    "@types/mocha": "^5",
    "@types/node": "^18.11.9",
    "@types/sinon": "^2.3.7",
    "@types/vscode": "^1.61.2",
    "@typescript-eslint/eslint-plugin": "6.9.0",
    "@typescript-eslint/parser": "6.9.0",
    "chai": "^4.0.2",
    "cross-env": "5.2.0",
    "eslint": "8.52.0",
    "eslint-config-prettier": "9.0.0",
    "eslint-plugin-header": "3.1.1",
    "eslint-plugin-import": "2.29.0",
    "eslint-plugin-jest": "27.5.0",
    "eslint-plugin-jest-formatting": "3.1.0",
    "eslint-plugin-jsdoc": "46.8.2",
    "eslint-plugin-prefer-arrow": "1.2.3",
    "mocha": "^10",
    "prettier": "3.0.3",
    "sinon": "^13.0.1"
  },
  "extensionDependencies": [
    "salesforce.salesforcedx-vscode-apex",
    "salesforce.salesforcedx-vscode-core"
  ],
  "scripts": {
    "bundle:extension": "npm run bundle:extension:build && npm run bundle:extension:copy",
    "bundle:extension:copy": "cp ../salesforcedx-apex-replay-debugger/dist/apexreplaydebug.js ./dist/",
    "bundle:extension:build": "esbuild ./src/index.ts  --bundle --outfile=dist/index.js --format=cjs --platform=node --external:vscode --external:@salesforce/core --external:@salesforce/source-tracking --external:applicationinsights --minify",
    "vscode:prepublish": "npm prune --production",
    "vscode:package": "ts-node  ../../scripts/vsce-bundled-extension.ts",
    "vscode:sha256": "node ../../scripts/generate-sha256.js >> ../../SHA256",
    "vscode:publish": "node ../../scripts/publish-vsix.js",
    "compile": "tsc -p ./",
    "lint": "eslint .",
    "lint:fix": "npm run lint -- --fix",
    "watch": "tsc -watch -p .",
    "clean": "shx rm -rf node_modules && shx rm -rf out && shx rm -rf coverage && shx rm -rf .nyc_output",
    "test": "npm run test:vscode-integration",
    "test:unit": "jest --coverage",
    "test:vscode-integration": "node ../../scripts/run-vscode-integration-tests-with-top-level-extensions",
    "test:vscode-insiders-integration": "cross-env CODE_VERSION=insiders npm run test:vscode-integration"
  },
  "activationEvents": [
    "onDebugResolve:apex",
    "onCommand:extension.replay-debugger.getLogFileName",
    "workspaceContains:sfdx-project.json"
  ],
  "main": "./out/src",
  "packaging": {
    "assets": [
      "OSSREADME.json",
      "package.nls.ja.json",
      "package.nls.json",
      "README.md",
      ".vscodeignore",
      "images",
      "resources",
      "syntaxes",
      "dist"
    ],
    "debuggers": [
      "./dist/apexreplaydebug.js"
    ],
    "packageUpdates": {
      "main": "dist/index.js",
      "dependencies": {
        "applicationinsights": "1.0.7",
        "@salesforce/core": "6.4.3",
        "@salesforce/source-tracking": "5.1.3"
      },
      "devDependencies": {}
    }
  },
  "contributes": {
    "breakpoints": [
      {
        "language": "apex"
      }
    ],
    "languages": [
      {
        "id": "apexlog",
        "aliases": [
          "ApexLog",
          "DebugLog"
        ],
        "extensions": [
          ".log"
        ],
        "firstLine": "^\\d{2}.*APEX_CODE,FINEST;.*VISUALFORCE,(FINER|FINEST);.*"
      }
    ],
    "grammars": [
      {
        "language": "apexlog",
        "scopeName": "text.log",
        "path": "./syntaxes/apexlog.tmLanguage.json"
      }
    ],
    "menus": {
      "commandPalette": [
        {
          "command": "sfdx.create.checkpoints",
          "when": "sfdx:project_opened"
        },
        {
          "command": "sfdx.toggle.checkpoint",
          "when": "sfdx:project_opened && editorLangId == 'apex'"
        },
        {
          "command": "sfdx.launch.replay.debugger.last.logfile",
          "when": "sfdx:project_opened && !inDebugMode"
        },
        {
          "command": "sfdx.force.test.view.debugTests",
          "when": "false"
        },
        {
          "command": "sfdx.force.test.view.debugSingleTest",
          "when": "false"
        }
      ],
      "view/title": [
        {
          "command": "sfdx.create.checkpoints",
          "when": "view == sfdx.force.view.checkpoint && sfdx:project_opened",
          "group": "navigation"
        }
      ],
      "view/item/context": [
        {
          "command": "sfdx.force.test.view.debugTests",
          "when": "view == sfdx.force.test.view && viewItem =~ /apexTestGroup/",
          "group": "inline"
        },
        {
          "command": "sfdx.force.test.view.debugSingleTest",
          "when": "view == sfdx.force.test.view && viewItem =~ /(apexTest)(_.*|\\b)/",
          "group": "inline"
        }
      ]
    },
    "commands": [
      {
        "command": "sfdx.toggle.checkpoint",
        "title": "%sfdx_toggle_checkpoint%"
      },
      {
        "command": "sfdx.create.checkpoints",
        "title": "%sfdx_update_checkpoints_in_org%",
        "icon": {
          "light": "images/light/cloud-upload.svg",
          "dark": "images/dark/cloud-upload.svg"
        },
        "when": "sfdx:project_opened"
      },
      {
        "command": "sfdx.launch.replay.debugger.last.logfile",
        "title": "%launch_from_last_log_file%"
      },
      {
        "command": "sfdx.force.test.view.debugTests",
        "title": "%run_tests_and_debug%",
        "icon": {
          "light": "resources/light/debug.svg",
          "dark": "resources/dark/debug.svg"
        }
      },
      {
        "command": "sfdx.force.test.view.debugSingleTest",
        "title": "%run_single_test_and_debug%",
        "icon": {
          "light": "resources/light/debug.svg",
          "dark": "resources/dark/debug.svg"
        }
      }
    ],
    "views": {
      "debug": [
        {
          "id": "sfdx.force.view.checkpoint",
          "name": "%view_checkpoints%",
          "when": "sfdx:project_opened"
        }
      ]
    },
    "debuggers": [
      {
        "type": "apex-replay",
        "label": "Apex Replay Debugger",
        "program": "./node_modules/@salesforce/salesforcedx-apex-replay-debugger/out/src/adapter/apexReplayDebug.js",
        "runtime": "node",
        "languages": [
          "apex"
        ],
        "variables": {
          "AskForLogFileName": "extension.replay-debugger.getLogFileName"
        },
        "configurationSnippets": [
          {
            "label": "%launch_snippet_label_text%",
            "description": "%launch_snippet_description_text%",
            "body": {
              "name": "%launch_snippet_name%",
              "type": "apex-replay",
              "request": "launch",
              "logFile": "^\"\\${command:AskForLogFileName}\"",
              "stopOnEntry": true,
              "trace": true
            }
          }
        ],
        "configurationAttributes": {
          "launch": {
            "properties": {
              "required": [
                "logFile"
              ],
              "logFile": {
                "type": "string",
                "description": "%logfile_text%",
                "default": "${command:AskForLogFileName}"
              },
              "stopOnEntry": {
                "type": "boolean",
                "description": "%stop_on_entry_text%",
                "default": true
              },
              "trace": {
                "type": [
                  "boolean",
                  "string"
                ],
                "description": "%trace_text%",
                "default": false
              }
            }
          }
        }
      }
    ]
  }
}<|MERGE_RESOLUTION|>--- conflicted
+++ resolved
@@ -24,19 +24,11 @@
     "Debuggers"
   ],
   "dependencies": {
-<<<<<<< HEAD
     "@salesforce/apex-node": "3.0.1",
     "@salesforce/core": "6.4.3",
-    "@salesforce/salesforcedx-apex-replay-debugger": "59.12.0",
-    "@salesforce/salesforcedx-utils": "59.12.0",
-    "@salesforce/salesforcedx-utils-vscode": "59.12.0",
-=======
-    "@salesforce/apex-node": "2.1.6",
-    "@salesforce/core": "5.3.20",
     "@salesforce/salesforcedx-apex-replay-debugger": "59.13.0",
     "@salesforce/salesforcedx-utils": "59.13.0",
     "@salesforce/salesforcedx-utils-vscode": "59.13.0",
->>>>>>> b49b2baa
     "async-lock": "1.0.0",
     "request-light": "^0.7.0",
     "vscode-extension-telemetry": "0.0.17"
