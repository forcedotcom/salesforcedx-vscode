--- conflicted
+++ resolved
@@ -14,11 +14,7 @@
     "color": "#ECECEC",
     "theme": "light"
   },
-<<<<<<< HEAD
-  "version": "65.6.0",
-=======
   "version": "65.7.0",
->>>>>>> 2b61abbe
   "publisher": "salesforce",
   "license": "BSD-3-Clause",
   "engines": {
@@ -29,30 +25,18 @@
   ],
   "dependencies": {
     "@salesforce/apex-node": "^8.3.7",
-<<<<<<< HEAD
-    "@salesforce/salesforcedx-apex-replay-debugger": "65.6.0",
-    "@salesforce/salesforcedx-utils": "65.6.0",
-    "@salesforce/salesforcedx-utils-vscode": "65.6.0",
-    "@salesforce/vscode-i18n": "65.6.0",
-=======
     "@salesforce/salesforcedx-apex-replay-debugger": "65.7.0",
     "@salesforce/salesforcedx-utils": "65.7.0",
     "@salesforce/salesforcedx-utils-vscode": "65.7.0",
     "@salesforce/vscode-i18n": "65.7.0",
->>>>>>> 2b61abbe
     "effect": "^3.18.4",
     "vscode-uri": "^3.1.0"
   },
   "devDependencies": {
     "@salesforce/core": "^8.23.2",
     "esbuild": "0.25.10",
-<<<<<<< HEAD
-    "salesforcedx-vscode-apex": "65.6.0",
-    "salesforcedx-vscode-core": "65.6.0"
-=======
     "salesforcedx-vscode-apex": "65.7.0",
     "salesforcedx-vscode-core": "65.7.0"
->>>>>>> 2b61abbe
   },
   "extensionDependencies": [
     "salesforce.salesforcedx-vscode-apex",
