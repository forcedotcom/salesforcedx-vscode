--- conflicted
+++ resolved
@@ -14,12 +14,8 @@
     "color": "#ECECEC",
     "theme": "light"
   },
-<<<<<<< HEAD
   "main": "./dist/index.js",
-  "version": "64.1.0",
-=======
   "version": "64.2.1",
->>>>>>> c473f878
   "publisher": "salesforce",
   "license": "BSD-3-Clause",
   "engines": {
