{
  "activationEvents": [
    "onDebugResolve:apex",
    "onCommand:extension.replay-debugger.getLogFileName",
    "workspaceContains:sfdx-project.json"
  ],
  "bugs": {
    "url": "https://github.com/forcedotcom/salesforcedx-vscode/issues"
  },
  "categories": [
    "Debuggers"
  ],
  "contributes": {
    "breakpoints": [
      {
        "language": "apex"
      }
    ],
    "commands": [
      {
        "command": "sf.toggle.checkpoint",
        "title": "%sf_toggle_checkpoint%"
      },
      {
        "command": "sf.create.checkpoints",
        "icon": {
          "dark": "images/dark/cloud-upload.svg",
          "light": "images/light/cloud-upload.svg"
        },
        "title": "%sf_update_checkpoints_in_org%",
        "when": "sf:project_opened"
      },
      {
        "command": "sf.launch.replay.debugger.last.logfile",
        "title": "%launch_from_last_log_file%"
      },
      {
        "command": "sf.test.view.debugTests",
        "icon": {
          "dark": "resources/dark/debug.svg",
          "light": "resources/light/debug.svg"
        },
        "title": "%run_tests_and_debug%"
      },
      {
        "command": "sf.test.view.debugSingleTest",
        "icon": {
          "dark": "resources/dark/debug.svg",
          "light": "resources/light/debug.svg"
        },
        "title": "%run_single_test_and_debug%"
      }
    ],
    "debuggers": [
      {
        "configurationAttributes": {
          "launch": {
            "properties": {
              "logFile": {
                "default": "${command:AskForLogFileName}",
                "description": "%logfile_text%",
                "type": "string"
              },
              "required": [
                "logFile"
              ],
              "stopOnEntry": {
                "default": true,
                "description": "%stop_on_entry_text%",
                "type": "boolean"
              },
              "trace": {
                "default": false,
                "description": "%trace_text%",
                "type": [
                  "boolean",
                  "string"
                ]
              }
            }
          }
        },
        "configurationSnippets": [
          {
            "body": {
              "logFile": "^\"\\${command:AskForLogFileName}\"",
              "name": "%launch_snippet_name%",
              "request": "launch",
              "stopOnEntry": true,
              "trace": true,
              "type": "apex-replay"
            },
            "description": "%launch_snippet_description_text%",
            "label": "%launch_snippet_label_text%"
          }
        ],
        "label": "Apex Replay Debugger",
        "languages": [
          "apex"
        ],
        "program": "./node_modules/@salesforce/salesforcedx-apex-replay-debugger/out/src/adapter/apexReplayDebug.js",
        "runtime": "node",
        "type": "apex-replay",
        "variables": {
          "AskForLogFileName": "extension.replay-debugger.getLogFileName"
        }
      }
    ],
    "grammars": [
      {
        "language": "apexlog",
        "path": "./syntaxes/apexlog.tmLanguage.json",
        "scopeName": "text.log"
      }
    ],
    "languages": [
      {
        "aliases": [
          "ApexLog",
          "DebugLog"
        ],
        "extensions": [
          ".log"
        ],
        "firstLine": "^\\d{2}.*APEX_CODE,FINEST;.*VISUALFORCE,(FINER|FINEST);.*",
        "id": "apexlog"
      }
    ],
    "menus": {
      "commandPalette": [
        {
          "command": "sf.create.checkpoints",
          "when": "sf:project_opened && sf:has_target_org"
        },
        {
          "command": "sf.toggle.checkpoint",
          "when": "sf:project_opened && editorLangId == 'apex'"
        },
        {
          "command": "sf.launch.replay.debugger.last.logfile",
          "when": "sf:project_opened && !inDebugMode"
        },
        {
          "command": "sf.test.view.debugTests",
          "when": "false"
        },
        {
          "command": "sf.test.view.debugSingleTest",
          "when": "false"
        }
      ],
      "view/item/context": [
        {
          "command": "sf.test.view.debugTests",
          "group": "inline",
          "when": "view == sf.test.view && viewItem =~ /apexTestGroup/"
        },
        {
          "command": "sf.test.view.debugSingleTest",
          "group": "inline",
          "when": "view == sf.test.view && viewItem =~ /(apexTest)(_.*|\\b)/"
        }
      ],
      "view/title": [
        {
          "command": "sf.create.checkpoints",
          "group": "navigation",
          "when": "view == sf.view.checkpoint && sf:project_opened"
        }
      ]
    },
    "views": {
      "debug": [
        {
          "id": "sf.view.checkpoint",
          "name": "%view_checkpoints%",
          "when": "sf:project_opened"
        }
      ]
    }
  },
  "dependencies": {
<<<<<<< HEAD
    "@salesforce/apex-node": "5.0.0-beta.0",
    "@salesforce/core": "7.2.0",
    "@salesforce/salesforcedx-apex-replay-debugger": "60.9.0",
    "@salesforce/salesforcedx-utils": "60.9.0",
    "@salesforce/salesforcedx-utils-vscode": "60.9.0",
=======
    "@salesforce/apex-node": "4.0.6",
    "@salesforce/core": "6.7.4",
    "@salesforce/salesforcedx-apex-replay-debugger": "60.10.0",
    "@salesforce/salesforcedx-utils": "60.10.0",
    "@salesforce/salesforcedx-utils-vscode": "60.10.0",
>>>>>>> d3a6d95b
    "async-lock": "1.0.0",
    "request-light": "^0.7.0",
    "vscode-extension-telemetry": "0.0.17"
  },
  "description": "Replay Apex execution from Apex Debug Log",
  "devDependencies": {
    "@salesforce/salesforcedx-test-utils-vscode": "60.10.0",
    "@salesforce/ts-sinon": "1.4.0",
    "@types/async-lock": "0.0.20",
    "@types/chai": "4.3.3",
    "@types/mocha": "^5",
    "@types/node": "^18.11.9",
    "@types/sinon": "^2.3.7",
    "@types/vscode": "^1.61.2",
    "@typescript-eslint/eslint-plugin": "6.9.0",
    "@typescript-eslint/parser": "6.9.0",
    "chai": "^4.0.2",
    "cross-env": "5.2.0",
    "eslint": "8.52.0",
    "eslint-config-prettier": "9.0.0",
    "eslint-plugin-header": "3.1.1",
    "eslint-plugin-import": "2.29.0",
    "eslint-plugin-jest": "27.5.0",
    "eslint-plugin-jest-formatting": "3.1.0",
    "eslint-plugin-jsdoc": "46.8.2",
    "eslint-plugin-prefer-arrow": "1.2.3",
    "mocha": "^10",
    "prettier": "3.0.3",
    "sinon": "^13.0.1"
  },
  "displayName": "Apex Replay Debugger",
  "engines": {
    "vscode": "^1.82.0"
  },
  "extensionDependencies": [
    "salesforce.salesforcedx-vscode-apex",
    "salesforce.salesforcedx-vscode-core"
  ],
  "galleryBanner": {
    "color": "#ECECEC",
    "theme": "light"
  },
  "icon": "images/VSCodeApexReplayDebugger.png",
  "license": "BSD-3-Clause",
  "main": "./out/src",
  "name": "salesforcedx-vscode-apex-replay-debugger",
  "packaging": {
    "assets": [
      "OSSREADME.json",
      "package.nls.ja.json",
      "package.nls.json",
      "README.md",
      ".vscodeignore",
      "images",
      "resources",
      "syntaxes",
      "dist"
    ],
    "debuggers": [
      "./dist/apexreplaydebug.js"
    ],
    "packageUpdates": {
      "dependencies": {
        "@salesforce/core": "7.2.0",
        "@salesforce/source-tracking": "6.0.2",
        "applicationinsights": "1.0.7"
      },
      "devDependencies": {},
      "main": "dist/index.js"
    }
  },
  "publisher": "salesforce",
  "qna": "https://github.com/forcedotcom/salesforcedx-vscode/issues",
  "repository": {
    "url": "https://github.com/forcedotcom/salesforcedx-vscode"
  },
  "scripts": {
    "bundle:extension": "npm run bundle:extension:build && npm run bundle:extension:copy",
    "bundle:extension:build": "esbuild ./src/index.ts  --bundle --outfile=dist/index.js --format=cjs --platform=node --external:vscode --external:@salesforce/core --external:@salesforce/source-tracking --external:applicationinsights --minify",
    "bundle:extension:copy": "cp ../salesforcedx-apex-replay-debugger/dist/apexreplaydebug.js ./dist/",
    "clean": "shx rm -rf node_modules && shx rm -rf out && shx rm -rf coverage && shx rm -rf .nyc_output",
    "compile": "tsc -p ./",
    "lint": "eslint .",
    "lint:fix": "npm run lint -- --fix",
    "test": "npm run test:vscode-integration",
    "test:unit": "jest --coverage",
    "test:vscode-insiders-integration": "cross-env CODE_VERSION=insiders npm run test:vscode-integration",
    "test:vscode-integration": "node ../../scripts/run-vscode-integration-tests-with-top-level-extensions",
    "vscode:package": "ts-node  ../../scripts/vsce-bundled-extension.ts",
    "vscode:prepublish": "npm prune --production",
    "vscode:publish": "node ../../scripts/publish-vsix.js",
    "vscode:sha256": "node ../../scripts/generate-sha256.js >> ../../SHA256",
    "watch": "tsc -watch -p ."
  },
  "version": "60.10.0"
}<|MERGE_RESOLUTION|>--- conflicted
+++ resolved
@@ -180,19 +180,11 @@
     }
   },
   "dependencies": {
-<<<<<<< HEAD
     "@salesforce/apex-node": "5.0.0-beta.0",
     "@salesforce/core": "7.2.0",
-    "@salesforce/salesforcedx-apex-replay-debugger": "60.9.0",
-    "@salesforce/salesforcedx-utils": "60.9.0",
-    "@salesforce/salesforcedx-utils-vscode": "60.9.0",
-=======
-    "@salesforce/apex-node": "4.0.6",
-    "@salesforce/core": "6.7.4",
     "@salesforce/salesforcedx-apex-replay-debugger": "60.10.0",
     "@salesforce/salesforcedx-utils": "60.10.0",
     "@salesforce/salesforcedx-utils-vscode": "60.10.0",
->>>>>>> d3a6d95b
     "async-lock": "1.0.0",
     "request-light": "^0.7.0",
     "vscode-extension-telemetry": "0.0.17"
