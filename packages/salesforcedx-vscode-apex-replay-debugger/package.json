{
  "name": "salesforcedx-vscode-apex-replay-debugger",
  "displayName": "Apex Replay Debugger",
  "description": "Replay Apex execution from Apex Debug Log",
  "qna": "https://github.com/forcedotcom/salesforcedx-vscode/issues",
  "bugs": {
    "url": "https://github.com/forcedotcom/salesforcedx-vscode/issues"
  },
  "repository": {
    "url": "https://github.com/forcedotcom/salesforcedx-vscode"
  },
  "icon": "images/VSCodeApexReplayDebugger.png",
  "galleryBanner": {
    "color": "#ECECEC",
    "theme": "light"
  },
  "version": "57.2.1",
  "publisher": "salesforce",
  "license": "BSD-3-Clause",
  "engines": {
    "vscode": "^1.61.2"
  },
  "categories": [
    "Debuggers"
  ],
  "dependencies": {
    "@salesforce/apex-node": "^1.0.0",
    "@salesforce/core": "^3.31.18",
    "@salesforce/salesforcedx-apex-replay-debugger": "57.2.1",
    "@salesforce/salesforcedx-utils": "57.2.1",
    "@salesforce/salesforcedx-utils-vscode": "57.2.1",
    "async-lock": "1.0.0",
<<<<<<< HEAD
    "path-exists": "5.0.0",
    "request-light": "0.2.4",
=======
    "path-exists": "3.0.0",
    "request-light": "^0.7.0",
>>>>>>> 33d46736
    "vscode-extension-telemetry": "0.0.17"
  },
  "devDependencies": {
    "@salesforce/salesforcedx-test-utils-vscode": "57.2.1",
    "@salesforce/ts-sinon": "1.4.0",
    "@types/async-lock": "0.0.20",
    "@types/chai": "4.3.3",
    "@types/mkdirp": "0.5.2",
    "@types/mocha": "^5",
    "@types/node": "12.0.12",
    "@types/path-exists": "^3.0.0",
    "@types/sinon": "^2.3.7",
    "@types/vscode": "^1.61.2",
    "chai": "^4.0.2",
    "cross-env": "5.2.0",
    "mocha": "^10",
    "sinon": "^13.0.1"
  },
  "extensionDependencies": [
    "salesforce.salesforcedx-vscode-apex",
    "salesforce.salesforcedx-vscode-core"
  ],
  "scripts": {
    "bundle:extension": "npm run bundle:extension:build && npm run bundle:extension:copy",
    "bundle:extension:copy": "cp ../salesforcedx-apex-replay-debugger/dist/apexreplaydebug.js ./dist/",
    "bundle:extension:build": "esbuild ./src/index.ts  --bundle --outfile=dist/index.js --format=cjs --platform=node --external:vscode --external:@salesforce/core --external:applicationinsights --minify",
    "vscode:prepublish": "npm prune --production",
    "vscode:package": "ts-node -P ./tsconfig.json ../../scripts/vsce-bundled-extension.ts",
    "vscode:sha256": "node ../../scripts/generate-sha256.js >> ../../SHA256",
    "vscode:publish": "node ../../scripts/publish-vsix.js",
    "compile": "tsc -p ./",
    "lint": "tslint --project .",
    "lint:fix": "npm run lint -- --fix",
    "watch": "tsc -watch -p .",
    "clean": "shx rm -rf node_modules && shx rm -rf out && shx rm -rf coverage && shx rm -rf .nyc_output",
    "test": "npm run test:vscode-integration",
    "test:unit": "jest --coverage",
    "test:vscode-integration": "node ../../scripts/run-vscode-integration-tests-with-top-level-extensions",
    "test:vscode-insiders-integration": "cross-env CODE_VERSION=insiders npm run test:vscode-integration"
  },
  "activationEvents": [
    "onDebugResolve:apex",
    "onCommand:extension.replay-debugger.getLogFileName",
    "workspaceContains:sfdx-project.json"
  ],
  "main": "./out/src",
  "packaging": {
    "assets": [
      "OSSREADME.json",
      "package.nls.ja.json",
      "package.nls.json",
      "README.md",
      ".vscodeignore",
      "images",
      "resources",
      "syntaxes",
      "dist"
    ],
    "debuggers": [
      "./dist/apexreplaydebug.js"
    ],
    "packageUpdates": {
      "main": "dist/index.js",
      "dependencies": {
        "applicationinsights": "1.0.7",
        "@salesforce/core": "3.31.18"
      },
      "devDependencies": {}
    }
  },
  "contributes": {
    "breakpoints": [
      {
        "language": "apex"
      }
    ],
    "languages": [
      {
        "id": "apexlog",
        "aliases": [
          "ApexLog",
          "DebugLog"
        ],
        "extensions": [
          ".log"
        ],
        "firstLine": "^\\d{2}.*APEX_CODE,FINEST;.*VISUALFORCE,(FINER|FINEST);.*"
      }
    ],
    "grammars": [
      {
        "language": "apexlog",
        "scopeName": "text.log",
        "path": "./syntaxes/apexlog.tmLanguage.json"
      }
    ],
    "menus": {
      "commandPalette": [
        {
          "command": "sfdx.create.checkpoints",
          "when": "sfdx:project_opened"
        },
        {
          "command": "sfdx.toggle.checkpoint",
          "when": "sfdx:project_opened && editorLangId == 'apex'"
        },
        {
          "command": "sfdx.launch.replay.debugger.last.logfile",
          "when": "sfdx:project_opened && !inDebugMode"
        },
        {
          "command": "sfdx.force.test.view.debugTests",
          "when": "false"
        },
        {
          "command": "sfdx.force.test.view.debugSingleTest",
          "when": "false"
        }
      ],
      "view/title": [
        {
          "command": "sfdx.create.checkpoints",
          "when": "view == sfdx.force.view.checkpoint && sfdx:project_opened",
          "group": "navigation"
        }
      ],
      "view/item/context": [
        {
          "command": "sfdx.force.test.view.debugTests",
          "when": "view == sfdx.force.test.view && viewItem =~ /apexTestGroup/",
          "group": "inline"
        },
        {
          "command": "sfdx.force.test.view.debugSingleTest",
          "when": "view == sfdx.force.test.view && viewItem =~ /(apexTest)(_.*|\\b)/",
          "group": "inline"
        }
      ]
    },
    "commands": [
      {
        "command": "sfdx.toggle.checkpoint",
        "title": "%sfdx_toggle_checkpoint%"
      },
      {
        "command": "sfdx.create.checkpoints",
        "title": "%sfdx_update_checkpoints_in_org%",
        "icon": {
          "light": "images/light/cloud-upload.svg",
          "dark": "images/dark/cloud-upload.svg"
        },
        "when": "sfdx:project_opened"
      },
      {
        "command": "sfdx.launch.replay.debugger.last.logfile",
        "title": "%launch_from_last_log_file%"
      },
      {
        "command": "sfdx.force.test.view.debugTests",
        "title": "%run_tests_and_debug%",
        "icon": {
          "light": "resources/light/debug.svg",
          "dark": "resources/dark/debug.svg"
        }
      },
      {
        "command": "sfdx.force.test.view.debugSingleTest",
        "title": "%run_single_test_and_debug%",
        "icon": {
          "light": "resources/light/debug.svg",
          "dark": "resources/dark/debug.svg"
        }
      }
    ],
    "views": {
      "debug": [
        {
          "id": "sfdx.force.view.checkpoint",
          "name": "%view_checkpoints%",
          "when": "sfdx:project_opened"
        }
      ]
    },
    "debuggers": [
      {
        "type": "apex-replay",
        "label": "Apex Replay Debugger",
        "program": "./node_modules/@salesforce/salesforcedx-apex-replay-debugger/out/src/adapter/apexReplayDebug.js",
        "runtime": "node",
        "languages": [
          "apex"
        ],
        "variables": {
          "AskForLogFileName": "extension.replay-debugger.getLogFileName"
        },
        "configurationSnippets": [
          {
            "label": "%launch_snippet_label_text%",
            "description": "%launch_snippet_description_text%",
            "body": {
              "name": "%launch_snippet_name%",
              "type": "apex-replay",
              "request": "launch",
              "logFile": "^\"\\${command:AskForLogFileName}\"",
              "stopOnEntry": true,
              "trace": true
            }
          }
        ],
        "configurationAttributes": {
          "launch": {
            "properties": {
              "required": [
                "logFile"
              ],
              "logFile": {
                "type": "string",
                "description": "%logfile_text%",
                "default": "${command:AskForLogFileName}"
              },
              "stopOnEntry": {
                "type": "boolean",
                "description": "%stop_on_entry_text%",
                "default": true
              },
              "trace": {
                "type": [
                  "boolean",
                  "string"
                ],
                "description": "%trace_text%",
                "default": false
              }
            }
          }
        }
      }
    ]
  }
}<|MERGE_RESOLUTION|>--- conflicted
+++ resolved
@@ -30,13 +30,8 @@
     "@salesforce/salesforcedx-utils": "57.2.1",
     "@salesforce/salesforcedx-utils-vscode": "57.2.1",
     "async-lock": "1.0.0",
-<<<<<<< HEAD
     "path-exists": "5.0.0",
-    "request-light": "0.2.4",
-=======
-    "path-exists": "3.0.0",
     "request-light": "^0.7.0",
->>>>>>> 33d46736
     "vscode-extension-telemetry": "0.0.17"
   },
   "devDependencies": {
