{
  "activationEvents": [
    "onDebugResolve:apex",
    "onCommand:extension.replay-debugger.getLogFileName",
    "workspaceContains:sfdx-project.json"
  ],
  "bugs": {
    "url": "https://github.com/forcedotcom/salesforcedx-vscode/issues"
  },
<<<<<<< HEAD
=======
  "repository": {
    "url": "https://github.com/forcedotcom/salesforcedx-vscode"
  },
  "icon": "images/VSCodeApexReplayDebugger.png",
  "galleryBanner": {
    "color": "#ECECEC",
    "theme": "light"
  },
  "version": "60.3.2",
  "publisher": "salesforce",
  "license": "BSD-3-Clause",
  "engines": {
    "vscode": "^1.82.0"
  },
>>>>>>> 11e2232b
  "categories": [
    "Debuggers"
  ],
  "contributes": {
    "breakpoints": [
      {
        "language": "apex"
      }
    ],
    "commands": [
      {
        "command": "sfdx.toggle.checkpoint",
        "title": "%sfdx_toggle_checkpoint%"
      },
      {
        "command": "sfdx.create.checkpoints",
        "icon": {
          "dark": "images/dark/cloud-upload.svg",
          "light": "images/light/cloud-upload.svg"
        },
        "title": "%sfdx_update_checkpoints_in_org%",
        "when": "sfdx:project_opened"
      },
      {
        "command": "sfdx.launch.replay.debugger.last.logfile",
        "title": "%launch_from_last_log_file%"
      },
      {
        "command": "sfdx.test.view.debugTests",
        "icon": {
          "dark": "resources/dark/debug.svg",
          "light": "resources/light/debug.svg"
        },
        "title": "%run_tests_and_debug%"
      },
      {
        "command": "sfdx.test.view.debugSingleTest",
        "icon": {
          "dark": "resources/dark/debug.svg",
          "light": "resources/light/debug.svg"
        },
        "title": "%run_single_test_and_debug%"
      }
    ],
    "debuggers": [
      {
        "configurationAttributes": {
          "launch": {
            "properties": {
              "logFile": {
                "default": "${command:AskForLogFileName}",
                "description": "%logfile_text%",
                "type": "string"
              },
              "required": [
                "logFile"
              ],
              "stopOnEntry": {
                "default": true,
                "description": "%stop_on_entry_text%",
                "type": "boolean"
              },
              "trace": {
                "default": false,
                "description": "%trace_text%",
                "type": [
                  "boolean",
                  "string"
                ]
              }
            }
          }
        },
        "configurationSnippets": [
          {
            "body": {
              "logFile": "^\"\\${command:AskForLogFileName}\"",
              "name": "%launch_snippet_name%",
              "request": "launch",
              "stopOnEntry": true,
              "trace": true,
              "type": "apex-replay"
            },
            "description": "%launch_snippet_description_text%",
            "label": "%launch_snippet_label_text%"
          }
        ],
        "label": "Apex Replay Debugger",
        "languages": [
          "apex"
        ],
        "program": "./node_modules/@salesforce/salesforcedx-apex-replay-debugger/out/src/adapter/apexReplayDebug.js",
        "runtime": "node",
        "type": "apex-replay",
        "variables": {
          "AskForLogFileName": "extension.replay-debugger.getLogFileName"
        }
      }
    ],
    "grammars": [
      {
        "language": "apexlog",
        "path": "./syntaxes/apexlog.tmLanguage.json",
        "scopeName": "text.log"
      }
    ],
    "languages": [
      {
        "aliases": [
          "ApexLog",
          "DebugLog"
        ],
        "extensions": [
          ".log"
        ],
        "firstLine": "^\\d{2}.*APEX_CODE,FINEST;.*VISUALFORCE,(FINER|FINEST);.*",
        "id": "apexlog"
      }
    ],
    "menus": {
      "commandPalette": [
        {
          "command": "sfdx.create.checkpoints",
          "when": "sfdx:project_opened && sfdx:has_default_username"
        },
        {
          "command": "sfdx.toggle.checkpoint",
          "when": "sfdx:project_opened && editorLangId == 'apex'"
        },
        {
          "command": "sfdx.launch.replay.debugger.last.logfile",
          "when": "sfdx:project_opened && !inDebugMode"
        },
        {
          "command": "sfdx.test.view.debugTests",
          "when": "false"
        },
        {
          "command": "sfdx.test.view.debugSingleTest",
          "when": "false"
        }
      ],
      "view/item/context": [
        {
          "command": "sfdx.test.view.debugTests",
          "group": "inline",
          "when": "view == sfdx.test.view && viewItem =~ /apexTestGroup/"
        },
        {
          "command": "sfdx.test.view.debugSingleTest",
          "group": "inline",
          "when": "view == sfdx.test.view && viewItem =~ /(apexTest)(_.*|\\b)/"
        }
      ],
      "view/title": [
        {
          "command": "sfdx.create.checkpoints",
          "group": "navigation",
          "when": "view == sfdx.view.checkpoint && sfdx:project_opened"
        }
      ]
    },
    "views": {
      "debug": [
        {
          "id": "sfdx.view.checkpoint",
          "name": "%view_checkpoints%",
          "when": "sfdx:project_opened"
        }
      ]
    }
  },
  "dependencies": {
    "@salesforce/apex-node": "3.0.1",
    "@salesforce/core": "6.5.2",
    "@salesforce/salesforcedx-apex-replay-debugger": "60.3.2",
    "@salesforce/salesforcedx-utils": "60.3.2",
    "@salesforce/salesforcedx-utils-vscode": "60.3.2",
    "async-lock": "1.0.0",
    "request-light": "^0.7.0",
    "vscode-extension-telemetry": "0.0.17"
  },
  "description": "Replay Apex execution from Apex Debug Log",
  "devDependencies": {
    "@salesforce/salesforcedx-test-utils-vscode": "60.3.2",
    "@salesforce/ts-sinon": "1.4.0",
    "@types/async-lock": "0.0.20",
    "@types/chai": "4.3.3",
    "@types/mocha": "^5",
    "@types/node": "^18.11.9",
    "@types/sinon": "^2.3.7",
    "@types/vscode": "^1.61.2",
    "@typescript-eslint/eslint-plugin": "6.9.0",
    "@typescript-eslint/parser": "6.9.0",
    "chai": "^4.0.2",
    "cross-env": "5.2.0",
    "eslint": "8.52.0",
    "eslint-config-prettier": "9.0.0",
    "eslint-plugin-header": "3.1.1",
    "eslint-plugin-import": "2.29.0",
    "eslint-plugin-jest": "27.5.0",
    "eslint-plugin-jest-formatting": "3.1.0",
    "eslint-plugin-jsdoc": "46.8.2",
    "eslint-plugin-prefer-arrow": "1.2.3",
    "mocha": "^10",
    "prettier": "3.0.3",
    "sinon": "^13.0.1"
  },
  "displayName": "Apex Replay Debugger",
  "engines": {
    "vscode": "^1.82.0"
  },
  "extensionDependencies": [
    "salesforce.salesforcedx-vscode-apex",
    "salesforce.salesforcedx-vscode-core"
  ],
  "galleryBanner": {
    "color": "#ECECEC",
    "theme": "light"
  },
  "icon": "images/VSCodeApexReplayDebugger.png",
  "license": "BSD-3-Clause",
  "main": "./out/src",
  "name": "salesforcedx-vscode-apex-replay-debugger",
  "packaging": {
    "assets": [
      "OSSREADME.json",
      "package.nls.ja.json",
      "package.nls.json",
      "README.md",
      ".vscodeignore",
      "images",
      "resources",
      "syntaxes",
      "dist"
    ],
    "debuggers": [
      "./dist/apexreplaydebug.js"
    ],
    "packageUpdates": {
      "dependencies": {
        "@salesforce/core": "6.5.2",
        "@salesforce/source-tracking": "5.1.11",
        "applicationinsights": "1.0.7"
      },
      "devDependencies": {},
      "main": "dist/index.js"
    }
  },
  "publisher": "salesforce",
  "qna": "https://github.com/forcedotcom/salesforcedx-vscode/issues",
  "repository": {
    "url": "https://github.com/forcedotcom/salesforcedx-vscode"
  },
  "scripts": {
    "bundle:extension": "npm run bundle:extension:build && npm run bundle:extension:copy",
    "bundle:extension:build": "esbuild ./src/index.ts  --bundle --outfile=dist/index.js --format=cjs --platform=node --external:vscode --external:@salesforce/core --external:@salesforce/source-tracking --external:applicationinsights --minify",
    "bundle:extension:copy": "cp ../salesforcedx-apex-replay-debugger/dist/apexreplaydebug.js ./dist/",
    "clean": "shx rm -rf node_modules && shx rm -rf out && shx rm -rf coverage && shx rm -rf .nyc_output",
    "compile": "tsc -p ./",
    "lint": "eslint .",
    "lint:fix": "npm run lint -- --fix",
    "test": "npm run test:vscode-integration",
    "test:unit": "jest --coverage",
    "test:vscode-insiders-integration": "cross-env CODE_VERSION=insiders npm run test:vscode-integration",
    "test:vscode-integration": "node ../../scripts/run-vscode-integration-tests-with-top-level-extensions",
    "vscode:package": "ts-node  ../../scripts/vsce-bundled-extension.ts",
    "vscode:prepublish": "npm prune --production",
    "vscode:publish": "node ../../scripts/publish-vsix.js",
    "vscode:sha256": "node ../../scripts/generate-sha256.js >> ../../SHA256",
    "watch": "tsc -watch -p ."
  },
  "version": "60.3.1"
}<|MERGE_RESOLUTION|>--- conflicted
+++ resolved
@@ -7,23 +7,6 @@
   "bugs": {
     "url": "https://github.com/forcedotcom/salesforcedx-vscode/issues"
   },
-<<<<<<< HEAD
-=======
-  "repository": {
-    "url": "https://github.com/forcedotcom/salesforcedx-vscode"
-  },
-  "icon": "images/VSCodeApexReplayDebugger.png",
-  "galleryBanner": {
-    "color": "#ECECEC",
-    "theme": "light"
-  },
-  "version": "60.3.2",
-  "publisher": "salesforce",
-  "license": "BSD-3-Clause",
-  "engines": {
-    "vscode": "^1.82.0"
-  },
->>>>>>> 11e2232b
   "categories": [
     "Debuggers"
   ],
@@ -296,5 +279,5 @@
     "vscode:sha256": "node ../../scripts/generate-sha256.js >> ../../SHA256",
     "watch": "tsc -watch -p ."
   },
-  "version": "60.3.1"
+  "version": "60.3.2"
 }