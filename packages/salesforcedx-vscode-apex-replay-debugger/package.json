--- conflicted
+++ resolved
@@ -34,11 +34,6 @@
   "devDependencies": {
     "@salesforce/core": "^8.18.4",
     "@types/async-lock": "1.4.2",
-<<<<<<< HEAD
-    "cross-env": "5.2.0",
-=======
-    "@types/node": "^22.15.1",
->>>>>>> 17cd0d17
     "esbuild": "0.25.0",
     "salesforcedx-vscode-apex": "64.12.0",
     "salesforcedx-vscode-core": "64.12.0"
