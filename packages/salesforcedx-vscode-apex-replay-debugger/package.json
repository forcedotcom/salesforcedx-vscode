--- conflicted
+++ resolved
@@ -26,15 +26,9 @@
   "dependencies": {
     "@salesforce/apex-node": "^1.0.0",
     "@salesforce/core": "^3.34.8",
-<<<<<<< HEAD
-    "@salesforce/salesforcedx-apex-replay-debugger": "57.11.0",
-    "@salesforce/salesforcedx-utils": "57.11.0",
-    "@salesforce/salesforcedx-utils-vscode": "57.11.0",
-=======
     "@salesforce/salesforcedx-apex-replay-debugger": "57.12.0",
     "@salesforce/salesforcedx-utils": "57.12.0",
     "@salesforce/salesforcedx-utils-vscode": "57.12.0",
->>>>>>> 12de885c
     "async-lock": "1.0.0",
     "path-exists": "3.0.0",
     "request-light": "^0.7.0",
@@ -103,12 +97,8 @@
       "main": "dist/index.js",
       "dependencies": {
         "applicationinsights": "1.0.7",
-<<<<<<< HEAD
-        "@salesforce/core": "^3.34.8"
-=======
         "@salesforce/core": "^3.34.8",
         "@salesforce/source-tracking": "3.1.1"
->>>>>>> 12de885c
       },
       "devDependencies": {}
     }
