/*
 * Copyright (c) 2020, salesforce.com, inc.
 * All rights reserved.
 * Licensed under the BSD 3-Clause license.
 * For full license text, see LICENSE.txt file in the repo root or https://opensource.org/licenses/BSD-3-Clause
 */

import { LogService, TestService } from '@salesforce/apex-node';
import { TestLevel, TestResult } from '@salesforce/apex-node/lib/src/tests/types';
import { AuthInfo, ConfigAggregator, Connection } from '@salesforce/core';
import { MockTestOrgData, testSetup } from '@salesforce/core/lib/testSetup';
import { notificationService } from '@salesforce/salesforcedx-utils-vscode/out/src/commands';
import * as utils from '@salesforce/salesforcedx-utils-vscode/out/src/index';
import { ContinueResponse } from '@salesforce/salesforcedx-utils-vscode/out/src/types';
import { expect } from 'chai';
import { write } from 'fs';
import * as path from 'path';
import { createSandbox, SinonSandbox, SinonStub } from 'sinon';
<<<<<<< HEAD
import * as breakpoints from '../../../src/breakpoints';
=======
import * as vscode from 'vscode';
>>>>>>> 3fac7589
import * as launcher from '../../../src/commands/launchFromLogFile';
import { TestDebuggerExecutor } from '../../../src/commands/quickLaunch';
import { TraceFlags } from '../../../src/commands/traceFlags';
import { workspaceContext } from '../../../src/context';
import { nls } from '../../../src/messages';

const $$ = testSetup();

// tslint:disable:no-unused-expression
describe('Quick launch apex tests', () => {
  const testData = new MockTestOrgData();
  const testDebuggerExec = new TestDebuggerExecutor();
  const APEX_LOG_ID = 'abcd';
  const LOG_DIR = 'logs';

  let mockConnection: Connection;
  let sb: SinonSandbox;
  let notificationServiceStub: SinonStub;
  let traceFlagsStub: SinonStub;
  let testServiceStub: SinonStub;
  let logServiceStub: SinonStub;
  let launcherStub: SinonStub;
  let buildPayloadStub: SinonStub;
<<<<<<< HEAD
  let createCheckpointStub: SinonStub;
=======
  let writeResultFilesStub: SinonStub;
  let settingStub: SinonStub;
>>>>>>> 3fac7589

  beforeEach(async () => {
    sb = createSandbox();
    settingStub = sb.stub();
    sb.stub(vscode.workspace, 'getConfiguration')
      .withArgs('salesforcedx-vscode-core')
      .returns({
        get: settingStub
    });
    $$.setConfigStubContents('AuthInfoConfig', {
      contents: await testData.getConfig()
    });
    mockConnection = await Connection.create({
      authInfo: await AuthInfo.create({
        username: testData.username
      })
    });
    sb.stub(ConfigAggregator.prototype, 'getPropertyValue')
      .withArgs('defaultusername')
      .returns(testData.username);
    notificationServiceStub = sb.stub(notificationService, 'showErrorMessage');
    sb.stub(workspaceContext, 'getConnection').returns(mockConnection);
    testServiceStub = sb
      .stub(TestService.prototype, 'runTestSynchronous')
      .resolves({ tests: [{ apexLogId: APEX_LOG_ID }] } as TestResult);
    buildPayloadStub = sb.stub(TestService.prototype, 'buildSyncPayload');
    writeResultFilesStub = sb.stub(TestService.prototype, 'writeResultFiles');
  });

  afterEach(() => {
    sb.restore();
  });

  it('should debug an entire test class', async () => {
<<<<<<< HEAD
    createCheckpointStub = sb
      .stub(breakpoints, 'sfdxCreateCheckpoints')
      .resolves(true);
=======
    settingStub.withArgs('retrieve-test-code-coverage').returns(true);
>>>>>>> 3fac7589
    buildPayloadStub.resolves({
      tests: [{ className: 'MyClass' }],
      testLevel: 'RunSpecifiedTests'
    });
    traceFlagsStub = sb
      .stub(TraceFlags.prototype, 'ensureTraceFlags')
      .returns(true);
    sb.stub(utils, 'getLogDirPath').returns(LOG_DIR);
    logServiceStub = sb.stub(LogService.prototype, 'getLogs').resolves([]);
    launcherStub = sb.stub(launcher, 'launchFromLogFile');

    const response: ContinueResponse<string[]> = {
      type: 'CONTINUE',
      data: ['MyClass']
    };

    await testDebuggerExec.execute(response);

    expect(traceFlagsStub.called).to.equal(true);
    expect(createCheckpointStub.called).to.equal(true);
    expect(testServiceStub.called).to.equal(true);
    const { args } = testServiceStub.getCall(0);
    expect(args[0]).to.eql({
      tests: [
        {
          className: 'MyClass'
        }
      ],
      testLevel: 'RunSpecifiedTests'
    });

    expect(logServiceStub.called).to.equal(true);
    const logArgs = logServiceStub.getCall(0).args;
    expect(logArgs[0]).to.eql({
      logId: APEX_LOG_ID,
      outputDir: LOG_DIR
    });

    expect(launcherStub.called).to.equal(true);
    const launcherArgs = launcherStub.getCall(0).args;
    expect(launcherArgs[0]).to.equal(path.join('logs', 'abcd.log'));
    expect(launcherArgs[1]).to.equal(false);
    expect(buildPayloadStub.called).to.be.true;
    expect(buildPayloadStub.args[0]).to.eql([
      TestLevel.RunSpecifiedTests,
      undefined,
      'MyClass'
    ]);
    expect(writeResultFilesStub.called).to.equal(true);
    const writeResultFilesArgs = writeResultFilesStub.getCall(0).args;
    expect(writeResultFilesArgs[0]).to.eql({
      tests: [{
        apexLogId: APEX_LOG_ID
      }]
    });
    expect(writeResultFilesArgs[2]).to.equal(true);
  });

  it('should debug a single test method', async () => {
<<<<<<< HEAD
    createCheckpointStub = sb
      .stub(breakpoints, 'sfdxCreateCheckpoints')
      .resolves(true);
=======
    settingStub.withArgs('retrieve-test-code-coverage').returns(true);
>>>>>>> 3fac7589
    buildPayloadStub.resolves({
      tests: [{ className: 'MyClass', testMethods: ['testSomeCode'] }],
      testLevel: 'RunSpecifiedTests'
    });
    traceFlagsStub = sb
      .stub(TraceFlags.prototype, 'ensureTraceFlags')
      .returns(true);
    sb.stub(utils, 'getLogDirPath').returns(LOG_DIR);
    logServiceStub = sb.stub(LogService.prototype, 'getLogs').resolves([]);
    launcherStub = sb.stub(launcher, 'launchFromLogFile');

    const response: ContinueResponse<string[]> = {
      type: 'CONTINUE',
      data: ['MyClass', 'testSomeCode']
    };

    await testDebuggerExec.execute(response);

    expect(traceFlagsStub.called).to.equal(true);
    expect(createCheckpointStub.called).to.equal(true);
    expect(buildPayloadStub.called).to.be.true;
    expect(buildPayloadStub.args[0]).to.eql([
      TestLevel.RunSpecifiedTests,
      'MyClass.testSomeCode',
      'MyClass'
    ]);
    expect(testServiceStub.called).to.equal(true);
    const { args } = testServiceStub.getCall(0);
    expect(args[0]).to.eql({
      tests: [
        {
          className: 'MyClass',
          testMethods: ['testSomeCode']
        }
      ],
      testLevel: 'RunSpecifiedTests'
    });

    expect(logServiceStub.called).to.equal(true);
    const logArgs = logServiceStub.getCall(0).args;
    expect(logArgs[0]).to.eql({
      logId: APEX_LOG_ID,
      outputDir: LOG_DIR
    });

    expect(launcherStub.called).to.equal(true);
    const launcherArgs = launcherStub.getCall(0).args;
    expect(launcherArgs[0]).to.equal(path.join('logs', 'abcd.log'));
    expect(launcherArgs[1]).to.equal(false);
    expect(writeResultFilesStub.called).to.equal(true);
    const writeResultFilesArgs = writeResultFilesStub.getCall(0).args;
    expect(writeResultFilesArgs[0]).to.eql({
      tests: [{
        apexLogId: APEX_LOG_ID
      }]
    });
    expect(writeResultFilesArgs[2]).to.equal(true);
  });

  it('should debug a single test method that fails', async () => {
<<<<<<< HEAD
    createCheckpointStub = sb
      .stub(breakpoints, 'sfdxCreateCheckpoints')
      .resolves(true);
=======
    settingStub.withArgs('retrieve-test-code-coverage').returns(true);
>>>>>>> 3fac7589
    buildPayloadStub.resolves({
      tests: [{ className: 'MyClass', testMethods: ['testSomeCode'] }],
      testLevel: 'RunSpecifiedTests'
    });
    traceFlagsStub = sb
      .stub(TraceFlags.prototype, 'ensureTraceFlags')
      .returns(true);
    testServiceStub.resolves({} as TestResult);
    sb.stub(utils, 'getLogDirPath').returns(LOG_DIR);
    logServiceStub = sb.stub(LogService.prototype, 'getLogs').resolves([]);
    launcherStub = sb.stub(launcher, 'launchFromLogFile');

    const response: ContinueResponse<string[]> = {
      type: 'CONTINUE',
      data: ['MyClass', 'testSomeCode']
    };

    await testDebuggerExec.execute(response);

    expect(traceFlagsStub.called).to.equal(true);
    expect(createCheckpointStub.called).to.equal(true);
    expect(buildPayloadStub.called).to.be.true;
    expect(buildPayloadStub.args[0]).to.eql([
      TestLevel.RunSpecifiedTests,
      'MyClass.testSomeCode',
      'MyClass'
    ]);
    expect(testServiceStub.called).to.equal(true);
    const { args } = testServiceStub.getCall(0);
    expect(args[0]).to.eql({
      tests: [
        {
          className: 'MyClass',
          testMethods: ['testSomeCode']
        }
      ],
      testLevel: 'RunSpecifiedTests'
    });

    expect(logServiceStub.called).to.equal(false);
    expect(launcherStub.called).to.equal(false);

    expect(notificationServiceStub.called).to.equal(true);
    const notificationArgs = notificationServiceStub.getCall(0).args;
    expect(notificationArgs[0]).to.equal(
      "Cannot read property 'length' of undefined"
    );
    expect(writeResultFilesStub.called).to.equal(true);
    const writeResultFilesArgs = writeResultFilesStub.getCall(0).args;
    expect(writeResultFilesArgs[0]).to.eql({});
    expect(writeResultFilesArgs[2]).to.equal(true);
  });

  it('should display an error for a missing test', async () => {
<<<<<<< HEAD
    createCheckpointStub = sb
      .stub(breakpoints, 'sfdxCreateCheckpoints')
      .resolves(true);
=======
    settingStub.withArgs('retrieve-test-code-coverage').returns(true);
>>>>>>> 3fac7589
    buildPayloadStub.resolves({
      tests: [{ className: 'MyClass', testMethods: ['testSomeCode'] }],
      testLevel: 'RunSpecifiedTests'
    });
    traceFlagsStub = sb
      .stub(TraceFlags.prototype, 'ensureTraceFlags')
      .returns(true);
    testServiceStub.resolves({ tests: [] });

    const response: ContinueResponse<string[]> = {
      type: 'CONTINUE',
      data: ['MyClass', 'testSomeCode']
    };

    await testDebuggerExec.execute(response);

    expect(traceFlagsStub.called).to.equal(true);
    expect(createCheckpointStub.called).to.equal(true);
    expect(buildPayloadStub.called).to.be.true;
    expect(buildPayloadStub.args[0]).to.eql([
      TestLevel.RunSpecifiedTests,
      'MyClass.testSomeCode',
      'MyClass'
    ]);
    expect(testServiceStub.called).to.equal(true);
    const { args } = testServiceStub.getCall(0);
    expect(args[0]).to.eql({
      tests: [
        {
          className: 'MyClass',
          testMethods: ['testSomeCode']
        }
      ],
      testLevel: 'RunSpecifiedTests'
    });

    expect(notificationServiceStub.called).to.equal(true);
    const notificationArgs = notificationServiceStub.getCall(0).args;
    expect(notificationArgs[0]).to.equal(
      nls.localize('debug_test_no_results_found')
    );
    expect(writeResultFilesStub.called).to.equal(true);
    const writeResultFilesArgs = writeResultFilesStub.getCall(0).args;
    expect(writeResultFilesArgs[0]).to.eql({
      tests: []
    });
    expect(writeResultFilesArgs[2]).to.equal(true);
  });

  it('should display an error for a missing log file', async () => {
<<<<<<< HEAD
    createCheckpointStub = sb
      .stub(breakpoints, 'sfdxCreateCheckpoints')
      .resolves(true);
=======
    settingStub.withArgs('retrieve-test-code-coverage').returns(true);
>>>>>>> 3fac7589
    buildPayloadStub.resolves({
      tests: [{ className: 'MyClass', testMethods: ['testSomeCode'] }],
      testLevel: 'RunSpecifiedTests'
    });
    traceFlagsStub = sb
      .stub(TraceFlags.prototype, 'ensureTraceFlags')
      .returns(true);
    testServiceStub.resolves({ tests: [{}] });

    const response: ContinueResponse<string[]> = {
      type: 'CONTINUE',
      data: ['MyClass', 'testSomeCode']
    };

    await testDebuggerExec.execute(response);

    expect(traceFlagsStub.called).to.equal(true);
    expect(createCheckpointStub.called).to.equal(true);
    expect(buildPayloadStub.called).to.be.true;
    expect(buildPayloadStub.args[0]).to.eql([
      TestLevel.RunSpecifiedTests,
      'MyClass.testSomeCode',
      'MyClass'
    ]);
    expect(testServiceStub.called).to.equal(true);
    const { args } = testServiceStub.getCall(0);
    expect(args[0]).to.eql({
      tests: [
        {
          className: 'MyClass',
          testMethods: ['testSomeCode']
        }
      ],
      testLevel: 'RunSpecifiedTests'
    });

    expect(notificationServiceStub.called).to.equal(true);
    const notificationArgs = notificationServiceStub.getCall(0).args;
    expect(notificationArgs[0]).to.equal(
      nls.localize('debug_test_no_debug_log')
    );
    expect(writeResultFilesStub.called).to.equal(true);
    const writeResultFilesArgs = writeResultFilesStub.getCall(0).args;
    expect(writeResultFilesArgs[0]).to.eql({
      tests: [{}]
    });
    expect(writeResultFilesArgs[2]).to.equal(true);
  });
});<|MERGE_RESOLUTION|>--- conflicted
+++ resolved
@@ -16,11 +16,8 @@
 import { write } from 'fs';
 import * as path from 'path';
 import { createSandbox, SinonSandbox, SinonStub } from 'sinon';
-<<<<<<< HEAD
+import * as vscode from 'vscode';
 import * as breakpoints from '../../../src/breakpoints';
-=======
-import * as vscode from 'vscode';
->>>>>>> 3fac7589
 import * as launcher from '../../../src/commands/launchFromLogFile';
 import { TestDebuggerExecutor } from '../../../src/commands/quickLaunch';
 import { TraceFlags } from '../../../src/commands/traceFlags';
@@ -44,12 +41,9 @@
   let logServiceStub: SinonStub;
   let launcherStub: SinonStub;
   let buildPayloadStub: SinonStub;
-<<<<<<< HEAD
   let createCheckpointStub: SinonStub;
-=======
   let writeResultFilesStub: SinonStub;
   let settingStub: SinonStub;
->>>>>>> 3fac7589
 
   beforeEach(async () => {
     sb = createSandbox();
@@ -84,13 +78,10 @@
   });
 
   it('should debug an entire test class', async () => {
-<<<<<<< HEAD
-    createCheckpointStub = sb
-      .stub(breakpoints, 'sfdxCreateCheckpoints')
-      .resolves(true);
-=======
-    settingStub.withArgs('retrieve-test-code-coverage').returns(true);
->>>>>>> 3fac7589
+    createCheckpointStub = sb
+      .stub(breakpoints, 'sfdxCreateCheckpoints')
+      .resolves(true);
+    settingStub.withArgs('retrieve-test-code-coverage').returns(true);
     buildPayloadStub.resolves({
       tests: [{ className: 'MyClass' }],
       testLevel: 'RunSpecifiedTests'
@@ -150,13 +141,10 @@
   });
 
   it('should debug a single test method', async () => {
-<<<<<<< HEAD
-    createCheckpointStub = sb
-      .stub(breakpoints, 'sfdxCreateCheckpoints')
-      .resolves(true);
-=======
-    settingStub.withArgs('retrieve-test-code-coverage').returns(true);
->>>>>>> 3fac7589
+    createCheckpointStub = sb
+      .stub(breakpoints, 'sfdxCreateCheckpoints')
+      .resolves(true);
+    settingStub.withArgs('retrieve-test-code-coverage').returns(true);
     buildPayloadStub.resolves({
       tests: [{ className: 'MyClass', testMethods: ['testSomeCode'] }],
       testLevel: 'RunSpecifiedTests'
@@ -217,13 +205,10 @@
   });
 
   it('should debug a single test method that fails', async () => {
-<<<<<<< HEAD
-    createCheckpointStub = sb
-      .stub(breakpoints, 'sfdxCreateCheckpoints')
-      .resolves(true);
-=======
-    settingStub.withArgs('retrieve-test-code-coverage').returns(true);
->>>>>>> 3fac7589
+    createCheckpointStub = sb
+      .stub(breakpoints, 'sfdxCreateCheckpoints')
+      .resolves(true);
+    settingStub.withArgs('retrieve-test-code-coverage').returns(true);
     buildPayloadStub.resolves({
       tests: [{ className: 'MyClass', testMethods: ['testSomeCode'] }],
       testLevel: 'RunSpecifiedTests'
@@ -278,13 +263,10 @@
   });
 
   it('should display an error for a missing test', async () => {
-<<<<<<< HEAD
-    createCheckpointStub = sb
-      .stub(breakpoints, 'sfdxCreateCheckpoints')
-      .resolves(true);
-=======
-    settingStub.withArgs('retrieve-test-code-coverage').returns(true);
->>>>>>> 3fac7589
+    createCheckpointStub = sb
+      .stub(breakpoints, 'sfdxCreateCheckpoints')
+      .resolves(true);
+    settingStub.withArgs('retrieve-test-code-coverage').returns(true);
     buildPayloadStub.resolves({
       tests: [{ className: 'MyClass', testMethods: ['testSomeCode'] }],
       testLevel: 'RunSpecifiedTests'
@@ -335,13 +317,10 @@
   });
 
   it('should display an error for a missing log file', async () => {
-<<<<<<< HEAD
-    createCheckpointStub = sb
-      .stub(breakpoints, 'sfdxCreateCheckpoints')
-      .resolves(true);
-=======
-    settingStub.withArgs('retrieve-test-code-coverage').returns(true);
->>>>>>> 3fac7589
+    createCheckpointStub = sb
+      .stub(breakpoints, 'sfdxCreateCheckpoints')
+      .resolves(true);
+    settingStub.withArgs('retrieve-test-code-coverage').returns(true);
     buildPayloadStub.resolves({
       tests: [{ className: 'MyClass', testMethods: ['testSomeCode'] }],
       testLevel: 'RunSpecifiedTests'
