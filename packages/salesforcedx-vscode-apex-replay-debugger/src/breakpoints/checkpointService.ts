--- conflicted
+++ resolved
@@ -19,6 +19,7 @@
 } from '@salesforce/salesforcedx-apex-replay-debugger';
 import { OrgDisplay, OrgInfo, RequestService, RestHttpMethodEnum } from '@salesforce/salesforcedx-utils';
 import { code2ProtocolConverter } from '@salesforce/salesforcedx-utils-vscode';
+import type { SalesforceVSCodeCoreApi } from 'salesforcedx-vscode-core';
 import * as vscode from 'vscode';
 import { Event, EventEmitter, TreeDataProvider, TreeItem, TreeItemCollapsibleState } from 'vscode';
 import { URI } from 'vscode-uri';
@@ -231,16 +232,14 @@
 
   // Make VS Code the source of truth for checkpoints
   public async clearExistingCheckpoints(): Promise<boolean> {
-    const salesforceCoreExtension = vscode.extensions.getExtension('salesforce.salesforcedx-vscode-core');
-<<<<<<< HEAD
-    if (salesforceCoreExtension?.exports) {
-=======
+    const salesforceCoreExtension = vscode.extensions.getExtension<SalesforceVSCodeCoreApi>(
+      'salesforce.salesforcedx-vscode-core'
+    );
     if (!salesforceCoreExtension?.isActive) {
       await salesforceCoreExtension?.activate();
     }
-    if (salesforceCoreExtension && salesforceCoreExtension.exports) {
->>>>>>> 76d5b347
-      const userId = await salesforceCoreExtension.exports.getUserId(this.salesforceProject);
+    if (salesforceCoreExtension?.exports) {
+      const userId = await salesforceCoreExtension.exports.getUserId();
       if (userId) {
         const queryCommand = new QueryExistingOverlayActionIdsCommand(userId);
         let errorString;
