/*
 * Copyright (c) 2018, salesforce.com, inc.
 * All rights reserved.
 * Licensed under the BSD 3-Clause license.
 * For full license text, see LICENSE.txt file in the repo root or https://opensource.org/licenses/BSD-3-Clause
 */
// TODO: clean up the types for all of this
/* eslint-disable @typescript-eslint/consistent-type-assertions */

import {
  ActionScriptEnum,
  OrgInfoError,
  breakpointUtil,
  CHECKPOINT,
  CHECKPOINTS_LOCK_STRING,
  FIELD_INTEGRITY_EXCEPTION,
  MAX_ALLOWED_CHECKPOINTS,
  OVERLAY_ACTION_DELETE_URL
} from '@salesforce/salesforcedx-apex-replay-debugger';
import { OrgDisplay, OrgInfo, RequestService, RestHttpMethodEnum } from '@salesforce/salesforcedx-utils';
import { code2ProtocolConverter } from '@salesforce/salesforcedx-utils-vscode';
import * as vscode from 'vscode';
import { Event, EventEmitter, TreeDataProvider, TreeItem, TreeItemCollapsibleState } from 'vscode';
import { URI } from 'vscode-uri';
import {
  ApexExecutionOverlayActionCommand,
  ApexExecutionOverlayFailureResult,
  ApexExecutionOverlaySuccessResult
} from '../commands/apexExecutionOverlayActionCommand';
import {
  BatchDeleteExistingOverlayActionCommand,
  BatchDeleteResponse,
  BatchRequest,
  BatchRequests
} from '../commands/batchDeleteExistingOverlayActionsCommand';
import {
  QueryExistingOverlayActionIdsCommand,
  QueryOverlayActionIdsSuccessResult
} from '../commands/queryExistingOverlayActionIdsCommand';
import { retrieveLineBreakpointInfo, VSCodeWindowTypeEnum, writeToDebuggerOutputWindow } from '../index';
import { nls } from '../messages';
import { telemetryService } from '../telemetry';

// below dependencies must be required for bundling to work properly
// eslint-disable-next-line @typescript-eslint/no-var-requires
const AsyncLock = require('async-lock');

const EDITABLE_FIELD_LABEL_ITERATIONS = 'Iterations: ';
const EDITABLE_FIELD_LABEL_ACTION_SCRIPT = 'Script: ';
const EDITABLE_FIELD_LABEL_ACTION_SCRIPT_TYPE = 'Type: ';

// These are the action script types for the ApexExecutionOverlayAction.
type ApexExecutionOverlayAction = {
  ActionScript: string;
  ActionScriptType: ActionScriptEnum;
  ExecutableEntityName: string | undefined;
  IsDumpingHeap: boolean;
  Iteration: number;
  Line: number;
};

export class CheckpointService implements TreeDataProvider<BaseNode> {
  private static instance: CheckpointService;
  private checkpoints: CheckpointNode[];
  private _onDidChangeTreeData: EventEmitter<BaseNode | undefined> = new EventEmitter<BaseNode | undefined>();
  private myRequestService: RequestService;
  private orgInfo!: OrgInfo;
  private salesforceProject: string | null = null;

  public readonly onDidChangeTreeData: Event<BaseNode | undefined> = this._onDidChangeTreeData.event;

  constructor() {
    this.checkpoints = [];
    this.myRequestService = new RequestService();
  }

  public fireTreeChangedEvent() {
    this._onDidChangeTreeData.fire(undefined);
  }

  public async retrieveOrgInfo(): Promise<boolean> {
    if (vscode.workspace.workspaceFolders?.[0]) {
      this.salesforceProject = URI.file(vscode.workspace.workspaceFolders[0].uri.fsPath).fsPath;
      try {
        this.orgInfo = await new OrgDisplay().getOrgInfo(this.salesforceProject);
      } catch (error) {
        const result = JSON.parse(error) as OrgInfoError;
        const errorMessage = `${nls.localize('unable_to_retrieve_org_info')} : ${result.message}`;
        writeToDebuggerOutputWindow(errorMessage, true, VSCodeWindowTypeEnum.Error);
        return false;
      }
      this.myRequestService.instanceUrl = this.orgInfo.instanceUrl;
      this.myRequestService.accessToken = this.orgInfo.accessToken;
      return true;
    } else {
      const errorMessage = nls.localize('cannot_determine_workspace');
      writeToDebuggerOutputWindow(errorMessage, true, VSCodeWindowTypeEnum.Error);
      return false;
    }
  }

  public static getInstance(): CheckpointService {
    if (!CheckpointService.instance) {
      CheckpointService.instance = new CheckpointService();
    }
    return CheckpointService.instance;
  }

  public getTreeItem(element: BaseNode): TreeItem {
    return element;
  }

  public getChildren(element?: BaseNode): BaseNode[] {
    if (!element) {
      return this.checkpoints;
    }

    return element.getChildren();
  }

  public hasFiveOrLessActiveCheckpoints(displayError: boolean): boolean {
    let numEnabledCheckpoints = 0;
    for (const cpNode of this.getChildren() as CheckpointNode[]) {
      if (cpNode.isCheckpointEnabled()) {
        numEnabledCheckpoints++;
      }
    }
    const fiveOrLess = numEnabledCheckpoints <= MAX_ALLOWED_CHECKPOINTS;
    if (!fiveOrLess && displayError) {
      const errorMessage = nls.localize('up_to_five_checkpoints', numEnabledCheckpoints);
      writeToDebuggerOutputWindow(errorMessage, true, VSCodeWindowTypeEnum.Error);
    }
    return fiveOrLess;
  }

  public hasOneOrMoreActiveCheckpoints(displayError: boolean): boolean {
    let numEnabledCheckpoints = 0;
    for (const cpNode of this.getChildren() as CheckpointNode[]) {
      if (cpNode.isCheckpointEnabled()) {
        numEnabledCheckpoints++;
      }
    }
    const oneOrMore = numEnabledCheckpoints > 0;
    if (!oneOrMore && displayError) {
      const errorMessage = nls.localize('no_enabled_checkpoints');
      writeToDebuggerOutputWindow(errorMessage, true, VSCodeWindowTypeEnum.Warning);
    }
    return oneOrMore;
  }

  public createCheckpointNode(
    breakpointIdInput: string,
    enabledInput: boolean,
    uriInput: string,
    sourceFileInput: string,
    checkpointOverlayAction: ApexExecutionOverlayAction
  ): CheckpointNode {
    const cpNode = new CheckpointNode(
      breakpointIdInput,
      enabledInput,
      uriInput,
      sourceFileInput,
      checkpointOverlayAction
    );
    this.checkpoints.push(cpNode);
    this.fireTreeChangedEvent();
    return cpNode;
  }

  public returnCheckpointNodeIfAlreadyExists(breakpointIdInput: string): CheckpointNode | undefined {
    for (const cp of this.checkpoints) {
      if (breakpointIdInput === cp.getBreakpointId()) {
        return cp;
      }
    }
    return undefined;
  }

  public deleteCheckpointNodeIfExists(breakpointIdInput: string): void {
    const cpNode = this.returnCheckpointNodeIfAlreadyExists(breakpointIdInput);
    if (cpNode) {
      const index = this.checkpoints.indexOf(cpNode, 0);
      if (index > -1) {
        this.checkpoints.splice(index, 1);
        this.fireTreeChangedEvent();
      }
    }
  }

  public async executeCreateApexExecutionOverlayActionCommand(theNode: CheckpointNode): Promise<boolean> {
    // create the overlay action
    const overlayActionCommand = new ApexExecutionOverlayActionCommand(theNode.createJSonStringForOverlayAction());
    let errorString;
    let returnString;
    await this.myRequestService.execute(overlayActionCommand).then(
      value => {
        returnString = value;
      },
      reason => {
        errorString = reason;
      }
    );
    // The resturn string will be the overlay Id and will end up being
    // used if the node is deleted
    if (returnString) {
      const result = JSON.parse(returnString) as ApexExecutionOverlaySuccessResult;
      theNode.setActionCommandResultId(result.id);
      return true;
    }
    // Fun fact: the result is an array of 1 item OR the result message can be just a string. In the
    // case where the json string cannot be parsed into an ApexExecutionOverlayFailureResult then it'll
    // be treated as a string and reported to the user.
    if (errorString) {
      try {
        const result = JSON.parse(errorString) as ApexExecutionOverlayFailureResult[];
        if (result[0].errorCode === FIELD_INTEGRITY_EXCEPTION) {
          const errorMessage = nls.localize('local_source_is_out_of_sync_with_the_server');
          writeToDebuggerOutputWindow(errorMessage, true, VSCodeWindowTypeEnum.Error);
        } else {
          const errorMessage = `${result[0].message}. URI=${theNode.getCheckpointUri()}, Line=${theNode.getCheckpointLineNumber()}`;
          writeToDebuggerOutputWindow(errorMessage, true, VSCodeWindowTypeEnum.Error);
        }
      } catch {
        // eslint-disable-next-line @typescript-eslint/restrict-template-expressions
        const errorMessage = `${errorString}. URI=${theNode.getCheckpointUri()}, Line=${theNode.getCheckpointLineNumber()}`;
        writeToDebuggerOutputWindow(errorMessage, true, VSCodeWindowTypeEnum.Error);
      }
    }
    return false;
  }

  // Make VS Code the source of truth for checkpoints
  public async clearExistingCheckpoints(): Promise<boolean> {
    const salesforceCoreExtension = vscode.extensions.getExtension('salesforce.salesforcedx-vscode-core');
<<<<<<< HEAD
    if (salesforceCoreExtension?.exports) {
=======
    if (!salesforceCoreExtension?.isActive) {
      await salesforceCoreExtension?.activate();
    }
    if (salesforceCoreExtension && salesforceCoreExtension.exports) {
>>>>>>> 874fe861
      const userId = await salesforceCoreExtension.exports.getUserId(this.salesforceProject);
      if (userId) {
        const queryCommand = new QueryExistingOverlayActionIdsCommand(userId);
        let errorString;
        let returnString;
        await this.myRequestService.execute(queryCommand, RestHttpMethodEnum.Get).then(
          value => {
            returnString = value;
          },
          reason => {
            errorString = reason;
          }
        );
        if (returnString) {
          const successResult = JSON.parse(returnString) as QueryOverlayActionIdsSuccessResult;
          if (successResult) {
            // If there are things to delete then create the batchRequest
            if (successResult.records.length > 0) {
              const requests: BatchRequest[] = [];
              for (const record of successResult.records) {
                const request: BatchRequest = {
                  method: RestHttpMethodEnum.Delete,
                  url: OVERLAY_ACTION_DELETE_URL + record.Id
                };
                requests.push(request);
              }
              const batchRequests: BatchRequests = {
                batchRequests: requests
              };
              const batchDeleteCommand = new BatchDeleteExistingOverlayActionCommand(batchRequests);

              let deleteError;
              let deleteResult;
              await this.myRequestService.execute(batchDeleteCommand, RestHttpMethodEnum.Post).then(
                value => {
                  deleteResult = value;
                },
                reason => {
                  deleteError = reason;
                }
              );
              // Parse the result
              if (deleteResult) {
                const result = JSON.parse(deleteResult) as BatchDeleteResponse;
                if (result.hasErrors) {
                  const errorMessage = nls.localize('cannot_delete_existing_checkpoint');
                  writeToDebuggerOutputWindow(errorMessage, true, VSCodeWindowTypeEnum.Error);
                } else {
                  // no errors, return true
                  return true;
                }
              }
              // At this point a deleteError really means there was an error talking to the
              // server. Actual failures from an individual command other issues are batched
              // up in the result.
              if (deleteError) {
                const errorMessage = `${nls.localize(
                  'cannot_delete_existing_checkpoint'
                  // eslint-disable-next-line @typescript-eslint/restrict-template-expressions
                )} : ${deleteError}`;
                writeToDebuggerOutputWindow(errorMessage, true, VSCodeWindowTypeEnum.Error);
                return false;
              }
            }
            // no records to delete, just return true
            return true;
          } else {
            const errorMessage = nls.localize('unable_to_parse_checkpoint_query_result');
            writeToDebuggerOutputWindow(errorMessage, true, VSCodeWindowTypeEnum.Error);
            return false;
          }
        } else {
          const errorMessage = `${nls.localize('unable_to_query_for_existing_checkpoints')} Error: ${errorString}`;
          writeToDebuggerOutputWindow(errorMessage, true, VSCodeWindowTypeEnum.Error);
          return false;
        }
      } else {
        const errorMessage = nls.localize('unable_to_retrieve_active_user_for_sf_project');
        writeToDebuggerOutputWindow(errorMessage, true, VSCodeWindowTypeEnum.Error);
        return false;
      }
    } else {
      const errorMessage = nls.localize('unable_to_load_vscode_core_extension');
      writeToDebuggerOutputWindow(errorMessage, true, VSCodeWindowTypeEnum.Error);
      return false;
    }
  }

  // The order of operations here should be to
  // 1. Get the source/line information
  // 2. Validate the existing checkpoint information
  //    a. validate there are only 5 active checkpoints
  //    b. validate that the active checkpoint information is correct
  //    c. set the typeRef on each checkpoint (requires the source/line information)
  // 3. Remove any existing checkpoints
  // 4. Create the new checkpoints
  public static async sfCreateCheckpoints(): Promise<boolean> {
    // In-spite of waiting for the lock, we still want subsequent calls to immediately return
    // from this if checkpoints are already being created instead of stacking them up.
    if (!creatingCheckpoints) {
      creatingCheckpoints = true;
    } else {
      return false;
    }
    let updateError = false;
    // The status message isn't changing, call to localize it once and use the localized string in the
    // progress report.
    const localizedProgressMessage = nls.localize('sf_update_checkpoints_in_org');
    // Wrap everything in a try/finally to ensure creatingCheckpoints gets set to false
    try {
      // The lock is necessary here to prevent the user from deleting the underlying breakpoint
      // attached to the checkpoint while they're being uploaded into the org.
      await lock.acquire(CHECKPOINTS_LOCK_STRING, async () => {
        writeToDebuggerOutputWindow(`${nls.localize('long_command_start')} ${localizedProgressMessage}`);
        await vscode.window.withProgress(
          {
            location: vscode.ProgressLocation.Notification,
            title: localizedProgressMessage,
            cancellable: false
          },

          async (progress, token) => {
            writeToDebuggerOutputWindow(
              `${localizedProgressMessage}, ${nls.localize('checkpoint_creation_status_org_info')}`
            );
            progress.report({
              increment: 0,
              message: localizedProgressMessage
            });
            const orgInfoRetrieved: boolean = await checkpointService.retrieveOrgInfo();
            if (!orgInfoRetrieved) {
              updateError = true;
              return false;
            }

            writeToDebuggerOutputWindow(
              `${localizedProgressMessage}, ${nls.localize('checkpoint_creation_status_source_line_info')}`
            );
            progress.report({
              increment: 20,
              message: localizedProgressMessage
            });
            const sourceLineInfoRetrieved: boolean = await retrieveLineBreakpointInfo();
            // If we didn't get the source line information that'll be reported at that time, just return
            if (!sourceLineInfoRetrieved) {
              updateError = true;
              return false;
            }

            // There can be a max of five active checkpoints
            if (!checkpointService.hasFiveOrLessActiveCheckpoints(true)) {
              updateError = true;
              return false;
            }

            writeToDebuggerOutputWindow(
              `${localizedProgressMessage}, ${nls.localize('checkpoint_creation_status_setting_typeref')}`
            );
            progress.report({
              increment: 50,
              message: localizedProgressMessage
            });
            // For the active checkpoints set the typeRefs using the source/line info
            if (!setTypeRefsForEnabledCheckpoints()) {
              updateError = true;
              return false;
            }

            writeToDebuggerOutputWindow(
              `${localizedProgressMessage}, ${nls.localize('checkpoint_creation_status_clearing_existing_checkpoints')}`
            );
            progress.report({
              increment: 50,
              message: localizedProgressMessage
            });
            // remove any existing checkpoints on the server
            const allRemoved: boolean = await checkpointService.clearExistingCheckpoints();
            if (!allRemoved) {
              updateError = true;
              return false;
            }

            writeToDebuggerOutputWindow(
              `${localizedProgressMessage}, ${nls.localize('checkpoint_creation_status_uploading_checkpoints')}`
            );
            progress.report({
              increment: 70,
              message: localizedProgressMessage
            });
            // This should probably be batched but it makes dealing with errors kind of a pain
            for (const cpNode of checkpointService.getChildren() as CheckpointNode[]) {
              if (cpNode.isCheckpointEnabled()) {
                if (!(await checkpointService.executeCreateApexExecutionOverlayActionCommand(cpNode))) {
                  updateError = true;
                }
              }
            }

            progress.report({
              increment: 100,
              message: localizedProgressMessage
            });
            writeToDebuggerOutputWindow(
              `${localizedProgressMessage}, ${nls.localize('checkpoint_creation_status_processing_complete_success')}`
            );
          }
        );
      });
    } finally {
      writeToDebuggerOutputWindow(`${nls.localize('long_command_end')} ${localizedProgressMessage}`);
      let errorMsg = '';
      if (updateError) {
        errorMsg = nls.localize(
          'checkpoint_upload_error_wrap_up_message',
          nls.localize('sf_update_checkpoints_in_org')
        );
        writeToDebuggerOutputWindow(errorMsg, true, VSCodeWindowTypeEnum.Error);
      }
      telemetryService.sendCheckpointEvent(errorMsg);
      creatingCheckpoints = false;
    }
    if (updateError) {
      return false;
    }
    return true;
  }
}

export const checkpointService = CheckpointService.getInstance();

abstract class BaseNode extends TreeItem {
  public abstract getChildren(): BaseNode[];
}

export class CheckpointNode extends BaseNode {
  private readonly children: CheckpointInfoNode[] = [];
  private readonly breakpointId: string;
  private readonly checkpointOverlayAction: ApexExecutionOverlayAction;
  private uri: string;
  private enabled: boolean;
  private actionObjectId: string | undefined;

  constructor(
    breapointIdInput: string,
    enabledInput: boolean,
    uriInput: string,
    sourceFileInput: string,
    checkpointOverlayActionInput: ApexExecutionOverlayAction
  ) {
    super(`${sourceFileInput}:${checkpointOverlayActionInput.Line}`, TreeItemCollapsibleState.Expanded);
    this.uri = uriInput;
    this.breakpointId = breapointIdInput;
    this.enabled = enabledInput;
    this.checkpointOverlayAction = checkpointOverlayActionInput;
    this.actionObjectId = undefined;

    // Create the items that the user is going to be able to control (Type, Script, Iteration)
    const cpASTNode = new CheckpointInfoActionScriptTypeNode(this.checkpointOverlayAction);
    this.children.push(cpASTNode);
    const cpScriptNode = new CheckpointInfoActionScriptNode(this.checkpointOverlayAction);
    this.children.push(cpScriptNode);
    const cpIterationNode = new CheckpointInfoIterationNode(this.checkpointOverlayAction);
    this.children.push(cpIterationNode);
  }

  public createJSonStringForOverlayAction(): string {
    return JSON.stringify(this.checkpointOverlayAction);
  }

  public getBreakpointId(): string {
    return this.breakpointId;
  }

  public isCheckpointEnabled(): boolean {
    return this.enabled;
  }

  public getCheckpointLineNumber(): number {
    return this.checkpointOverlayAction.Line;
  }

  public getCheckpointTypeRef(): string | undefined {
    return this.checkpointOverlayAction.ExecutableEntityName;
  }

  public setCheckpointTypeRef(typeRef: string | undefined): void {
    this.checkpointOverlayAction.ExecutableEntityName = typeRef;
  }

  public updateCheckpoint(
    enabledInput: boolean,
    uriInput: string,
    sourceFileInput: string,
    checkpointOverlayActionInput: ApexExecutionOverlayAction
  ): void {
    // At this point we've got no idea what really changed, update
    // everything.
    this.enabled = enabledInput;
    this.uri = uriInput;
    this.checkpointOverlayAction.Line = checkpointOverlayActionInput.Line;
    this.checkpointOverlayAction.IsDumpingHeap = checkpointOverlayActionInput.IsDumpingHeap;
    // Instead of just refreshing the node's overlay action, these functions
    // need to be called because some of the information is in their label
    // which needs to get updated
    this.updateActionScript(checkpointOverlayActionInput.ActionScript);
    this.updateActionScriptType(checkpointOverlayActionInput.ActionScriptType);
    this.updateIterations(checkpointOverlayActionInput.Iteration);
    this.label = `${sourceFileInput}:${checkpointOverlayActionInput.Line}`;
    CheckpointService.getInstance().fireTreeChangedEvent();
  }

  private updateActionScript(actionScriptInput: string): void {
    for (const cpInfoNode of this.getChildren()) {
      if (cpInfoNode instanceof CheckpointInfoActionScriptNode) {
        return cpInfoNode.updateActionScript(actionScriptInput);
      }
    }
  }

  private updateActionScriptType(actionScriptTypeInput: ActionScriptEnum): void {
    for (const cpInfoNode of this.getChildren()) {
      if (cpInfoNode instanceof CheckpointInfoActionScriptTypeNode) {
        return cpInfoNode.updateActionScriptType(actionScriptTypeInput);
      }
    }
  }

  private updateIterations(iterationInput: number): void {
    for (const cpInfoNode of this.getChildren()) {
      if (cpInfoNode instanceof CheckpointInfoIterationNode) {
        return cpInfoNode.updateIterations(iterationInput);
      }
    }
  }

  public getIteration(): number {
    return this.checkpointOverlayAction.Iteration;
  }

  public getActionScript(): string {
    return this.checkpointOverlayAction.ActionScript;
  }

  public getActionScriptType(): ActionScriptEnum {
    return this.checkpointOverlayAction.ActionScriptType;
  }

  public getCheckpointUri(): string {
    return this.uri;
  }

  public getChildren(): CheckpointInfoNode[] {
    return this.children;
  }

  public getActionCommandResultId(): string | undefined {
    return this.actionObjectId;
  }

  public setActionCommandResultId(actionObjectId: string | undefined) {
    this.actionObjectId = actionObjectId;
  }
}

class CheckpointInfoNode extends BaseNode {
  public getChildren(): BaseNode[] {
    return [];
  }
}

// Remove the tags when the nodes using the checkpointOverlayAction become editable.
class CheckpointInfoActionScriptNode extends CheckpointInfoNode {
  private checkpointOverlayAction: ApexExecutionOverlayAction;
  constructor(cpOverlayActionInput: ApexExecutionOverlayAction) {
    super(EDITABLE_FIELD_LABEL_ACTION_SCRIPT + cpOverlayActionInput.ActionScript);
    this.checkpointOverlayAction = cpOverlayActionInput;
  }
  public updateActionScript(actionScriptInput: string) {
    this.checkpointOverlayAction.ActionScript = actionScriptInput;
    this.label = EDITABLE_FIELD_LABEL_ACTION_SCRIPT + actionScriptInput;
  }
  public getChildren(): BaseNode[] {
    return [];
  }
}

class CheckpointInfoActionScriptTypeNode extends CheckpointInfoNode {
  private checkpointOverlayAction: ApexExecutionOverlayAction;
  constructor(cpOverlayActionInput: ApexExecutionOverlayAction) {
    super(EDITABLE_FIELD_LABEL_ACTION_SCRIPT_TYPE + cpOverlayActionInput.ActionScriptType);
    this.checkpointOverlayAction = cpOverlayActionInput;
  }
  public updateActionScriptType(actionScriptTypeInput: ActionScriptEnum) {
    this.checkpointOverlayAction.ActionScriptType = actionScriptTypeInput;
    this.label = EDITABLE_FIELD_LABEL_ACTION_SCRIPT_TYPE + actionScriptTypeInput;
  }
  public getChildren(): BaseNode[] {
    return [];
  }
}

class CheckpointInfoIterationNode extends CheckpointInfoNode {
  private checkpointOverlayAction: ApexExecutionOverlayAction;
  constructor(cpOverlayActionInput: ApexExecutionOverlayAction) {
    super(EDITABLE_FIELD_LABEL_ITERATIONS + cpOverlayActionInput.Iteration);
    this.checkpointOverlayAction = cpOverlayActionInput;
  }

  public updateIterations(iterationInput: number) {
    this.checkpointOverlayAction.Iteration = iterationInput;
    this.label = EDITABLE_FIELD_LABEL_ITERATIONS + iterationInput;
  }
  public getChildren(): BaseNode[] {
    return [];
  }
}

// The AsyncLock is necessary to prevent the user from deleting the underlying breakpoints
// associated with the checkpoints while checkpoints are being uploaded to the server.
const lock = new AsyncLock();

// This is the function registered for vscode.debug.onDidChangeBreakpoints. This
// particular event fires breakpoint events without an active debug session which
// allows us to manipulate checkpoints prior to the debug session.
export const processBreakpointChangedForCheckpoints = async (
  breakpointsChangedEvent: vscode.BreakpointsChangeEvent
): Promise<void> => {
  for (const bp of breakpointsChangedEvent.removed) {
    if (bp.condition?.toLowerCase().includes(CHECKPOINT)) {
      await lock.acquire(CHECKPOINTS_LOCK_STRING, async () => {
        const breakpointId = bp.id;
        checkpointService.deleteCheckpointNodeIfExists(breakpointId);
      });
    }
  }

  for (const bp of breakpointsChangedEvent.changed) {
    const breakpointId = bp.id;
    if (bp.condition && bp.condition.toLowerCase().includes(CHECKPOINT) && bp instanceof vscode.SourceBreakpoint) {
      const checkpointOverlayAction = parseCheckpointInfoFromBreakpoint(bp);
      const uri = code2ProtocolConverter(bp.location.uri);
      const filename = uri.substring(uri.lastIndexOf('/') + 1);
      const theNode = checkpointService.returnCheckpointNodeIfAlreadyExists(breakpointId);
      await lock.acquire(CHECKPOINTS_LOCK_STRING, async () => {
        // If the node exists then update it
        if (theNode) {
          theNode.updateCheckpoint(bp.enabled, uri, filename, checkpointOverlayAction);
        } else {
          // else if the node didn't exist then create it
          checkpointService.createCheckpointNode(breakpointId, bp.enabled, uri, filename, checkpointOverlayAction);
        }
      });
    } else {
      // The breakpoint is no longer a SourceBreakpoint or is no longer a checkpoint. Call to delete it if it exists
      await lock.acquire(CHECKPOINTS_LOCK_STRING, async () => {
        checkpointService.deleteCheckpointNodeIfExists(breakpointId);
      });
    }
  }

  for (const bp of breakpointsChangedEvent.added) {
    if (bp.condition && bp.condition.toLowerCase().includes(CHECKPOINT) && bp instanceof vscode.SourceBreakpoint) {
      await lock.acquire(CHECKPOINTS_LOCK_STRING, async () => {
        const breakpointId = bp.id;
        const checkpointOverlayAction = parseCheckpointInfoFromBreakpoint(bp);
        const uri = code2ProtocolConverter(bp.location.uri);
        const filename = uri.substring(uri.lastIndexOf('/') + 1);
        checkpointService.createCheckpointNode(breakpointId, bp.enabled, uri, filename, checkpointOverlayAction);
      });
    }
  }
};

const parseCheckpointInfoFromBreakpoint = (breakpoint: vscode.SourceBreakpoint): ApexExecutionOverlayAction => {
  // declare the overlayAction with defaults
  const checkpointOverlayAction: ApexExecutionOverlayAction = {
    ActionScript: '',
    ActionScriptType: ActionScriptEnum.None,
    ExecutableEntityName: undefined,
    IsDumpingHeap: true,
    Iteration: 1,
    Line: -1
  };

  checkpointOverlayAction.Line = breakpoint.location.range.start.line + 1; // need to add 1 since the lines are 0 based

  // if the hit condition is a number then use it
  if (breakpoint.hitCondition) {
    if (/\d/.test(breakpoint.hitCondition)) {
      checkpointOverlayAction.Iteration = Number(breakpoint.hitCondition);
    }
  }

  // If the log message is defined and isn't empty then set the action script
  // based upon whether or not the string starts with SELECT
  const logMessage = (breakpoint as any).logMessage as string;
  if (logMessage && logMessage.length > 0) {
    if (logMessage.toLocaleLowerCase().startsWith('select')) {
      checkpointOverlayAction.ActionScriptType = ActionScriptEnum.SOQL;
    } else {
      checkpointOverlayAction.ActionScriptType = ActionScriptEnum.Apex;
    }
    checkpointOverlayAction.ActionScript = logMessage;
  }
  return checkpointOverlayAction;
};

const setTypeRefsForEnabledCheckpoints = (): boolean => {
  let everythingSet = true;
  for (const cpNode of checkpointService.getChildren() as CheckpointNode[]) {
    if (cpNode.isCheckpointEnabled()) {
      const checkpointUri = cpNode.getCheckpointUri();
      const checkpointLine = cpNode.getCheckpointLineNumber();
      if (!breakpointUtil.canSetLineBreakpoint(checkpointUri, checkpointLine)) {
        const errorMessage = nls.localize(
          'checkpoints_can_only_be_on_valid_apex_source',
          checkpointUri,
          checkpointLine
        );
        writeToDebuggerOutputWindow(errorMessage, true, VSCodeWindowTypeEnum.Error);
        everythingSet = false;
      }
      const typeRef = breakpointUtil.getTopLevelTyperefForUri(cpNode.getCheckpointUri());
      cpNode.setCheckpointTypeRef(typeRef);
    }
  }
  return everythingSet;
};

// The order of operations here should be to
// 1. Get the source/line information
// 2. Validate the existing checkpoint information
//    a. validate there are only 5 active checkpoints
//    b. validate that the active checkpoint information is correct
//    c. set the typeRef on each checkpoint (requires the source/line information)
// 3. Remove any existing checkpoints
// 4. Create the new checkpoints
let creatingCheckpoints = false;

// A couple of important notes about this command's processing
// 1. There is no way to invoke a breakpoint change through vscode.debug
//    there is only add/delete.
// 2. A changed breakpoint has to first be deleted and then re-added.
// 3. Add/Delete breakpoints will go through the processBreakpointChangedForCheckpoints
//    event that's registered. That'll take care of all the checkpoint specific processing.
// 4. When a breakpoint already exists and it is being converted to a checkpoint, only
//    the hitCondition (which is really the hit count) is kept. The other pieces of information
//    that may be on the checkpoint are the condition (which needs to get set to Checkpoint)
//    and the logMessage. The logMessage is scrapped since this ends up being taken over by
//    checkpoints for user input SOQL or Apex.
export const sfToggleCheckpoint = async () => {
  if (creatingCheckpoints) {
    writeToDebuggerOutputWindow(nls.localize('checkpoint_upload_in_progress'), true, VSCodeWindowTypeEnum.Warning);
    return;
  }
  const bpAdd: vscode.Breakpoint[] = [];
  const bpRemove: vscode.Breakpoint[] = [];
  const uri = checkpointUtils.fetchActiveEditorUri();
  const lineNumber = checkpointUtils.fetchActiveSelectionLineNumber();

  if (uri && lineNumber !== undefined) {
    // While selection could be passed directly into the location instead of creating
    // a new range, it ends up creating a weird secondary icon on the line with the
    // breakpoint which is due to the start/end characters being non-zero.
    let hitCondition;
    const bp = fetchExistingBreakpointForUriAndLineNumber(uri, lineNumber);
    // There's already a breakpoint at this line
    if (bp) {
      // If the breakpoint is a checkpoint then remove it and return
      if (bp.condition?.toLowerCase().includes(CHECKPOINT)) {
        bpRemove.push(bp);
        return await vscode.debug.removeBreakpoints(bpRemove);
      } else {
        // The only thing from the old breakpoint that is applicable to keep is the hitCondition
        // which maps to iterations. Squirrel away hitCondition, remove the breakpoint and let
        // processing go into the code to create a new breakpoint with the checkpoint condition
        hitCondition = bp.hitCondition;
        bpRemove.push(bp);
        await vscode.debug.removeBreakpoints(bpRemove);
      }
    }

    // Create a new checkpoint/breakpoint from scratch.
    const range = new vscode.Range(lineNumber, 0, lineNumber, 0);
    const location = new vscode.Location(uri, range);
    const newBreakpoint = new vscode.SourceBreakpoint(location, true, CHECKPOINT, hitCondition);
    bpAdd.push(newBreakpoint);
    await vscode.debug.addBreakpoints(bpAdd);
  }
};

// This methods was broken out of sfToggleCheckpoint for testing purposes.
const fetchActiveEditorUri = (): URI | undefined => vscode.window.activeTextEditor?.document.uri;

// This methods was broken out of sfToggleCheckpoint for testing purposes.
const fetchActiveSelectionLineNumber = (): number | undefined => vscode.window.activeTextEditor?.selection?.start.line;

const fetchExistingBreakpointForUriAndLineNumber = (uriInput: URI, lineInput: number): vscode.Breakpoint | undefined =>
  vscode.debug.breakpoints.find(
    bp =>
      bp instanceof vscode.SourceBreakpoint &&
      bp.location.uri.toString() === uriInput.toString() &&
      bp.location.range.start.line === lineInput
  );

const checkpointUtils = {
  fetchActiveEditorUri,
  fetchActiveSelectionLineNumber
};<|MERGE_RESOLUTION|>--- conflicted
+++ resolved
@@ -232,14 +232,10 @@
   // Make VS Code the source of truth for checkpoints
   public async clearExistingCheckpoints(): Promise<boolean> {
     const salesforceCoreExtension = vscode.extensions.getExtension('salesforce.salesforcedx-vscode-core');
-<<<<<<< HEAD
-    if (salesforceCoreExtension?.exports) {
-=======
     if (!salesforceCoreExtension?.isActive) {
       await salesforceCoreExtension?.activate();
     }
-    if (salesforceCoreExtension && salesforceCoreExtension.exports) {
->>>>>>> 874fe861
+    if (salesforceCoreExtension?.exports) {
       const userId = await salesforceCoreExtension.exports.getUserId(this.salesforceProject);
       if (userId) {
         const queryCommand = new QueryExistingOverlayActionIdsCommand(userId);
