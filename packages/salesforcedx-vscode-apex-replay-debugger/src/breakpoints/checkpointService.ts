/*
 * Copyright (c) 2018, salesforce.com, inc.
 * All rights reserved.
 * Licensed under the BSD 3-Clause license.
 * For full license text, see LICENSE.txt file in the repo root or https://opensource.org/licenses/BSD-3-Clause
 */
import { breakpointUtil } from '@salesforce/salesforcedx-apex-replay-debugger/out/src/breakpoints';
import { ActionScriptEnum, OrgInfoError } from '@salesforce/salesforcedx-apex-replay-debugger/out/src/commands';
import {
  CHECKPOINT,
  CHECKPOINTS_LOCK_STRING,
  FIELD_INTEGRITY_EXCEPTION,
  MAX_ALLOWED_CHECKPOINTS,
  OVERLAY_ACTION_DELETE_URL
} from '@salesforce/salesforcedx-apex-replay-debugger/out/src/constants';
import { OrgDisplay, OrgInfo, RequestService, RestHttpMethodEnum } from '@salesforce/salesforcedx-utils';
import { code2ProtocolConverter } from '@salesforce/salesforcedx-utils-vscode';
import * as vscode from 'vscode';
import { Event, EventEmitter, TreeDataProvider, TreeItem, TreeItemCollapsibleState } from 'vscode';
import { URI } from 'vscode-uri';
import {
  ApexExecutionOverlayActionCommand,
  ApexExecutionOverlayFailureResult,
  ApexExecutionOverlaySuccessResult
} from '../commands/apexExecutionOverlayActionCommand';
import {
  BatchDeleteExistingOverlayActionCommand,
  BatchDeleteResponse,
  BatchRequest,
  BatchRequests
} from '../commands/batchDeleteExistingOverlayActionsCommand';
import {
  QueryExistingOverlayActionIdsCommand,
  QueryOverlayActionIdsSuccessResult
} from '../commands/queryExistingOverlayActionIdsCommand';
import { retrieveLineBreakpointInfo, VSCodeWindowTypeEnum, writeToDebuggerOutputWindow } from '../index';
import { nls } from '../messages';
import { telemetryService } from '../telemetry';

// below dependencies must be required for bundling to work properly
// eslint-disable-next-line @typescript-eslint/no-var-requires
const AsyncLock = require('async-lock');

const EDITABLE_FIELD_LABEL_ITERATIONS = 'Iterations: ';
const EDITABLE_FIELD_LABEL_ACTION_SCRIPT = 'Script: ';
const EDITABLE_FIELD_LABEL_ACTION_SCRIPT_TYPE = 'Type: ';

// These are the action script types for the ApexExecutionOverlayAction.
export type ApexExecutionOverlayAction = {
  ActionScript: string;
  ActionScriptType: ActionScriptEnum;
  ExecutableEntityName: string | undefined;
  IsDumpingHeap: boolean;
  Iteration: number;
  Line: number;
};

export class CheckpointService implements TreeDataProvider<BaseNode> {
  private static instance: CheckpointService;
  private checkpoints: CheckpointNode[];
  private _onDidChangeTreeData: EventEmitter<BaseNode | undefined> = new EventEmitter<BaseNode | undefined>();
  private myRequestService: RequestService;
  private orgInfo!: OrgInfo;
  private salesforceProject: string | null = null;

  public readonly onDidChangeTreeData: Event<BaseNode | undefined> = this._onDidChangeTreeData.event;

  public constructor() {
    this.checkpoints = [];
    this.myRequestService = new RequestService();
  }

  public fireTreeChangedEvent() {
    this._onDidChangeTreeData.fire(undefined);
  }

  public async retrieveOrgInfo(): Promise<boolean> {
    if (vscode.workspace.workspaceFolders && vscode.workspace.workspaceFolders[0]) {
      this.salesforceProject = URI.file(vscode.workspace.workspaceFolders[0].uri.fsPath).fsPath;
      try {
        this.orgInfo = await new OrgDisplay().getOrgInfo(this.salesforceProject);
      } catch (error) {
        const result = JSON.parse(error) as OrgInfoError;
        const errorMessage = `${nls.localize('unable_to_retrieve_org_info')} : ${result.message}`;
        writeToDebuggerOutputWindow(errorMessage, true, VSCodeWindowTypeEnum.Error);
        return false;
      }
      this.myRequestService.instanceUrl = this.orgInfo.instanceUrl;
      this.myRequestService.accessToken = this.orgInfo.accessToken;
      return true;
    } else {
      const errorMessage = nls.localize('cannot_determine_workspace');
      writeToDebuggerOutputWindow(errorMessage, true, VSCodeWindowTypeEnum.Error);
      return false;
    }
  }

  public static getInstance(): CheckpointService {
    if (!CheckpointService.instance) {
      CheckpointService.instance = new CheckpointService();
    }
    return CheckpointService.instance;
  }

  public getTreeItem(element: BaseNode): TreeItem {
    return element;
  }

  public getChildren(element?: BaseNode): BaseNode[] {
    if (!element) {
      return this.checkpoints;
    }

    return element.getChildren();
  }

  public hasFiveOrLessActiveCheckpoints(displayError: boolean): boolean {
    let numEnabledCheckpoints = 0;
    for (const cpNode of this.getChildren() as CheckpointNode[]) {
      if (cpNode.isCheckpointEnabled()) {
        numEnabledCheckpoints++;
      }
    }
    const fiveOrLess = numEnabledCheckpoints <= MAX_ALLOWED_CHECKPOINTS;
    if (!fiveOrLess && displayError) {
      const errorMessage = nls.localize('up_to_five_checkpoints', numEnabledCheckpoints);
      writeToDebuggerOutputWindow(errorMessage, true, VSCodeWindowTypeEnum.Error);
    }
    return fiveOrLess;
  }

  public hasOneOrMoreActiveCheckpoints(displayError: boolean): boolean {
    let numEnabledCheckpoints = 0;
    for (const cpNode of this.getChildren() as CheckpointNode[]) {
      if (cpNode.isCheckpointEnabled()) {
        numEnabledCheckpoints++;
      }
    }
    const oneOrMore = numEnabledCheckpoints > 0;
    if (!oneOrMore && displayError) {
      const errorMessage = nls.localize('no_enabled_checkpoints');
      writeToDebuggerOutputWindow(errorMessage, true, VSCodeWindowTypeEnum.Warning);
    }
    return oneOrMore;
  }

  public createCheckpointNode(
    breakpointIdInput: string,
    enabledInput: boolean,
    uriInput: string,
    sourceFileInput: string,
    checkpointOverlayAction: ApexExecutionOverlayAction
  ): CheckpointNode {
    const cpNode = new CheckpointNode(
      breakpointIdInput,
      enabledInput,
      uriInput,
      sourceFileInput,
      checkpointOverlayAction
    );
    this.checkpoints.push(cpNode);
    this.fireTreeChangedEvent();
    return cpNode;
  }

  public returnCheckpointNodeIfAlreadyExists(breakpointIdInput: string): CheckpointNode | undefined {
    for (const cp of this.checkpoints) {
      if (breakpointIdInput === cp.getBreakpointId()) {
        return cp;
      }
    }
    return undefined;
  }

  public deleteCheckpointNodeIfExists(breakpointIdInput: string): void {
    const cpNode = this.returnCheckpointNodeIfAlreadyExists(breakpointIdInput);
    if (cpNode) {
      const index = this.checkpoints.indexOf(cpNode, 0);
      if (index > -1) {
        this.checkpoints.splice(index, 1);
        this.fireTreeChangedEvent();
      }
    }
  }

  public async executeCreateApexExecutionOverlayActionCommand(theNode: CheckpointNode): Promise<boolean> {
    // create the overlay action
    const overlayActionCommand = new ApexExecutionOverlayActionCommand(theNode.createJSonStringForOverlayAction());
    let errorString;
    let returnString;
    await this.myRequestService.execute(overlayActionCommand).then(
      value => {
        returnString = value;
      },
      reason => {
        errorString = reason;
      }
    );
    // The resturn string will be the overlay Id and will end up being
    // used if the node is deleted
    if (returnString) {
      const result = JSON.parse(returnString) as ApexExecutionOverlaySuccessResult;
      theNode.setActionCommandResultId(result.id);
      return true;
    }
    // Fun fact: the result is an array of 1 item OR the result message can be just a string. In the
    // case where the json string cannot be parsed into an ApexExecutionOverlayFailureResult then it'll
    // be treated as a string and reported to the user.
    if (errorString) {
      try {
        const result = JSON.parse(errorString) as ApexExecutionOverlayFailureResult[];
        if (result[0].errorCode === FIELD_INTEGRITY_EXCEPTION) {
          const errorMessage = nls.localize('local_source_is_out_of_sync_with_the_server');
          writeToDebuggerOutputWindow(errorMessage, true, VSCodeWindowTypeEnum.Error);
        } else {
          const errorMessage = `${
            result[0].message
          }. URI=${theNode.getCheckpointUri()}, Line=${theNode.getCheckpointLineNumber()}`;
          writeToDebuggerOutputWindow(errorMessage, true, VSCodeWindowTypeEnum.Error);
        }
      } catch (error) {
        // eslint-disable-next-line @typescript-eslint/restrict-template-expressions
        const errorMessage = `${errorString}. URI=${theNode.getCheckpointUri()}, Line=${theNode.getCheckpointLineNumber()}`;
        writeToDebuggerOutputWindow(errorMessage, true, VSCodeWindowTypeEnum.Error);
      }
    }
    return false;
  }

  // Make VS Code the source of truth for checkpoints
  public async clearExistingCheckpoints(): Promise<boolean> {
    const salesforceCoreExtension = vscode.extensions.getExtension('salesforce.salesforcedx-vscode-core');
    if (salesforceCoreExtension && salesforceCoreExtension.exports) {
      const userId = await salesforceCoreExtension.exports.getUserId(this.salesforceProject);
      if (userId) {
        const queryCommand = new QueryExistingOverlayActionIdsCommand(userId);
        let errorString;
        let returnString;
        await this.myRequestService.execute(queryCommand, RestHttpMethodEnum.Get).then(
          value => {
            returnString = value;
          },
          reason => {
            errorString = reason;
          }
        );
        if (returnString) {
          const successResult = JSON.parse(returnString) as QueryOverlayActionIdsSuccessResult;
          if (successResult) {
            // If there are things to delete then create the batchRequest
            if (successResult.records.length > 0) {
              const requests: BatchRequest[] = [];
              for (const record of successResult.records) {
                const request: BatchRequest = {
                  method: RestHttpMethodEnum.Delete,
                  url: OVERLAY_ACTION_DELETE_URL + record.Id
                };
                requests.push(request);
              }
              const batchRequests: BatchRequests = {
                batchRequests: requests
              };
              const batchDeleteCommand = new BatchDeleteExistingOverlayActionCommand(batchRequests);

              let deleteError;
              let deleteResult;
              await this.myRequestService.execute(batchDeleteCommand, RestHttpMethodEnum.Post).then(
                value => {
                  deleteResult = value;
                },
                reason => {
                  deleteError = reason;
                }
              );
              // Parse the result
              if (deleteResult) {
                const result = JSON.parse(deleteResult) as BatchDeleteResponse;
                if (result.hasErrors) {
                  const errorMessage = nls.localize('cannot_delete_existing_checkpoint');
                  writeToDebuggerOutputWindow(errorMessage, true, VSCodeWindowTypeEnum.Error);
                } else {
                  // no errors, return true
                  return true;
                }
              }
              // At this point a deleteError really means there was an error talking to the
              // server. Actual failures from an individual command other issues are batched
              // up in the result.
              if (deleteError) {
                const errorMessage = `${nls.localize(
                  'cannot_delete_existing_checkpoint'
                  // eslint-disable-next-line @typescript-eslint/restrict-template-expressions
                )} : ${deleteError}`;
                writeToDebuggerOutputWindow(errorMessage, true, VSCodeWindowTypeEnum.Error);
                return false;
              }
            }
            // no records to delete, just return true
            return true;
          } else {
            const errorMessage = nls.localize('unable_to_parse_checkpoint_query_result');
            writeToDebuggerOutputWindow(errorMessage, true, VSCodeWindowTypeEnum.Error);
            return false;
          }
        } else {
          const errorMessage = `${nls.localize('unable_to_query_for_existing_checkpoints')} Error: ${errorString}`;
          writeToDebuggerOutputWindow(errorMessage, true, VSCodeWindowTypeEnum.Error);
          return false;
        }
      } else {
        const errorMessage = nls.localize('unable_to_retrieve_active_user_for_sf_project');
        writeToDebuggerOutputWindow(errorMessage, true, VSCodeWindowTypeEnum.Error);
        return false;
      }
    } else {
      const errorMessage = nls.localize('unable_to_load_vscode_core_extension');
      writeToDebuggerOutputWindow(errorMessage, true, VSCodeWindowTypeEnum.Error);
      return false;
    }
  }

  // The order of operations here should be to
  // 1. Get the source/line information
  // 2. Validate the existing checkpoint information
  //    a. validate there are only 5 active checkpoints
  //    b. validate that the active checkpoint information is correct
  //    c. set the typeRef on each checkpoint (requires the source/line information)
  // 3. Remove any existing checkpoints
  // 4. Create the new checkpoints
  public static async sfCreateCheckpoints(): Promise<boolean> {
    // In-spite of waiting for the lock, we still want subsequent calls to immediately return
    // from this if checkpoints are already being created instead of stacking them up.
    if (!creatingCheckpoints) {
      creatingCheckpoints = true;
    } else {
      return false;
    }
    let updateError = false;
    // The status message isn't changing, call to localize it once and use the localized string in the
    // progress report.
    const localizedProgressMessage = nls.localize('sf_update_checkpoints_in_org');
    // Wrap everything in a try/finally to ensure creatingCheckpoints gets set to false
    try {
      // The lock is necessary here to prevent the user from deleting the underlying breakpoint
      // attached to the checkpoint while they're being uploaded into the org.
      await lock.acquire(CHECKPOINTS_LOCK_STRING, async () => {
        writeToDebuggerOutputWindow(`${nls.localize('long_command_start')} ${localizedProgressMessage}`);
        await vscode.window.withProgress(
          {
            location: vscode.ProgressLocation.Notification,
            title: localizedProgressMessage,
            cancellable: false
          },

          async (progress, token) => {
            writeToDebuggerOutputWindow(
              `${localizedProgressMessage}, ${nls.localize('checkpoint_creation_status_org_info')}`
            );
            progress.report({
              increment: 0,
              message: localizedProgressMessage
            });
            const orgInfoRetrieved: boolean = await checkpointService.retrieveOrgInfo();
            if (!orgInfoRetrieved) {
              updateError = true;
              return false;
            }

            writeToDebuggerOutputWindow(
              `${localizedProgressMessage}, ${nls.localize('checkpoint_creation_status_source_line_info')}`
            );
            progress.report({
              increment: 20,
              message: localizedProgressMessage
            });
            const sourceLineInfoRetrieved: boolean = await retrieveLineBreakpointInfo();
            // If we didn't get the source line information that'll be reported at that time, just return
            if (!sourceLineInfoRetrieved) {
              updateError = true;
              return false;
            }

            // There can be a max of five active checkpoints
            if (!checkpointService.hasFiveOrLessActiveCheckpoints(true)) {
              updateError = true;
              return false;
            }

            writeToDebuggerOutputWindow(
              `${localizedProgressMessage}, ${nls.localize('checkpoint_creation_status_setting_typeref')}`
            );
            progress.report({
              increment: 50,
              message: localizedProgressMessage
            });
            // For the active checkpoints set the typeRefs using the source/line info
            if (!setTypeRefsForEnabledCheckpoints()) {
              updateError = true;
              return false;
            }

            writeToDebuggerOutputWindow(
              `${localizedProgressMessage}, ${nls.localize('checkpoint_creation_status_clearing_existing_checkpoints')}`
            );
            progress.report({
              increment: 50,
              message: localizedProgressMessage
            });
            // remove any existing checkpoints on the server
            const allRemoved: boolean = await checkpointService.clearExistingCheckpoints();
            if (!allRemoved) {
              updateError = true;
              return false;
            }

            writeToDebuggerOutputWindow(
              `${localizedProgressMessage}, ${nls.localize('checkpoint_creation_status_uploading_checkpoints')}`
            );
            progress.report({
              increment: 70,
              message: localizedProgressMessage
            });
            // This should probably be batched but it makes dealing with errors kind of a pain
            for (const cpNode of checkpointService.getChildren() as CheckpointNode[]) {
              if (cpNode.isCheckpointEnabled()) {
                if (!(await checkpointService.executeCreateApexExecutionOverlayActionCommand(cpNode))) {
                  updateError = true;
                }
              }
            }

            progress.report({
              increment: 100,
              message: localizedProgressMessage
            });
            writeToDebuggerOutputWindow(
              `${localizedProgressMessage}, ${nls.localize('checkpoint_creation_status_processing_complete_success')}`
            );
          }
        );
      });
    } finally {
      writeToDebuggerOutputWindow(`${nls.localize('long_command_end')} ${localizedProgressMessage}`);
      let errorMsg = '';
      if (updateError) {
        errorMsg = nls.localize(
          'checkpoint_upload_error_wrap_up_message',
          nls.localize('sf_update_checkpoints_in_org')
        );
        writeToDebuggerOutputWindow(errorMsg, true, VSCodeWindowTypeEnum.Error);
      }
      telemetryService.sendCheckpointEvent(errorMsg);
      creatingCheckpoints = false;
    }
    if (updateError) {
      return false;
    }
    return true;
  }
}

export const checkpointService = CheckpointService.getInstance();

abstract class BaseNode extends TreeItem {
  public abstract getChildren(): BaseNode[];
}

export class CheckpointNode extends BaseNode {
  private readonly children: CheckpointInfoNode[] = [];
  private readonly breakpointId: string;
  private readonly checkpointOverlayAction: ApexExecutionOverlayAction;
  private uri: string;
  private enabled: boolean;
  private actionObjectId: string | undefined;

  constructor(
    breapointIdInput: string,
    enabledInput: boolean,
    uriInput: string,
    sourceFileInput: string,
    checkpointOverlayActionInput: ApexExecutionOverlayAction
  ) {
    super(sourceFileInput + ':' + checkpointOverlayActionInput.Line, TreeItemCollapsibleState.Expanded);
    this.uri = uriInput;
    this.breakpointId = breapointIdInput;
    this.enabled = enabledInput;
    this.checkpointOverlayAction = checkpointOverlayActionInput;
    this.actionObjectId = undefined;

    // Create the items that the user is going to be able to control (Type, Script, Iteration)
    const cpASTNode = new CheckpointInfoActionScriptTypeNode(this.checkpointOverlayAction);
    this.children.push(cpASTNode);
    const cpScriptNode = new CheckpointInfoActionScriptNode(this.checkpointOverlayAction);
    this.children.push(cpScriptNode);
    const cpIterationNode = new CheckpointInfoIterationNode(this.checkpointOverlayAction);
    this.children.push(cpIterationNode);
  }

  public createJSonStringForOverlayAction(): string {
    return JSON.stringify(this.checkpointOverlayAction);
  }

  public getBreakpointId(): string {
    return this.breakpointId;
  }

  public isCheckpointEnabled(): boolean {
    return this.enabled;
  }

  public getCheckpointLineNumber(): number {
    return this.checkpointOverlayAction.Line;
  }

  public getCheckpointTypeRef(): string | undefined {
    return this.checkpointOverlayAction.ExecutableEntityName;
  }

  public setCheckpointTypeRef(typeRef: string | undefined): void {
    this.checkpointOverlayAction.ExecutableEntityName = typeRef;
  }

  public updateCheckpoint(
    enabledInput: boolean,
    uriInput: string,
    sourceFileInput: string,
    checkpointOverlayActionInput: ApexExecutionOverlayAction
  ): void {
    // At this point we've got no idea what really changed, update
    // everything.
    this.enabled = enabledInput;
    this.uri = uriInput;
    this.checkpointOverlayAction.Line = checkpointOverlayActionInput.Line;
    this.checkpointOverlayAction.IsDumpingHeap = checkpointOverlayActionInput.IsDumpingHeap;
    // Instead of just refreshing the node's overlay action, these functions
    // need to be called because some of the information is in their label
    // which needs to get updated
    this.updateActionScript(checkpointOverlayActionInput.ActionScript);
    this.updateActionScriptType(checkpointOverlayActionInput.ActionScriptType);
    this.updateIterations(checkpointOverlayActionInput.Iteration);
    this.label = sourceFileInput + ':' + checkpointOverlayActionInput.Line;
    CheckpointService.getInstance().fireTreeChangedEvent();
  }

  private updateActionScript(actionScriptInput: string): void {
    for (const cpInfoNode of this.getChildren()) {
      if (cpInfoNode instanceof CheckpointInfoActionScriptNode) {
        return cpInfoNode.updateActionScript(actionScriptInput);
      }
    }
  }

  private updateActionScriptType(actionScriptTypeInput: ActionScriptEnum): void {
    for (const cpInfoNode of this.getChildren()) {
      if (cpInfoNode instanceof CheckpointInfoActionScriptTypeNode) {
        return cpInfoNode.updateActionScriptType(actionScriptTypeInput);
      }
    }
  }

  private updateIterations(iterationInput: number): void {
    for (const cpInfoNode of this.getChildren()) {
      if (cpInfoNode instanceof CheckpointInfoIterationNode) {
        return cpInfoNode.updateIterations(iterationInput);
      }
    }
  }

  public getIteration(): number {
    return this.checkpointOverlayAction.Iteration;
  }

  public getActionScript(): string {
    return this.checkpointOverlayAction.ActionScript;
  }

  public getActionScriptType(): ActionScriptEnum {
    return this.checkpointOverlayAction.ActionScriptType;
  }

  public getCheckpointUri(): string {
    return this.uri;
  }

  public getChildren(): CheckpointInfoNode[] {
    return this.children;
  }

  public getActionCommandResultId(): string | undefined {
    return this.actionObjectId;
  }

  public setActionCommandResultId(actionObjectId: string | undefined) {
    this.actionObjectId = actionObjectId;
  }
}

class CheckpointInfoNode extends BaseNode {
  public getChildren(): BaseNode[] {
    return [];
  }
}

// Remove the tags when the nodes using the checkpointOverlayAction become editable.
export class CheckpointInfoActionScriptNode extends CheckpointInfoNode {
  private checkpointOverlayAction: ApexExecutionOverlayAction;
  constructor(cpOverlayActionInput: ApexExecutionOverlayAction) {
    super(EDITABLE_FIELD_LABEL_ACTION_SCRIPT + cpOverlayActionInput.ActionScript);
    this.checkpointOverlayAction = cpOverlayActionInput;
  }
  public updateActionScript(actionScriptInput: string) {
    this.checkpointOverlayAction.ActionScript = actionScriptInput;
    this.label = EDITABLE_FIELD_LABEL_ACTION_SCRIPT + actionScriptInput;
  }
  public getChildren(): BaseNode[] {
    return [];
  }
}

export class CheckpointInfoActionScriptTypeNode extends CheckpointInfoNode {
  private checkpointOverlayAction: ApexExecutionOverlayAction;
  constructor(cpOverlayActionInput: ApexExecutionOverlayAction) {
    super(EDITABLE_FIELD_LABEL_ACTION_SCRIPT_TYPE + cpOverlayActionInput.ActionScriptType);
    this.checkpointOverlayAction = cpOverlayActionInput;
  }
  public updateActionScriptType(actionScriptTypeInput: ActionScriptEnum) {
    this.checkpointOverlayAction.ActionScriptType = actionScriptTypeInput;
    this.label = EDITABLE_FIELD_LABEL_ACTION_SCRIPT_TYPE + actionScriptTypeInput;
  }
  public getChildren(): BaseNode[] {
    return [];
  }
}

export class CheckpointInfoIterationNode extends CheckpointInfoNode {
  private checkpointOverlayAction: ApexExecutionOverlayAction;
  constructor(cpOverlayActionInput: ApexExecutionOverlayAction) {
    super(EDITABLE_FIELD_LABEL_ITERATIONS + cpOverlayActionInput.Iteration);
    this.checkpointOverlayAction = cpOverlayActionInput;
  }

  public updateIterations(iterationInput: number) {
    this.checkpointOverlayAction.Iteration = iterationInput;
    this.label = EDITABLE_FIELD_LABEL_ITERATIONS + iterationInput;
  }
  public getChildren(): BaseNode[] {
    return [];
  }
}

// The AsyncLock is necessary to prevent the user from deleting the underlying breakpoints
// associated with the checkpoints while checkpoints are being uploaded to the server.
const lock = new AsyncLock();

// This is the function registered for vscode.debug.onDidChangeBreakpoints. This
// particular event fires breakpoint events without an active debug session which
// allows us to manipulate checkpoints prior to the debug session.
export const processBreakpointChangedForCheckpoints = async (
  breakpointsChangedEvent: vscode.BreakpointsChangeEvent
): Promise<void> => {
  for (const bp of breakpointsChangedEvent.removed) {
    if (bp.condition && bp.condition.toLowerCase().indexOf(CHECKPOINT) >= 0) {
      await lock.acquire(CHECKPOINTS_LOCK_STRING, async () => {
        const breakpointId = bp.id;
        checkpointService.deleteCheckpointNodeIfExists(breakpointId);
      });
    }
  }

  for (const bp of breakpointsChangedEvent.changed) {
    const breakpointId = bp.id;
    if (bp.condition && bp.condition.toLowerCase().indexOf(CHECKPOINT) >= 0 && bp instanceof vscode.SourceBreakpoint) {
      const checkpointOverlayAction = parseCheckpointInfoFromBreakpoint(bp);
      const uri = code2ProtocolConverter(bp.location.uri);
      const filename = uri.substring(uri.lastIndexOf('/') + 1);
      const theNode = checkpointService.returnCheckpointNodeIfAlreadyExists(breakpointId);
      await lock.acquire(CHECKPOINTS_LOCK_STRING, async () => {
        // If the node exists then update it
        if (theNode) {
          theNode.updateCheckpoint(bp.enabled, uri, filename, checkpointOverlayAction);
        } else {
          // else if the node didn't exist then create it
          checkpointService.createCheckpointNode(breakpointId, bp.enabled, uri, filename, checkpointOverlayAction);
        }
      });
    } else {
      // The breakpoint is no longer a SourceBreakpoint or is no longer a checkpoint. Call to delete it if it exists
      await lock.acquire(CHECKPOINTS_LOCK_STRING, async () => {
        checkpointService.deleteCheckpointNodeIfExists(breakpointId);
      });
    }
  }

  for (const bp of breakpointsChangedEvent.added) {
    if (bp.condition && bp.condition.toLowerCase().indexOf(CHECKPOINT) >= 0 && bp instanceof vscode.SourceBreakpoint) {
      await lock.acquire(CHECKPOINTS_LOCK_STRING, async () => {
        const breakpointId = bp.id;
        const checkpointOverlayAction = parseCheckpointInfoFromBreakpoint(bp);
        const uri = code2ProtocolConverter(bp.location.uri);
        const filename = uri.substring(uri.lastIndexOf('/') + 1);
        checkpointService.createCheckpointNode(breakpointId, bp.enabled, uri, filename, checkpointOverlayAction);
      });
    }
  }
};

export const parseCheckpointInfoFromBreakpoint = (breakpoint: vscode.SourceBreakpoint): ApexExecutionOverlayAction => {
  // declare the overlayAction with defaults
  const checkpointOverlayAction: ApexExecutionOverlayAction = {
    ActionScript: '',
    ActionScriptType: ActionScriptEnum.None,
    ExecutableEntityName: undefined,
    IsDumpingHeap: true,
    Iteration: 1,
    Line: -1
  };

  checkpointOverlayAction.Line = breakpoint.location.range.start.line + 1; // need to add 1 since the lines are 0 based

  // if the hit condition is a number then use it
  if (breakpoint.hitCondition) {
    if (/\d/.test(breakpoint.hitCondition)) {
      checkpointOverlayAction.Iteration = Number(breakpoint.hitCondition);
    }
  }

  // If the log message is defined and isn't empty then set the action script
  // based upon whether or not the string starts with SELECT
  const logMessage = (breakpoint as any).logMessage as string;
  if (logMessage && logMessage.length > 0) {
    if (logMessage.toLocaleLowerCase().startsWith('select')) {
      checkpointOverlayAction.ActionScriptType = ActionScriptEnum.SOQL;
    } else {
      checkpointOverlayAction.ActionScriptType = ActionScriptEnum.Apex;
    }
    checkpointOverlayAction.ActionScript = logMessage;
  }
  return checkpointOverlayAction;
};

const setTypeRefsForEnabledCheckpoints = (): boolean => {
  let everythingSet = true;
  for (const cpNode of checkpointService.getChildren() as CheckpointNode[]) {
    if (cpNode.isCheckpointEnabled()) {
      const checkpointUri = cpNode.getCheckpointUri();
      const checkpointLine = cpNode.getCheckpointLineNumber();
      if (!breakpointUtil.canSetLineBreakpoint(checkpointUri, checkpointLine)) {
        const errorMessage = nls.localize(
          'checkpoints_can_only_be_on_valid_apex_source',
          checkpointUri,
          checkpointLine
        );
        writeToDebuggerOutputWindow(errorMessage, true, VSCodeWindowTypeEnum.Error);
        everythingSet = false;
      }
      const typeRef = breakpointUtil.getTopLevelTyperefForUri(cpNode.getCheckpointUri());
      cpNode.setCheckpointTypeRef(typeRef);
    }
  }
  return everythingSet;
};

// The order of operations here should be to
// 1. Get the source/line information
// 2. Validate the existing checkpoint information
//    a. validate there are only 5 active checkpoints
//    b. validate that the active checkpoint information is correct
//    c. set the typeRef on each checkpoint (requires the source/line information)
// 3. Remove any existing checkpoints
// 4. Create the new checkpoints
let creatingCheckpoints = false;

// A couple of important notes about this command's processing
// 1. There is no way to invoke a breakpoint change through vscode.debug
//    there is only add/delete.
// 2. A changed breakpoint has to first be deleted and then re-added.
// 3. Add/Delete breakpoints will go through the processBreakpointChangedForCheckpoints
//    event that's registered. That'll take care of all the checkpoint specific processing.
// 4. When a breakpoint already exists and it is being converted to a checkpoint, only
//    the hitCondition (which is really the hit count) is kept. The other pieces of information
//    that may be on the checkpoint are the condition (which needs to get set to Checkpoint)
//    and the logMessage. The logMessage is scrapped since this ends up being taken over by
//    checkpoints for user input SOQL or Apex.
export const sfToggleCheckpoint = async () => {
  if (creatingCheckpoints) {
    writeToDebuggerOutputWindow(nls.localize('checkpoint_upload_in_progress'), true, VSCodeWindowTypeEnum.Warning);
    return;
  }
  const bpAdd: vscode.Breakpoint[] = [];
  const bpRemove: vscode.Breakpoint[] = [];
  const uri = checkpointUtils.fetchActiveEditorUri();
  const lineNumber = checkpointUtils.fetchActiveSelectionLineNumber();

  if (uri && lineNumber !== undefined) {
    // While selection could be passed directly into the location instead of creating
    // a new range, it ends up creating a weird secondary icon on the line with the
    // breakpoint which is due to the start/end characters being non-zero.
    let hitCondition;
    const bp = fetchExistingBreakpointForUriAndLineNumber(uri, lineNumber);
    // There's already a breakpoint at this line
    if (bp) {
      // If the breakpoint is a checkpoint then remove it and return
      if (bp.condition && bp.condition.toLowerCase().indexOf(CHECKPOINT) >= 0) {
        bpRemove.push(bp);
        return await vscode.debug.removeBreakpoints(bpRemove);
      } else {
        // The only thing from the old breakpoint that is applicable to keep is the hitCondition
        // which maps to iterations. Squirrel away hitCondition, remove the breakpoint and let
        // processing go into the code to create a new breakpoint with the checkpoint condition
        hitCondition = bp.hitCondition;
        bpRemove.push(bp);
        await vscode.debug.removeBreakpoints(bpRemove);
      }
    }

    // Create a new checkpoint/breakpoint from scratch.
    const range = new vscode.Range(lineNumber, 0, lineNumber, 0);
    const location = new vscode.Location(uri, range);
    const newBreakpoint = new vscode.SourceBreakpoint(location, true, CHECKPOINT, hitCondition);
    bpAdd.push(newBreakpoint);
    await vscode.debug.addBreakpoints(bpAdd);
  }
  return;
};

// This methods was broken out of sfToggleCheckpoint for testing purposes.
const fetchActiveEditorUri = (): URI | undefined => vscode.window.activeTextEditor?.document.uri;

// This methods was broken out of sfToggleCheckpoint for testing purposes.
const fetchActiveSelectionLineNumber = (): number | undefined => vscode.window.activeTextEditor?.selection?.start.line;

const fetchExistingBreakpointForUriAndLineNumber = (uriInput: URI, lineInput: number): vscode.Breakpoint | undefined =>
  vscode.debug.breakpoints.find(
    bp =>
      bp instanceof vscode.SourceBreakpoint &&
      bp.location.uri.toString() === uriInput.toString() &&
      bp.location.range.start.line === lineInput
  );

<<<<<<< HEAD
// See https://github.com/Microsoft/vscode-languageserver-node/issues/105
const code2ProtocolConverter = (value: URI) => {
  if (/^win32/.test(process.platform)) {
    // The *first* : is also being encoded which is not the standard for URI on Windows
    // Here we transform it back to the standard way
    return value.toString().replace('%3A', ':');
  } else {
    return value.toString();
  }
};

=======
>>>>>>> b80a413f
export const checkpointUtils = {
  fetchActiveEditorUri,
  fetchActiveSelectionLineNumber
};<|MERGE_RESOLUTION|>--- conflicted
+++ resolved
@@ -213,9 +213,7 @@
           const errorMessage = nls.localize('local_source_is_out_of_sync_with_the_server');
           writeToDebuggerOutputWindow(errorMessage, true, VSCodeWindowTypeEnum.Error);
         } else {
-          const errorMessage = `${
-            result[0].message
-          }. URI=${theNode.getCheckpointUri()}, Line=${theNode.getCheckpointLineNumber()}`;
+          const errorMessage = `${result[0].message}. URI=${theNode.getCheckpointUri()}, Line=${theNode.getCheckpointLineNumber()}`;
           writeToDebuggerOutputWindow(errorMessage, true, VSCodeWindowTypeEnum.Error);
         }
       } catch (error) {
@@ -837,20 +835,6 @@
       bp.location.range.start.line === lineInput
   );
 
-<<<<<<< HEAD
-// See https://github.com/Microsoft/vscode-languageserver-node/issues/105
-const code2ProtocolConverter = (value: URI) => {
-  if (/^win32/.test(process.platform)) {
-    // The *first* : is also being encoded which is not the standard for URI on Windows
-    // Here we transform it back to the standard way
-    return value.toString().replace('%3A', ':');
-  } else {
-    return value.toString();
-  }
-};
-
-=======
->>>>>>> b80a413f
 export const checkpointUtils = {
   fetchActiveEditorUri,
   fetchActiveSelectionLineNumber
