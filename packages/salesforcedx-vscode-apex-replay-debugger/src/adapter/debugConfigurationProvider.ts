/*
 * Copyright (c) 2018, salesforce.com, inc.
 * All rights reserved.
 * Licensed under the BSD 3-Clause license.
 * For full license text, see LICENSE.txt file in the repo root or https://opensource.org/licenses/BSD-3-Clause
 */

import { DEBUGGER_LAUNCH_TYPE, DEBUGGER_TYPE } from '@salesforce/salesforcedx-apex-replay-debugger';
import type { ApexVSCodeApi } from 'salesforcedx-vscode-apex';
import * as vscode from 'vscode';
import { nls } from '../messages';

export class DebugConfigurationProvider implements vscode.DebugConfigurationProvider {
  private salesforceApexExtension = vscode.extensions.getExtension<ApexVSCodeApi>(
    'salesforce.salesforcedx-vscode-apex'
  );
  public static getConfig(logFile?: string, stopOnEntry: boolean = true): vscode.DebugConfiguration {
    return {
      name: nls.localize('config_name_text'),
      type: DEBUGGER_TYPE,
      request: DEBUGGER_LAUNCH_TYPE,
      logFile: logFile ? logFile : '${command:AskForLogFileName}',
      stopOnEntry,
      trace: true
    };
  }

  public provideDebugConfigurations(
    folder: vscode.WorkspaceFolder | undefined,
    token?: vscode.CancellationToken
  ): vscode.ProviderResult<vscode.DebugConfiguration[]> {
    return [DebugConfigurationProvider.getConfig()];
  }

  public resolveDebugConfiguration(
    folder: vscode.WorkspaceFolder | undefined,
    config: vscode.DebugConfiguration,
    token?: vscode.CancellationToken
  ): vscode.ProviderResult<vscode.DebugConfiguration> {
    return this.asyncDebugConfig(config).catch(async err =>
      vscode.window.showErrorMessage(err.message, { modal: true }).then(() => undefined)
    );
  }

  private async asyncDebugConfig(config: vscode.DebugConfiguration): Promise<vscode.DebugConfiguration | undefined> {
    config.name = config.name || nls.localize('config_name_text');
    config.type = config.type || DEBUGGER_TYPE;
    config.request = config.request || DEBUGGER_LAUNCH_TYPE;
    config.logFile = config.logFile || '${command:AskForLogFileName}';
    if (config.stopOnEntry === undefined) {
      config.stopOnEntry = true;
    }
    if (config.trace === undefined) {
      config.trace = true;
    }

<<<<<<< HEAD
    if (vscode.workspace?.workspaceFolders?.[0]) {
      config.projectPath = vscode.workspace.workspaceFolders[0].uri.fsPath;
    }

=======
    if (vscode.workspace?.workspaceFolders && vscode.workspace.workspaceFolders[0]) {
      config.projectPath = vscode.workspace.workspaceFolders[0].uri.fsPath;
    }

    if (!this.salesforceApexExtension?.isActive) {
      await this.salesforceApexExtension?.activate();
    }
>>>>>>> 874fe861
    if (this.salesforceApexExtension?.exports) {
      await this.isLanguageClientReady();
      config.lineBreakpointInfo = await this.salesforceApexExtension.exports.getLineBreakpointInfo();
    }
    return config;
  }

  private async isLanguageClientReady() {
    let expired = false;
    let i = 0;
    while (
      this.salesforceApexExtension?.exports &&
      !this.salesforceApexExtension.exports.languageClientManager.getStatus().isReady() &&
      !expired
    ) {
      if (this.salesforceApexExtension.exports.languageClientManager.getStatus().failedToInitialize()) {
        throw Error(this.salesforceApexExtension.exports.languageClientManager.getStatus().getStatusMessage());
      }

      await new Promise(r => setTimeout(r, 100));
      if (i >= 30) {
        expired = true;
      }
      i++;
    }
    if (expired) {
      throw Error(nls.localize('language_client_not_ready'));
    }
  }
}<|MERGE_RESOLUTION|>--- conflicted
+++ resolved
@@ -54,20 +54,12 @@
       config.trace = true;
     }
 
-<<<<<<< HEAD
     if (vscode.workspace?.workspaceFolders?.[0]) {
       config.projectPath = vscode.workspace.workspaceFolders[0].uri.fsPath;
     }
-
-=======
-    if (vscode.workspace?.workspaceFolders && vscode.workspace.workspaceFolders[0]) {
-      config.projectPath = vscode.workspace.workspaceFolders[0].uri.fsPath;
-    }
-
     if (!this.salesforceApexExtension?.isActive) {
       await this.salesforceApexExtension?.activate();
     }
->>>>>>> 874fe861
     if (this.salesforceApexExtension?.exports) {
       await this.isLanguageClientReady();
       config.lineBreakpointInfo = await this.salesforceApexExtension.exports.getLineBreakpointInfo();
