--- conflicted
+++ resolved
@@ -233,7 +233,8 @@
   telemetryService.sendExtensionActivationEvent(extensionHRStart);
 }
 
-<<<<<<< HEAD
+// jab
+/*
 function getDialogStartingPath(): vscode.Uri | undefined {
   if (
     vscode.workspace.workspaceFolders &&
@@ -260,9 +261,8 @@
     );
   }
 }
-
-=======
->>>>>>> 33d46736
+*/
+
 export async function retrieveLineBreakpointInfo(): Promise<boolean> {
   const sfdxApex = vscode.extensions.getExtension(
     'salesforce.salesforcedx-vscode-apex'
