--- conflicted
+++ resolved
@@ -22,11 +22,8 @@
 import { getTestResultsFolder } from '@salesforce/salesforcedx-utils-vscode/out/src/helpers';
 import { ContinueResponse } from '@salesforce/salesforcedx-utils-vscode/out/src/types';
 import * as path from 'path';
-<<<<<<< HEAD
+import { workspace } from 'vscode';
 import { sfdxCreateCheckpoints } from '../breakpoints';
-=======
-import { workspace } from 'vscode';
->>>>>>> 3fac7589
 import { OUTPUT_CHANNEL } from '../channels';
 import { workspaceContext } from '../context';
 import { nls } from '../messages';
