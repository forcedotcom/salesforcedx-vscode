--- conflicted
+++ resolved
@@ -28,9 +28,5 @@
 
 ## Extension Settings
 
-<<<<<<< HEAD
-- `salesforcedx-vscode-apex-testing.testing.discoverySource`: Select the source for Apex test discovery (ls or api)
-=======
 - `salesforcedx-vscode-apex-testing.discoverySource`: Select the source for Apex test discovery (ls or api)
->>>>>>> b492689b
 - `salesforcedx-vscode-apex-testing.test-run-concise`: Display only failed test results