/*
 * Copyright (c) 2025, salesforce.com, inc.
 * All rights reserved.
 * Licensed under the BSD 3-Clause license.
 * For full license text, see LICENSE.txt file in the repo root or https://opensource.org/licenses/BSD-3-Clause
 */

import { ActivationTracker, getTestResultsFolder } from '@salesforce/salesforcedx-utils-vscode';
import * as path from 'node:path';
import * as vscode from 'vscode';
import { URI } from 'vscode-uri';
import {
  apexDebugClassRunCodeActionDelegate,
  apexDebugMethodRunCodeActionDelegate,
  apexTestClassRunCodeAction,
  apexTestClassRunCodeActionDelegate,
  apexTestMethodRunCodeAction,
  apexTestMethodRunCodeActionDelegate,
  apexTestRun,
  apexTestSuiteAdd,
  apexTestSuiteCreate,
  apexTestSuiteRun
} from './commands';
import { getVscodeCoreExtension } from './coreExtensionUtils';
import { nls } from './messages';
import { telemetryService } from './telemetry/telemetry';
<<<<<<< HEAD
import { useTestExplorer } from './testDiscovery/testDiscovery';
import { getOrgApexClassProvider } from './utils/orgApexClassProvider';
import { disposeTestController, getTestController } from './views/testController';
=======
import { getLanguageClientStatus } from './utils/testUtils';
>>>>>>> b492689b
import { getTestOutlineProvider, TestNode } from './views/testOutlineProvider';
import { ApexTestRunner, TestRunType } from './views/testRunner';

/** Refresh the test view, checking language client status if using LS discovery */
const refreshTestView = async (): Promise<void> => {
  const testOutlineProvider = getTestOutlineProvider();
  const config = vscode.workspace.getConfiguration('salesforcedx-vscode-apex-testing');
  const source = config.get<'ls' | 'api'>('discoverySource', 'ls');
  if (source === 'ls') {
    const languageClientStatus = await getLanguageClientStatus();
    if (languageClientStatus.isReady()) {
      await testOutlineProvider.refresh();
    } else {
      vscode.window.showErrorMessage(
        nls.localize('test_view_refresh_failed_message', languageClientStatus.getStatusMessage())
      );
    }
  } else {
    await testOutlineProvider.refresh();
  }
};

export const activate = async (context: vscode.ExtensionContext) => {
  const vscodeCoreExtension = await getVscodeCoreExtension();
  const workspaceContext = vscodeCoreExtension.exports.WorkspaceContext.getInstance();

  // Telemetry
  await telemetryService.initializeService(context);
  const activationTracker = new ActivationTracker(context, telemetryService);

  const useTestExplorerMode = useTestExplorer();
  const testOutlineProvider = getTestOutlineProvider();
  // Only create test controller if Test Explorer mode is enabled
  const testController = useTestExplorerMode ? getTestController() : undefined;

  if (vscode.workspace?.workspaceFolders) {
    const apexDirPath = await getTestResultsFolder(vscode.workspace.workspaceFolders[0].uri.fsPath, 'apex');
    const testResultFileWatcher = vscode.workspace.createFileSystemWatcher(path.join(apexDirPath, '*.json'));
    testResultFileWatcher.onDidCreate(uri => {
      void testOutlineProvider.onResultFileCreate(apexDirPath, uri.fsPath);
      if (useTestExplorerMode && testController) {
        void testController.onResultFileCreate(apexDirPath, uri.fsPath);
      }
    });
    testResultFileWatcher.onDidChange(uri => {
      void testOutlineProvider.onResultFileCreate(apexDirPath, uri.fsPath);
      if (useTestExplorerMode && testController) {
        void testController.onResultFileCreate(apexDirPath, uri.fsPath);
      }
    });

    context.subscriptions.push(testResultFileWatcher);

    // Watch for .cls file changes to automatically refresh test discovery
    // This ensures newly created test classes appear in the Test Explorer
    if (useTestExplorerMode) {
      const apexClassFileWatcher = vscode.workspace.createFileSystemWatcher('**/*.cls');
      let refreshTimeout: NodeJS.Timeout | undefined;
      const debouncedRefresh = () => {
        if (refreshTimeout) {
          clearTimeout(refreshTimeout);
        }
        // Debounce to avoid too many refreshes when multiple files change
        refreshTimeout = setTimeout(() => {
          if (testController) {
            void testController.refresh();
          }
        }, 1000);
      };
      apexClassFileWatcher.onDidCreate(() => {
        debouncedRefresh();
      });
      apexClassFileWatcher.onDidChange(() => {
        debouncedRefresh();
      });
      context.subscriptions.push(apexClassFileWatcher);

      // Initialize test discovery for TestController
      if (testController) {
        void testController.discoverTests();
      }
    }
  } else {
    throw new Error(nls.localize('cannot_determine_workspace'));
  }

  // Workspace Context
  await workspaceContext.initialize(context);

  // Store the test view disposable so we can dispose it when switching modes
  let testViewDisposable: vscode.Disposable | undefined;

  // Register settings change handler for test discovery source and test UI mode
  const testDiscoverySettingsWatcher = vscode.workspace.onDidChangeConfiguration(async event => {
<<<<<<< HEAD
    if (event.affectsConfiguration('salesforcedx-vscode-apex-testing.testing.discoverySource')) {
      try {
        await getTestOutlineProvider().refresh();
        if (useTestExplorer()) {
          await getTestController().refresh();
        }
=======
    if (event.affectsConfiguration('salesforcedx-vscode-apex-testing.discoverySource')) {
      try {
        await refreshTestView();
>>>>>>> b492689b
      } catch (error) {
        // Ignore errors if Apex extension isn't ready yet
        console.debug('Failed to refresh test outline after settings change:', error);
      }
    }
    if (event.affectsConfiguration('salesforcedx-vscode-apex-testing.testing.useTestExplorer')) {
      // When switching modes, dispose old controller and initialize the new one
      const newUseTestExplorerMode = useTestExplorer();
      try {
        if (newUseTestExplorerMode) {
          // Switching to Test Explorer - dispose old view and controller, then create and initialize new one
          if (testViewDisposable) {
            testViewDisposable.dispose();
            testViewDisposable = undefined;
          }
          disposeTestController();
          void getTestController().discoverTests();
          // The old view will be hidden automatically via the when clause in package.json
        } else {
          // Switching to old view - dispose test controller and register old view
          disposeTestController();
          if (!testViewDisposable) {
            testViewDisposable = registerTestView();
            context.subscriptions.push(testViewDisposable);
          }
          await getTestOutlineProvider().refresh();
          // The old view will be shown automatically via the when clause in package.json
        }
      } catch (error) {
        console.debug('Failed to refresh after UI mode change:', error);
      }
    }
  });
  context.subscriptions.push(testDiscoverySettingsWatcher);

  // Register virtual document provider for org-only Apex classes
  if (useTestExplorerMode) {
    const orgApexClassProvider = getOrgApexClassProvider();
    const providerRegistration = vscode.workspace.registerTextDocumentContentProvider(
      'sf-org-apex',
      orgApexClassProvider
    );
    context.subscriptions.push(providerRegistration);

    // Register command to open org-only tests
    const openOrgOnlyTestCmd = vscode.commands.registerCommand('sf.apex.test.openOrgOnlyTest', async (test: vscode.TestItem) => {
      await getTestController().openOrgOnlyTest(test);
    });
    context.subscriptions.push(openOrgOnlyTestCmd);
  }

  // Commands
  const commands = registerCommands(context);
  // Only register the old test view if not using Test Explorer
  if (!useTestExplorerMode) {
    testViewDisposable = registerTestView();
    context.subscriptions.push(testViewDisposable);
  }
  context.subscriptions.push(commands);

  // Initial refresh of test view to populate tests when extension activates
  void refreshTestViewOnActivation();

  void activationTracker.markActivationStop();

  // Export API for other extensions to consume
  return {
    getTestOutlineProvider,
    getTestClassName: async (uri: vscode.Uri): Promise<string | undefined> => {
      try {
        const provider = getTestOutlineProvider();
        await provider.refresh();
        return provider.getTestClassName(URI.parse(uri.toString()));
      } catch (error) {
        console.debug('Failed to get test class name:', error);
        return undefined;
      }
    }
  };
};

const registerCommands = (_context: vscode.ExtensionContext): vscode.Disposable => {
  // Customer-facing commands
  const apexTestClassRunDelegateCmd = vscode.commands.registerCommand(
    'sf.apex.test.class.run.delegate',
    apexTestClassRunCodeActionDelegate
  );
  const apexDebugClassRunDelegateCmd = vscode.commands.registerCommand(
    'sf.apex.debug.class.run.delegate',
    apexDebugClassRunCodeActionDelegate
  );
  const apexTestLastClassRunCmd = vscode.commands.registerCommand(
    'sf.apex.test.last.class.run',
    apexTestClassRunCodeAction
  );
  const apexTestClassRunCmd = vscode.commands.registerCommand('sf.apex.test.class.run', apexTestClassRunCodeAction);
  const apexTestMethodRunDelegateCmd = vscode.commands.registerCommand(
    'sf.apex.test.method.run.delegate',
    apexTestMethodRunCodeActionDelegate
  );
  const apexDebugMethodRunDelegateCmd = vscode.commands.registerCommand(
    'sf.apex.debug.method.run.delegate',
    apexDebugMethodRunCodeActionDelegate
  );
  const apexTestLastMethodRunCmd = vscode.commands.registerCommand(
    'sf.apex.test.last.method.run',
    apexTestMethodRunCodeAction
  );
  const apexTestMethodRunCmd = vscode.commands.registerCommand('sf.apex.test.method.run', apexTestMethodRunCodeAction);
  const apexTestSuiteCreateCmd = vscode.commands.registerCommand('sf.apex.test.suite.create', apexTestSuiteCreate);
  const apexTestSuiteRunCmd = vscode.commands.registerCommand('sf.apex.test.suite.run', apexTestSuiteRun);
  const apexTestSuiteAddCmd = vscode.commands.registerCommand('sf.apex.test.suite.add', apexTestSuiteAdd);
  const apexTestRunCmd = vscode.commands.registerCommand('sf.apex.test.run', apexTestRun);

  return vscode.Disposable.from(
    apexTestClassRunCmd,
    apexTestClassRunDelegateCmd,
    apexDebugClassRunDelegateCmd,
    apexTestLastClassRunCmd,
    apexTestLastMethodRunCmd,
    apexTestMethodRunCmd,
    apexTestMethodRunDelegateCmd,
    apexDebugMethodRunDelegateCmd,
    apexTestRunCmd,
    apexTestSuiteCreateCmd,
    apexTestSuiteRunCmd,
    apexTestSuiteAddCmd
  );
};

const registerTestView = (): vscode.Disposable => {
  const testOutlineProvider = getTestOutlineProvider();
  // Create TestRunner
  const testRunner = new ApexTestRunner(testOutlineProvider);

  // Test View
  const testViewItems: vscode.Disposable[] = [
    vscode.window.registerTreeDataProvider(testOutlineProvider.getId(), testOutlineProvider),
    // Run Test Button on Test View command
    vscode.commands.registerCommand(`${testOutlineProvider.getId()}.run`, () => testRunner.runAllApexTests()),
    // Show Error Message command
    vscode.commands.registerCommand(`${testOutlineProvider.getId()}.showError`, (test: TestNode) =>
      testRunner.showErrorMessage(test)
    ),
    // Show Definition command
    vscode.commands.registerCommand(`${testOutlineProvider.getId()}.goToDefinition`, (test: TestNode) =>
      testRunner.showErrorMessage(test)
    ),
    // Run Class Tests command
    vscode.commands.registerCommand(`${testOutlineProvider.getId()}.runClassTests`, (test: TestNode) =>
      testRunner.runApexTests([test.name], TestRunType.Class)
    ),
    // Run Single Test command
    vscode.commands.registerCommand(`${testOutlineProvider.getId()}.runSingleTest`, (test: TestNode) =>
      testRunner.runApexTests([test.name], TestRunType.Method)
    ),
    // Refresh Test View command
    vscode.commands.registerCommand(`${testOutlineProvider.getId()}.refresh`, async () => {
<<<<<<< HEAD
      const config = vscode.workspace.getConfiguration('salesforcedx-vscode-apex-testing');
      const source = config.get<'ls' | 'api'>('testing.discoverySource', 'ls');
      if (source === 'ls') {
        const { getLanguageClientStatus } = await import('./utils/testUtils.js');
        const languageClientStatus = await getLanguageClientStatus();
        if (languageClientStatus.isReady()) {
          return testOutlineProvider.refresh();
        }
      } else {
        return testOutlineProvider.refresh();
=======
      try {
        await refreshTestView();
      } catch (error) {
        console.debug('Failed to refresh test view:', error);
>>>>>>> b492689b
      }
    }),
    // Collapse All Apex Tests command
    vscode.commands.registerCommand(`${testOutlineProvider.getId()}.collapseAll`, () =>
      testOutlineProvider.collapseAll()
    )
  ];

  return vscode.Disposable.from(...testViewItems);
};

const refreshTestViewOnActivation = async (): Promise<void> => {
  try {
    await refreshTestView();
  } catch (error) {
    // Ignore errors if Apex extension isn't ready yet
    console.debug('Failed to refresh test outline on activation:', error);
  }
};

export const deactivate = () => {
  // Dispose test controller if it exists
  disposeTestController();
  telemetryService.sendExtensionDeactivationEvent();
};

export type ApexTestingVSCodeApi = {
  getTestOutlineProvider: () => ReturnType<typeof getTestOutlineProvider>;
  getTestClassName: (uri: vscode.Uri) => Promise<string | undefined>;
};<|MERGE_RESOLUTION|>--- conflicted
+++ resolved
@@ -24,13 +24,10 @@
 import { getVscodeCoreExtension } from './coreExtensionUtils';
 import { nls } from './messages';
 import { telemetryService } from './telemetry/telemetry';
-<<<<<<< HEAD
 import { useTestExplorer } from './testDiscovery/testDiscovery';
 import { getOrgApexClassProvider } from './utils/orgApexClassProvider';
+import { getLanguageClientStatus } from './utils/testUtils';
 import { disposeTestController, getTestController } from './views/testController';
-=======
-import { getLanguageClientStatus } from './utils/testUtils';
->>>>>>> b492689b
 import { getTestOutlineProvider, TestNode } from './views/testOutlineProvider';
 import { ApexTestRunner, TestRunType } from './views/testRunner';
 
@@ -125,24 +122,15 @@
 
   // Register settings change handler for test discovery source and test UI mode
   const testDiscoverySettingsWatcher = vscode.workspace.onDidChangeConfiguration(async event => {
-<<<<<<< HEAD
-    if (event.affectsConfiguration('salesforcedx-vscode-apex-testing.testing.discoverySource')) {
-      try {
-        await getTestOutlineProvider().refresh();
-        if (useTestExplorer()) {
-          await getTestController().refresh();
-        }
-=======
     if (event.affectsConfiguration('salesforcedx-vscode-apex-testing.discoverySource')) {
       try {
-        await refreshTestView();
->>>>>>> b492689b
+        await (useTestExplorer() ? getTestController().refresh() : refreshTestView());
       } catch (error) {
         // Ignore errors if Apex extension isn't ready yet
         console.debug('Failed to refresh test outline after settings change:', error);
       }
     }
-    if (event.affectsConfiguration('salesforcedx-vscode-apex-testing.testing.useTestExplorer')) {
+    if (event.affectsConfiguration('salesforcedx-vscode-apex-testing.useTestExplorer')) {
       // When switching modes, dispose old controller and initialize the new one
       const newUseTestExplorerMode = useTestExplorer();
       try {
@@ -182,9 +170,12 @@
     context.subscriptions.push(providerRegistration);
 
     // Register command to open org-only tests
-    const openOrgOnlyTestCmd = vscode.commands.registerCommand('sf.apex.test.openOrgOnlyTest', async (test: vscode.TestItem) => {
-      await getTestController().openOrgOnlyTest(test);
-    });
+    const openOrgOnlyTestCmd = vscode.commands.registerCommand(
+      'sf.apex.test.openOrgOnlyTest',
+      async (test: vscode.TestItem) => {
+        await getTestController().openOrgOnlyTest(test);
+      }
+    );
     context.subscriptions.push(openOrgOnlyTestCmd);
   }
 
@@ -295,23 +286,10 @@
     ),
     // Refresh Test View command
     vscode.commands.registerCommand(`${testOutlineProvider.getId()}.refresh`, async () => {
-<<<<<<< HEAD
-      const config = vscode.workspace.getConfiguration('salesforcedx-vscode-apex-testing');
-      const source = config.get<'ls' | 'api'>('testing.discoverySource', 'ls');
-      if (source === 'ls') {
-        const { getLanguageClientStatus } = await import('./utils/testUtils.js');
-        const languageClientStatus = await getLanguageClientStatus();
-        if (languageClientStatus.isReady()) {
-          return testOutlineProvider.refresh();
-        }
-      } else {
-        return testOutlineProvider.refresh();
-=======
       try {
         await refreshTestView();
       } catch (error) {
         console.debug('Failed to refresh test view:', error);
->>>>>>> b492689b
       }
     }),
     // Collapse All Apex Tests command
