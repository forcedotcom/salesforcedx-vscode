/*
 * Copyright (c) 2025, salesforce.com, inc.
 * All rights reserved.
 * Licensed under the BSD 3-Clause license.
 * For full license text, see LICENSE.txt file in the repo root or https://opensource.org/licenses/BSD-3-Clause
 */

/**
 * Conventions:
 * _message: is for unformatted text that will be shown as-is to
 * the user.
 * _text: is for text that will appear in the UI, possibly with
 * decorations, e.g., $(x) uses the https://octicons.github.com/ and should not
 * be localized
 *
 * If omitted, we will assume _message.
 */

export const messages = {
  apex_test_run_all_local_test_label: 'All Local Tests',
  apex_test_run_all_local_tests_description_text:
    'Runs all tests in the current org except the ones that originate from installed managed packages',
  apex_test_run_all_test_label: 'All Tests',
  apex_test_run_all_tests_description_text: 'Runs all tests in the current org',
  apex_test_run_codeAction_description_text: 'Run Apex test(s)',
  apex_test_run_codeAction_no_class_test_param_text:
    'Test class not provided. Run the code action on a class annotated with @isTest.',
  apex_test_run_codeAction_no_method_test_param_text:
    'Test method not provided. Run the code action on a method annotated with @isTest or testMethod.',
  apex_test_run_description_text: 'Run Apex test(s)',
  apex_test_run_text: 'SFDX: Run Apex Tests',
  apex_test_suite_add_text: 'SFDX: Add Tests to Apex Test Suite',
  apex_test_suite_create_text: 'SFDX: Create Apex Test Suite',
  apex_test_suite_run_text: 'SFDX: Run Apex Test Suite',
  apex_test_class_run_text: 'SFDX: Run Apex Test Class',
  apex_test_last_class_run_text: 'SFDX: Re-Run Last Run Apex Test Class',
  apex_test_last_method_run_text: 'SFDX: Re-Run Last Run Apex Test Method',
  apex_test_method_run_text: 'SFDX: Run Apex Test Method',
  cannot_determine_workspace: 'Unable to determine workspace folders for workspace',
  channel_name: 'Apex Testing',
  collapse_tests_title: 'SFDX: Collapse All Apex Tests',
  configuration_title: 'Salesforce Apex Testing Configuration',
  error_no_connection_found_message: 'No connection found',
  go_to_definition_title: 'Go to Definition',
  refresh_test_title: 'Refresh Tests',
  run_single_test_title: 'Run Single Test',
  run_tests_title: 'Run Tests',
  debug_tests_title: 'Debug Tests',
  show_error_title: 'Display Error',
  test_view_container_title: 'Test Viewer',
  test_view_loading_message: 'Loading Apex tests ...',
  test_view_name: 'Apex Tests',
  test_view_no_tests_description:
    "Your project doesn't contain any Apex test methods. To run Apex tests, open a project that contains methods with @istest annotations or the testMethod keyword",
  test_view_no_tests_message: 'No Apex Tests Found',
  test_view_show_error_title: 'Show Error',
  apex_test_run_concise: 'Display only failed test results.',
  apex_testing_discovery_source_description: 'Select the source for Apex test discovery.',
  apex_testing_discovery_source_ls_description: 'Use the Language Server (LS) for discovery.',
  apex_testing_discovery_source_api_description: 'Use the Tooling API Test Discovery endpoint for discovery.',
<<<<<<< HEAD
  apex_test_suite_debug_not_supported_message:
    'Test suites cannot be debugged. Please debug individual test classes or methods.',
  apex_test_payload_build_failed_message: 'Failed to build test payload',
  apex_test_suite_name_not_determined_message: 'Suite name could not be determined for suite execution',
  apex_test_resolve_suite_children_failed_message: 'Failed to resolve suite children for suite: %s. Error: %s',
  apex_test_connection_failed_message: 'Failed to get connection',
  apex_test_service_not_initialized_message: 'TestService not initialized. Call ensureInitialized() first.',
  apex_test_connection_not_initialized_message: 'Connection not initialized. Call ensureInitialized() first.',
  apex_test_populate_suite_items_failed_message: 'Failed to populate suite items: %s',
  apex_test_debug_failed_message: 'Debug failed: %s',
  apex_test_update_results_failed_message: 'Failed to update test results: %s',
  apex_test_local_only_tag: 'Local Only (Not in Org)',
  apex_test_local_only_warning_message: 'The following test(s) are not deployed to the org and cannot be run: %s',
  apex_test_local_only_warning_deploy_text: 'Please deploy them first.',
  apex_test_org_only_tag: 'Org Only (Not in Project)',
  apex_test_open_org_class_failed_message: 'Failed to open class %s from org: %s',
  apex_test_debug_org_only_warning_message:
    'Debugging is not supported for tests that exist only in the org and not in your local workspace. Please retrieve the class to your local project first.'
=======
  test_view_refresh_failed_message:
    'Failed to refresh test view, please make sure the Apex Language Server is running and try again. Apex LS status: %s'
>>>>>>> b492689b
} as const;

export type MessageKey = keyof typeof messages;<|MERGE_RESOLUTION|>--- conflicted
+++ resolved
@@ -58,7 +58,6 @@
   apex_testing_discovery_source_description: 'Select the source for Apex test discovery.',
   apex_testing_discovery_source_ls_description: 'Use the Language Server (LS) for discovery.',
   apex_testing_discovery_source_api_description: 'Use the Tooling API Test Discovery endpoint for discovery.',
-<<<<<<< HEAD
   apex_test_suite_debug_not_supported_message:
     'Test suites cannot be debugged. Please debug individual test classes or methods.',
   apex_test_payload_build_failed_message: 'Failed to build test payload',
@@ -76,11 +75,9 @@
   apex_test_org_only_tag: 'Org Only (Not in Project)',
   apex_test_open_org_class_failed_message: 'Failed to open class %s from org: %s',
   apex_test_debug_org_only_warning_message:
-    'Debugging is not supported for tests that exist only in the org and not in your local workspace. Please retrieve the class to your local project first.'
-=======
+    'Debugging is not supported for tests that exist only in the org and not in your local workspace. Please retrieve the class to your local project first.',
   test_view_refresh_failed_message:
     'Failed to refresh test view, please make sure the Apex Language Server is running and try again. Apex LS status: %s'
->>>>>>> b492689b
 } as const;
 
 export type MessageKey = keyof typeof messages;