/*
 * Copyright (c) 2025, salesforce.com, inc.
 * All rights reserved.
 * Licensed under the BSD 3-Clause license.
 * For full license text, see LICENSE.txt file in the repo root or https://opensource.org/licenses/BSD-3-Clause
 */
import {
  toResolvedPath,
  Logger,
  TagInfo,
  FileSystemDataProvider,
  FileStat,
  syncDocumentToTextDocumentsProvider,
  scheduleReinitialization,
  normalizePath,
<<<<<<< HEAD
  NormalizedPath
=======
  NormalizedPath,
  WorkspaceType
>>>>>>> 8b517822
} from '@salesforce/salesforcedx-lightning-lsp-common';
import * as path from 'node:path';

import { getLanguageService, LanguageService, CompletionList } from 'vscode-html-languageservice';
import {
  createConnection,
  Connection,
  TextDocuments,
  TextDocumentChangeEvent,
  InitializeParams,
  InitializeResult,
  TextDocumentPositionParams,
  CompletionItem,
  DidChangeWatchedFilesParams,
  Hover,
  Location,
  ShowMessageNotification,
  MessageType,
  CompletionParams,
  FileChangeType,
  NotificationType,
  Definition,
  TextDocumentSyncKind
} from 'vscode-languageserver/node';
import { TextDocument } from 'vscode-languageserver-textdocument';

import URI from 'vscode-uri';
import AuraIndexer from './aura-indexer/indexer';
import {
  getAuraBindingTemplateDeclaration,
  getAuraBindingValue,
  isAuraWatchedDirectory,
  isAuraRootDirectoryCreated
} from './auraUtils';
import { AuraWorkspaceContext } from './context/auraContext';
import { setIndexer, getAuraTagProvider } from './markup/auraTags';
import { nls } from './messages';
import {
  startServer,
  addFile,
  delFile,
  onCompletion,
  onHover,
  onDefinition,
  onTypeDefinition,
  onReferences,
  onSignatureHelp,
  init
} from './tern-server/ternServer';

interface TagParams {
  taginfo: TagInfo;
}

const tagAdded: NotificationType<TagParams> = new NotificationType<TagParams>('salesforce/tagAdded');
const tagDeleted: NotificationType<string> = new NotificationType<string>('salesforce/tagDeleted');
const tagsCleared: NotificationType<void> = new NotificationType<void>('salesforce/tagsCleared');

export default class Server {
  public readonly connection: Connection = createConnection();
  public readonly documents: TextDocuments<TextDocument> = new TextDocuments(TextDocument);
  private context!: AuraWorkspaceContext;
  private workspaceRoots!: NormalizedPath[];
  private htmlLS!: LanguageService;
  private auraIndexer!: AuraIndexer;
  public fileSystemProvider: FileSystemDataProvider;
  private isDelayedInitializationComplete = false;
  private isIndexerInitialized = false;
  private hasDetectedAuraFiles = false;
<<<<<<< HEAD
=======
  private workspaceType: WorkspaceType;
>>>>>>> 8b517822

  constructor() {
    this.fileSystemProvider = new FileSystemDataProvider();
    this.connection.onInitialize(params => this.onInitialize(params));
    this.connection.onCompletion(params => this.onCompletion(params));
    this.connection.onCompletionResolve(item => this.onCompletionResolve(item));
    this.connection.onHover(params => this.onHover(params));
    this.connection.onDefinition(params => this.onDefinition(params));
    this.connection.onTypeDefinition(params => this.onTypeDefinition(params));
    this.connection.onDidChangeWatchedFiles(params => void this.onDidChangeWatchedFiles(params));
    this.connection.onRequest('salesforce/listComponents', () => this.onListComponents());
    this.connection.onRequest('salesforce/listNamespaces', () => this.onListNamespaces());
    this.workspaceType = 'UNKNOWN';
    this.documents.listen(this.connection);
  }

  public onInitialize(params: InitializeParams): InitializeResult {
    const { workspaceFolders } = params;
    // Normalize workspaceRoots at entry point to ensure all paths are consistent
    // This ensures all downstream code receives normalized paths
    this.workspaceRoots = (workspaceFolders ?? []).map(folder =>
      normalizePath(path.resolve(URI.parse(folder.uri).fsPath))
    );
<<<<<<< HEAD

=======
    // eslint-disable-next-line @typescript-eslint/no-unsafe-assignment, @typescript-eslint/no-unsafe-member-access
    this.workspaceType = params.initializationOptions?.workspaceType ?? 'UNKNOWN';
>>>>>>> 8b517822
    try {
      if (this.workspaceRoots.length === 0) {
        Logger.warn(nls.localize('no_workspace_found_message'));
        return { capabilities: {} };
      }

      // Set up document event handlers
      this.documents.onDidOpen(changeEvent => this.onDidOpen(changeEvent));
      this.documents.onDidChangeContent(changeEvent => this.onDidChangeContent(changeEvent));
      this.documents.onDidSave(changeEvent => this.onDidSave(changeEvent));

      // Populate FileSystemDataProvider with static resources from initializationOptions
      // These are static framework files needed for Tern server initialization
      this.populateFileSystemProvider(params);

      // Note: Workspace context initialization is delayed until performDelayedInitialization()
      // to ensure all essential files (like sfdx-project.json) are loaded via onDidOpen events

      this.htmlLS = getLanguageService();
      this.htmlLS.setDataProviders(true, [getAuraTagProvider()]);

      const capabilities = {
        textDocumentSync: {
          openClose: true,
          // eslint-disable-next-line @typescript-eslint/consistent-type-assertions
          change: 1 as TextDocumentSyncKind
        },
        completionProvider: {
          resolveProvider: true,
          triggerCharacters: ['.', ':', '<', '"', '=', '/', '>']
        },
        workspace: {
          workspaceFolders: {
            supported: true
          }
        },
        signatureHelpProvider: {
          triggerCharacters: ['(']
        },
        referencesProvider: true,
        hoverProvider: true,
        definitionProvider: true,
        typeDefinitionProvider: true
      };

      return {
        capabilities
      };
    } catch (e: unknown) {
      const errorMessage = e instanceof Error ? e.message : String(e);
      throw new Error(nls.localize('initialization_unsuccessful_message', errorMessage));
    }
  }

  private isFileStat(obj: unknown): obj is FileStat {
    return typeof obj === 'object' && obj !== null && 'type' in obj && 'exists' in obj;
  }

  private populateFileSystemProvider(params: InitializeParams) {
    // eslint-disable-next-line @typescript-eslint/no-unsafe-member-access
    if (params.initializationOptions?.fileSystemProvider) {
      // Reconstruct the FileSystemDataProvider from serialized data
      // eslint-disable-next-line @typescript-eslint/no-unsafe-assignment, @typescript-eslint/no-unsafe-member-access
      const serializedProvider = params.initializationOptions.fileSystemProvider;

      if (typeof serializedProvider !== 'object' || serializedProvider === null) {
        throw new Error(nls.localize('invalid_filesystem_provider_message'));
      }

      // Restore the data from the serialized object
      // eslint-disable-next-line @typescript-eslint/no-unsafe-member-access
      if (serializedProvider.fileContents && typeof serializedProvider.fileContents === 'object') {
        // eslint-disable-next-line @typescript-eslint/no-unsafe-member-access, @typescript-eslint/no-unsafe-argument
        for (const [uri, content] of Object.entries(serializedProvider.fileContents)) {
          if (typeof content === 'string') {
            this.fileSystemProvider.updateFileContent(uri, content);
          }
        }
      }

      // eslint-disable-next-line @typescript-eslint/no-unsafe-member-access
      if (serializedProvider.directoryListings && typeof serializedProvider.directoryListings === 'object') {
        // eslint-disable-next-line @typescript-eslint/no-unsafe-member-access, @typescript-eslint/no-unsafe-argument
        for (const [uri, entries] of Object.entries(serializedProvider.directoryListings)) {
          if (Array.isArray(entries)) {
            // eslint-disable-next-line @typescript-eslint/no-unsafe-argument
            this.fileSystemProvider.updateDirectoryListing(uri, entries);
          }
        }
      }
      // eslint-disable-next-line @typescript-eslint/no-unsafe-member-access
      if (serializedProvider.fileStats && typeof serializedProvider.fileStats === 'object') {
        // eslint-disable-next-line @typescript-eslint/no-unsafe-member-access, @typescript-eslint/no-unsafe-argument
        for (const [uri, stat] of Object.entries(serializedProvider.fileStats)) {
          if (this.isFileStat(stat)) {
            this.fileSystemProvider.updateFileStat(uri, stat);
          }
        }
      }
      // eslint-disable-next-line @typescript-eslint/no-unsafe-member-access
      if (serializedProvider.workspaceConfig && typeof serializedProvider.workspaceConfig === 'object') {
        // eslint-disable-next-line @typescript-eslint/no-unsafe-member-access, @typescript-eslint/no-unsafe-argument
        this.fileSystemProvider.updateWorkspaceConfig(serializedProvider.workspaceConfig);
      }
    } else {
      throw new Error(nls.localize('no_filesystem_provider_message'));
    }
  }

  private setupIndexerEvents(): void {
    this.auraIndexer.eventEmitter.on('set', (tag: TagInfo) => {
      void this.connection.sendNotification(tagAdded, { taginfo: tag });
    });

    this.auraIndexer.eventEmitter.on('delete', (tag: string) => {
      void this.connection.sendNotification(tagDeleted, tag);
    });

    this.auraIndexer.eventEmitter.on('clear', () => {
      void this.connection.sendNotification(tagsCleared, undefined);
    });
  }

  private startIndexing(): void {
    setTimeout(() => {
      void (async () => {
        void this.connection.sendNotification('salesforce/indexingStarted');
        await this.auraIndexer.configureAndIndex();
        void this.connection.sendNotification('salesforce/indexingEnded');
      })();
    }, 0);
  }

  public async onCompletion(completionParams: CompletionParams): Promise<CompletionList> {
    const document = this.getDocumentIfReady(completionParams.textDocument.uri);
    if (!document) {
      return { isIncomplete: false, items: [] };
    }

    try {
      const isAuraMarkup = await this.context.isAuraMarkup(document);

      if (isAuraMarkup) {
        const htmlDocument = this.htmlLS.parseHTMLDocument(document);

        const list = this.htmlLS.doComplete(document, completionParams.position, htmlDocument, {
          isSfdxProject: this.context.type === 'SFDX',
          useAttributeValueQuotes: true
        });
        return list;
      }

      const isAuraJavascript = await this.context.isAuraJavascript(document);

      if (isAuraJavascript) {
        const result = await onCompletion(completionParams, this.fileSystemProvider);
        return result;
      }

      return { isIncomplete: false, items: [] };
    } catch {
      return { isIncomplete: false, items: [] };
    }
  }

  public onCompletionResolve(item: CompletionItem): CompletionItem {
    return item;
  }

  public async onHover(textDocumentPosition: TextDocumentPositionParams): Promise<Hover | null> {
    if (!textDocumentPosition?.textDocument || !textDocumentPosition.position) {
      return null;
    }

<<<<<<< HEAD
    const documentUri = textDocumentPosition.textDocument.uri;
    const document = this.getDocumentIfReady(documentUri);
=======
    const document = this.getDocumentIfReady(textDocumentPosition.textDocument.uri);
>>>>>>> 8b517822
    if (!document) {
      return null;
    }

    try {
      const isAuraMarkup = await this.context.isAuraMarkup(document);

      if (isAuraMarkup) {
        const htmlDocument = this.htmlLS.parseHTMLDocument(document);
        const hover = this.htmlLS.doHover(document, textDocumentPosition.position, htmlDocument);
        return hover;
      }

      const isAuraJavascript = await this.context.isAuraJavascript(document);

      if (isAuraJavascript) {
        const result = await onHover(textDocumentPosition, this.fileSystemProvider);
        return result;
      }

      return null;
    } catch (error: unknown) {
      Logger.error(`Error in onHover: ${error instanceof Error ? error.message : String(error)}`);
      return null;
    }
  }

  public async onTypeDefinition(textDocumentPosition: TextDocumentPositionParams): Promise<Definition | null> {
    const document = this.documents.get(textDocumentPosition.textDocument.uri);
    if (!document) {
      return null;
    }

    try {
      const isAuraJavascript = await this.context.isAuraJavascript(document);

      if (isAuraJavascript) {
        const result = await onTypeDefinition(textDocumentPosition, this.fileSystemProvider);
        return result ?? null;
      }

      return null;
    } catch {
      return null;
    }
  }

  private findJavascriptProperty(
    valueProperty: string,
    textDocumentPosition: TextDocumentPositionParams
  ): Location | null {
    // couldn't find it within the markup file, try looking for it as a javascript property
    const fsPath = URI.parse(textDocumentPosition.textDocument.uri).fsPath;
    const parsedPath = path.parse(fsPath);
    const componentName = parsedPath.name;
    const namespace = path.basename(path.dirname(parsedPath.dir));
    const tag = this.auraIndexer.getAuraByTag(`${namespace}:${componentName}`);

    if (tag) {
      // aura tag doesn't contain controller methods yet
      // but, if its not a v.value, its probably fine to just open the controller file
      const controllerPath = path.join(parsedPath.dir, `${componentName}Controller.js`);

      const result = {
        uri: URI.file(controllerPath).toString(),
        range: {
          start: {
            character: 0,
            line: 1
          },
          end: {
            character: 0,
            line: 1
          }
        }
      };
      return result;
    }

    return null;
  }

  public async onDefinition(textDocumentPosition: TextDocumentPositionParams): Promise<Location | null> {
    const document = this.getDocumentIfReady(textDocumentPosition.textDocument.uri);
    if (!document) {
      return null;
    }

    try {
      const isAuraMarkup = await this.context.isAuraMarkup(document);

      if (isAuraMarkup) {
        const htmlDocument = this.htmlLS.parseHTMLDocument(document);

        const def = getAuraBindingTemplateDeclaration(document, textDocumentPosition.position, htmlDocument);

        if (def) {
          return def;
        }

        const valueProperty = getAuraBindingValue(document, textDocumentPosition.position, htmlDocument);

        if (valueProperty) {
          const result = this.findJavascriptProperty(valueProperty, textDocumentPosition);
          return result;
        }

        return null;
      }

      const isAuraJavascript = await this.context.isAuraJavascript(document);

      if (isAuraJavascript) {
        const result = await onDefinition(textDocumentPosition, this.fileSystemProvider);
        return result ?? null;
      }

      return null;
    } catch {
      return null;
    }
  }

  public async onDidChangeWatchedFiles(change: DidChangeWatchedFilesParams): Promise<void> {
    const changes = change.changes;

    try {
      if (isAuraRootDirectoryCreated(this.context, changes)) {
        this.context.getIndexingProvider('aura')?.resetIndex();
        await this.context.getIndexingProvider('aura')?.configureAndIndex();
        // re-index everything on directory deletions as no events are reported for contents of deleted directories
      } else {
        for (const event of changes) {
          const isWatchedDir = await isAuraWatchedDirectory(this.context, event.uri);
          if (event.type === FileChangeType.Deleted && isWatchedDir) {
            const dir = toResolvedPath(event.uri);
            this.auraIndexer.clearTagsforDirectory(dir, this.context.type === 'SFDX');
          } else {
            const file = toResolvedPath(event.uri);
            if (
              file.endsWith('.app') ||
              file.endsWith('.cmp') ||
              file.endsWith('.intf') ||
              file.endsWith('.evt') ||
              file.endsWith('.lib')
            ) {
              await this.auraIndexer.indexFile(file, this.context.type === 'SFDX');
            }
          }
        }
      }
    } catch (e) {
      void this.connection.sendNotification(ShowMessageNotification.type, {
        type: MessageType.Error,
        message: `Error re-indexing workspace: ${e instanceof Error ? e.message : String(e)}`
      });
    }
  }

  public onListComponents(): string {
    const tags = this.auraIndexer.getAuraTags();
    const result = JSON.stringify([...tags]);
    return result;
  }

  public onListNamespaces(): string {
    const tags = this.auraIndexer.getAuraNamespaces();
    const result = JSON.stringify(tags);
    return result;
  }

  public onDidClose(event: { document: { uri: string } }): void {
    void this.connection.sendDiagnostics({ uri: event.document.uri, diagnostics: [] });
  }

  private async onDidOpen(changeEvent: { document: TextDocument }): Promise<void> {
    const { document } = changeEvent;
    const uri = document.uri;
    const content = document.getText();
<<<<<<< HEAD
=======
    const fileName = path.basename(URI.parse(uri).fsPath);
>>>>>>> 8b517822

    // Normalize URI to fsPath before syncing (entry point for path normalization)
    const normalizedPath = normalizePath(URI.parse(uri).fsPath);
    await syncDocumentToTextDocumentsProvider(normalizedPath, content, this.fileSystemProvider, this.workspaceRoots);

    // Perform delayed initialization once we have documents
    if (!this.isDelayedInitializationComplete) {
      void scheduleReinitialization(this.fileSystemProvider, () => this.performDelayedInitialization());
    }

    // Check if this is an Aura component file and initialize indexer if needed
<<<<<<< HEAD
    // Parse URI to get filename in a cross-platform way (URIs use forward slashes, but path.basename handles both)
    const fileName = path.basename(URI.parse(uri).fsPath);
=======
>>>>>>> 8b517822
    if (fileName && this.isAuraComponentFile(fileName)) {
      this.hasDetectedAuraFiles = true;

      if (!this.isIndexerInitialized && this.isDelayedInitializationComplete) {
        void this.initializeIndexer();
      }
    }
<<<<<<< HEAD

    // Check if this is sfdx-project.json and re-detect workspace type if needed
    if (fileName === 'sfdx-project.json' && this.context?.type === 'UNKNOWN') {
      // Update context to use the populated TextDocuments provider
      this.context.fileSystemProvider = this.fileSystemProvider;
      void this.context.initialize();
    }
=======
>>>>>>> 8b517822
  }

  public async onDidChangeContent(changeEvent: TextDocumentChangeEvent<TextDocument>): Promise<void> {
    const { document } = changeEvent;
    const { uri } = document;
    const content = document.getText();

    // Normalize URI to fsPath before syncing (entry point for path normalization)
    const normalizedPath = normalizePath(URI.parse(uri).fsPath);
    await syncDocumentToTextDocumentsProvider(normalizedPath, content, this.fileSystemProvider, this.workspaceRoots);
  }

  public async onDidSave(change: TextDocumentChangeEvent<TextDocument>): Promise<void> {
    const { document } = change;
    const uri = document.uri;
    const content = document.getText();

    // Normalize URI to fsPath before syncing (entry point for path normalization)
    const normalizedPath = normalizePath(URI.parse(uri).fsPath);
    await syncDocumentToTextDocumentsProvider(normalizedPath, content, this.fileSystemProvider, this.workspaceRoots);
  }

  /**
   * Checks if a filename represents an Aura component file
   */
  private isAuraComponentFile(fileName: string): boolean {
    const auraExtensions = ['.cmp', '.app', '.intf', '.evt', '.lib', '.auradoc', '.design', '.tokens'];
    return auraExtensions.some(ext => fileName.endsWith(ext));
  }

<<<<<<< HEAD
  /**
   * Checks if the workspace context is initialized and ready to use
   */
  private isContextReady(): boolean {
    return this.context !== undefined;
  }

  /** Get document if it exists and context is ready for processing */
  private getDocumentIfReady(uri: string): TextDocument | undefined {
    const document = this.documents.get(uri);
    return document !== undefined && this.isContextReady() ? document : undefined;
=======
  /** Get document if it exists and context is ready for processing */
  private getDocumentIfReady(uri: string): TextDocument | undefined {
    const document = this.documents.get(uri);
    return document !== undefined && this.context !== undefined ? document : undefined;
>>>>>>> 8b517822
  }

  /**
   * Initializes the indexer when workspace Aura files are available
   */
  private initializeIndexer(): void {
    if (this.isIndexerInitialized) {
      return;
    }

    try {
      // Initialize indexer and related components
      this.auraIndexer = new AuraIndexer(this.context);
      setIndexer(this.auraIndexer);

      this.setupIndexerEvents();
      this.startIndexing();

      this.isIndexerInitialized = true;
    } catch (error: unknown) {
<<<<<<< HEAD
      const errorMessage = error instanceof Error ? error.message : String(error);
      throw new Error(nls.localize('indexer_initialization_error_message', errorMessage));
=======
      throw new Error(
        nls.localize('indexer_initialization_error_message', error instanceof Error ? error.message : String(error))
      );
>>>>>>> 8b517822
    }
  }

  /**
   * Performs delayed initialization of Tern server and indexer components
   * using the populated fileSystemProvider
   */
  private async performDelayedInitialization(): Promise<void> {
    if (this.isDelayedInitializationComplete) {
      return;
    }

    try {
      // Initialize workspace context now that essential files are loaded via onDidOpen
      if (!this.context) {
        this.context = new AuraWorkspaceContext(this.workspaceRoots, this.fileSystemProvider);
<<<<<<< HEAD
        await this.context.initialize();
=======
        this.context.initialize(this.workspaceType);
>>>>>>> 8b517822
      } else {
        // Update context to use fileSystemProvider for better file access
        this.context.fileSystemProvider = this.fileSystemProvider;
      }

      // Initialize Tern server with original fileSystemProvider (contains Aura resources)
      if (this.context.type === 'CORE_PARTIAL') {
        const corePartialRoot = normalizePath(path.join(this.workspaceRoots[0], '..'));
        await startServer(corePartialRoot, corePartialRoot, this.fileSystemProvider);
      } else {
        await startServer(this.workspaceRoots[0], this.workspaceRoots[0], this.fileSystemProvider);
      }

      // Initialize tern server with original fileSystemProvider (has Aura resources)
      await init(this.fileSystemProvider);

      // Register event handlers that depend on fileSystemProvider
      this.connection.onReferences(reference => onReferences(reference, this.fileSystemProvider));
      this.connection.onSignatureHelp(signatureParams => onSignatureHelp(signatureParams, this.fileSystemProvider));

      // Register tern server document event handlers
      this.documents.onDidOpen(addFile);
      this.documents.onDidChangeContent(addFile);
      this.documents.onDidClose(delFile);
      this.documents.onDidClose(event => this.onDidClose(event));

      // Configure project with updated context
      this.context.configureProject();

      // Don't initialize indexer yet - wait for workspace files to be loaded
      // The indexer will be initialized when the first workspace Aura file is opened
      this.isDelayedInitializationComplete = true;

      // If we already detected Aura files before delayed init completed, initialize indexer now
      if (this.hasDetectedAuraFiles && !this.isIndexerInitialized) {
        this.initializeIndexer();
      }
    } catch (error: unknown) {
<<<<<<< HEAD
      const errorMessage = error instanceof Error ? error.message : String(error);
      throw new Error(nls.localize('delayed_initialization_error_message', errorMessage));
=======
      throw new Error(
        nls.localize('delayed_initialization_error_message', error instanceof Error ? error.message : String(error))
      );
>>>>>>> 8b517822
    }

    // send notification that delayed initialization is complete
    void this.connection.sendNotification(ShowMessageNotification.type, {
      type: MessageType.Info,
      message: 'Aura Language Server is ready'
    });
  }

  public listen(): void {
    Logger.initialize(this.connection);
    this.connection.listen();
  }
}<|MERGE_RESOLUTION|>--- conflicted
+++ resolved
@@ -13,12 +13,8 @@
   syncDocumentToTextDocumentsProvider,
   scheduleReinitialization,
   normalizePath,
-<<<<<<< HEAD
-  NormalizedPath
-=======
   NormalizedPath,
   WorkspaceType
->>>>>>> 8b517822
 } from '@salesforce/salesforcedx-lightning-lsp-common';
 import * as path from 'node:path';
 
@@ -88,10 +84,7 @@
   private isDelayedInitializationComplete = false;
   private isIndexerInitialized = false;
   private hasDetectedAuraFiles = false;
-<<<<<<< HEAD
-=======
   private workspaceType: WorkspaceType;
->>>>>>> 8b517822
 
   constructor() {
     this.fileSystemProvider = new FileSystemDataProvider();
@@ -115,12 +108,8 @@
     this.workspaceRoots = (workspaceFolders ?? []).map(folder =>
       normalizePath(path.resolve(URI.parse(folder.uri).fsPath))
     );
-<<<<<<< HEAD
-
-=======
     // eslint-disable-next-line @typescript-eslint/no-unsafe-assignment, @typescript-eslint/no-unsafe-member-access
     this.workspaceType = params.initializationOptions?.workspaceType ?? 'UNKNOWN';
->>>>>>> 8b517822
     try {
       if (this.workspaceRoots.length === 0) {
         Logger.warn(nls.localize('no_workspace_found_message'));
@@ -295,12 +284,7 @@
       return null;
     }
 
-<<<<<<< HEAD
-    const documentUri = textDocumentPosition.textDocument.uri;
-    const document = this.getDocumentIfReady(documentUri);
-=======
     const document = this.getDocumentIfReady(textDocumentPosition.textDocument.uri);
->>>>>>> 8b517822
     if (!document) {
       return null;
     }
@@ -480,10 +464,6 @@
     const { document } = changeEvent;
     const uri = document.uri;
     const content = document.getText();
-<<<<<<< HEAD
-=======
-    const fileName = path.basename(URI.parse(uri).fsPath);
->>>>>>> 8b517822
 
     // Normalize URI to fsPath before syncing (entry point for path normalization)
     const normalizedPath = normalizePath(URI.parse(uri).fsPath);
@@ -495,11 +475,8 @@
     }
 
     // Check if this is an Aura component file and initialize indexer if needed
-<<<<<<< HEAD
     // Parse URI to get filename in a cross-platform way (URIs use forward slashes, but path.basename handles both)
     const fileName = path.basename(URI.parse(uri).fsPath);
-=======
->>>>>>> 8b517822
     if (fileName && this.isAuraComponentFile(fileName)) {
       this.hasDetectedAuraFiles = true;
 
@@ -507,16 +484,6 @@
         void this.initializeIndexer();
       }
     }
-<<<<<<< HEAD
-
-    // Check if this is sfdx-project.json and re-detect workspace type if needed
-    if (fileName === 'sfdx-project.json' && this.context?.type === 'UNKNOWN') {
-      // Update context to use the populated TextDocuments provider
-      this.context.fileSystemProvider = this.fileSystemProvider;
-      void this.context.initialize();
-    }
-=======
->>>>>>> 8b517822
   }
 
   public async onDidChangeContent(changeEvent: TextDocumentChangeEvent<TextDocument>): Promise<void> {
@@ -547,24 +514,10 @@
     return auraExtensions.some(ext => fileName.endsWith(ext));
   }
 
-<<<<<<< HEAD
-  /**
-   * Checks if the workspace context is initialized and ready to use
-   */
-  private isContextReady(): boolean {
-    return this.context !== undefined;
-  }
-
-  /** Get document if it exists and context is ready for processing */
-  private getDocumentIfReady(uri: string): TextDocument | undefined {
-    const document = this.documents.get(uri);
-    return document !== undefined && this.isContextReady() ? document : undefined;
-=======
   /** Get document if it exists and context is ready for processing */
   private getDocumentIfReady(uri: string): TextDocument | undefined {
     const document = this.documents.get(uri);
     return document !== undefined && this.context !== undefined ? document : undefined;
->>>>>>> 8b517822
   }
 
   /**
@@ -585,14 +538,9 @@
 
       this.isIndexerInitialized = true;
     } catch (error: unknown) {
-<<<<<<< HEAD
-      const errorMessage = error instanceof Error ? error.message : String(error);
-      throw new Error(nls.localize('indexer_initialization_error_message', errorMessage));
-=======
       throw new Error(
         nls.localize('indexer_initialization_error_message', error instanceof Error ? error.message : String(error))
       );
->>>>>>> 8b517822
     }
   }
 
@@ -609,11 +557,7 @@
       // Initialize workspace context now that essential files are loaded via onDidOpen
       if (!this.context) {
         this.context = new AuraWorkspaceContext(this.workspaceRoots, this.fileSystemProvider);
-<<<<<<< HEAD
-        await this.context.initialize();
-=======
         this.context.initialize(this.workspaceType);
->>>>>>> 8b517822
       } else {
         // Update context to use fileSystemProvider for better file access
         this.context.fileSystemProvider = this.fileSystemProvider;
@@ -652,14 +596,9 @@
         this.initializeIndexer();
       }
     } catch (error: unknown) {
-<<<<<<< HEAD
-      const errorMessage = error instanceof Error ? error.message : String(error);
-      throw new Error(nls.localize('delayed_initialization_error_message', errorMessage));
-=======
       throw new Error(
         nls.localize('delayed_initialization_error_message', error instanceof Error ? error.message : String(error))
       );
->>>>>>> 8b517822
     }
 
     // send notification that delayed initialization is complete
