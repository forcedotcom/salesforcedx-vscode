/*
 * Copyright (c) 2025, salesforce.com, inc.
 * All rights reserved.
 * Licensed under the BSD 3-Clause license.
 * For full license text, see LICENSE.txt file in the repo root or https://opensource.org/licenses/BSD-3-Clause
 */

// Mock JSON imports from baseContext.ts - these are runtime require() calls in compiled code
// Mock JSON imports from indexer.ts
const mockJsonFromAuraServer = (relativePath: string) => {
  // eslint-disable-next-line @typescript-eslint/no-var-requires
  const fs = require('node:fs');
  // eslint-disable-next-line @typescript-eslint/no-var-requires
  const pathModule = require('node:path');
  let current = __dirname;
  while (!fs.existsSync(pathModule.join(current, 'package.json'))) {
    const parent = pathModule.resolve(current, '..');
    if (parent === current) break;
    current = parent;
  }
  const filePath = pathModule.join(current, 'src', relativePath);
  const content = JSON.parse(fs.readFileSync(filePath, 'utf8'));
  return { default: content, ...content };
};

// Mock relative imports from baseContext.js - these need to match the exact paths Jest resolves when baseContext.js
// executes require("./resources/..."). Since baseContext.js is in out/src/, the relative path
// resolves to out/src/resources/... which we mock using paths relative to the test file.

// Mock JSON imports for aura indexer - from indexer.ts which is in src/aura-indexer/
// So the relative path from indexer.ts is ../resources/, but from test file (src/aura-indexer/__tests__/) it's ../../resources/
jest.mock('../../resources/aura-standard.json', () => mockJsonFromAuraServer('resources/aura-standard.json'));
jest.mock('../../resources/transformed-aura-system.json', () =>
  mockJsonFromAuraServer('resources/transformed-aura-system.json')
);

import { FileSystemDataProvider } from '@salesforce/salesforcedx-lightning-lsp-common';
import { SFDX_WORKSPACE_ROOT, sfdxFileSystemProvider } from '@salesforce/salesforcedx-lightning-lsp-common/testUtils';
import * as path from 'node:path';
import URI from 'vscode-uri';
import { AuraWorkspaceContext } from '../../context/auraContext';
import AuraIndexer from '../indexer';

// Normalize paths for cross-platform test consistency
const normalize = (start: string, p: string): string => {
  // Convert backslashes to forward slashes and normalize to POSIX format
  const normalizedStart = path.posix.normalize(start.replaceAll('\\', '/'));
  const normalizedP = path.posix.normalize(p.replaceAll('\\', '/'));

  // Handle Windows case-insensitive paths by comparing lowercase
  if (normalizedP.toLowerCase().startsWith(normalizedStart.toLowerCase())) {
    return path.posix.relative(normalizedStart, normalizedP);
  }
  return normalizedP;
};

const uriToFile = (uri: string): string => URI.parse(uri).fsPath;

describe('indexer parsing content', () => {
  it('aura indexer', async () => {
    const context = new AuraWorkspaceContext(SFDX_WORKSPACE_ROOT, new FileSystemDataProvider());
    context.initialize('SFDX');
    await context.configureProject();

    const auraIndexer = new AuraIndexer(context);
    await auraIndexer.configureAndIndex();
    context.addIndexingProvider({ name: 'aura', indexer: auraIndexer });

<<<<<<< HEAD
    const markup = (await context.findAllAuraMarkup()).map(p => normalize(SFDX_WORKSPACE_ROOT, p)).toSorted();
=======
    let markup = await context.findAllAuraMarkup();
    markup = markup.map(p => normalize(SFDX_WORKSPACE_ROOT, p)).toSorted();
>>>>>>> 8b517822
    expect(markup).toMatchSnapshot();
    const tags = auraIndexer.getAuraTags();
    tags.forEach(taginfo => {
      if (taginfo.file) {
        taginfo.file = normalize(SFDX_WORKSPACE_ROOT, taginfo.file);
      }
      if (taginfo.location?.uri) {
        taginfo.location.uri = normalize(SFDX_WORKSPACE_ROOT, uriToFile(taginfo.location.uri));
      }
      if (taginfo.attributes) {
        taginfo.attributes = taginfo.attributes.toSorted((a, b) => a.name.localeCompare(b.name));
        for (const attribute of taginfo.attributes) {
          if (attribute.location?.uri) {
            attribute.location.uri = normalize(SFDX_WORKSPACE_ROOT, uriToFile(attribute.location.uri));
          }
        }
      }
    });
    const sortedTags = new Map([...tags.entries()].toSorted());
    expect(sortedTags).toMatchSnapshot();

    const namespaces = auraIndexer.getAuraNamespaces().toSorted();
    expect(namespaces).toMatchSnapshot();
  });

  it('should index a valid aura component', async () => {
    const context = new AuraWorkspaceContext(SFDX_WORKSPACE_ROOT, sfdxFileSystemProvider);
    context.initialize('SFDX');
    await context.configureProject();
    const auraIndexer = new AuraIndexer(context);
    await auraIndexer.configureAndIndex();
    context.addIndexingProvider({ name: 'aura', indexer: auraIndexer });

    const auraFilename = path.join(SFDX_WORKSPACE_ROOT, 'force-app/main/default/aura/wireLdsCmp/wireLdsCmp.cmp');
    const tagInfo = auraIndexer.indexFile(auraFilename, true);
    expect(tagInfo).toBeObject();
    expect(tagInfo?.name).toEqual('c:wireLdsCmp');
    expect(tagInfo?.file).toEndWith('wireLdsCmp.cmp');
    expect(tagInfo?.type).toEqual('CUSTOM');
    expect(tagInfo?.lwc).toEqual(false);
    expect(tagInfo?.location).toBeObject();
    expect(tagInfo?.location?.uri).toEndWith('wireLdsCmp.cmp');
    expect(tagInfo?.location?.range).toBeObject();
    expect(tagInfo?.namespace).toEqual('c');
  });

  xit('should handle indexing an invalid aura component', async () => {
    const context = new AuraWorkspaceContext(SFDX_WORKSPACE_ROOT, new FileSystemDataProvider());
    context.initialize('SFDX');
    await context.configureProject();
    const auraIndexer = new AuraIndexer(context);
    await auraIndexer.configureAndIndex();
    context.addIndexingProvider({ name: 'aura', indexer: auraIndexer });

    const dummyFilePath = '/invalid.cmp';

    const tagInfo = await auraIndexer.indexFile(dummyFilePath, true);
    expect(tagInfo).toBeUndefined();
  });
});<|MERGE_RESOLUTION|>--- conflicted
+++ resolved
@@ -66,12 +66,7 @@
     await auraIndexer.configureAndIndex();
     context.addIndexingProvider({ name: 'aura', indexer: auraIndexer });
 
-<<<<<<< HEAD
     const markup = (await context.findAllAuraMarkup()).map(p => normalize(SFDX_WORKSPACE_ROOT, p)).toSorted();
-=======
-    let markup = await context.findAllAuraMarkup();
-    markup = markup.map(p => normalize(SFDX_WORKSPACE_ROOT, p)).toSorted();
->>>>>>> 8b517822
     expect(markup).toMatchSnapshot();
     const tags = auraIndexer.getAuraTags();
     tags.forEach(taginfo => {
