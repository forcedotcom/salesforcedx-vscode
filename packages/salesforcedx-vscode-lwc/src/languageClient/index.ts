--- conflicted
+++ resolved
@@ -5,24 +5,17 @@
  * For full license text, see LICENSE.txt file in the repo root or https://opensource.org/licenses/BSD-3-Clause
  */
 
-<<<<<<< HEAD
-=======
 import { WorkspaceType } from '@salesforce/salesforcedx-lightning-lsp-common';
->>>>>>> 8b517822
 import { code2ProtocolConverter } from '@salesforce/salesforcedx-utils-vscode';
 import { Uri, workspace } from 'vscode';
 import { LanguageClient, LanguageClientOptions, ServerOptions, TransportKind } from 'vscode-languageclient/node';
 
 const protocol2CodeConverter = (value: string) => Uri.parse(value);
 
-<<<<<<< HEAD
-export const createLanguageClient = (serverPath: string): LanguageClient => {
-=======
 export const createLanguageClient = (
   serverPath: string,
   initializationOptions: { workspaceType: WorkspaceType }
 ): LanguageClient => {
->>>>>>> 8b517822
   // Setup the language server
   const debugOptions = { execArgv: ['--nolazy', '--inspect=6030'] };
   // If the extension is launched in debug mode then the debug server options are used
