--- conflicted
+++ resolved
@@ -17,42 +17,8 @@
  */
 export const messages = {
   command_failure: '%s failed to run.',
-<<<<<<< HEAD
-  force_lightning_lwc_test_navigate_to_test:
-=======
-  command_canceled: '%s was canceled.',
-  lightning_lwc_start_text: 'SFDX: Start Local Development Server',
-  lightning_lwc_start_not_found:
-    'To run this command, install the @salesforce/lwc-dev-server plugin. For more info, see [Set Up LWC Local Development](https://developer.salesforce.com/tools/vscode/en/localdev/set-up-lwc-local-dev).',
-  lightning_lwc_start_addr_in_use:
-    "The local development server can't start because the address is already in use. To fix, try one of these options:\n 1) Stop the local dev server running on any another instance.\n or 2) Change the default port [Configuration for Projects (Optional)](https://developer.salesforce.com/docs/component-library/documentation/en/lwc/lwc.get_started_local_dev_setup).\n 3) Kill the process running on the specified port.",
-  lightning_lwc_inactive_scratch_org:
-    'The local development server can\'t start because your scratch org is not active. Run "SFDX: Create a Default Scratch Org" to create a scratch org, or run "SFDX: Set a Default Org" to select an active scratch org.',
-  lightning_lwc_start_failed:
-    'The local development server was not able to start.',
-  lightning_lwc_start_exited:
-    'The local development server exited unexpectedly with code %s.',
-  lightning_lwc_start_already_running:
-    'The local development server is already running.',
-  lightning_lwc_stop_text: 'SFDX: Stop Local Development Server',
-  lightning_lwc_stop_not_running:
-    'The local development server is not running.',
-  lightning_lwc_stop_in_progress: 'Stopping local development server',
-  lightning_lwc_preview_text: 'SFDX: Preview Component Locally',
-  lightning_lwc_preview_file_undefined:
-    "Can't find the Lightning Web Components module. Check that %s is the correct file path.",
-  lightning_lwc_preview_file_nonexist:
-    "Can't find the Lightning Web Components module in %s. Check that the module exists.",
-  lightning_lwc_preview_unsupported:
-    "Something's not right with the filepath. The local development server doesn't recognize the Lightning Web Components module '%s.'",
-  lightning_lwc_preview_container_mode:
-    'This command is only available in Salesforce Extensions for desktop because it requires local installs.',
-  lightning_lwc_open_text: 'SFDX: Open Local Development Server in Browser',
-  prompt_option_open_browser: 'Open Browser',
-  prompt_option_restart: 'Restart',
   lwc_test_run_description_text: 'Run LWC test(s)',
   lightning_lwc_test_navigate_to_test:
->>>>>>> 171f4c74
     'SFDX: Navigate to Lightning Web Component Test',
   no_lwc_jest_found_text:
     'sfdx-lwc-jest is not installed. Install it from https://developer.salesforce.com/docs/component-library/documentation/lwc/lwc.unit_testing_using_jest_installation',
@@ -66,39 +32,6 @@
   default_task_name: 'LWC Test',
   task_windows_command_prompt_messaging:
     'Default shell for running tasks is set to cmd.exe',
-<<<<<<< HEAD
-=======
-  lightning_lwc_no_mobile_plugin:
-    'To run this command, install the @salesforce/lwc-dev-mobile plugin.',
-  lightning_lwc_platform_selection:
-    'Select the platform for previewing the component',
-  lightning_lwc_android_target_default:
-    'Enter a name for the Android emulator (leave blank for default)',
-  lightning_lwc_ios_target_default:
-    'Enter a name for the iOS simulator (leave blank for default)',
-  lightning_lwc_android_target_remembered:
-    "Enter a name for the Android emulator (leave blank for '%s')",
-  lightning_lwc_ios_target_remembered:
-    "Enter a name for the iOS simulator (leave blank for '%s')",
-  lightning_lwc_operation_cancelled: 'Preview operation cancelled by user.',
-  lightning_lwc_ios_label: 'Use iOS Simulator',
-  lightning_lwc_ios_description: 'Preview component on iOS',
-  lightning_lwc_android_label: 'Use Android Emulator',
-  lightning_lwc_android_description: 'Preview component on Android',
-  lightning_lwc_android_failure: "Failed to start Android Emulator '%s'.",
-  lightning_lwc_ios_failure: "Failed to start iOS Simulator '%s'.",
-  lightning_lwc_android_start: "Starting Android Emulator '%s'.",
-  lightning_lwc_ios_start: "Starting iOS Simulator '%s'.",
-  lightning_lwc_browserapp_label: 'Browser',
-  lightning_lwc_browserapp_description: 'Your mobile browser.',
-  lightning_lwc_preview_create_virtual_device_label: 'New...',
-  lightning_lwc_preview_create_virtual_device_detail: 'Create a Virtual Device',
-  lightning_lwc_preview_select_virtual_device: 'Select a Virtual Device...',
-  lightning_lwc_preview_select_target_app: 'Select a Target Application...',
-  lightning_lwc_preview_desktop_label: 'Use Desktop Browser',
-  lightning_lwc_preview_desktop_description:
-    'Preview component on desktop browser',
->>>>>>> 171f4c74
   lwc_output_channel_name: 'LWC Extension',
   lightning_lwc_no_redhat_extension_found:
     'Salesforce js-meta.xml IntelliSense requires the Red Hat XML extension',
