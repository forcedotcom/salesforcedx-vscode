--- conflicted
+++ resolved
@@ -150,13 +150,8 @@
           this.errorHint = errorHints.INACTIVE_SCRATCH_ORG;
         }
         if (data.toString().includes('No \'lwc\' directory found')) {
-<<<<<<< HEAD
           errorMessage = data.toString();
           errorCode = 135;
-=======
-          errorCode = 135;
-          this.errorHint = errorHints.LWC_FOLDER_NOT_FOUND;
->>>>>>> 19e03485
         }
         if (errorCode !== -1) {
           this.handleErrors(
@@ -220,13 +215,8 @@
       if (exitCode === 98) {
         message = nls.localize('force_lightning_lwc_start_addr_in_use');
       }
-<<<<<<< HEAD
       if (exitCode === 135 && errorMessage) {
         message = errorMessage;
-=======
-      if (exitCode === 135){
-        message = nls.localize('force_lightning_lwc_start_no_lwc_folder', 'testPath');
->>>>>>> 19e03485
       }
       showError(new Error(message), logName, commandName);
     } else if (exitCode !== undefined && exitCode !== null && exitCode > 0) {
