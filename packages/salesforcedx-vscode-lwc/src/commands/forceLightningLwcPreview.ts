/*
 * Copyright (c) 2019, salesforce.com, inc.
 * All rights reserved.
 * Licensed under the BSD 3-Clause license.
 * For full license text, see LICENSE.txt file in the repo root or https://opensource.org/licenses/BSD-3-Clause
 */

import { componentUtil } from '@salesforce/lightning-lsp-common';
import {
  CliCommandExecutor,
  SfdxCommandBuilder
} from '@salesforce/salesforcedx-utils-vscode/out/src/cli';
import * as fs from 'fs';
import * as vscode from 'vscode';
import { nls } from '../messages';
import { DevServerService } from '../service/devServerService';
<<<<<<< HEAD
import { PreviewService } from '../service/previewService';
import { DEV_SERVER_PREVIEW_ROUTE } from './commandConstants';
=======
import { WorkspaceUtils } from '../util/workspaceUtils';
>>>>>>> 964dbbbf
import { openBrowser, showError } from './commandUtils';
import { ForceLightningLwcStartExecutor } from './forceLightningLwcStart';

const sfdxCoreExports = vscode.extensions.getExtension(
  'salesforce.salesforcedx-vscode-core'
)!.exports;
const {
  channelService,
  notificationService,
  telemetryService,
  SfdxCommandlet,
  EmptyParametersGatherer,
  SfdxWorkspaceChecker,
  sfdxCoreSettings
} = sfdxCoreExports;

enum PreviewPlatformType {
  Desktop = 1,
  Android,
  iOS
}

export const enum PlatformName {
  Desktop = 'Desktop',
  Android = 'Android',
  iOS = 'iOS'
}

interface PreviewQuickPickItem extends vscode.QuickPickItem {
  label: string;
  detail: string;
  alwaysShow: boolean;
  picked: boolean;
  id: PreviewPlatformType;
  defaultTargetName: string;
  platformName: keyof typeof PlatformName;
}

export const platformOptions: PreviewQuickPickItem[] = [
  {
    label: nls.localize('force_lightning_lwc_preview_desktop_label'),
    detail: nls.localize('force_lightning_lwc_preview_desktop_description'),
    alwaysShow: true,
    picked: true,
    id: PreviewPlatformType.Desktop,
    platformName: PlatformName.Desktop,
    defaultTargetName: ''
  },
  {
    label: nls.localize('force_lightning_lwc_android_label'),
    detail: nls.localize('force_lightning_lwc_android_description'),
    alwaysShow: true,
    picked: false,
    id: PreviewPlatformType.Android,
    platformName: PlatformName.Android,
    defaultTargetName: 'SFDXEmulator'
  },
  {
    label: nls.localize('force_lightning_lwc_ios_label'),
    detail: nls.localize('force_lightning_lwc_ios_description'),
    alwaysShow: true,
    picked: false,
    id: PreviewPlatformType.iOS,
    platformName: PlatformName.iOS,
    defaultTargetName: 'SFDXSimulator'
  }
];

const logName = 'force_lightning_lwc_preview';
const commandName = nls.localize('force_lightning_lwc_preview_text');
const sfdxMobilePreviewCommand = 'force:lightning:lwc:preview';
const androidSuccessString = 'Launching... Opening Browser';

export async function forceLightningLwcPreview(sourceUri: vscode.Uri) {
  const startTime = process.hrtime();

  if (!sourceUri) {
    if (vscode.window.activeTextEditor) {
      sourceUri = vscode.window.activeTextEditor.document.uri;
    } else {
      const message = nls.localize(
        'force_lightning_lwc_preview_file_undefined',
        sourceUri
      );
      showError(new Error(message), logName, commandName);
      return;
    }
  }

  const resourcePath = sourceUri.fsPath;
  if (!resourcePath) {
    const message = nls.localize(
      'force_lightning_lwc_preview_file_undefined',
      resourcePath
    );
    showError(new Error(message), logName, commandName);
    return;
  }

  if (!fs.existsSync(resourcePath)) {
    const message = nls.localize(
      'force_lightning_lwc_preview_file_nonexist',
      resourcePath
    );
    showError(new Error(message), logName, commandName);
    return;
  }

  const isSFDX = true; // TODO support non SFDX projects
  const isDirectory = fs.lstatSync(resourcePath).isDirectory();
  const componentName = isDirectory
    ? componentUtil.moduleFromDirectory(resourcePath, isSFDX)
    : componentUtil.moduleFromFile(resourcePath, isSFDX);
  if (!componentName) {
    const message = nls.localize(
      'force_lightning_lwc_preview_unsupported',
      resourcePath
    );
    showError(new Error(message), logName, commandName);
    return;
  }

<<<<<<< HEAD
  const fullUrl = `${DEV_SERVER_PREVIEW_ROUTE}/${componentName}`;
  // Preform existing desktop behavior if mobile is not enabled.
  if (!PreviewService.instance.isMobileEnabled()) {
    await startServer(true, fullUrl, startTime);
=======
  // Perform existing desktop behavior if mobile is not enabled.
  if (!isMobileEnabled()) {
    await startServer(true, componentName, startTime);
>>>>>>> 964dbbbf
    return;
  }

  await selectPlatformAndExecute(startTime, componentName);
}

/**
 * Starts the lwc server if it is not already running.
 *
 * @param isDesktop if desktop browser is selected
 * @param componentName name of the component to preview
 * @param startTime start time of the preview command
 */
async function startServer(
  isDesktop: boolean,
  componentName: string,
  startTime: [number, number]
) {
  if (!DevServerService.instance.isServerHandlerRegistered()) {
    console.log(`${logName}: server was not running, starting...`);
    const preconditionChecker = new SfdxWorkspaceChecker();
    const parameterGatherer = new EmptyParametersGatherer();
    const executor = new ForceLightningLwcStartExecutor({
      openBrowser: isDesktop,
      componentName
    });

    const commandlet = new SfdxCommandlet(
      preconditionChecker,
      parameterGatherer,
      executor
    );

    await commandlet.run();
    telemetryService.sendCommandEvent(logName, startTime);
  } else if (isDesktop) {
    try {
      const fullUrl = DevServerService.instance.getComponentPreviewUrl(
        componentName
      );
      await openBrowser(fullUrl);
      telemetryService.sendCommandEvent(logName, startTime);
    } catch (e) {
      showError(e, logName, commandName);
    }
  }
}

/**
 * Prompts the user to select a platform to preview the LWC on. Android and iOS
 * are handled by the @salesforce/lwc-dev-mobile sfdx package.
 *
 * @param startTime start time of the preview command
 * @param componentName name of the lwc
 */
async function selectPlatformAndExecute(
  startTime: [number, number],
  componentName: string
) {
  const platformSelection = await vscode.window.showQuickPick(platformOptions, {
    placeHolder: nls.localize('force_lightning_lwc_platform_selection')
  });
  if (!platformSelection) {
    vscode.window.showWarningMessage(
      nls.localize('force_lightning_lwc_cancelled')
    );
    return;
  }

  const isDesktop = platformSelection.id === PreviewPlatformType.Desktop;
  if (isDesktop) {
    await startServer(true, componentName, startTime);
    return;
  }

  const isAndroid = platformSelection.id === PreviewPlatformType.Android;
  let target: string = platformSelection.defaultTargetName;
  let placeholderText = isAndroid
    ? nls.localize('force_lightning_lwc_android_target_default')
    : nls.localize('force_lightning_lwc_ios_target_default');
  const lastTarget = PreviewService.instance.getRememberedDevice(
    platformSelection.platformName
  );

  // Remember device setting enabled and previous device retrieved.
  if (PreviewService.instance.isRememberedDeviceEnabled() && lastTarget) {
    const message = isAndroid
      ? 'force_lightning_lwc_android_target_remembered'
      : 'force_lightning_lwc_ios_target_remembered';
    placeholderText = nls.localize(message, lastTarget);
    target = lastTarget;
  }
  const targetName = await vscode.window.showInputBox({
    placeHolder: placeholderText
  });

  if (targetName === undefined) {
    vscode.window.showInformationMessage(
      isAndroid
        ? nls.localize('force_lightning_lwc_android_device_cancelled')
        : nls.localize('force_lightning_lwc_ios_device_cancelled')
    );
    return;
  }
  await startServer(false, componentName, startTime);

  // New target device entered
  if (targetName !== '') {
    PreviewService.instance.updateRememberedDevice(
      platformSelection.platformName,
      targetName
    );
    target = targetName;
  }

  const mobileCancellationTokenSource = new vscode.CancellationTokenSource();
  const mobileCancellationToken = mobileCancellationTokenSource.token;
  const targetUsed = target || platformSelection.defaultTargetName;
  const command = new SfdxCommandBuilder()
    .withDescription(commandName)
    .withArg(sfdxMobilePreviewCommand)
    .withFlag('-p', platformSelection.platformName)
    .withFlag('-t', targetUsed)
    .withFlag('-n', componentName)
    .withFlag('--loglevel', PreviewService.instance.getLogLevel())
    .build();

  const mobileExecutor = new CliCommandExecutor(command, {
    env: { SFDX_JSON_TO_STDOUT: 'true' }
  });
  const execution = mobileExecutor.execute(mobileCancellationToken);
  telemetryService.sendCommandEvent(logName, startTime);
  channelService.streamCommandOutput(execution);
  channelService.showChannelOutput();

  execution.processExitSubject.subscribe(async exitCode => {
    if (exitCode !== 0) {
      const message = isAndroid
        ? nls.localize('force_lightning_lwc_android_failure', targetUsed)
        : nls.localize('force_lightning_lwc_ios_failure', targetUsed);
      showError(new Error(message), logName, commandName);

      // Error code 127 means the lwc on mobile sfdx plugin is not installed.
      if (exitCode === 127) {
        showError(
          new Error(nls.localize('force_lightning_lwc_no_mobile_plugin')),
          logName,
          commandName
        );
      }
    } else if (!isAndroid) {
      notificationService.showSuccessfulExecution(execution.command.toString());
      vscode.window.showInformationMessage(
        nls.localize('force_lightning_lwc_ios_start', targetUsed)
      );
    }
  });

  // TODO: Remove this when SFDX Plugin launches Android Emulator as separate process.
  // listen for Android Emulator finished
  if (isAndroid) {
    execution.stdoutSubject.subscribe(async data => {
      if (data && data.toString().includes(androidSuccessString)) {
        notificationService.showSuccessfulExecution(
          execution.command.toString()
        );
        vscode.window.showInformationMessage(
          nls.localize('force_lightning_lwc_android_start', targetUsed)
        );
      }
    });
  }
}<|MERGE_RESOLUTION|>--- conflicted
+++ resolved
@@ -14,12 +14,7 @@
 import * as vscode from 'vscode';
 import { nls } from '../messages';
 import { DevServerService } from '../service/devServerService';
-<<<<<<< HEAD
 import { PreviewService } from '../service/previewService';
-import { DEV_SERVER_PREVIEW_ROUTE } from './commandConstants';
-=======
-import { WorkspaceUtils } from '../util/workspaceUtils';
->>>>>>> 964dbbbf
 import { openBrowser, showError } from './commandUtils';
 import { ForceLightningLwcStartExecutor } from './forceLightningLwcStart';
 
@@ -142,16 +137,9 @@
     return;
   }
 
-<<<<<<< HEAD
-  const fullUrl = `${DEV_SERVER_PREVIEW_ROUTE}/${componentName}`;
   // Preform existing desktop behavior if mobile is not enabled.
   if (!PreviewService.instance.isMobileEnabled()) {
-    await startServer(true, fullUrl, startTime);
-=======
-  // Perform existing desktop behavior if mobile is not enabled.
-  if (!isMobileEnabled()) {
     await startServer(true, componentName, startTime);
->>>>>>> 964dbbbf
     return;
   }
 
