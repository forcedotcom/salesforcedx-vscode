/*
 * Copyright (c) 2019, salesforce.com, inc.
 * All rights reserved.
 * Licensed under the BSD 3-Clause license.
 * For full license text, see LICENSE.txt file in the repo root or https://opensource.org/licenses/BSD-3-Clause
 */

<<<<<<< HEAD
import * as fs from 'fs';
import { shared as lspCommon } from 'lightning-lsp-common';
=======
import { shared as lspCommon } from '@salesforce/lightning-lsp-common';
>>>>>>> 2b97d89c
import * as path from 'path';
import * as vscode from 'vscode';
import {
  commands,
  ConfigurationChangeEvent,
  ConfigurationTarget,
  ExtensionContext,
  Uri,
  window,
  workspace,
  WorkspaceConfiguration
} from 'vscode';
import {
  LanguageClient,
  LanguageClientOptions,
  ServerOptions,
  TransportKind
} from 'vscode-languageclient';
import {
  forceLightningLwcOpen,
  forceLightningLwcPreview,
  forceLightningLwcStart,
  forceLightningLwcStop
} from './commands';
import { ESLINT_NODEPATH_CONFIG, LWC_EXTENSION_NAME } from './constants';
import { DevServerService } from './service/devServerService';
import { telemetryService } from './telemetry';
import { activateLwcTestSupport } from './testSupport';

// See https://github.com/Microsoft/vscode-languageserver-node/issues/105
export function code2ProtocolConverter(value: Uri) {
  if (/^win32/.test(process.platform)) {
    // The *first* : is also being encoded which is not the standard for URI on Windows
    // Here we transform it back to the standard way
    return value.toString().replace('%3A', ':');
  } else {
    return value.toString();
  }
}

function protocol2CodeConverter(value: string) {
  return Uri.parse(value);
}

export async function activate(this: any, context: ExtensionContext) {
  const extensionHRStart = process.hrtime();
  console.log('Activation Mode: ' + getActivationMode());
  // Run our auto detection routine before we activate
  // If activationMode is off, don't startup no matter what
  if (getActivationMode() === 'off') {
    console.log('LWC Language Server activationMode set to off, exiting...');
    return;
  }

  // if we have no workspace folders, exit
  if (!workspace.workspaceFolders) {
    console.log('No workspace, exiting extension');
    return;
  }

  // Pass the workspace folder URIs to the language server
  const workspaceUris: string[] = [];
  workspace.workspaceFolders.forEach(folder => {
    workspaceUris.push(folder.uri.fsPath);
  });

  // If activationMode is autodetect or always, check workspaceType before startup
  const workspaceType = lspCommon.detectWorkspaceType(workspaceUris);

  // Check if we have a valid project structure
  if (getActivationMode() === 'autodetect' && !lspCommon.isLWC(workspaceType)) {
    // If activationMode === autodetect and we don't have a valid workspace type, exit
    console.log(
      'LWC LSP - autodetect did not find a valid project structure, exiting....'
    );
    console.log('WorkspaceType detected: ' + workspaceType);
    return;
  }
  // If activationMode === always, ignore workspace type and continue activating

  // register commands
  const ourCommands = registerCommands(context);
  context.subscriptions.push(ourCommands);

  // If we get here, we either passed autodetect validation or activationMode == always
  console.log('Lightning Web Components Extension Activated');
  console.log('WorkspaceType detected: ' + workspaceType);

  // Start the LWC Language Server
  startLWCLanguageServer(context);

  if (workspaceType === lspCommon.WorkspaceType.SFDX) {
    // We no longer want to manage the eslint.nodePath. Remove any previous configuration of the nodepath
    // which points at our LWC extension node_modules path
    const config: WorkspaceConfiguration = workspace.getConfiguration('');
    const currentNodePath = config.get<string>(ESLINT_NODEPATH_CONFIG);
    if (currentNodePath && currentNodePath.includes(LWC_EXTENSION_NAME)) {
      try {
        await config.update(
          ESLINT_NODEPATH_CONFIG,
          undefined,
          ConfigurationTarget.Workspace
        );
      } catch (e) {}
    }

    // Activate Test support only for SFDX workspace type for now
    activateLwcTestSupport(context);
  }

  // Notify telemetry that our extension is now active
  telemetryService.sendExtensionActivationEvent(extensionHRStart).catch();
}

export async function deactivate() {
  if (DevServerService.instance.isServerHandlerRegistered()) {
    await DevServerService.instance.stopServer();
  }
  console.log('Lightning Web Components Extension Deactivated');
  telemetryService.sendExtensionDeactivationEvent().catch();
}

function getActivationMode(): string {
  const config = workspace.getConfiguration('salesforcedx-vscode-lightning');
  return config.get('activationMode') || 'autodetect'; // default to autodetect
}

function registerCommands(
  extensionContext: vscode.ExtensionContext
): vscode.Disposable {
  return vscode.Disposable.from(
    vscode.commands.registerCommand(
      'sfdx.force.lightning.lwc.start',
      forceLightningLwcStart
    ),
    vscode.commands.registerCommand(
      'sfdx.force.lightning.lwc.stop',
      forceLightningLwcStop
    ),
    vscode.commands.registerCommand(
      'sfdx.force.lightning.lwc.open',
      forceLightningLwcOpen
    ),
    vscode.commands.registerCommand(
      'sfdx.force.lightning.lwc.preview',
      forceLightningLwcPreview
    )
  );
}

function startLWCLanguageServer(context: ExtensionContext) {
  // Setup the language server
  const serverModule = context.asAbsolutePath(
    path.join(
      'node_modules',
      '@salesforce',
      'lwc-language-server',
      'lib',
      'server.js'
    )
  );
  const debugOptions = { execArgv: ['--nolazy', '--inspect=6009'] };
  // If the extension is launched in debug mode then the debug server options are used
  // Otherwise the run options are used
  const serverOptions: ServerOptions = {
    run: { module: serverModule, transport: TransportKind.ipc },
    debug: {
      module: serverModule,
      transport: TransportKind.ipc,
      options: debugOptions
    }
  };

  const clientOptions: LanguageClientOptions = {
    documentSelector: [
      { language: 'html', scheme: 'file' },
      { language: 'javascript', scheme: 'file' }
    ],
    synchronize: {
      fileEvents: [
        workspace.createFileSystemWatcher('**/*.resource'),
        workspace.createFileSystemWatcher(
          '**/labels/CustomLabels.labels-meta.xml'
        ),
        workspace.createFileSystemWatcher(
          '**/staticresources/*.resource-meta.xml'
        ),
        workspace.createFileSystemWatcher('**/contentassets/*.asset-meta.xml'),
        workspace.createFileSystemWatcher('**/lwc/*/*.js'),
        workspace.createFileSystemWatcher('**/modules/*/*/*.js'),
        // need to watch for directory deletions as no events are created for contents or deleted directories
        workspace.createFileSystemWatcher('**/', false, true, false)
      ]
    },
    uriConverters: {
      code2Protocol: code2ProtocolConverter,
      protocol2Code: protocol2CodeConverter
    }
  };

  // Create the language client and start the client.
  const client = new LanguageClient(
    'lwcLanguageServer',
    'LWC Language Server',
    serverOptions,
    clientOptions
  ).start();

  // Push the disposable to the context's subscriptions so that the
  // client can be deactivated on extension deactivation
  context.subscriptions.push(client);
}<|MERGE_RESOLUTION|>--- conflicted
+++ resolved
@@ -5,12 +5,8 @@
  * For full license text, see LICENSE.txt file in the repo root or https://opensource.org/licenses/BSD-3-Clause
  */
 
-<<<<<<< HEAD
 import * as fs from 'fs';
-import { shared as lspCommon } from 'lightning-lsp-common';
-=======
 import { shared as lspCommon } from '@salesforce/lightning-lsp-common';
->>>>>>> 2b97d89c
 import * as path from 'path';
 import * as vscode from 'vscode';
 import {
