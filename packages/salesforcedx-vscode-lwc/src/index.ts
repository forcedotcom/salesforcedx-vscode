--- conflicted
+++ resolved
@@ -6,18 +6,10 @@
  */
 
 import * as lspCommon from '@salesforce/salesforcedx-lightning-lsp-common';
-<<<<<<< HEAD
-import { FileSystemDataProvider } from '@salesforce/salesforcedx-lightning-lsp-common';
-import {
-  ActivationTracker,
-  bootstrapWorkspaceAwareness,
-  populateWorkspaceTypeFiles
-=======
 import {
   ActivationTracker,
   bootstrapWorkspaceAwareness,
   detectWorkspaceType
->>>>>>> 8b517822
 } from '@salesforce/salesforcedx-utils-vscode';
 import { Effect } from 'effect';
 import * as path from 'node:path';
@@ -59,12 +51,7 @@
 
   // For workspace type detection, we still need to check the file system
   // Create a temporary provider just for detection
-<<<<<<< HEAD
-  const tempFileSystemProvider = await createFileSystemProvider(workspaceUris);
-  const workspaceType = await lspCommon.detectWorkspaceType(workspaceUris, tempFileSystemProvider);
-=======
   const workspaceType = await detectWorkspaceType(workspaceUris);
->>>>>>> 8b517822
 
   // Check if we have a valid project structure
   if (getActivationMode() === 'autodetect' && !lspCommon.isLWC(workspaceType)) {
@@ -81,11 +68,7 @@
   // Start the LWC Language Server
   const serverPath = extensionContext.extension.packageJSON.serverPath;
   const serverModule = extensionContext.asAbsolutePath(path.join(...serverPath));
-<<<<<<< HEAD
-  const client = createLanguageClient(serverModule);
-=======
   const client = createLanguageClient(serverModule, { workspaceType });
->>>>>>> 8b517822
 
   // Start the client and add it to subscriptions
   await client.start();
@@ -93,10 +76,7 @@
 
   // Trigger loading of workspace files into document cache after server initialization
   // This runs asynchronously and does not block extension activation
-<<<<<<< HEAD
-=======
   // The language server uses scheduleReinitialization to wait for file loading to stabilize
->>>>>>> 8b517822
   void Effect.runPromise(
     bootstrapWorkspaceAwareness({
       fileGlob: '**/lwc/**/*.{js,ts,html}',
@@ -110,11 +90,7 @@
   // Also load essential JSON files for workspace type detection
   void Effect.runPromise(
     bootstrapWorkspaceAwareness({
-<<<<<<< HEAD
-      fileGlob: '*.{json,xml}',
-=======
       fileGlob: '**/*.{json,xml}',
->>>>>>> 8b517822
       excludeGlob: '**/{node_modules,.sfdx,.git,dist,out,lib,coverage}/**',
       logger: log
     })
@@ -156,28 +132,4 @@
     commands.registerCommand('sf.lightning.lwc.stop', lightningLwcStop),
     commands.registerCommand('sf.lightning.lwc.open', lightningLwcOpen),
     commands.registerCommand('sf.lightning.lwc.preview', lightningLwcPreview)
-<<<<<<< HEAD
-  );
-
-/**
- * Creates a minimal FileSystemDataProvider with only files needed for workspace type detection
- * @param workspaceUris Array of workspace folder paths
- * @returns FileSystemDataProvider with only workspace type detection files
- */
-const createFileSystemProvider = async (workspaceUris: string[]): Promise<FileSystemDataProvider> => {
-  const fileSystemProvider = new FileSystemDataProvider();
-
-  for (const workspaceUri of workspaceUris) {
-    try {
-      await populateWorkspaceTypeFiles(fileSystemProvider, workspaceUri, log);
-    } catch (error) {
-      log(`Error populating workspace type files for workspace ${workspaceUri}: ${String(error)}`);
-      throw error;
-    }
-  }
-
-  return fileSystemProvider;
-};
-=======
-  );
->>>>>>> 8b517822
+  );