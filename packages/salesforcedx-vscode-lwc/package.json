{
  "name": "salesforcedx-vscode-lwc",
  "displayName": "Lightning Web Components",
  "description": "Provides code-editing features for Lightning Web Components",
  "qna": "https://github.com/forcedotcom/salesforcedx-vscode/issues",
  "bugs": {
    "url": "https://github.com/forcedotcom/salesforcedx-vscode/issues"
  },
  "repository": {
    "url": "https://github.com/forcedotcom/salesforcedx-vscode"
  },
  "icon": "images/VSCodeLWC.png",
  "galleryBanner": {
    "color": "#ECECEC",
    "theme": "light"
  },
  "version": "59.7.0",
  "publisher": "salesforce",
  "license": "BSD-3-Clause",
  "engines": {
    "vscode": "^1.61.2"
  },
  "categories": [
    "Programming Languages"
  ],
  "dependencies": {
    "@salesforce/core": "5.3.18",
    "@salesforce/eslint-config-lwc": "3.5.1",
<<<<<<< HEAD
    "@salesforce/lightning-lsp-common": "4.7.3",
    "@salesforce/lwc-language-server": "4.7.3",
    "@salesforce/salesforcedx-utils-vscode": "59.6.0",
=======
    "@salesforce/lightning-lsp-common": "4.7.2",
    "@salesforce/lwc-language-server": "4.7.2",
    "@salesforce/salesforcedx-utils-vscode": "59.7.0",
>>>>>>> 7a03ff03
    "ajv": "6.12.6",
    "applicationinsights": "1.0.7",
    "jest-editor-support": "^30.1.0",
    "jest-regex-util": "^24.9.0",
    "rxjs": "^5.4.1",
    "strip-ansi": "^5.2.0",
    "uuid": "^3.3.3",
    "vscode-extension-telemetry": "0.0.17",
    "vscode-languageclient": "^5.2.1"
  },
  "devDependencies": {
    "@salesforce/salesforcedx-test-utils-vscode": "59.7.0",
    "@types/chai": "4.3.3",
    "@types/mocha": "^5",
    "@types/node": "^18.11.9",
    "@types/sinon": "^7.5.2",
    "@types/uuid": "^3.4.8",
    "@types/vscode": "^1.61.2",
    "@types/which": "^1.3.1",
    "@typescript-eslint/eslint-plugin": "6.9.0",
    "@typescript-eslint/parser": "6.9.0",
    "chai": "^4.0.2",
    "cross-env": "5.2.0",
    "eslint": "8.52.0",
    "eslint-config-prettier": "9.0.0",
    "eslint-plugin-header": "3.1.1",
    "eslint-plugin-import": "2.29.0",
    "eslint-plugin-jest": "27.5.0",
    "eslint-plugin-jest-formatting": "3.1.0",
    "eslint-plugin-jsdoc": "46.8.2",
    "eslint-plugin-prefer-arrow": "1.2.3",
    "mocha": "^10",
    "mocha-junit-reporter": "^1.23.3",
    "mocha-multi-reporters": "^1.1.7",
    "nyc": "^15",
    "prettier": "3.0.3",
    "sinon": "^13.0.1",
    "sinon-chai": "^3.7.0",
    "ts-sinon": "^1.0.25",
    "typescript": "^5.2.2",
    "vscode-uri": "^1.0.8",
    "which": "1.3.1"
  },
  "extensionDependencies": [
    "dbaeumer.vscode-eslint"
  ],
  "scripts": {
    "bundle:extension": "esbuild ./src/index.ts  --bundle --outfile=dist/index.js --format=cjs --platform=node --loader:.node=file --external:vscode  --external:@salesforce/core --external:@salesforce/source-tracking --external:applicationinsights --external:@salesforce/lightning-lsp-common --external:@salesforce/lwc-language-serve --external:@babel/preset-typescript/package.json --minify",
    "vscode:prepublish": "npm prune --production",
    "vscode:package": "ts-node  ../../scripts/vsce-bundled-extension.ts",
    "vscode:sha256": "node ../../scripts/generate-sha256.js >> ../../SHA256",
    "vscode:publish": "node ../../scripts/publish-vsix.js",
    "compile": "tsc -p ./",
    "lint": "eslint .",
    "lint:fix": "npm run lint -- --fix",
    "watch": "tsc -watch -p .",
    "clean": "shx rm -rf node_modules && shx rm -rf out && shx rm -rf coverage && shx rm -rf .nyc_output",
    "test": "npm run test:unit && npm run test:vscode-integration",
    "test:unit": "jest --coverage",
    "test:vscode-integration": "node ../../scripts/download-vscode && node ../../scripts/install-vsix-dependencies dbaeumer.vscode-eslint && node ../../scripts/run-tests-with-recipes",
    "test:vscode-insiders-integration": "cross-env CODE_VERSION=insiders npm run test:vscode-integration"
  },
  "packaging": {
    "assets": [
      "LICENSE.txt",
      "package.nls.ja.json",
      "package.nls.json",
      "README.md",
      ".vscodeignore",
      "images",
      "resources",
      "snippets",
      "dist"
    ],
    "packageUpdates": {
      "main": "dist/index.js",
      "serverPath": [
        "node_modules",
        "@salesforce",
        "lwc-language-server",
        "lib",
        "server.js"
      ],
      "dependencies": {
        "applicationinsights": "1.0.7",
        "@salesforce/core": "5.3.18",
        "@salesforce/source-tracking": "4.3.0",
        "@salesforce/lightning-lsp-common": "4.7.3",
        "@salesforce/lwc-language-server": "4.7.3"
      },
      "devDependencies": {}
    }
  },
  "activationEvents": [
    "workspaceContains:sfdx-project.json",
    "workspaceContains:../workspace-user.xml",
    "workspaceContains:**/workspace-user.xml",
    "onCommand:sfdx.force.lightning.lwc.start"
  ],
  "main": "./out/src",
  "serverPath": [
    "..",
    "..",
    "node_modules",
    "@salesforce",
    "lwc-language-server",
    "lib",
    "server.js"
  ],
  "contributes": {
    "snippets": [
      {
        "language": "javascript",
        "path": "./snippets/lwc-js.json"
      },
      {
        "language": "html",
        "path": "./snippets/lwc-html.json"
      }
    ],
    "views": {
      "test": [
        {
          "id": "sfdx.force.lightning.lwc.test.view",
          "when": "sfdx:project_opened || sfdx:internal_dev",
          "name": "%force_lightning_lwc_test_view_name%"
        }
      ]
    },
    "menus": {
      "editor/context": [
        {
          "command": "sfdx.force.lightning.lwc.preview",
          "when": "sfdx:project_opened && resource =~ /.*\\/lwc\\/[^\\/]+(\\/[^\\/]+\\.(html|css|js))?$/"
        }
      ],
      "editor/title": [
        {
          "command": "sfdx.force.lightning.lwc.test.editorTitle.run",
          "when": "sfdx:lwc_jest_file_focused",
          "group": "navigation"
        },
        {
          "command": "sfdx.force.lightning.lwc.test.editorTitle.debug",
          "when": "sfdx:lwc_jest_file_focused",
          "group": "navigation"
        },
        {
          "command": "sfdx.force.lightning.lwc.test.editorTitle.startWatching",
          "when": "sfdx:lwc_jest_file_focused && !sfdx:lwc_jest_is_watching_focused_file",
          "group": "navigation"
        },
        {
          "command": "sfdx.force.lightning.lwc.test.editorTitle.stopWatching",
          "when": "sfdx:lwc_jest_file_focused && sfdx:lwc_jest_is_watching_focused_file",
          "group": "navigation"
        }
      ],
      "editor/title/context": [
        {
          "command": "sfdx.force.lightning.lwc.preview",
          "when": "sfdx:project_opened && resource =~ /.*\\/lwc\\/[^\\/]+(\\/[^\\/]+\\.(html|css|js))?$/"
        }
      ],
      "view/title": [
        {
          "command": "sfdx.force.lightning.lwc.test.runAllTests",
          "when": "view == sfdx.force.lightning.lwc.test.view",
          "group": "navigation"
        },
        {
          "command": "sfdx.force.lightning.lwc.test.refreshTestExplorer",
          "when": "view == sfdx.force.lightning.lwc.test.view",
          "group": "navigation"
        }
      ],
      "view/item/context": [
        {
          "command": "sfdx.force.lightning.lwc.test.case.run",
          "title": "%force_lightning_lwc_test_case_run_text%",
          "when": "view == sfdx.force.lightning.lwc.test.view && viewItem =~ /(lwcTest)(_.*|\\b)/",
          "group": "inline"
        },
        {
          "command": "sfdx.force.lightning.lwc.test.case.debug",
          "title": "%force_lightning_lwc_test_case_run_text%",
          "when": "view == sfdx.force.lightning.lwc.test.view && viewItem =~ /(lwcTest)(_.*|\\b)/",
          "group": "inline"
        },
        {
          "command": "sfdx.force.lightning.lwc.test.file.run",
          "title": "%force_lightning_lwc_test_file_run_text%",
          "when": "view == sfdx.force.lightning.lwc.test.view && viewItem =~ /(lwcTestGroup)(_.*|\\b)/",
          "group": "inline"
        },
        {
          "command": "sfdx.force.lightning.lwc.test.file.debug",
          "title": "%force_lightning_lwc_test_file_run_text%",
          "when": "view == sfdx.force.lightning.lwc.test.view && viewItem =~ /(lwcTestGroup)(_.*|\\b)/",
          "group": "inline"
        }
      ],
      "explorer/context": [
        {
          "command": "sfdx.force.lightning.lwc.preview",
          "when": "sfdx:project_opened && resource =~ /.*\\/lwc\\/[^\\/]+(\\/[^\\/]+\\.(html|css|js))?$/"
        }
      ],
      "commandPalette": [
        {
          "command": "sfdx.force.lightning.lwc.start",
          "when": "sfdx:project_opened"
        },
        {
          "command": "sfdx.force.lightning.lwc.stop",
          "when": "sfdx:project_opened"
        },
        {
          "command": "sfdx.force.lightning.lwc.open",
          "when": "sfdx:project_opened"
        },
        {
          "command": "sfdx.force.lightning.lwc.preview",
          "when": "sfdx:project_opened && resource =~ /.*\\/lwc\\/[^\\/]+(\\/[^\\/]+\\.(html|css|js))?$/"
        },
        {
          "command": "sfdx.force.lightning.lwc.test.file.run",
          "when": "false"
        },
        {
          "command": "sfdx.force.lightning.lwc.test.file.debug",
          "when": "false"
        },
        {
          "command": "sfdx.force.lightning.lwc.test.case.run",
          "when": "false"
        },
        {
          "command": "sfdx.force.lightning.lwc.test.case.debug",
          "when": "false"
        },
        {
          "command": "sfdx.force.lightning.lwc.test.navigateToTest",
          "when": "false"
        },
        {
          "command": "sfdx.force.lightning.lwc.test.runAllTests",
          "when": "sfdx:project_opened || sfdx:internal_dev"
        },
        {
          "command": "sfdx.force.lightning.lwc.test.refreshTestExplorer",
          "when": "sfdx:project_opened || sfdx:internal_dev"
        },
        {
          "command": "sfdx.force.lightning.lwc.test.editorTitle.run",
          "when": "sfdx:lwc_jest_file_focused"
        },
        {
          "command": "sfdx.force.lightning.lwc.test.editorTitle.debug",
          "when": "sfdx:lwc_jest_file_focused"
        },
        {
          "command": "sfdx.force.lightning.lwc.test.editorTitle.startWatching",
          "when": "sfdx:lwc_jest_file_focused"
        },
        {
          "command": "sfdx.force.lightning.lwc.test.editorTitle.stopWatching",
          "when": "sfdx:lwc_jest_file_focused"
        },
        {
          "command": "sfdx.force.lightning.lwc.test.stopWatchingAllTests",
          "when": "sfdx:project_opened || sfdx:internal_dev"
        }
      ]
    },
    "commands": [
      {
        "command": "sfdx.force.lightning.lwc.start",
        "title": "%force_lightning_lwc_start_text%"
      },
      {
        "command": "sfdx.force.lightning.lwc.stop",
        "title": "%force_lightning_lwc_stop_text%"
      },
      {
        "command": "sfdx.force.lightning.lwc.open",
        "title": "%force_lightning_lwc_open_text%"
      },
      {
        "command": "sfdx.force.lightning.lwc.preview",
        "title": "%force_lightning_lwc_preview_text%"
      },
      {
        "command": "sfdx.force.lightning.lwc.test.runAllTests",
        "title": "%force_lightning_lwc_test_run_all_tests_text%",
        "icon": {
          "light": "resources/light/play-button.svg",
          "dark": "resources/dark/play-button.svg"
        }
      },
      {
        "command": "sfdx.force.lightning.lwc.test.refreshTestExplorer",
        "title": "%force_lightning_lwc_test_refresh_test_explorer_text%",
        "icon": {
          "light": "resources/light/refresh.svg",
          "dark": "resources/dark/refresh.svg"
        }
      },
      {
        "command": "sfdx.force.lightning.lwc.test.navigateToTest",
        "title": "%force_lightning_lwc_test_navigate_to_test%"
      },
      {
        "command": "sfdx.force.lightning.lwc.test.file.run",
        "title": "%force_lightning_lwc_test_file_run_text%",
        "icon": {
          "light": "resources/light/play-button.svg",
          "dark": "resources/dark/play-button.svg"
        }
      },
      {
        "command": "sfdx.force.lightning.lwc.test.file.debug",
        "title": "%force_lightning_lwc_test_file_debug_text%",
        "icon": {
          "light": "resources/light/debug.svg",
          "dark": "resources/dark/debug.svg"
        }
      },
      {
        "command": "sfdx.force.lightning.lwc.test.case.run",
        "title": "%force_lightning_lwc_test_case_run_text%",
        "icon": {
          "light": "resources/light/play-button.svg",
          "dark": "resources/dark/play-button.svg"
        }
      },
      {
        "command": "sfdx.force.lightning.lwc.test.case.debug",
        "title": "%force_lightning_lwc_test_case_debug_text%",
        "icon": {
          "light": "resources/light/debug.svg",
          "dark": "resources/dark/debug.svg"
        }
      },
      {
        "command": "sfdx.force.lightning.lwc.test.editorTitle.run",
        "title": "%force_lightning_lwc_test_run_current_file_text%",
        "icon": {
          "light": "resources/light/play-button.svg",
          "dark": "resources/dark/play-button.svg"
        }
      },
      {
        "command": "sfdx.force.lightning.lwc.test.editorTitle.debug",
        "title": "%force_lightning_lwc_test_debug_current_file_text%",
        "icon": {
          "light": "resources/light/debug.svg",
          "dark": "resources/dark/debug.svg"
        }
      },
      {
        "command": "sfdx.force.lightning.lwc.test.editorTitle.startWatching",
        "title": "%force_lightning_lwc_test_start_watching_text%",
        "icon": {
          "light": "resources/light/startWatching.svg",
          "dark": "resources/dark/startWatching.svg"
        }
      },
      {
        "command": "sfdx.force.lightning.lwc.test.editorTitle.stopWatching",
        "title": "%force_lightning_lwc_test_stop_watching_text%",
        "icon": {
          "light": "resources/light/stopWatching.svg",
          "dark": "resources/dark/stopWatching.svg"
        }
      },
      {
        "command": "sfdx.force.lightning.lwc.test.stopWatchingAllTests",
        "title": "%force_lightning_lwc_test_stop_watching_all_tests_text%"
      }
    ],
    "debuggers": [
      {
        "type": "vscode-lwc-tests",
        "label": "%force_lightning_lwc_debugger%",
        "languages": [
          "javascript"
        ],
        "configurationSnippets": [
          {
            "label": "%force_lightning_lwc_debugger%",
            "description": "%force_lightning_lwc_debugger_desc%",
            "body": {
              "name": "%force_lightning_lwc_debugger%",
              "type": "node",
              "request": "launch",
              "program": "^\"\\${workspaceFolder}/node_modules/.bin/sfdx-lwc-jest\"",
              "args": [
                "--",
                "--runInBand"
              ],
              "cwd": "^\"\\${workspaceFolder}\"",
              "console": "integratedTerminal",
              "internalConsoleOptions": "neverOpen",
              "disableOptimisticBPs": true,
              "windows": {
                "program": "^\"\\${workspaceFolder}/node_modules/@salesforce/sfdx-lwc-jest/bin/sfdx-lwc-jest\""
              }
            }
          }
        ]
      }
    ],
    "configuration": {
      "type": "object",
      "title": "%force_lightning_lwc_preferences%",
      "properties": {
        "salesforcedx-vscode-lwc.preview.rememberDevice": {
          "type": "boolean",
          "default": true,
          "description": "%force_lightning_lwc_remember_device_description%"
        },
        "salesforcedx-vscode-lwc.preview.logLevel": {
          "type": "string",
          "description": "%force_lightning_lwc_mobile_log_level%",
          "enum": [
            "trace",
            "debug",
            "info",
            "warn",
            "error",
            "fatal"
          ],
          "default": "warn"
        }
      }
    }
  }
}<|MERGE_RESOLUTION|>--- conflicted
+++ resolved
@@ -26,15 +26,9 @@
   "dependencies": {
     "@salesforce/core": "5.3.18",
     "@salesforce/eslint-config-lwc": "3.5.1",
-<<<<<<< HEAD
     "@salesforce/lightning-lsp-common": "4.7.3",
     "@salesforce/lwc-language-server": "4.7.3",
-    "@salesforce/salesforcedx-utils-vscode": "59.6.0",
-=======
-    "@salesforce/lightning-lsp-common": "4.7.2",
-    "@salesforce/lwc-language-server": "4.7.2",
     "@salesforce/salesforcedx-utils-vscode": "59.7.0",
->>>>>>> 7a03ff03
     "ajv": "6.12.6",
     "applicationinsights": "1.0.7",
     "jest-editor-support": "^30.1.0",
