--- conflicted
+++ resolved
@@ -24,19 +24,11 @@
     "Programming Languages"
   ],
   "dependencies": {
-<<<<<<< HEAD
-    "@salesforce/core": "^3.34.8",
+    "@salesforce/core": "5.3.0",
     "@salesforce/eslint-config-lwc": "3.5.1",
-    "@salesforce/lightning-lsp-common": "4.7.0",
-    "@salesforce/lwc-language-server": "4.7.0",
-    "@salesforce/salesforcedx-utils-vscode": "58.5.0",
-=======
-    "@salesforce/core": "5.3.0",
-    "@salesforce/eslint-config-lwc": "3.3.3",
     "@salesforce/lightning-lsp-common": "4.7.1",
     "@salesforce/lwc-language-server": "4.7.1",
     "@salesforce/salesforcedx-utils-vscode": "59.1.2",
->>>>>>> d5f0f4e0
     "ajv": "6.12.6",
     "applicationinsights": "1.0.7",
     "eslint": "8.23.0",
