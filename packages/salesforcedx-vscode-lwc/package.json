--- conflicted
+++ resolved
@@ -10,408 +10,7 @@
   "categories": [
     "Programming Languages"
   ],
-<<<<<<< HEAD
-  "contributes": {
-    "commands": [
-      {
-        "command": "sfdx.lightning.lwc.test.runAllTests",
-        "icon": {
-          "dark": "resources/dark/play-button.svg",
-          "light": "resources/light/play-button.svg"
-        },
-        "title": "%lightning_lwc_test_run_all_tests_text%"
-      },
-      {
-        "command": "sfdx.lightning.lwc.test.refreshTestExplorer",
-        "icon": {
-          "dark": "resources/dark/refresh.svg",
-          "light": "resources/light/refresh.svg"
-        },
-        "title": "%lightning_lwc_test_refresh_test_explorer_text%"
-      },
-      {
-        "command": "sfdx.lightning.lwc.test.navigateToTest",
-        "title": "%lightning_lwc_test_navigate_to_test%"
-      },
-      {
-        "command": "sfdx.lightning.lwc.test.file.run",
-        "icon": {
-          "dark": "resources/dark/play-button.svg",
-          "light": "resources/light/play-button.svg"
-        },
-        "title": "%lightning_lwc_test_file_run_text%"
-      },
-      {
-        "command": "sfdx.lightning.lwc.test.file.debug",
-        "icon": {
-          "dark": "resources/dark/debug.svg",
-          "light": "resources/light/debug.svg"
-        },
-        "title": "%lightning_lwc_test_file_debug_text%"
-      },
-      {
-        "command": "sfdx.lightning.lwc.test.case.run",
-        "icon": {
-          "dark": "resources/dark/play-button.svg",
-          "light": "resources/light/play-button.svg"
-        },
-        "title": "%lightning_lwc_test_case_run_text%"
-      },
-      {
-        "command": "sfdx.lightning.lwc.test.case.debug",
-        "icon": {
-          "dark": "resources/dark/debug.svg",
-          "light": "resources/light/debug.svg"
-        },
-        "title": "%lightning_lwc_test_case_debug_text%"
-      },
-      {
-        "command": "sfdx.lightning.lwc.test.editorTitle.run",
-        "icon": {
-          "dark": "resources/dark/play-button.svg",
-          "light": "resources/light/play-button.svg"
-        },
-        "title": "%lightning_lwc_test_run_current_file_text%"
-      },
-      {
-        "command": "sfdx.lightning.lwc.test.editorTitle.debug",
-        "icon": {
-          "dark": "resources/dark/debug.svg",
-          "light": "resources/light/debug.svg"
-        },
-        "title": "%lightning_lwc_test_debug_current_file_text%"
-      },
-      {
-        "command": "sfdx.lightning.lwc.test.editorTitle.startWatching",
-        "icon": {
-          "dark": "resources/dark/startWatching.svg",
-          "light": "resources/light/startWatching.svg"
-        },
-        "title": "%lightning_lwc_test_start_watching_text%"
-      },
-      {
-        "command": "sfdx.lightning.lwc.test.editorTitle.stopWatching",
-        "icon": {
-          "dark": "resources/dark/stopWatching.svg",
-          "light": "resources/light/stopWatching.svg"
-        },
-        "title": "%lightning_lwc_test_stop_watching_text%"
-      },
-      {
-        "command": "sfdx.lightning.lwc.test.stopWatchingAllTests",
-        "title": "%lightning_lwc_test_stop_watching_all_tests_text%"
-      }
-    ],
-    "debuggers": [
-      {
-        "configurationSnippets": [
-          {
-            "body": {
-              "args": [
-                "--",
-                "--runInBand"
-              ],
-              "console": "integratedTerminal",
-              "cwd": "^\"\\${workspaceFolder}\"",
-              "disableOptimisticBPs": true,
-              "internalConsoleOptions": "neverOpen",
-              "name": "%lightning_lwc_debugger%",
-              "program": "^\"\\${workspaceFolder}/node_modules/.bin/sfdx-lwc-jest\"",
-              "request": "launch",
-              "type": "node",
-              "windows": {
-                "program": "^\"\\${workspaceFolder}/node_modules/@salesforce/sfdx-lwc-jest/bin/sfdx-lwc-jest\""
-              }
-            },
-            "description": "%lightning_lwc_debugger_desc%",
-            "label": "%lightning_lwc_debugger%"
-          }
-        ],
-        "label": "%lightning_lwc_debugger%",
-        "languages": [
-          "javascript"
-        ],
-        "type": "vscode-lwc-tests"
-      }
-    ],
-    "menus": {
-      "commandPalette": [
-        {
-          "command": "sfdx.lightning.lwc.test.file.run",
-          "when": "false"
-        },
-        {
-          "command": "sfdx.lightning.lwc.test.file.debug",
-          "when": "false"
-        },
-        {
-          "command": "sfdx.lightning.lwc.test.case.run",
-          "when": "false"
-        },
-        {
-          "command": "sfdx.lightning.lwc.test.case.debug",
-          "when": "false"
-        },
-        {
-          "command": "sfdx.lightning.lwc.test.navigateToTest",
-          "when": "false"
-        },
-        {
-          "command": "sfdx.lightning.lwc.test.runAllTests",
-          "when": "sfdx:project_opened || sfdx:internal_dev"
-        },
-        {
-          "command": "sfdx.lightning.lwc.test.refreshTestExplorer",
-          "when": "sfdx:project_opened || sfdx:internal_dev"
-        },
-        {
-          "command": "sfdx.lightning.lwc.test.editorTitle.run",
-          "when": "sfdx:lwc_jest_file_focused"
-        },
-        {
-          "command": "sfdx.lightning.lwc.test.editorTitle.debug",
-          "when": "sfdx:lwc_jest_file_focused"
-        },
-        {
-          "command": "sfdx.lightning.lwc.test.editorTitle.startWatching",
-          "when": "sfdx:lwc_jest_file_focused"
-        },
-        {
-          "command": "sfdx.lightning.lwc.test.editorTitle.stopWatching",
-          "when": "sfdx:lwc_jest_file_focused"
-        },
-        {
-          "command": "sfdx.lightning.lwc.test.stopWatchingAllTests",
-          "when": "sfdx:project_opened || sfdx:internal_dev"
-        }
-      ],
-      "editor/title": [
-        {
-          "command": "sfdx.lightning.lwc.test.editorTitle.run",
-          "group": "navigation",
-          "when": "sfdx:lwc_jest_file_focused"
-        },
-        {
-          "command": "sfdx.lightning.lwc.test.editorTitle.debug",
-          "group": "navigation",
-          "when": "sfdx:lwc_jest_file_focused"
-        },
-        {
-          "command": "sfdx.lightning.lwc.test.editorTitle.startWatching",
-          "group": "navigation",
-          "when": "sfdx:lwc_jest_file_focused && !sfdx:lwc_jest_is_watching_focused_file"
-        },
-        {
-          "command": "sfdx.lightning.lwc.test.editorTitle.stopWatching",
-          "group": "navigation",
-          "when": "sfdx:lwc_jest_file_focused && sfdx:lwc_jest_is_watching_focused_file"
-        }
-      ],
-      "view/item/context": [
-        {
-          "command": "sfdx.lightning.lwc.test.case.run",
-          "group": "inline",
-          "title": "%lightning_lwc_test_case_run_text%",
-          "when": "view == sfdx.lightning.lwc.test.view && viewItem =~ /(lwcTest)(_.*|\\b)/"
-        },
-        {
-          "command": "sfdx.lightning.lwc.test.case.debug",
-          "group": "inline",
-          "title": "%lightning_lwc_test_case_debug_text%",
-          "when": "view == sfdx.lightning.lwc.test.view && viewItem =~ /(lwcTest)(_.*|\\b)/"
-        },
-        {
-          "command": "sfdx.lightning.lwc.test.file.run",
-          "group": "inline",
-          "title": "%lightning_lwc_test_file_run_text%",
-          "when": "view == sfdx.lightning.lwc.test.view && viewItem =~ /(lwcTestGroup)(_.*|\\b)/"
-        },
-        {
-          "command": "sfdx.lightning.lwc.test.file.debug",
-          "group": "inline",
-          "title": "%lightning_lwc_test_file_debug_text%",
-          "when": "view == sfdx.lightning.lwc.test.view && viewItem =~ /(lwcTestGroup)(_.*|\\b)/"
-        }
-      ],
-      "view/title": [
-        {
-          "command": "sfdx.lightning.lwc.test.runAllTests",
-          "group": "navigation",
-          "when": "view == sfdx.lightning.lwc.test.view"
-        },
-        {
-          "command": "sfdx.lightning.lwc.test.refreshTestExplorer",
-          "group": "navigation",
-          "when": "view == sfdx.lightning.lwc.test.view"
-        }
-      ]
-    },
-    "snippets": [
-      {
-        "language": "javascript",
-        "path": "./snippets/lwc-js.json"
-      },
-      {
-        "language": "html",
-        "path": "./snippets/lwc-html.json"
-      }
-    ],
-    "views": {
-      "test": [
-        {
-          "id": "sfdx.lightning.lwc.test.view",
-          "name": "%lightning_lwc_test_view_name%",
-          "when": "sfdx:project_opened || sfdx:internal_dev"
-        }
-      ]
-    }
-  },
-  "dependencies": {
-    "@salesforce/core": "6.5.2",
-    "@salesforce/eslint-config-lwc": "3.5.1",
-    "@salesforce/lightning-lsp-common": "4.7.4",
-    "@salesforce/lwc-language-server": "4.7.4",
-    "@salesforce/salesforcedx-utils-vscode": "60.1.2",
-    "ajv": "6.12.6",
-    "applicationinsights": "1.0.7",
-    "jest-editor-support": "^30.1.0",
-    "jest-regex-util": "^24.9.0",
-    "rxjs": "^5.4.1",
-    "strip-ansi": "^5.2.0",
-    "uuid": "^3.3.3",
-    "vscode-extension-telemetry": "0.0.17",
-    "vscode-languageclient": "^5.2.1"
-  },
-  "description": "Provides code-editing features for Lightning Web Components",
-  "devDependencies": {
-    "@salesforce/salesforcedx-test-utils-vscode": "60.1.2",
-    "@types/chai": "4.3.3",
-    "@types/mocha": "^5",
-    "@types/node": "^18.11.9",
-    "@types/sinon": "^7.5.2",
-    "@types/uuid": "^3.4.8",
-    "@types/vscode": "^1.61.2",
-    "@types/which": "^1.3.1",
-    "@typescript-eslint/eslint-plugin": "6.9.0",
-    "@typescript-eslint/parser": "6.9.0",
-    "chai": "^4.0.2",
-    "cross-env": "5.2.0",
-    "eslint": "8.52.0",
-    "eslint-config-prettier": "9.0.0",
-    "eslint-plugin-header": "3.1.1",
-    "eslint-plugin-import": "2.29.0",
-    "eslint-plugin-jest": "27.5.0",
-    "eslint-plugin-jest-formatting": "3.1.0",
-    "eslint-plugin-jsdoc": "46.8.2",
-    "eslint-plugin-prefer-arrow": "1.2.3",
-    "mocha": "^10",
-    "mocha-junit-reporter": "^1.23.3",
-    "mocha-multi-reporters": "^1.1.7",
-    "nyc": "^15",
-    "prettier": "3.0.3",
-    "sinon": "^13.0.1",
-    "sinon-chai": "^3.7.0",
-    "ts-sinon": "^1.0.25",
-    "typescript": "^5.2.2",
-    "vscode-uri": "^1.0.8",
-    "which": "1.3.1"
-  },
-  "displayName": "Lightning Web Components",
-  "engines": {
-    "vscode": "^1.82.0"
-  },
-  "extensionDependencies": [
-    "dbaeumer.vscode-eslint",
-    "salesforce.salesforcedx-vscode-core"
-  ],
-  "galleryBanner": {
-    "color": "#ECECEC",
-    "theme": "light"
-  },
-  "icon": "images/VSCodeLWC.png",
-  "license": "BSD-3-Clause",
-  "main": "./out/src",
-  "name": "salesforcedx-vscode-lwc",
-  "packaging": {
-    "assets": [
-      "LICENSE.txt",
-      "package.nls.ja.json",
-      "package.nls.json",
-      "README.md",
-      ".vscodeignore",
-      "images",
-      "resources",
-      "snippets",
-      "dist"
-    ],
-    "packageUpdates": {
-      "dependencies": {
-        "@salesforce/core": "6.5.2",
-        "@salesforce/lightning-lsp-common": "4.7.4",
-        "@salesforce/lwc-language-server": "4.7.4",
-        "@salesforce/source-tracking": "5.1.11",
-        "applicationinsights": "1.0.7"
-      },
-      "devDependencies": {},
-      "main": "dist/index.js",
-      "serverPath": [
-        "node_modules",
-        "@salesforce",
-        "lwc-language-server",
-        "lib",
-        "server.js"
-      ]
-    }
-  },
-  "publisher": "salesforce",
-  "qna": "https://github.com/forcedotcom/salesforcedx-vscode/issues",
-  "repository": {
-    "url": "https://github.com/forcedotcom/salesforcedx-vscode"
-  },
-  "scripts": {
-    "bundle:extension": "esbuild ./src/index.ts  --bundle --outfile=dist/index.js --format=cjs --platform=node --loader:.node=file --external:vscode  --external:@salesforce/core --external:@salesforce/source-tracking --external:applicationinsights --external:@salesforce/lightning-lsp-common --external:@salesforce/lwc-language-serve --external:@babel/preset-typescript/package.json --minify",
-    "clean": "shx rm -rf node_modules && shx rm -rf out && shx rm -rf coverage && shx rm -rf .nyc_output",
-    "compile": "tsc -p ./",
-    "lint": "eslint .",
-    "lint:fix": "npm run lint -- --fix",
-    "test": "npm run test:unit && npm run test:vscode-integration",
-    "test:unit": "jest --coverage",
-    "test:vscode-insiders-integration": "cross-env CODE_VERSION=insiders npm run test:vscode-integration",
-    "test:vscode-integration": "node ../../scripts/download-vscode && node ../../scripts/install-vsix-dependencies dbaeumer.vscode-eslint && node ../../scripts/run-tests-with-recipes",
-    "vscode:package": "ts-node  ../../scripts/vsce-bundled-extension.ts",
-    "vscode:prepublish": "npm prune --production",
-    "vscode:publish": "node ../../scripts/publish-vsix.js",
-    "vscode:sha256": "node ../../scripts/generate-sha256.js >> ../../SHA256",
-    "watch": "tsc -watch -p ."
-  },
-  "serverPath": [
-    "..",
-    "..",
-    "node_modules",
-    "@salesforce",
-    "lwc-language-server",
-    "lib",
-    "server.js"
-  ],
-  "version": "60.1.2"
-=======
   "commands": [
-    {
-      "command": "sfdx.lightning.lwc.start",
-      "title": "%lightning_lwc_start_text%"
-    },
-    {
-      "command": "sfdx.lightning.lwc.stop",
-      "title": "%lightning_lwc_stop_text%"
-    },
-    {
-      "command": "sfdx.lightning.lwc.open",
-      "title": "%lightning_lwc_open_text%"
-    },
-    {
-      "command": "sfdx.lightning.lwc.preview",
-      "title": "%lightning_lwc_preview_text%"
-    },
     {
       "command": "sfdx.lightning.lwc.test.runAllTests",
       "icon": {
@@ -501,30 +100,6 @@
       "title": "%lightning_lwc_test_stop_watching_all_tests_text%"
     }
   ],
-  "configuration": {
-    "properties": {
-      "salesforcedx-vscode-lwc.preview.logLevel": {
-        "default": "warn",
-        "description": "%lightning_lwc_mobile_log_level%",
-        "enum": [
-          "trace",
-          "debug",
-          "info",
-          "warn",
-          "error",
-          "fatal"
-        ],
-        "type": "string"
-      },
-      "salesforcedx-vscode-lwc.preview.rememberDevice": {
-        "default": true,
-        "description": "%lightning_lwc_remember_device_description%",
-        "type": "boolean"
-      }
-    },
-    "title": "%lightning_lwc_preferences%",
-    "type": "object"
-  },
   "contributes": {
     "commands": [
       {
@@ -880,22 +455,6 @@
   "menus": {
     "commandPalette": [
       {
-        "command": "sfdx.lightning.lwc.start",
-        "when": "sfdx:project_opened"
-      },
-      {
-        "command": "sfdx.lightning.lwc.stop",
-        "when": "sfdx:project_opened"
-      },
-      {
-        "command": "sfdx.lightning.lwc.open",
-        "when": "sfdx:project_opened"
-      },
-      {
-        "command": "sfdx.lightning.lwc.preview",
-        "when": "sfdx:project_opened && resource =~ /.*\\/lwc\\/[^\\/]+(\\/[^\\/]+\\.(html|css|js))?$/"
-      },
-      {
         "command": "sfdx.lightning.lwc.test.file.run",
         "when": "false"
       },
@@ -942,12 +501,6 @@
       {
         "command": "sfdx.lightning.lwc.test.stopWatchingAllTests",
         "when": "sfdx:project_opened || sfdx:internal_dev"
-      }
-    ],
-    "editor/context": [
-      {
-        "command": "sfdx.lightning.lwc.preview",
-        "when": "sfdx:project_opened && resource =~ /.*\\/lwc\\/[^\\/]+(\\/[^\\/]+\\.(html|css|js))?$/"
       }
     ],
     "editor/title": [
@@ -970,18 +523,6 @@
         "command": "sfdx.lightning.lwc.test.editorTitle.stopWatching",
         "group": "navigation",
         "when": "sfdx:lwc_jest_file_focused && sfdx:lwc_jest_is_watching_focused_file"
-      }
-    ],
-    "editor/title/context": [
-      {
-        "command": "sfdx.lightning.lwc.preview",
-        "when": "sfdx:project_opened && resource =~ /.*\\/lwc\\/[^\\/]+(\\/[^\\/]+\\.(html|css|js))?$/"
-      }
-    ],
-    "explorer/context": [
-      {
-        "command": "sfdx.lightning.lwc.preview",
-        "when": "sfdx:project_opened && resource =~ /.*\\/lwc\\/[^\\/]+(\\/[^\\/]+\\.(html|css|js))?$/"
       }
     ],
     "view/item/context": [
@@ -1105,5 +646,4 @@
       }
     ]
   }
->>>>>>> f6e46d3a
 }