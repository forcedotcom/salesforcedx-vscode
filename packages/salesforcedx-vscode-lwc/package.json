{
  "activationEvents": [
    "workspaceContains:sfdx-project.json",
    "workspaceContains:../workspace-user.xml",
    "workspaceContains:**/workspace-user.xml"
  ],
  "bugs": {
    "url": "https://github.com/forcedotcom/salesforcedx-vscode/issues"
  },
  "categories": [
    "Programming Languages"
  ],
  "contributes": {
    "commands": [
      {
        "command": "sfdx.lightning.lwc.test.runAllTests",
        "icon": {
          "dark": "resources/dark/play-button.svg",
          "light": "resources/light/play-button.svg"
        },
        "title": "%force_lightning_lwc_test_run_all_tests_text%"
      },
      {
        "command": "sfdx.force.lightning.lwc.test.refreshTestExplorer",
        "icon": {
          "dark": "resources/dark/refresh.svg",
          "light": "resources/light/refresh.svg"
        },
        "title": "%force_lightning_lwc_test_refresh_test_explorer_text%"
      },
      {
        "command": "sfdx.force.lightning.lwc.test.navigateToTest",
        "title": "%force_lightning_lwc_test_navigate_to_test%"
      },
      {
        "command": "sfdx.lightning.lwc.test.file.run",
        "icon": {
          "dark": "resources/dark/play-button.svg",
          "light": "resources/light/play-button.svg"
        },
        "title": "%lightning_lwc_test_file_run_text%"
      },
      {
        "command": "sfdx.lightning.lwc.test.file.debug",
        "icon": {
          "dark": "resources/dark/debug.svg",
          "light": "resources/light/debug.svg"
        },
        "title": "%lightning_lwc_test_file_debug_text%"
      },
      {
        "command": "sfdx.lightning.lwc.test.case.run",
        "icon": {
          "dark": "resources/dark/play-button.svg",
          "light": "resources/light/play-button.svg"
        },
        "title": "%lightning_lwc_test_case_run_text%"
      },
      {
        "command": "sfdx.lightning.lwc.test.case.debug",
        "icon": {
          "dark": "resources/dark/debug.svg",
          "light": "resources/light/debug.svg"
        },
        "title": "%lightning_lwc_test_case_debug_text%"
      },
      {
        "command": "sfdx.lightning.lwc.test.editorTitle.run",
        "icon": {
          "dark": "resources/dark/play-button.svg",
          "light": "resources/light/play-button.svg"
        },
        "title": "%lightning_lwc_test_run_current_file_text%"
      },
      {
        "command": "sfdx.lightning.lwc.test.editorTitle.debug",
        "icon": {
          "dark": "resources/dark/debug.svg",
          "light": "resources/light/debug.svg"
        },
        "title": "%lightning_lwc_test_debug_current_file_text%"
      },
      {
        "command": "sfdx.force.lightning.lwc.test.editorTitle.startWatching",
        "icon": {
          "dark": "resources/dark/startWatching.svg",
          "light": "resources/light/startWatching.svg"
        },
        "title": "%force_lightning_lwc_test_start_watching_text%"
      },
      {
        "command": "sfdx.force.lightning.lwc.test.editorTitle.stopWatching",
        "icon": {
          "dark": "resources/dark/stopWatching.svg",
          "light": "resources/light/stopWatching.svg"
        },
        "title": "%force_lightning_lwc_test_stop_watching_text%"
      },
      {
        "command": "sfdx.force.lightning.lwc.test.stopWatchingAllTests",
        "title": "%force_lightning_lwc_test_stop_watching_all_tests_text%"
      }
    ],
    "debuggers": [
      {
        "configurationSnippets": [
          {
            "body": {
              "args": [
                "--",
                "--runInBand"
              ],
              "console": "integratedTerminal",
              "cwd": "^\"\\${workspaceFolder}\"",
              "disableOptimisticBPs": true,
              "internalConsoleOptions": "neverOpen",
              "name": "%lightning_lwc_debugger%",
              "program": "^\"\\${workspaceFolder}/node_modules/.bin/sfdx-lwc-jest\"",
              "request": "launch",
              "type": "node",
              "windows": {
                "program": "^\"\\${workspaceFolder}/node_modules/@salesforce/sfdx-lwc-jest/bin/sfdx-lwc-jest\""
              }
            },
            "description": "%lightning_lwc_debugger_desc%",
            "label": "%lightning_lwc_debugger%"
          }
        ],
        "label": "%lightning_lwc_debugger%",
        "languages": [
          "javascript"
        ],
        "type": "vscode-lwc-tests"
      }
    ],
    "menus": {
      "commandPalette": [
        {
          "command": "sfdx.lightning.lwc.test.file.run",
          "when": "false"
        },
        {
          "command": "sfdx.lightning.lwc.test.file.debug",
          "when": "false"
        },
        {
          "command": "sfdx.lightning.lwc.test.case.run",
          "when": "false"
        },
        {
          "command": "sfdx.lightning.lwc.test.case.debug",
          "when": "false"
        },
        {
          "command": "sfdx.force.lightning.lwc.test.navigateToTest",
          "when": "false"
        },
        {
          "command": "sfdx.lightning.lwc.test.runAllTests",
          "when": "sfdx:project_opened || sfdx:internal_dev"
        },
        {
          "command": "sfdx.force.lightning.lwc.test.refreshTestExplorer",
          "when": "sfdx:project_opened || sfdx:internal_dev"
        },
        {
          "command": "sfdx.lightning.lwc.test.editorTitle.run",
          "when": "sfdx:lwc_jest_file_focused"
        },
        {
          "command": "sfdx.lightning.lwc.test.editorTitle.debug",
          "when": "sfdx:lwc_jest_file_focused"
        },
        {
          "command": "sfdx.force.lightning.lwc.test.editorTitle.startWatching",
          "when": "sfdx:lwc_jest_file_focused"
        },
        {
          "command": "sfdx.force.lightning.lwc.test.editorTitle.stopWatching",
          "when": "sfdx:lwc_jest_file_focused"
        },
        {
          "command": "sfdx.force.lightning.lwc.test.stopWatchingAllTests",
          "when": "sfdx:project_opened || sfdx:internal_dev"
        }
      ],
      "editor/title": [
        {
          "command": "sfdx.lightning.lwc.test.editorTitle.run",
          "group": "navigation",
          "when": "sfdx:lwc_jest_file_focused"
        },
        {
          "command": "sfdx.lightning.lwc.test.editorTitle.debug",
          "group": "navigation",
          "when": "sfdx:lwc_jest_file_focused"
        },
        {
          "command": "sfdx.force.lightning.lwc.test.editorTitle.startWatching",
          "group": "navigation",
          "when": "sfdx:lwc_jest_file_focused && !sfdx:lwc_jest_is_watching_focused_file"
        },
        {
          "command": "sfdx.force.lightning.lwc.test.editorTitle.stopWatching",
          "group": "navigation",
          "when": "sfdx:lwc_jest_file_focused && sfdx:lwc_jest_is_watching_focused_file"
        }
      ],
      "view/item/context": [
        {
          "command": "sfdx.lightning.lwc.test.case.run",
          "group": "inline",
          "title": "%lightning_lwc_test_case_run_text%",
          "when": "view == sfdx.lightning.lwc.test.view && viewItem =~ /(lwcTest)(_.*|\\b)/"
        },
        {
          "command": "sfdx.lightning.lwc.test.case.debug",
          "group": "inline",
          "title": "%lightning_lwc_test_case_debug_text%",
          "when": "view == sfdx.lightning.lwc.test.view && viewItem =~ /(lwcTest)(_.*|\\b)/"
        },
        {
          "command": "sfdx.lightning.lwc.test.file.run",
          "group": "inline",
          "title": "%lightning_lwc_test_file_run_text%",
          "when": "view == sfdx.lightning.lwc.test.view && viewItem =~ /(lwcTestGroup)(_.*|\\b)/"
        },
        {
          "command": "sfdx.lightning.lwc.test.file.debug",
          "group": "inline",
          "title": "%lightning_lwc_test_file_debug_text%",
          "when": "view == sfdx.lightning.lwc.test.view && viewItem =~ /(lwcTestGroup)(_.*|\\b)/"
        }
      ],
      "view/title": [
        {
          "command": "sfdx.lightning.lwc.test.runAllTests",
          "group": "navigation",
          "when": "view == sfdx.lightning.lwc.test.view"
        },
        {
          "command": "sfdx.force.lightning.lwc.test.refreshTestExplorer",
          "group": "navigation",
          "when": "view == sfdx.lightning.lwc.test.view"
        }
      ]
    },
    "snippets": [
      {
        "language": "javascript",
        "path": "./snippets/lwc-js.json"
      },
      {
        "language": "html",
        "path": "./snippets/lwc-html.json"
      }
    ],
    "views": {
      "test": [
        {
          "id": "sfdx.lightning.lwc.test.view",
          "name": "%lightning_lwc_test_view_name%",
          "when": "sfdx:project_opened || sfdx:internal_dev"
        }
      ]
    }
  },
  "dependencies": {
    "@salesforce/core": "6.5.2",
    "@salesforce/eslint-config-lwc": "3.5.1",
    "@salesforce/lightning-lsp-common": "4.7.4",
    "@salesforce/lwc-language-server": "4.7.4",
    "@salesforce/salesforcedx-utils-vscode": "60.1.2",
    "ajv": "6.12.6",
    "applicationinsights": "1.0.7",
    "jest-editor-support": "^30.1.0",
    "jest-regex-util": "^24.9.0",
    "rxjs": "^5.4.1",
    "strip-ansi": "^5.2.0",
    "uuid": "^3.3.3",
    "vscode-extension-telemetry": "0.0.17",
    "vscode-languageclient": "^5.2.1"
  },
  "description": "Provides code-editing features for Lightning Web Components",
  "devDependencies": {
    "@salesforce/salesforcedx-test-utils-vscode": "60.1.2",
    "@types/chai": "4.3.3",
    "@types/mocha": "^5",
    "@types/node": "^18.11.9",
    "@types/sinon": "^7.5.2",
    "@types/uuid": "^3.4.8",
    "@types/vscode": "^1.61.2",
    "@types/which": "^1.3.1",
    "@typescript-eslint/eslint-plugin": "6.9.0",
    "@typescript-eslint/parser": "6.9.0",
    "chai": "^4.0.2",
    "cross-env": "5.2.0",
    "eslint": "8.52.0",
    "eslint-config-prettier": "9.0.0",
    "eslint-plugin-header": "3.1.1",
    "eslint-plugin-import": "2.29.0",
    "eslint-plugin-jest": "27.5.0",
    "eslint-plugin-jest-formatting": "3.1.0",
    "eslint-plugin-jsdoc": "46.8.2",
    "eslint-plugin-prefer-arrow": "1.2.3",
    "mocha": "^10",
    "mocha-junit-reporter": "^1.23.3",
    "mocha-multi-reporters": "^1.1.7",
    "nyc": "^15",
    "prettier": "3.0.3",
    "sinon": "^13.0.1",
    "sinon-chai": "^3.7.0",
    "ts-sinon": "^1.0.25",
    "typescript": "^5.2.2",
    "vscode-uri": "^1.0.8",
    "which": "1.3.1"
  },
  "displayName": "Lightning Web Components",
  "engines": {
    "vscode": "^1.82.0"
  },
  "extensionDependencies": [
    "dbaeumer.vscode-eslint",
    "salesforce.salesforcedx-vscode-core"
  ],
  "galleryBanner": {
    "color": "#ECECEC",
    "theme": "light"
  },
  "icon": "images/VSCodeLWC.png",
  "license": "BSD-3-Clause",
  "main": "./out/src",
  "name": "salesforcedx-vscode-lwc",
  "packaging": {
    "assets": [
      "LICENSE.txt",
      "package.nls.ja.json",
      "package.nls.json",
      "README.md",
      ".vscodeignore",
      "images",
      "resources",
      "snippets",
      "dist"
    ],
    "packageUpdates": {
      "dependencies": {
        "@salesforce/core": "6.5.2",
        "@salesforce/lightning-lsp-common": "4.7.4",
        "@salesforce/lwc-language-server": "4.7.4",
        "@salesforce/source-tracking": "5.1.11",
        "applicationinsights": "1.0.7"
      },
      "devDependencies": {},
      "main": "dist/index.js",
      "serverPath": [
        "node_modules",
        "@salesforce",
        "lwc-language-server",
        "lib",
        "server.js"
      ]
    }
  },
  "publisher": "salesforce",
  "qna": "https://github.com/forcedotcom/salesforcedx-vscode/issues",
  "repository": {
    "url": "https://github.com/forcedotcom/salesforcedx-vscode"
  },
  "scripts": {
    "bundle:extension": "esbuild ./src/index.ts  --bundle --outfile=dist/index.js --format=cjs --platform=node --loader:.node=file --external:vscode  --external:@salesforce/core --external:@salesforce/source-tracking --external:applicationinsights --external:@salesforce/lightning-lsp-common --external:@salesforce/lwc-language-serve --external:@babel/preset-typescript/package.json --minify",
    "clean": "shx rm -rf node_modules && shx rm -rf out && shx rm -rf coverage && shx rm -rf .nyc_output",
    "compile": "tsc -p ./",
    "lint": "eslint .",
    "lint:fix": "npm run lint -- --fix",
    "test": "npm run test:unit && npm run test:vscode-integration",
    "test:unit": "jest --coverage",
    "test:vscode-insiders-integration": "cross-env CODE_VERSION=insiders npm run test:vscode-integration",
    "test:vscode-integration": "node ../../scripts/download-vscode && node ../../scripts/install-vsix-dependencies dbaeumer.vscode-eslint && node ../../scripts/run-tests-with-recipes",
    "vscode:package": "ts-node  ../../scripts/vsce-bundled-extension.ts",
    "vscode:prepublish": "npm prune --production",
    "vscode:publish": "node ../../scripts/publish-vsix.js",
    "vscode:sha256": "node ../../scripts/generate-sha256.js >> ../../SHA256",
    "watch": "tsc -watch -p ."
  },
  "serverPath": [
    "..",
    "..",
    "node_modules",
    "@salesforce",
    "lwc-language-server",
    "lib",
    "server.js"
  ],
<<<<<<< HEAD
  "version": "60.1.2"
=======
  "contributes": {
    "snippets": [
      {
        "language": "javascript",
        "path": "./snippets/lwc-js.json"
      },
      {
        "language": "html",
        "path": "./snippets/lwc-html.json"
      }
    ],
    "views": {
      "test": [
        {
          "id": "sfdx.lightning.lwc.test.view",
          "when": "sfdx:project_opened || sfdx:internal_dev",
          "name": "%lightning_lwc_test_view_name%"
        }
      ]
    },
    "menus": {
      "editor/context": [
        {
          "command": "sfdx.lightning.lwc.preview",
          "when": "sfdx:project_opened && resource =~ /.*\\/lwc\\/[^\\/]+(\\/[^\\/]+\\.(html|css|js))?$/"
        }
      ],
      "editor/title": [
        {
          "command": "sfdx.lightning.lwc.test.editorTitle.run",
          "when": "sfdx:lwc_jest_file_focused",
          "group": "navigation"
        },
        {
          "command": "sfdx.lightning.lwc.test.editorTitle.debug",
          "when": "sfdx:lwc_jest_file_focused",
          "group": "navigation"
        },
        {
          "command": "sfdx.lightning.lwc.test.editorTitle.startWatching",
          "when": "sfdx:lwc_jest_file_focused && !sfdx:lwc_jest_is_watching_focused_file",
          "group": "navigation"
        },
        {
          "command": "sfdx.lightning.lwc.test.editorTitle.stopWatching",
          "when": "sfdx:lwc_jest_file_focused && sfdx:lwc_jest_is_watching_focused_file",
          "group": "navigation"
        }
      ],
      "editor/title/context": [
        {
          "command": "sfdx.lightning.lwc.preview",
          "when": "sfdx:project_opened && resource =~ /.*\\/lwc\\/[^\\/]+(\\/[^\\/]+\\.(html|css|js))?$/"
        }
      ],
      "view/title": [
        {
          "command": "sfdx.lightning.lwc.test.runAllTests",
          "when": "view == sfdx.lightning.lwc.test.view",
          "group": "navigation"
        },
        {
          "command": "sfdx.lightning.lwc.test.refreshTestExplorer",
          "when": "view == sfdx.lightning.lwc.test.view",
          "group": "navigation"
        }
      ],
      "view/item/context": [
        {
          "command": "sfdx.lightning.lwc.test.case.run",
          "title": "%lightning_lwc_test_case_run_text%",
          "when": "view == sfdx.lightning.lwc.test.view && viewItem =~ /(lwcTest)(_.*|\\b)/",
          "group": "inline"
        },
        {
          "command": "sfdx.lightning.lwc.test.case.debug",
          "title": "%lightning_lwc_test_case_debug_text%",
          "when": "view == sfdx.lightning.lwc.test.view && viewItem =~ /(lwcTest)(_.*|\\b)/",
          "group": "inline"
        },
        {
          "command": "sfdx.lightning.lwc.test.file.run",
          "title": "%lightning_lwc_test_file_run_text%",
          "when": "view == sfdx.lightning.lwc.test.view && viewItem =~ /(lwcTestGroup)(_.*|\\b)/",
          "group": "inline"
        },
        {
          "command": "sfdx.lightning.lwc.test.file.debug",
          "title": "%lightning_lwc_test_file_debug_text%",
          "when": "view == sfdx.lightning.lwc.test.view && viewItem =~ /(lwcTestGroup)(_.*|\\b)/",
          "group": "inline"
        }
      ],
      "explorer/context": [
        {
          "command": "sfdx.lightning.lwc.preview",
          "when": "sfdx:project_opened && resource =~ /.*\\/lwc\\/[^\\/]+(\\/[^\\/]+\\.(html|css|js))?$/"
        }
      ],
      "commandPalette": [
        {
          "command": "sfdx.lightning.lwc.start",
          "when": "sfdx:project_opened"
        },
        {
          "command": "sfdx.lightning.lwc.stop",
          "when": "sfdx:project_opened"
        },
        {
          "command": "sfdx.lightning.lwc.open",
          "when": "sfdx:project_opened"
        },
        {
          "command": "sfdx.lightning.lwc.preview",
          "when": "sfdx:project_opened && resource =~ /.*\\/lwc\\/[^\\/]+(\\/[^\\/]+\\.(html|css|js))?$/"
        },
        {
          "command": "sfdx.lightning.lwc.test.file.run",
          "when": "false"
        },
        {
          "command": "sfdx.lightning.lwc.test.file.debug",
          "when": "false"
        },
        {
          "command": "sfdx.lightning.lwc.test.case.run",
          "when": "false"
        },
        {
          "command": "sfdx.lightning.lwc.test.case.debug",
          "when": "false"
        },
        {
          "command": "sfdx.lightning.lwc.test.navigateToTest",
          "when": "false"
        },
        {
          "command": "sfdx.lightning.lwc.test.runAllTests",
          "when": "sfdx:project_opened || sfdx:internal_dev"
        },
        {
          "command": "sfdx.lightning.lwc.test.refreshTestExplorer",
          "when": "sfdx:project_opened || sfdx:internal_dev"
        },
        {
          "command": "sfdx.lightning.lwc.test.editorTitle.run",
          "when": "sfdx:lwc_jest_file_focused"
        },
        {
          "command": "sfdx.lightning.lwc.test.editorTitle.debug",
          "when": "sfdx:lwc_jest_file_focused"
        },
        {
          "command": "sfdx.lightning.lwc.test.editorTitle.startWatching",
          "when": "sfdx:lwc_jest_file_focused"
        },
        {
          "command": "sfdx.lightning.lwc.test.editorTitle.stopWatching",
          "when": "sfdx:lwc_jest_file_focused"
        },
        {
          "command": "sfdx.lightning.lwc.test.stopWatchingAllTests",
          "when": "sfdx:project_opened || sfdx:internal_dev"
        }
      ]
    },
    "commands": [
      {
        "command": "sfdx.lightning.lwc.start",
        "title": "%lightning_lwc_start_text%"
      },
      {
        "command": "sfdx.lightning.lwc.stop",
        "title": "%lightning_lwc_stop_text%"
      },
      {
        "command": "sfdx.lightning.lwc.open",
        "title": "%lightning_lwc_open_text%"
      },
      {
        "command": "sfdx.lightning.lwc.preview",
        "title": "%lightning_lwc_preview_text%"
      },
      {
        "command": "sfdx.lightning.lwc.test.runAllTests",
        "title": "%lightning_lwc_test_run_all_tests_text%",
        "icon": {
          "light": "resources/light/play-button.svg",
          "dark": "resources/dark/play-button.svg"
        }
      },
      {
        "command": "sfdx.lightning.lwc.test.refreshTestExplorer",
        "title": "%lightning_lwc_test_refresh_test_explorer_text%",
        "icon": {
          "light": "resources/light/refresh.svg",
          "dark": "resources/dark/refresh.svg"
        }
      },
      {
        "command": "sfdx.lightning.lwc.test.navigateToTest",
        "title": "%lightning_lwc_test_navigate_to_test%"
      },
      {
        "command": "sfdx.lightning.lwc.test.file.run",
        "title": "%lightning_lwc_test_file_run_text%",
        "icon": {
          "light": "resources/light/play-button.svg",
          "dark": "resources/dark/play-button.svg"
        }
      },
      {
        "command": "sfdx.lightning.lwc.test.file.debug",
        "title": "%lightning_lwc_test_file_debug_text%",
        "icon": {
          "light": "resources/light/debug.svg",
          "dark": "resources/dark/debug.svg"
        }
      },
      {
        "command": "sfdx.lightning.lwc.test.case.run",
        "title": "%lightning_lwc_test_case_run_text%",
        "icon": {
          "light": "resources/light/play-button.svg",
          "dark": "resources/dark/play-button.svg"
        }
      },
      {
        "command": "sfdx.lightning.lwc.test.case.debug",
        "title": "%lightning_lwc_test_case_debug_text%",
        "icon": {
          "light": "resources/light/debug.svg",
          "dark": "resources/dark/debug.svg"
        }
      },
      {
        "command": "sfdx.lightning.lwc.test.editorTitle.run",
        "title": "%lightning_lwc_test_run_current_file_text%",
        "icon": {
          "light": "resources/light/play-button.svg",
          "dark": "resources/dark/play-button.svg"
        }
      },
      {
        "command": "sfdx.lightning.lwc.test.editorTitle.debug",
        "title": "%lightning_lwc_test_debug_current_file_text%",
        "icon": {
          "light": "resources/light/debug.svg",
          "dark": "resources/dark/debug.svg"
        }
      },
      {
        "command": "sfdx.lightning.lwc.test.editorTitle.startWatching",
        "title": "%lightning_lwc_test_start_watching_text%",
        "icon": {
          "light": "resources/light/startWatching.svg",
          "dark": "resources/dark/startWatching.svg"
        }
      },
      {
        "command": "sfdx.lightning.lwc.test.editorTitle.stopWatching",
        "title": "%lightning_lwc_test_stop_watching_text%",
        "icon": {
          "light": "resources/light/stopWatching.svg",
          "dark": "resources/dark/stopWatching.svg"
        }
      },
      {
        "command": "sfdx.lightning.lwc.test.stopWatchingAllTests",
        "title": "%lightning_lwc_test_stop_watching_all_tests_text%"
      }
    ],
    "debuggers": [
      {
        "type": "vscode-lwc-tests",
        "label": "%lightning_lwc_debugger%",
        "languages": [
          "javascript"
        ],
        "configurationSnippets": [
          {
            "label": "%lightning_lwc_debugger%",
            "description": "%lightning_lwc_debugger_desc%",
            "body": {
              "name": "%lightning_lwc_debugger%",
              "type": "node",
              "request": "launch",
              "program": "^\"\\${workspaceFolder}/node_modules/.bin/sfdx-lwc-jest\"",
              "args": [
                "--",
                "--runInBand"
              ],
              "cwd": "^\"\\${workspaceFolder}\"",
              "console": "integratedTerminal",
              "internalConsoleOptions": "neverOpen",
              "disableOptimisticBPs": true,
              "windows": {
                "program": "^\"\\${workspaceFolder}/node_modules/@salesforce/sfdx-lwc-jest/bin/sfdx-lwc-jest\""
              }
            }
          }
        ]
      }
    ],
    "configuration": {
      "type": "object",
      "title": "%lightning_lwc_preferences%",
      "properties": {
        "salesforcedx-vscode-lwc.preview.rememberDevice": {
          "type": "boolean",
          "default": true,
          "description": "%lightning_lwc_remember_device_description%"
        },
        "salesforcedx-vscode-lwc.preview.logLevel": {
          "type": "string",
          "description": "%lightning_lwc_mobile_log_level%",
          "enum": [
            "trace",
            "debug",
            "info",
            "warn",
            "error",
            "fatal"
          ],
          "default": "warn"
        }
      }
    }
  }
>>>>>>> 171f4c74
}<|MERGE_RESOLUTION|>--- conflicted
+++ resolved
@@ -18,19 +18,19 @@
           "dark": "resources/dark/play-button.svg",
           "light": "resources/light/play-button.svg"
         },
-        "title": "%force_lightning_lwc_test_run_all_tests_text%"
-      },
-      {
-        "command": "sfdx.force.lightning.lwc.test.refreshTestExplorer",
+        "title": "%lightning_lwc_test_run_all_tests_text%"
+      },
+      {
+        "command": "sfdx.lightning.lwc.test.refreshTestExplorer",
         "icon": {
           "dark": "resources/dark/refresh.svg",
           "light": "resources/light/refresh.svg"
         },
-        "title": "%force_lightning_lwc_test_refresh_test_explorer_text%"
-      },
-      {
-        "command": "sfdx.force.lightning.lwc.test.navigateToTest",
-        "title": "%force_lightning_lwc_test_navigate_to_test%"
+        "title": "%lightning_lwc_test_refresh_test_explorer_text%"
+      },
+      {
+        "command": "sfdx.lightning.lwc.test.navigateToTest",
+        "title": "%lightning_lwc_test_navigate_to_test%"
       },
       {
         "command": "sfdx.lightning.lwc.test.file.run",
@@ -81,24 +81,24 @@
         "title": "%lightning_lwc_test_debug_current_file_text%"
       },
       {
-        "command": "sfdx.force.lightning.lwc.test.editorTitle.startWatching",
+        "command": "sfdx.lightning.lwc.test.editorTitle.startWatching",
         "icon": {
           "dark": "resources/dark/startWatching.svg",
           "light": "resources/light/startWatching.svg"
         },
-        "title": "%force_lightning_lwc_test_start_watching_text%"
-      },
-      {
-        "command": "sfdx.force.lightning.lwc.test.editorTitle.stopWatching",
+        "title": "%lightning_lwc_test_start_watching_text%"
+      },
+      {
+        "command": "sfdx.lightning.lwc.test.editorTitle.stopWatching",
         "icon": {
           "dark": "resources/dark/stopWatching.svg",
           "light": "resources/light/stopWatching.svg"
         },
-        "title": "%force_lightning_lwc_test_stop_watching_text%"
-      },
-      {
-        "command": "sfdx.force.lightning.lwc.test.stopWatchingAllTests",
-        "title": "%force_lightning_lwc_test_stop_watching_all_tests_text%"
+        "title": "%lightning_lwc_test_stop_watching_text%"
+      },
+      {
+        "command": "sfdx.lightning.lwc.test.stopWatchingAllTests",
+        "title": "%lightning_lwc_test_stop_watching_all_tests_text%"
       }
     ],
     "debuggers": [
@@ -152,7 +152,7 @@
           "when": "false"
         },
         {
-          "command": "sfdx.force.lightning.lwc.test.navigateToTest",
+          "command": "sfdx.lightning.lwc.test.navigateToTest",
           "when": "false"
         },
         {
@@ -160,7 +160,7 @@
           "when": "sfdx:project_opened || sfdx:internal_dev"
         },
         {
-          "command": "sfdx.force.lightning.lwc.test.refreshTestExplorer",
+          "command": "sfdx.lightning.lwc.test.refreshTestExplorer",
           "when": "sfdx:project_opened || sfdx:internal_dev"
         },
         {
@@ -172,15 +172,15 @@
           "when": "sfdx:lwc_jest_file_focused"
         },
         {
-          "command": "sfdx.force.lightning.lwc.test.editorTitle.startWatching",
-          "when": "sfdx:lwc_jest_file_focused"
-        },
-        {
-          "command": "sfdx.force.lightning.lwc.test.editorTitle.stopWatching",
-          "when": "sfdx:lwc_jest_file_focused"
-        },
-        {
-          "command": "sfdx.force.lightning.lwc.test.stopWatchingAllTests",
+          "command": "sfdx.lightning.lwc.test.editorTitle.startWatching",
+          "when": "sfdx:lwc_jest_file_focused"
+        },
+        {
+          "command": "sfdx.lightning.lwc.test.editorTitle.stopWatching",
+          "when": "sfdx:lwc_jest_file_focused"
+        },
+        {
+          "command": "sfdx.lightning.lwc.test.stopWatchingAllTests",
           "when": "sfdx:project_opened || sfdx:internal_dev"
         }
       ],
@@ -196,12 +196,12 @@
           "when": "sfdx:lwc_jest_file_focused"
         },
         {
-          "command": "sfdx.force.lightning.lwc.test.editorTitle.startWatching",
+          "command": "sfdx.lightning.lwc.test.editorTitle.startWatching",
           "group": "navigation",
           "when": "sfdx:lwc_jest_file_focused && !sfdx:lwc_jest_is_watching_focused_file"
         },
         {
-          "command": "sfdx.force.lightning.lwc.test.editorTitle.stopWatching",
+          "command": "sfdx.lightning.lwc.test.editorTitle.stopWatching",
           "group": "navigation",
           "when": "sfdx:lwc_jest_file_focused && sfdx:lwc_jest_is_watching_focused_file"
         }
@@ -239,7 +239,7 @@
           "when": "view == sfdx.lightning.lwc.test.view"
         },
         {
-          "command": "sfdx.force.lightning.lwc.test.refreshTestExplorer",
+          "command": "sfdx.lightning.lwc.test.refreshTestExplorer",
           "group": "navigation",
           "when": "view == sfdx.lightning.lwc.test.view"
         }
@@ -392,337 +392,5 @@
     "lib",
     "server.js"
   ],
-<<<<<<< HEAD
   "version": "60.1.2"
-=======
-  "contributes": {
-    "snippets": [
-      {
-        "language": "javascript",
-        "path": "./snippets/lwc-js.json"
-      },
-      {
-        "language": "html",
-        "path": "./snippets/lwc-html.json"
-      }
-    ],
-    "views": {
-      "test": [
-        {
-          "id": "sfdx.lightning.lwc.test.view",
-          "when": "sfdx:project_opened || sfdx:internal_dev",
-          "name": "%lightning_lwc_test_view_name%"
-        }
-      ]
-    },
-    "menus": {
-      "editor/context": [
-        {
-          "command": "sfdx.lightning.lwc.preview",
-          "when": "sfdx:project_opened && resource =~ /.*\\/lwc\\/[^\\/]+(\\/[^\\/]+\\.(html|css|js))?$/"
-        }
-      ],
-      "editor/title": [
-        {
-          "command": "sfdx.lightning.lwc.test.editorTitle.run",
-          "when": "sfdx:lwc_jest_file_focused",
-          "group": "navigation"
-        },
-        {
-          "command": "sfdx.lightning.lwc.test.editorTitle.debug",
-          "when": "sfdx:lwc_jest_file_focused",
-          "group": "navigation"
-        },
-        {
-          "command": "sfdx.lightning.lwc.test.editorTitle.startWatching",
-          "when": "sfdx:lwc_jest_file_focused && !sfdx:lwc_jest_is_watching_focused_file",
-          "group": "navigation"
-        },
-        {
-          "command": "sfdx.lightning.lwc.test.editorTitle.stopWatching",
-          "when": "sfdx:lwc_jest_file_focused && sfdx:lwc_jest_is_watching_focused_file",
-          "group": "navigation"
-        }
-      ],
-      "editor/title/context": [
-        {
-          "command": "sfdx.lightning.lwc.preview",
-          "when": "sfdx:project_opened && resource =~ /.*\\/lwc\\/[^\\/]+(\\/[^\\/]+\\.(html|css|js))?$/"
-        }
-      ],
-      "view/title": [
-        {
-          "command": "sfdx.lightning.lwc.test.runAllTests",
-          "when": "view == sfdx.lightning.lwc.test.view",
-          "group": "navigation"
-        },
-        {
-          "command": "sfdx.lightning.lwc.test.refreshTestExplorer",
-          "when": "view == sfdx.lightning.lwc.test.view",
-          "group": "navigation"
-        }
-      ],
-      "view/item/context": [
-        {
-          "command": "sfdx.lightning.lwc.test.case.run",
-          "title": "%lightning_lwc_test_case_run_text%",
-          "when": "view == sfdx.lightning.lwc.test.view && viewItem =~ /(lwcTest)(_.*|\\b)/",
-          "group": "inline"
-        },
-        {
-          "command": "sfdx.lightning.lwc.test.case.debug",
-          "title": "%lightning_lwc_test_case_debug_text%",
-          "when": "view == sfdx.lightning.lwc.test.view && viewItem =~ /(lwcTest)(_.*|\\b)/",
-          "group": "inline"
-        },
-        {
-          "command": "sfdx.lightning.lwc.test.file.run",
-          "title": "%lightning_lwc_test_file_run_text%",
-          "when": "view == sfdx.lightning.lwc.test.view && viewItem =~ /(lwcTestGroup)(_.*|\\b)/",
-          "group": "inline"
-        },
-        {
-          "command": "sfdx.lightning.lwc.test.file.debug",
-          "title": "%lightning_lwc_test_file_debug_text%",
-          "when": "view == sfdx.lightning.lwc.test.view && viewItem =~ /(lwcTestGroup)(_.*|\\b)/",
-          "group": "inline"
-        }
-      ],
-      "explorer/context": [
-        {
-          "command": "sfdx.lightning.lwc.preview",
-          "when": "sfdx:project_opened && resource =~ /.*\\/lwc\\/[^\\/]+(\\/[^\\/]+\\.(html|css|js))?$/"
-        }
-      ],
-      "commandPalette": [
-        {
-          "command": "sfdx.lightning.lwc.start",
-          "when": "sfdx:project_opened"
-        },
-        {
-          "command": "sfdx.lightning.lwc.stop",
-          "when": "sfdx:project_opened"
-        },
-        {
-          "command": "sfdx.lightning.lwc.open",
-          "when": "sfdx:project_opened"
-        },
-        {
-          "command": "sfdx.lightning.lwc.preview",
-          "when": "sfdx:project_opened && resource =~ /.*\\/lwc\\/[^\\/]+(\\/[^\\/]+\\.(html|css|js))?$/"
-        },
-        {
-          "command": "sfdx.lightning.lwc.test.file.run",
-          "when": "false"
-        },
-        {
-          "command": "sfdx.lightning.lwc.test.file.debug",
-          "when": "false"
-        },
-        {
-          "command": "sfdx.lightning.lwc.test.case.run",
-          "when": "false"
-        },
-        {
-          "command": "sfdx.lightning.lwc.test.case.debug",
-          "when": "false"
-        },
-        {
-          "command": "sfdx.lightning.lwc.test.navigateToTest",
-          "when": "false"
-        },
-        {
-          "command": "sfdx.lightning.lwc.test.runAllTests",
-          "when": "sfdx:project_opened || sfdx:internal_dev"
-        },
-        {
-          "command": "sfdx.lightning.lwc.test.refreshTestExplorer",
-          "when": "sfdx:project_opened || sfdx:internal_dev"
-        },
-        {
-          "command": "sfdx.lightning.lwc.test.editorTitle.run",
-          "when": "sfdx:lwc_jest_file_focused"
-        },
-        {
-          "command": "sfdx.lightning.lwc.test.editorTitle.debug",
-          "when": "sfdx:lwc_jest_file_focused"
-        },
-        {
-          "command": "sfdx.lightning.lwc.test.editorTitle.startWatching",
-          "when": "sfdx:lwc_jest_file_focused"
-        },
-        {
-          "command": "sfdx.lightning.lwc.test.editorTitle.stopWatching",
-          "when": "sfdx:lwc_jest_file_focused"
-        },
-        {
-          "command": "sfdx.lightning.lwc.test.stopWatchingAllTests",
-          "when": "sfdx:project_opened || sfdx:internal_dev"
-        }
-      ]
-    },
-    "commands": [
-      {
-        "command": "sfdx.lightning.lwc.start",
-        "title": "%lightning_lwc_start_text%"
-      },
-      {
-        "command": "sfdx.lightning.lwc.stop",
-        "title": "%lightning_lwc_stop_text%"
-      },
-      {
-        "command": "sfdx.lightning.lwc.open",
-        "title": "%lightning_lwc_open_text%"
-      },
-      {
-        "command": "sfdx.lightning.lwc.preview",
-        "title": "%lightning_lwc_preview_text%"
-      },
-      {
-        "command": "sfdx.lightning.lwc.test.runAllTests",
-        "title": "%lightning_lwc_test_run_all_tests_text%",
-        "icon": {
-          "light": "resources/light/play-button.svg",
-          "dark": "resources/dark/play-button.svg"
-        }
-      },
-      {
-        "command": "sfdx.lightning.lwc.test.refreshTestExplorer",
-        "title": "%lightning_lwc_test_refresh_test_explorer_text%",
-        "icon": {
-          "light": "resources/light/refresh.svg",
-          "dark": "resources/dark/refresh.svg"
-        }
-      },
-      {
-        "command": "sfdx.lightning.lwc.test.navigateToTest",
-        "title": "%lightning_lwc_test_navigate_to_test%"
-      },
-      {
-        "command": "sfdx.lightning.lwc.test.file.run",
-        "title": "%lightning_lwc_test_file_run_text%",
-        "icon": {
-          "light": "resources/light/play-button.svg",
-          "dark": "resources/dark/play-button.svg"
-        }
-      },
-      {
-        "command": "sfdx.lightning.lwc.test.file.debug",
-        "title": "%lightning_lwc_test_file_debug_text%",
-        "icon": {
-          "light": "resources/light/debug.svg",
-          "dark": "resources/dark/debug.svg"
-        }
-      },
-      {
-        "command": "sfdx.lightning.lwc.test.case.run",
-        "title": "%lightning_lwc_test_case_run_text%",
-        "icon": {
-          "light": "resources/light/play-button.svg",
-          "dark": "resources/dark/play-button.svg"
-        }
-      },
-      {
-        "command": "sfdx.lightning.lwc.test.case.debug",
-        "title": "%lightning_lwc_test_case_debug_text%",
-        "icon": {
-          "light": "resources/light/debug.svg",
-          "dark": "resources/dark/debug.svg"
-        }
-      },
-      {
-        "command": "sfdx.lightning.lwc.test.editorTitle.run",
-        "title": "%lightning_lwc_test_run_current_file_text%",
-        "icon": {
-          "light": "resources/light/play-button.svg",
-          "dark": "resources/dark/play-button.svg"
-        }
-      },
-      {
-        "command": "sfdx.lightning.lwc.test.editorTitle.debug",
-        "title": "%lightning_lwc_test_debug_current_file_text%",
-        "icon": {
-          "light": "resources/light/debug.svg",
-          "dark": "resources/dark/debug.svg"
-        }
-      },
-      {
-        "command": "sfdx.lightning.lwc.test.editorTitle.startWatching",
-        "title": "%lightning_lwc_test_start_watching_text%",
-        "icon": {
-          "light": "resources/light/startWatching.svg",
-          "dark": "resources/dark/startWatching.svg"
-        }
-      },
-      {
-        "command": "sfdx.lightning.lwc.test.editorTitle.stopWatching",
-        "title": "%lightning_lwc_test_stop_watching_text%",
-        "icon": {
-          "light": "resources/light/stopWatching.svg",
-          "dark": "resources/dark/stopWatching.svg"
-        }
-      },
-      {
-        "command": "sfdx.lightning.lwc.test.stopWatchingAllTests",
-        "title": "%lightning_lwc_test_stop_watching_all_tests_text%"
-      }
-    ],
-    "debuggers": [
-      {
-        "type": "vscode-lwc-tests",
-        "label": "%lightning_lwc_debugger%",
-        "languages": [
-          "javascript"
-        ],
-        "configurationSnippets": [
-          {
-            "label": "%lightning_lwc_debugger%",
-            "description": "%lightning_lwc_debugger_desc%",
-            "body": {
-              "name": "%lightning_lwc_debugger%",
-              "type": "node",
-              "request": "launch",
-              "program": "^\"\\${workspaceFolder}/node_modules/.bin/sfdx-lwc-jest\"",
-              "args": [
-                "--",
-                "--runInBand"
-              ],
-              "cwd": "^\"\\${workspaceFolder}\"",
-              "console": "integratedTerminal",
-              "internalConsoleOptions": "neverOpen",
-              "disableOptimisticBPs": true,
-              "windows": {
-                "program": "^\"\\${workspaceFolder}/node_modules/@salesforce/sfdx-lwc-jest/bin/sfdx-lwc-jest\""
-              }
-            }
-          }
-        ]
-      }
-    ],
-    "configuration": {
-      "type": "object",
-      "title": "%lightning_lwc_preferences%",
-      "properties": {
-        "salesforcedx-vscode-lwc.preview.rememberDevice": {
-          "type": "boolean",
-          "default": true,
-          "description": "%lightning_lwc_remember_device_description%"
-        },
-        "salesforcedx-vscode-lwc.preview.logLevel": {
-          "type": "string",
-          "description": "%lightning_lwc_mobile_log_level%",
-          "enum": [
-            "trace",
-            "debug",
-            "info",
-            "warn",
-            "error",
-            "fatal"
-          ],
-          "default": "warn"
-        }
-      }
-    }
-  }
->>>>>>> 171f4c74
 }