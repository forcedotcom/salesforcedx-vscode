{
  "activationEvents": [
    "workspaceContains:sfdx-project.json",
    "workspaceContains:../workspace-user.xml",
    "workspaceContains:**/workspace-user.xml"
  ],
  "bugs": {
    "url": "https://github.com/forcedotcom/salesforcedx-vscode/issues"
  },
<<<<<<< HEAD
  "categories": [
    "Programming Languages"
  ],
  "commands": [
    {
      "command": "sfdx.lightning.lwc.start",
      "title": "%lightning_lwc_start_text%"
    },
    {
      "command": "sfdx.lightning.lwc.stop",
      "title": "%lightning_lwc_stop_text%"
    },
    {
      "command": "sfdx.lightning.lwc.open",
      "title": "%lightning_lwc_open_text%"
    },
    {
      "command": "sfdx.lightning.lwc.preview",
      "title": "%lightning_lwc_preview_text%"
    },
    {
      "command": "sfdx.lightning.lwc.test.runAllTests",
      "icon": {
        "dark": "resources/dark/play-button.svg",
        "light": "resources/light/play-button.svg"
      },
      "title": "%lightning_lwc_test_run_all_tests_text%"
    },
    {
      "command": "sfdx.lightning.lwc.test.refreshTestExplorer",
      "icon": {
        "dark": "resources/dark/refresh.svg",
        "light": "resources/light/refresh.svg"
      },
      "title": "%lightning_lwc_test_refresh_test_explorer_text%"
    },
    {
      "command": "sfdx.lightning.lwc.test.navigateToTest",
      "title": "%lightning_lwc_test_navigate_to_test%"
    },
    {
      "command": "sfdx.lightning.lwc.test.file.run",
      "icon": {
        "dark": "resources/dark/play-button.svg",
        "light": "resources/light/play-button.svg"
      },
      "title": "%lightning_lwc_test_file_run_text%"
    },
    {
      "command": "sfdx.lightning.lwc.test.file.debug",
      "icon": {
        "dark": "resources/dark/debug.svg",
        "light": "resources/light/debug.svg"
      },
      "title": "%lightning_lwc_test_file_debug_text%"
    },
    {
      "command": "sfdx.lightning.lwc.test.case.run",
      "icon": {
        "dark": "resources/dark/play-button.svg",
        "light": "resources/light/play-button.svg"
      },
      "title": "%lightning_lwc_test_case_run_text%"
    },
    {
      "command": "sfdx.lightning.lwc.test.case.debug",
      "icon": {
        "dark": "resources/dark/debug.svg",
        "light": "resources/light/debug.svg"
      },
      "title": "%lightning_lwc_test_case_debug_text%"
    },
    {
      "command": "sfdx.lightning.lwc.test.editorTitle.run",
      "icon": {
        "dark": "resources/dark/play-button.svg",
        "light": "resources/light/play-button.svg"
      },
      "title": "%lightning_lwc_test_run_current_file_text%"
    },
    {
      "command": "sfdx.lightning.lwc.test.editorTitle.debug",
      "icon": {
        "dark": "resources/dark/debug.svg",
        "light": "resources/light/debug.svg"
      },
      "title": "%lightning_lwc_test_debug_current_file_text%"
    },
    {
      "command": "sfdx.lightning.lwc.test.editorTitle.startWatching",
      "icon": {
        "dark": "resources/dark/startWatching.svg",
        "light": "resources/light/startWatching.svg"
      },
      "title": "%lightning_lwc_test_start_watching_text%"
    },
    {
      "command": "sfdx.lightning.lwc.test.editorTitle.stopWatching",
      "icon": {
        "dark": "resources/dark/stopWatching.svg",
        "light": "resources/light/stopWatching.svg"
=======
  "repository": {
    "url": "https://github.com/forcedotcom/salesforcedx-vscode"
  },
  "icon": "images/VSCodeLWC.png",
  "galleryBanner": {
    "color": "#ECECEC",
    "theme": "light"
  },
  "version": "60.3.2",
  "publisher": "salesforce",
  "license": "BSD-3-Clause",
  "engines": {
    "vscode": "^1.82.0"
  },
  "categories": [
    "Programming Languages"
  ],
  "dependencies": {
    "@salesforce/core": "6.5.2",
    "@salesforce/eslint-config-lwc": "3.5.1",
    "@salesforce/lightning-lsp-common": "4.7.4",
    "@salesforce/lwc-language-server": "4.7.4",
    "@salesforce/salesforcedx-utils-vscode": "60.3.2",
    "ajv": "6.12.6",
    "applicationinsights": "1.0.7",
    "jest-editor-support": "^30.1.0",
    "jest-regex-util": "^24.9.0",
    "rxjs": "^5.4.1",
    "strip-ansi": "^5.2.0",
    "uuid": "^3.3.3",
    "vscode-extension-telemetry": "0.0.17",
    "vscode-languageclient": "^5.2.1"
  },
  "devDependencies": {
    "@salesforce/salesforcedx-test-utils-vscode": "60.3.2",
    "@types/chai": "4.3.3",
    "@types/mocha": "^5",
    "@types/node": "^18.11.9",
    "@types/sinon": "^7.5.2",
    "@types/uuid": "^3.4.8",
    "@types/vscode": "^1.61.2",
    "@types/which": "^1.3.1",
    "@typescript-eslint/eslint-plugin": "6.9.0",
    "@typescript-eslint/parser": "6.9.0",
    "chai": "^4.0.2",
    "cross-env": "5.2.0",
    "eslint": "8.52.0",
    "eslint-config-prettier": "9.0.0",
    "eslint-plugin-header": "3.1.1",
    "eslint-plugin-import": "2.29.0",
    "eslint-plugin-jest": "27.5.0",
    "eslint-plugin-jest-formatting": "3.1.0",
    "eslint-plugin-jsdoc": "46.8.2",
    "eslint-plugin-prefer-arrow": "1.2.3",
    "mocha": "^10",
    "mocha-junit-reporter": "^1.23.3",
    "mocha-multi-reporters": "^1.1.7",
    "nyc": "^15",
    "prettier": "3.0.3",
    "sinon": "^13.0.1",
    "sinon-chai": "^3.7.0",
    "ts-sinon": "^1.0.25",
    "typescript": "^5.2.2",
    "vscode-uri": "^1.0.8",
    "which": "1.3.1"
  },
  "extensionDependencies": [
    "dbaeumer.vscode-eslint",
    "salesforce.salesforcedx-vscode-core"
  ],
  "scripts": {
    "bundle:extension": "esbuild ./src/index.ts  --bundle --outfile=dist/index.js --format=cjs --platform=node --loader:.node=file --external:vscode  --external:@salesforce/core --external:@salesforce/source-tracking --external:applicationinsights --external:@salesforce/lightning-lsp-common --external:@salesforce/lwc-language-serve --external:@babel/preset-typescript/package.json --minify",
    "vscode:prepublish": "npm prune --production",
    "vscode:package": "ts-node  ../../scripts/vsce-bundled-extension.ts",
    "vscode:sha256": "node ../../scripts/generate-sha256.js >> ../../SHA256",
    "vscode:publish": "node ../../scripts/publish-vsix.js",
    "compile": "tsc -p ./",
    "lint": "eslint .",
    "lint:fix": "npm run lint -- --fix",
    "watch": "tsc -watch -p .",
    "clean": "shx rm -rf node_modules && shx rm -rf out && shx rm -rf coverage && shx rm -rf .nyc_output",
    "test": "npm run test:unit && npm run test:vscode-integration",
    "test:unit": "jest --coverage",
    "test:vscode-integration": "node ../../scripts/download-vscode && node ../../scripts/install-vsix-dependencies dbaeumer.vscode-eslint && node ../../scripts/run-tests-with-recipes",
    "test:vscode-insiders-integration": "cross-env CODE_VERSION=insiders npm run test:vscode-integration"
  },
  "packaging": {
    "assets": [
      "LICENSE.txt",
      "package.nls.ja.json",
      "package.nls.json",
      "README.md",
      ".vscodeignore",
      "images",
      "resources",
      "snippets",
      "dist"
    ],
    "packageUpdates": {
      "main": "dist/index.js",
      "serverPath": [
        "node_modules",
        "@salesforce",
        "lwc-language-server",
        "lib",
        "server.js"
      ],
      "dependencies": {
        "applicationinsights": "1.0.7",
        "@salesforce/core": "6.5.2",
        "@salesforce/source-tracking": "5.1.11",
        "@salesforce/lightning-lsp-common": "4.7.4",
        "@salesforce/lwc-language-server": "4.7.4"
>>>>>>> 11e2232b
      },
      "title": "%lightning_lwc_test_stop_watching_text%"
    },
    {
      "command": "sfdx.lightning.lwc.test.stopWatchingAllTests",
      "title": "%lightning_lwc_test_stop_watching_all_tests_text%"
    }
  ],
  "configuration": {
    "properties": {
      "salesforcedx-vscode-lwc.preview.logLevel": {
        "default": "warn",
        "description": "%lightning_lwc_mobile_log_level%",
        "enum": [
          "trace",
          "debug",
          "info",
          "warn",
          "error",
          "fatal"
        ],
        "type": "string"
      },
      "salesforcedx-vscode-lwc.preview.rememberDevice": {
        "default": true,
        "description": "%lightning_lwc_remember_device_description%",
        "type": "boolean"
      }
    },
    "title": "%lightning_lwc_preferences%",
    "type": "object"
  },
  "contributes": {
    "commands": [
      {
        "command": "sfdx.lightning.lwc.test.runAllTests",
        "icon": {
          "dark": "resources/dark/play-button.svg",
          "light": "resources/light/play-button.svg"
        },
        "title": "%lightning_lwc_test_run_all_tests_text%"
      },
      {
        "command": "sfdx.lightning.lwc.test.refreshTestExplorer",
        "icon": {
          "dark": "resources/dark/refresh.svg",
          "light": "resources/light/refresh.svg"
        },
        "title": "%lightning_lwc_test_refresh_test_explorer_text%"
      },
      {
        "command": "sfdx.lightning.lwc.test.navigateToTest",
        "title": "%lightning_lwc_test_navigate_to_test%"
      },
      {
        "command": "sfdx.lightning.lwc.test.file.run",
        "icon": {
          "dark": "resources/dark/play-button.svg",
          "light": "resources/light/play-button.svg"
        },
        "title": "%lightning_lwc_test_file_run_text%"
      },
      {
        "command": "sfdx.lightning.lwc.test.file.debug",
        "icon": {
          "dark": "resources/dark/debug.svg",
          "light": "resources/light/debug.svg"
        },
        "title": "%lightning_lwc_test_file_debug_text%"
      },
      {
        "command": "sfdx.lightning.lwc.test.case.run",
        "icon": {
          "dark": "resources/dark/play-button.svg",
          "light": "resources/light/play-button.svg"
        },
        "title": "%lightning_lwc_test_case_run_text%"
      },
      {
        "command": "sfdx.lightning.lwc.test.case.debug",
        "icon": {
          "dark": "resources/dark/debug.svg",
          "light": "resources/light/debug.svg"
        },
        "title": "%lightning_lwc_test_case_debug_text%"
      },
      {
        "command": "sfdx.lightning.lwc.test.editorTitle.run",
        "icon": {
          "dark": "resources/dark/play-button.svg",
          "light": "resources/light/play-button.svg"
        },
        "title": "%lightning_lwc_test_run_current_file_text%"
      },
      {
        "command": "sfdx.lightning.lwc.test.editorTitle.debug",
        "icon": {
          "dark": "resources/dark/debug.svg",
          "light": "resources/light/debug.svg"
        },
        "title": "%lightning_lwc_test_debug_current_file_text%"
      },
      {
        "command": "sfdx.lightning.lwc.test.editorTitle.startWatching",
        "icon": {
          "dark": "resources/dark/startWatching.svg",
          "light": "resources/light/startWatching.svg"
        },
        "title": "%lightning_lwc_test_start_watching_text%"
      },
      {
        "command": "sfdx.lightning.lwc.test.editorTitle.stopWatching",
        "icon": {
          "dark": "resources/dark/stopWatching.svg",
          "light": "resources/light/stopWatching.svg"
        },
        "title": "%lightning_lwc_test_stop_watching_text%"
      },
      {
        "command": "sfdx.lightning.lwc.test.stopWatchingAllTests",
        "title": "%lightning_lwc_test_stop_watching_all_tests_text%"
      }
    ],
    "debuggers": [
      {
        "configurationSnippets": [
          {
            "body": {
              "args": [
                "--",
                "--runInBand"
              ],
              "console": "integratedTerminal",
              "cwd": "^\"\\${workspaceFolder}\"",
              "disableOptimisticBPs": true,
              "internalConsoleOptions": "neverOpen",
              "name": "%lightning_lwc_debugger%",
              "program": "^\"\\${workspaceFolder}/node_modules/.bin/sfdx-lwc-jest\"",
              "request": "launch",
              "type": "node",
              "windows": {
                "program": "^\"\\${workspaceFolder}/node_modules/@salesforce/sfdx-lwc-jest/bin/sfdx-lwc-jest\""
              }
            },
            "description": "%lightning_lwc_debugger_desc%",
            "label": "%lightning_lwc_debugger%"
          }
        ],
        "label": "%lightning_lwc_debugger%",
        "languages": [
          "javascript"
        ],
        "type": "vscode-lwc-tests"
      }
    ],
    "menus": {
      "commandPalette": [
        {
          "command": "sfdx.lightning.lwc.test.file.run",
          "when": "false"
        },
        {
          "command": "sfdx.lightning.lwc.test.file.debug",
          "when": "false"
        },
        {
          "command": "sfdx.lightning.lwc.test.case.run",
          "when": "false"
        },
        {
          "command": "sfdx.lightning.lwc.test.case.debug",
          "when": "false"
        },
        {
          "command": "sfdx.lightning.lwc.test.navigateToTest",
          "when": "false"
        },
        {
          "command": "sfdx.lightning.lwc.test.runAllTests",
          "when": "sfdx:project_opened || sfdx:internal_dev"
        },
        {
          "command": "sfdx.lightning.lwc.test.refreshTestExplorer",
          "when": "sfdx:project_opened || sfdx:internal_dev"
        },
        {
          "command": "sfdx.lightning.lwc.test.editorTitle.run",
          "when": "sfdx:lwc_jest_file_focused"
        },
        {
          "command": "sfdx.lightning.lwc.test.editorTitle.debug",
          "when": "sfdx:lwc_jest_file_focused"
        },
        {
          "command": "sfdx.lightning.lwc.test.editorTitle.startWatching",
          "when": "sfdx:lwc_jest_file_focused"
        },
        {
          "command": "sfdx.lightning.lwc.test.editorTitle.stopWatching",
          "when": "sfdx:lwc_jest_file_focused"
        },
        {
          "command": "sfdx.lightning.lwc.test.stopWatchingAllTests",
          "when": "sfdx:project_opened || sfdx:internal_dev"
        }
      ],
      "editor/title": [
        {
          "command": "sfdx.lightning.lwc.test.editorTitle.run",
          "group": "navigation",
          "when": "sfdx:lwc_jest_file_focused"
        },
        {
          "command": "sfdx.lightning.lwc.test.editorTitle.debug",
          "group": "navigation",
          "when": "sfdx:lwc_jest_file_focused"
        },
        {
          "command": "sfdx.lightning.lwc.test.editorTitle.startWatching",
          "group": "navigation",
          "when": "sfdx:lwc_jest_file_focused && !sfdx:lwc_jest_is_watching_focused_file"
        },
        {
          "command": "sfdx.lightning.lwc.test.editorTitle.stopWatching",
          "group": "navigation",
          "when": "sfdx:lwc_jest_file_focused && sfdx:lwc_jest_is_watching_focused_file"
        }
      ],
      "view/item/context": [
        {
          "command": "sfdx.lightning.lwc.test.case.run",
          "group": "inline",
          "title": "%lightning_lwc_test_case_run_text%",
          "when": "view == sfdx.lightning.lwc.test.view && viewItem =~ /(lwcTest)(_.*|\\b)/"
        },
        {
          "command": "sfdx.lightning.lwc.test.case.debug",
          "group": "inline",
          "title": "%lightning_lwc_test_case_debug_text%",
          "when": "view == sfdx.lightning.lwc.test.view && viewItem =~ /(lwcTest)(_.*|\\b)/"
        },
        {
          "command": "sfdx.lightning.lwc.test.file.run",
          "group": "inline",
          "title": "%lightning_lwc_test_file_run_text%",
          "when": "view == sfdx.lightning.lwc.test.view && viewItem =~ /(lwcTestGroup)(_.*|\\b)/"
        },
        {
          "command": "sfdx.lightning.lwc.test.file.debug",
          "group": "inline",
          "title": "%lightning_lwc_test_file_debug_text%",
          "when": "view == sfdx.lightning.lwc.test.view && viewItem =~ /(lwcTestGroup)(_.*|\\b)/"
        }
      ],
      "view/title": [
        {
          "command": "sfdx.lightning.lwc.test.runAllTests",
          "group": "navigation",
          "when": "view == sfdx.lightning.lwc.test.view"
        },
        {
          "command": "sfdx.lightning.lwc.test.refreshTestExplorer",
          "group": "navigation",
          "when": "view == sfdx.lightning.lwc.test.view"
        }
      ]
    },
    "snippets": [
      {
        "language": "javascript",
        "path": "./snippets/lwc-js.json"
      },
      {
        "language": "html",
        "path": "./snippets/lwc-html.json"
      }
    ],
    "views": {
      "test": [
        {
          "id": "sfdx.lightning.lwc.test.view",
          "name": "%lightning_lwc_test_view_name%",
          "when": "sfdx:project_opened || sfdx:internal_dev"
        }
      ]
    }
  },
  "debuggers": [
    {
      "configurationSnippets": [
        {
          "body": {
            "args": [
              "--",
              "--runInBand"
            ],
            "console": "integratedTerminal",
            "cwd": "^\"\\${workspaceFolder}\"",
            "disableOptimisticBPs": true,
            "internalConsoleOptions": "neverOpen",
            "name": "%lightning_lwc_debugger%",
            "program": "^\"\\${workspaceFolder}/node_modules/.bin/sfdx-lwc-jest\"",
            "request": "launch",
            "type": "node",
            "windows": {
              "program": "^\"\\${workspaceFolder}/node_modules/@salesforce/sfdx-lwc-jest/bin/sfdx-lwc-jest\""
            }
          },
          "description": "%lightning_lwc_debugger_desc%",
          "label": "%lightning_lwc_debugger%"
        }
      ],
      "label": "%lightning_lwc_debugger%",
      "languages": [
        "javascript"
      ],
      "type": "vscode-lwc-tests"
    }
  ],
  "dependencies": {
    "@salesforce/core": "6.5.2",
    "@salesforce/eslint-config-lwc": "3.5.1",
    "@salesforce/lightning-lsp-common": "4.7.4",
    "@salesforce/lwc-language-server": "4.7.4",
    "@salesforce/salesforcedx-utils-vscode": "60.3.1",
    "ajv": "6.12.6",
    "applicationinsights": "1.0.7",
    "jest-editor-support": "^30.1.0",
    "jest-regex-util": "^24.9.0",
    "rxjs": "^5.4.1",
    "strip-ansi": "^5.2.0",
    "uuid": "^3.3.3",
    "vscode-extension-telemetry": "0.0.17",
    "vscode-languageclient": "^5.2.1"
  },
  "description": "Provides code-editing features for Lightning Web Components",
  "devDependencies": {
    "@salesforce/salesforcedx-test-utils-vscode": "60.3.1",
    "@types/chai": "4.3.3",
    "@types/mocha": "^5",
    "@types/node": "^18.11.9",
    "@types/sinon": "^7.5.2",
    "@types/uuid": "^3.4.8",
    "@types/vscode": "^1.61.2",
    "@types/which": "^1.3.1",
    "@typescript-eslint/eslint-plugin": "6.9.0",
    "@typescript-eslint/parser": "6.9.0",
    "chai": "^4.0.2",
    "cross-env": "5.2.0",
    "eslint": "8.52.0",
    "eslint-config-prettier": "9.0.0",
    "eslint-plugin-header": "3.1.1",
    "eslint-plugin-import": "2.29.0",
    "eslint-plugin-jest": "27.5.0",
    "eslint-plugin-jest-formatting": "3.1.0",
    "eslint-plugin-jsdoc": "46.8.2",
    "eslint-plugin-prefer-arrow": "1.2.3",
    "mocha": "^10",
    "mocha-junit-reporter": "^1.23.3",
    "mocha-multi-reporters": "^1.1.7",
    "nyc": "^15",
    "prettier": "3.0.3",
    "sinon": "^13.0.1",
    "sinon-chai": "^3.7.0",
    "ts-sinon": "^1.0.25",
    "typescript": "^5.2.2",
    "vscode-uri": "^1.0.8",
    "which": "1.3.1"
  },
  "displayName": "Lightning Web Components",
  "engines": {
    "vscode": "^1.82.0"
  },
  "extensionDependencies": [
    "dbaeumer.vscode-eslint",
    "salesforce.salesforcedx-vscode-core"
  ],
  "galleryBanner": {
    "color": "#ECECEC",
    "theme": "light"
  },
  "icon": "images/VSCodeLWC.png",
  "license": "BSD-3-Clause",
  "main": "./out/src",
  "menus": {
    "commandPalette": [
      {
        "command": "sfdx.lightning.lwc.start",
        "when": "sfdx:project_opened"
      },
      {
        "command": "sfdx.lightning.lwc.stop",
        "when": "sfdx:project_opened"
      },
      {
        "command": "sfdx.lightning.lwc.open",
        "when": "sfdx:project_opened"
      },
      {
        "command": "sfdx.lightning.lwc.preview",
        "when": "sfdx:project_opened && resource =~ /.*\\/lwc\\/[^\\/]+(\\/[^\\/]+\\.(html|css|js))?$/"
      },
      {
        "command": "sfdx.lightning.lwc.test.file.run",
        "when": "false"
      },
      {
        "command": "sfdx.lightning.lwc.test.file.debug",
        "when": "false"
      },
      {
        "command": "sfdx.lightning.lwc.test.case.run",
        "when": "false"
      },
      {
        "command": "sfdx.lightning.lwc.test.case.debug",
        "when": "false"
      },
      {
        "command": "sfdx.lightning.lwc.test.navigateToTest",
        "when": "false"
      },
      {
        "command": "sfdx.lightning.lwc.test.runAllTests",
        "when": "sfdx:project_opened || sfdx:internal_dev"
      },
      {
        "command": "sfdx.lightning.lwc.test.refreshTestExplorer",
        "when": "sfdx:project_opened || sfdx:internal_dev"
      },
      {
        "command": "sfdx.lightning.lwc.test.editorTitle.run",
        "when": "sfdx:lwc_jest_file_focused"
      },
      {
        "command": "sfdx.lightning.lwc.test.editorTitle.debug",
        "when": "sfdx:lwc_jest_file_focused"
      },
      {
        "command": "sfdx.lightning.lwc.test.editorTitle.startWatching",
        "when": "sfdx:lwc_jest_file_focused"
      },
      {
        "command": "sfdx.lightning.lwc.test.editorTitle.stopWatching",
        "when": "sfdx:lwc_jest_file_focused"
      },
      {
        "command": "sfdx.lightning.lwc.test.stopWatchingAllTests",
        "when": "sfdx:project_opened || sfdx:internal_dev"
      }
    ],
    "editor/context": [
      {
        "command": "sfdx.lightning.lwc.preview",
        "when": "sfdx:project_opened && resource =~ /.*\\/lwc\\/[^\\/]+(\\/[^\\/]+\\.(html|css|js))?$/"
      }
    ],
    "editor/title": [
      {
        "command": "sfdx.lightning.lwc.test.editorTitle.run",
        "group": "navigation",
        "when": "sfdx:lwc_jest_file_focused"
      },
      {
        "command": "sfdx.lightning.lwc.test.editorTitle.debug",
        "group": "navigation",
        "when": "sfdx:lwc_jest_file_focused"
      },
      {
        "command": "sfdx.lightning.lwc.test.editorTitle.startWatching",
        "group": "navigation",
        "when": "sfdx:lwc_jest_file_focused && !sfdx:lwc_jest_is_watching_focused_file"
      },
      {
        "command": "sfdx.lightning.lwc.test.editorTitle.stopWatching",
        "group": "navigation",
        "when": "sfdx:lwc_jest_file_focused && sfdx:lwc_jest_is_watching_focused_file"
      }
    ],
    "editor/title/context": [
      {
        "command": "sfdx.lightning.lwc.preview",
        "when": "sfdx:project_opened && resource =~ /.*\\/lwc\\/[^\\/]+(\\/[^\\/]+\\.(html|css|js))?$/"
      }
    ],
    "explorer/context": [
      {
        "command": "sfdx.lightning.lwc.preview",
        "when": "sfdx:project_opened && resource =~ /.*\\/lwc\\/[^\\/]+(\\/[^\\/]+\\.(html|css|js))?$/"
      }
    ],
    "view/item/context": [
      {
        "command": "sfdx.lightning.lwc.test.case.run",
        "group": "inline",
        "title": "%lightning_lwc_test_case_run_text%",
        "when": "view == sfdx.lightning.lwc.test.view && viewItem =~ /(lwcTest)(_.*|\\b)/"
      },
      {
        "command": "sfdx.lightning.lwc.test.case.debug",
        "group": "inline",
        "title": "%lightning_lwc_test_case_debug_text%",
        "when": "view == sfdx.lightning.lwc.test.view && viewItem =~ /(lwcTest)(_.*|\\b)/"
      },
      {
        "command": "sfdx.lightning.lwc.test.file.run",
        "group": "inline",
        "title": "%lightning_lwc_test_file_run_text%",
        "when": "view == sfdx.lightning.lwc.test.view && viewItem =~ /(lwcTestGroup)(_.*|\\b)/"
      },
      {
        "command": "sfdx.lightning.lwc.test.file.debug",
        "group": "inline",
        "title": "%lightning_lwc_test_file_debug_text%",
        "when": "view == sfdx.lightning.lwc.test.view && viewItem =~ /(lwcTestGroup)(_.*|\\b)/"
      }
    ],
    "view/title": [
      {
        "command": "sfdx.lightning.lwc.test.runAllTests",
        "group": "navigation",
        "when": "view == sfdx.lightning.lwc.test.view"
      },
      {
        "command": "sfdx.lightning.lwc.test.refreshTestExplorer",
        "group": "navigation",
        "when": "view == sfdx.lightning.lwc.test.view"
      }
    ]
  },
  "name": "salesforcedx-vscode-lwc",
  "packaging": {
    "assets": [
      "LICENSE.txt",
      "package.nls.ja.json",
      "package.nls.json",
      "README.md",
      ".vscodeignore",
      "images",
      "resources",
      "snippets",
      "dist"
    ],
    "packageUpdates": {
      "dependencies": {
        "@salesforce/core": "6.5.2",
        "@salesforce/lightning-lsp-common": "4.7.4",
        "@salesforce/lwc-language-server": "4.7.4",
        "@salesforce/source-tracking": "5.1.11",
        "applicationinsights": "1.0.7"
      },
      "devDependencies": {},
      "main": "dist/index.js",
      "serverPath": [
        "node_modules",
        "@salesforce",
        "lwc-language-server",
        "lib",
        "server.js"
      ]
    }
  },
  "publisher": "salesforce",
  "qna": "https://github.com/forcedotcom/salesforcedx-vscode/issues",
  "repository": {
    "url": "https://github.com/forcedotcom/salesforcedx-vscode"
  },
  "scripts": {
    "bundle:extension": "esbuild ./src/index.ts  --bundle --outfile=dist/index.js --format=cjs --platform=node --loader:.node=file --external:vscode  --external:@salesforce/core --external:@salesforce/source-tracking --external:applicationinsights --external:@salesforce/lightning-lsp-common --external:@salesforce/lwc-language-serve --external:@babel/preset-typescript/package.json --minify",
    "clean": "shx rm -rf node_modules && shx rm -rf out && shx rm -rf coverage && shx rm -rf .nyc_output",
    "compile": "tsc -p ./",
    "lint": "eslint .",
    "lint:fix": "npm run lint -- --fix",
    "test": "npm run test:unit && npm run test:vscode-integration",
    "test:unit": "jest --coverage",
    "test:vscode-insiders-integration": "cross-env CODE_VERSION=insiders npm run test:vscode-integration",
    "test:vscode-integration": "node ../../scripts/download-vscode && node ../../scripts/install-vsix-dependencies dbaeumer.vscode-eslint && node ../../scripts/run-tests-with-recipes",
    "vscode:package": "ts-node  ../../scripts/vsce-bundled-extension.ts",
    "vscode:prepublish": "npm prune --production",
    "vscode:publish": "node ../../scripts/publish-vsix.js",
    "vscode:sha256": "node ../../scripts/generate-sha256.js >> ../../SHA256",
    "watch": "tsc -watch -p ."
  },
  "serverPath": [
    "..",
    "..",
    "node_modules",
    "@salesforce",
    "lwc-language-server",
    "lib",
    "server.js"
  ],
  "snippets": [
    {
      "language": "javascript",
      "path": "./snippets/lwc-js.json"
    },
    {
      "language": "html",
      "path": "./snippets/lwc-html.json"
    }
  ],
  "version": "60.3.1",
  "views": {
    "test": [
      {
        "id": "sfdx.lightning.lwc.test.view",
        "name": "%lightning_lwc_test_view_name%",
        "when": "sfdx:project_opened || sfdx:internal_dev"
      }
    ]
  }
}<|MERGE_RESOLUTION|>--- conflicted
+++ resolved
@@ -7,7 +7,6 @@
   "bugs": {
     "url": "https://github.com/forcedotcom/salesforcedx-vscode/issues"
   },
-<<<<<<< HEAD
   "categories": [
     "Programming Languages"
   ],
@@ -109,121 +108,6 @@
       "icon": {
         "dark": "resources/dark/stopWatching.svg",
         "light": "resources/light/stopWatching.svg"
-=======
-  "repository": {
-    "url": "https://github.com/forcedotcom/salesforcedx-vscode"
-  },
-  "icon": "images/VSCodeLWC.png",
-  "galleryBanner": {
-    "color": "#ECECEC",
-    "theme": "light"
-  },
-  "version": "60.3.2",
-  "publisher": "salesforce",
-  "license": "BSD-3-Clause",
-  "engines": {
-    "vscode": "^1.82.0"
-  },
-  "categories": [
-    "Programming Languages"
-  ],
-  "dependencies": {
-    "@salesforce/core": "6.5.2",
-    "@salesforce/eslint-config-lwc": "3.5.1",
-    "@salesforce/lightning-lsp-common": "4.7.4",
-    "@salesforce/lwc-language-server": "4.7.4",
-    "@salesforce/salesforcedx-utils-vscode": "60.3.2",
-    "ajv": "6.12.6",
-    "applicationinsights": "1.0.7",
-    "jest-editor-support": "^30.1.0",
-    "jest-regex-util": "^24.9.0",
-    "rxjs": "^5.4.1",
-    "strip-ansi": "^5.2.0",
-    "uuid": "^3.3.3",
-    "vscode-extension-telemetry": "0.0.17",
-    "vscode-languageclient": "^5.2.1"
-  },
-  "devDependencies": {
-    "@salesforce/salesforcedx-test-utils-vscode": "60.3.2",
-    "@types/chai": "4.3.3",
-    "@types/mocha": "^5",
-    "@types/node": "^18.11.9",
-    "@types/sinon": "^7.5.2",
-    "@types/uuid": "^3.4.8",
-    "@types/vscode": "^1.61.2",
-    "@types/which": "^1.3.1",
-    "@typescript-eslint/eslint-plugin": "6.9.0",
-    "@typescript-eslint/parser": "6.9.0",
-    "chai": "^4.0.2",
-    "cross-env": "5.2.0",
-    "eslint": "8.52.0",
-    "eslint-config-prettier": "9.0.0",
-    "eslint-plugin-header": "3.1.1",
-    "eslint-plugin-import": "2.29.0",
-    "eslint-plugin-jest": "27.5.0",
-    "eslint-plugin-jest-formatting": "3.1.0",
-    "eslint-plugin-jsdoc": "46.8.2",
-    "eslint-plugin-prefer-arrow": "1.2.3",
-    "mocha": "^10",
-    "mocha-junit-reporter": "^1.23.3",
-    "mocha-multi-reporters": "^1.1.7",
-    "nyc": "^15",
-    "prettier": "3.0.3",
-    "sinon": "^13.0.1",
-    "sinon-chai": "^3.7.0",
-    "ts-sinon": "^1.0.25",
-    "typescript": "^5.2.2",
-    "vscode-uri": "^1.0.8",
-    "which": "1.3.1"
-  },
-  "extensionDependencies": [
-    "dbaeumer.vscode-eslint",
-    "salesforce.salesforcedx-vscode-core"
-  ],
-  "scripts": {
-    "bundle:extension": "esbuild ./src/index.ts  --bundle --outfile=dist/index.js --format=cjs --platform=node --loader:.node=file --external:vscode  --external:@salesforce/core --external:@salesforce/source-tracking --external:applicationinsights --external:@salesforce/lightning-lsp-common --external:@salesforce/lwc-language-serve --external:@babel/preset-typescript/package.json --minify",
-    "vscode:prepublish": "npm prune --production",
-    "vscode:package": "ts-node  ../../scripts/vsce-bundled-extension.ts",
-    "vscode:sha256": "node ../../scripts/generate-sha256.js >> ../../SHA256",
-    "vscode:publish": "node ../../scripts/publish-vsix.js",
-    "compile": "tsc -p ./",
-    "lint": "eslint .",
-    "lint:fix": "npm run lint -- --fix",
-    "watch": "tsc -watch -p .",
-    "clean": "shx rm -rf node_modules && shx rm -rf out && shx rm -rf coverage && shx rm -rf .nyc_output",
-    "test": "npm run test:unit && npm run test:vscode-integration",
-    "test:unit": "jest --coverage",
-    "test:vscode-integration": "node ../../scripts/download-vscode && node ../../scripts/install-vsix-dependencies dbaeumer.vscode-eslint && node ../../scripts/run-tests-with-recipes",
-    "test:vscode-insiders-integration": "cross-env CODE_VERSION=insiders npm run test:vscode-integration"
-  },
-  "packaging": {
-    "assets": [
-      "LICENSE.txt",
-      "package.nls.ja.json",
-      "package.nls.json",
-      "README.md",
-      ".vscodeignore",
-      "images",
-      "resources",
-      "snippets",
-      "dist"
-    ],
-    "packageUpdates": {
-      "main": "dist/index.js",
-      "serverPath": [
-        "node_modules",
-        "@salesforce",
-        "lwc-language-server",
-        "lib",
-        "server.js"
-      ],
-      "dependencies": {
-        "applicationinsights": "1.0.7",
-        "@salesforce/core": "6.5.2",
-        "@salesforce/source-tracking": "5.1.11",
-        "@salesforce/lightning-lsp-common": "4.7.4",
-        "@salesforce/lwc-language-server": "4.7.4"
->>>>>>> 11e2232b
       },
       "title": "%lightning_lwc_test_stop_watching_text%"
     },
@@ -548,7 +432,7 @@
     "@salesforce/eslint-config-lwc": "3.5.1",
     "@salesforce/lightning-lsp-common": "4.7.4",
     "@salesforce/lwc-language-server": "4.7.4",
-    "@salesforce/salesforcedx-utils-vscode": "60.3.1",
+    "@salesforce/salesforcedx-utils-vscode": "60.3.2",
     "ajv": "6.12.6",
     "applicationinsights": "1.0.7",
     "jest-editor-support": "^30.1.0",
@@ -561,7 +445,7 @@
   },
   "description": "Provides code-editing features for Lightning Web Components",
   "devDependencies": {
-    "@salesforce/salesforcedx-test-utils-vscode": "60.3.1",
+    "@salesforce/salesforcedx-test-utils-vscode": "60.3.2",
     "@types/chai": "4.3.3",
     "@types/mocha": "^5",
     "@types/node": "^18.11.9",
@@ -826,7 +710,7 @@
       "path": "./snippets/lwc-html.json"
     }
   ],
-  "version": "60.3.1",
+  "version": "60.3.2",
   "views": {
     "test": [
       {
