--- conflicted
+++ resolved
@@ -23,12 +23,8 @@
   },
   "categories": ["Programming Languages"],
   "dependencies": {
-<<<<<<< HEAD
-    "@salesforce/salesforcedx-utils-vscode": "44.8.0",
+    "@salesforce/salesforcedx-utils-vscode": "44.9.0",
     "@salesforce/eslint-config-lwc": "^0.2.0",
-=======
-    "@salesforce/salesforcedx-utils-vscode": "44.9.0",
->>>>>>> 2071af63
     "ajv": "^6.1.1",
     "eslint": "^5.0.0",
     "lwc-language-server": "^1.7.0",
@@ -63,13 +59,9 @@
     "postinstall": "node ./node_modules/vscode/bin/install",
     "pretest": "node ../../scripts/download-vscode-for-system-tests",
     "test":
-<<<<<<< HEAD
       "node ../../scripts/install-vsix-dependencies dbaeumer.vscode-eslint && node ../../scripts/run-test-with-top-level-extensions",
-=======
-      "cross-env FORCE_LOAD_CURRENT_LWC=true node ../../scripts/install-vsix-dependencies dbaeumer.vscode-eslint && node ../../scripts/run-test-with-top-level-extensions",
     "test:insiders":
-      "cross-env FORCE_LOAD_CURRENT_LWC=true node ../../scripts/install-vsix-dependencies dbaeumer.vscode-eslint && cross-env CODE_VERSION=insiders node ../../scripts/run-test-with-top-level-extensions",
->>>>>>> 2071af63
+      "node ../../scripts/install-vsix-dependencies dbaeumer.vscode-eslint && cross-env CODE_VERSION=insiders node ../../scripts/run-test-with-top-level-extensions",
     "test:unit":
       "node ../../scripts/install-vsix-dependencies dbaeumer.vscode-eslint && node ../../scripts/run-test-with-top-level-extensions"
   },
