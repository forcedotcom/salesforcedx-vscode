{
  "name": "salesforcedx-vscode-lwc",
  "displayName": "Lightning Web Components",
  "description": "Provides code-editing features for Lightning Web Components",
  "qna": "https://github.com/forcedotcom/salesforcedx-vscode/issues",
  "bugs": {
    "url": "https://github.com/forcedotcom/salesforcedx-vscode/issues"
  },
  "repository": {
    "url": "https://github.com/forcedotcom/salesforcedx-vscode"
  },
  "icon": "images/VSCodeLWC.png",
  "galleryBanner": {
    "color": "#ECECEC",
    "theme": "light"
  },
  "aiKey": "ec3632a4-df47-47a4-98dc-8134cacbaf7e",
  "version": "54.8.0",
  "publisher": "salesforce",
  "license": "BSD-3-Clause",
  "engines": {
    "vscode": "^1.49.3"
  },
  "categories": [
    "Programming Languages"
  ],
  "dependencies": {
    "@salesforce/core": "^2.35.0",
    "@salesforce/eslint-config-lwc": "0.3.0",
    "@salesforce/lightning-lsp-common": "3.8.0",
    "@salesforce/lwc-language-server": "3.8.0",
    "@salesforce/salesforcedx-utils-vscode": "54.8.0",
    "applicationinsights": "1.0.7",
    "eslint": "5.0.0",
    "jest-editor-support": "^28.0.0",
    "jest-regex-util": "^24.9.0",
    "rxjs": "^5.4.1",
    "strip-ansi": "^5.2.0",
    "uuid": "^3.3.3",
    "vscode-extension-telemetry": "0.0.17",
    "vscode-languageclient": "^5.2.1"
  },
  "devDependencies": {
<<<<<<< HEAD
    "@salesforce/salesforcedx-test-utils-vscode": "54.7.0",
=======
    "@salesforce/salesforcedx-test-utils-vscode": "54.8.0",
>>>>>>> ca91cfce
    "@types/chai": "4.3.0",
    "@types/mkdirp": "0.5.2",
    "@types/mocha": "^5",
    "@types/node": "12.0.12",
    "@types/sinon": "^7.5.2",
    "@types/uuid": "^3.4.8",
    "@types/vscode": "1.49.0",
    "@types/which": "^1.3.1",
    "chai": "^4.0.2",
    "cross-env": "5.2.0",
    "mocha": "^5",
    "mocha-junit-reporter": "^1.23.3",
    "mocha-multi-reporters": "^1.1.7",
    "nyc": "^13",
    "sinon": "^13.0.1",
    "sinon-chai": "^3.7.0",
    "ts-sinon": "^1.0.25",
    "typescript": "3.8.3",
    "vscode-uri": "^1.0.8",
    "which": "1.3.1"
  },
  "extensionDependencies": [
    "dbaeumer.vscode-eslint"
  ],
  "scripts": {
    "vscode:prepublish": "npm prune --production",
    "vscode:package": "vsce package",
    "vscode:sha256": "node ../../scripts/generate-sha256.js >> ../../SHA256",
    "vscode:publish": "node ../../scripts/publish-vsix.js",
    "compile": "tsc -p ./",
    "lint": "tslint --project .",
    "lint:fix": "npm run lint -- --fix",
    "watch": "tsc -watch -p .",
    "clean": "shx rm -rf node_modules && shx rm -rf out && shx rm -rf coverage && shx rm -rf .nyc_output",
    "test": "npm run test:unit && npm run test:vscode-integration",
    "test:unit": "node ./node_modules/nyc/bin/nyc.js ./node_modules/mocha/bin/_mocha --recursive out/test/unit --reporter mocha-multi-reporters --reporter-options configFile=../../config/mochaUnitTestsConfig.json",
    "test:vscode-integration": "node ../../scripts/download-vscode && node ../../scripts/install-vsix-dependencies dbaeumer.vscode-eslint && node ../../scripts/run-tests-with-recipes",
    "test:vscode-insiders-integration": "cross-env CODE_VERSION=insiders npm run test:vscode-integration"
  },
  "activationEvents": [
    "workspaceContains:sfdx-project.json",
    "workspaceContains:../workspace-user.xml",
    "workspaceContains:**/workspace-user.xml",
    "onCommand:sfdx.force.lightning.lwc.start"
  ],
  "main": "./out/src",
  "contributes": {
    "snippets": [
      {
        "language": "javascript",
        "path": "./snippets/lwc.json"
      }
    ],
    "views": {
      "test": [
        {
          "id": "sfdx.force.lightning.lwc.test.view",
          "when": "sfdx:project_opened || sfdx:internal_dev",
          "name": "%force_lightning_lwc_test_view_name%"
        }
      ]
    },
    "menus": {
      "editor/context": [
        {
          "command": "sfdx.force.lightning.lwc.preview",
          "when": "sfdx:project_opened && resource =~ /.*/lwc/[^/]+(/[^/]+\\.(html|css|js))?$/"
        }
      ],
      "editor/title": [
        {
          "command": "sfdx.force.lightning.lwc.test.editorTitle.run",
          "when": "sfdx:lwc_jest_file_focused",
          "group": "navigation"
        },
        {
          "command": "sfdx.force.lightning.lwc.test.editorTitle.debug",
          "when": "sfdx:lwc_jest_file_focused",
          "group": "navigation"
        },
        {
          "command": "sfdx.force.lightning.lwc.test.editorTitle.startWatching",
          "when": "sfdx:lwc_jest_file_focused && !sfdx:lwc_jest_is_watching_focused_file",
          "group": "navigation"
        },
        {
          "command": "sfdx.force.lightning.lwc.test.editorTitle.stopWatching",
          "when": "sfdx:lwc_jest_file_focused && sfdx:lwc_jest_is_watching_focused_file",
          "group": "navigation"
        }
      ],
      "editor/title/context": [
        {
          "command": "sfdx.force.lightning.lwc.preview",
          "when": "sfdx:project_opened && resource =~ /.*/lwc/[^/]+(/[^/]+\\.(html|css|js))?$/"
        }
      ],
      "view/title": [
        {
          "command": "sfdx.force.lightning.lwc.test.runAllTests",
          "when": "view == sfdx.force.lightning.lwc.test.view",
          "group": "navigation"
        },
        {
          "command": "sfdx.force.lightning.lwc.test.refreshTestExplorer",
          "when": "view == sfdx.force.lightning.lwc.test.view",
          "group": "navigation"
        }
      ],
      "view/item/context": [
        {
          "command": "sfdx.force.lightning.lwc.test.case.run",
          "title": "%force_lightning_lwc_test_case_run_text%",
          "when": "view == sfdx.force.lightning.lwc.test.view && viewItem =~ /(lwcTest)(_.*|\\b)/",
          "group": "inline"
        },
        {
          "command": "sfdx.force.lightning.lwc.test.case.debug",
          "title": "%force_lightning_lwc_test_case_run_text%",
          "when": "view == sfdx.force.lightning.lwc.test.view && viewItem =~ /(lwcTest)(_.*|\\b)/",
          "group": "inline"
        },
        {
          "command": "sfdx.force.lightning.lwc.test.file.run",
          "title": "%force_lightning_lwc_test_file_run_text%",
          "when": "view == sfdx.force.lightning.lwc.test.view && viewItem =~ /(lwcTestGroup)(_.*|\\b)/",
          "group": "inline"
        },
        {
          "command": "sfdx.force.lightning.lwc.test.file.debug",
          "title": "%force_lightning_lwc_test_file_run_text%",
          "when": "view == sfdx.force.lightning.lwc.test.view && viewItem =~ /(lwcTestGroup)(_.*|\\b)/",
          "group": "inline"
        }
      ],
      "explorer/context": [
        {
          "command": "sfdx.force.lightning.lwc.preview",
          "when": "sfdx:project_opened && resource =~ /.*/lwc/[^/]+(/[^/]+\\.(html|css|js))?$/"
        }
      ],
      "commandPalette": [
        {
          "command": "sfdx.force.lightning.lwc.start",
          "when": "sfdx:project_opened"
        },
        {
          "command": "sfdx.force.lightning.lwc.stop",
          "when": "sfdx:project_opened"
        },
        {
          "command": "sfdx.force.lightning.lwc.open",
          "when": "sfdx:project_opened"
        },
        {
          "command": "sfdx.force.lightning.lwc.preview",
          "when": "sfdx:project_opened && resource =~ /.*/lwc/[^/]+(/[^/]+\\.(html|css|js))?$/"
        },
        {
          "command": "sfdx.force.lightning.lwc.test.file.run",
          "when": "false"
        },
        {
          "command": "sfdx.force.lightning.lwc.test.file.debug",
          "when": "false"
        },
        {
          "command": "sfdx.force.lightning.lwc.test.case.run",
          "when": "false"
        },
        {
          "command": "sfdx.force.lightning.lwc.test.case.debug",
          "when": "false"
        },
        {
          "command": "sfdx.force.lightning.lwc.test.navigateToTest",
          "when": "false"
        },
        {
          "command": "sfdx.force.lightning.lwc.test.runAllTests",
          "when": "sfdx:project_opened || sfdx:internal_dev"
        },
        {
          "command": "sfdx.force.lightning.lwc.test.refreshTestExplorer",
          "when": "sfdx:project_opened || sfdx:internal_dev"
        },
        {
          "command": "sfdx.force.lightning.lwc.test.editorTitle.run",
          "when": "sfdx:lwc_jest_file_focused"
        },
        {
          "command": "sfdx.force.lightning.lwc.test.editorTitle.debug",
          "when": "sfdx:lwc_jest_file_focused"
        },
        {
          "command": "sfdx.force.lightning.lwc.test.editorTitle.startWatching",
          "when": "sfdx:lwc_jest_file_focused"
        },
        {
          "command": "sfdx.force.lightning.lwc.test.editorTitle.stopWatching",
          "when": "sfdx:lwc_jest_file_focused"
        },
        {
          "command": "sfdx.force.lightning.lwc.test.stopWatchingAllTests",
          "when": "sfdx:project_opened || sfdx:internal_dev"
        }
      ]
    },
    "commands": [
      {
        "command": "sfdx.force.lightning.lwc.start",
        "title": "%force_lightning_lwc_start_text%"
      },
      {
        "command": "sfdx.force.lightning.lwc.stop",
        "title": "%force_lightning_lwc_stop_text%"
      },
      {
        "command": "sfdx.force.lightning.lwc.open",
        "title": "%force_lightning_lwc_open_text%"
      },
      {
        "command": "sfdx.force.lightning.lwc.preview",
        "title": "%force_lightning_lwc_preview_text%"
      },
      {
        "command": "sfdx.force.lightning.lwc.test.runAllTests",
        "title": "%force_lightning_lwc_test_run_all_tests_text%",
        "icon": {
          "light": "resources/light/play-button.svg",
          "dark": "resources/dark/play-button.svg"
        }
      },
      {
        "command": "sfdx.force.lightning.lwc.test.refreshTestExplorer",
        "title": "%force_lightning_lwc_test_refresh_test_explorer_text%",
        "icon": {
          "light": "resources/light/refresh.svg",
          "dark": "resources/dark/refresh.svg"
        }
      },
      {
        "command": "sfdx.force.lightning.lwc.test.navigateToTest",
        "title": "%force_lightning_lwc_test_navigate_to_test%"
      },
      {
        "command": "sfdx.force.lightning.lwc.test.file.run",
        "title": "%force_lightning_lwc_test_file_run_text%",
        "icon": {
          "light": "resources/light/play-button.svg",
          "dark": "resources/dark/play-button.svg"
        }
      },
      {
        "command": "sfdx.force.lightning.lwc.test.file.debug",
        "title": "%force_lightning_lwc_test_file_debug_text%",
        "icon": {
          "light": "resources/light/debug.svg",
          "dark": "resources/dark/debug.svg"
        }
      },
      {
        "command": "sfdx.force.lightning.lwc.test.case.run",
        "title": "%force_lightning_lwc_test_case_run_text%",
        "icon": {
          "light": "resources/light/play-button.svg",
          "dark": "resources/dark/play-button.svg"
        }
      },
      {
        "command": "sfdx.force.lightning.lwc.test.case.debug",
        "title": "%force_lightning_lwc_test_case_debug_text%",
        "icon": {
          "light": "resources/light/debug.svg",
          "dark": "resources/dark/debug.svg"
        }
      },
      {
        "command": "sfdx.force.lightning.lwc.test.editorTitle.run",
        "title": "%force_lightning_lwc_test_run_current_file_text%",
        "icon": {
          "light": "resources/light/play-button.svg",
          "dark": "resources/dark/play-button.svg"
        }
      },
      {
        "command": "sfdx.force.lightning.lwc.test.editorTitle.debug",
        "title": "%force_lightning_lwc_test_debug_current_file_text%",
        "icon": {
          "light": "resources/light/debug.svg",
          "dark": "resources/dark/debug.svg"
        }
      },
      {
        "command": "sfdx.force.lightning.lwc.test.editorTitle.startWatching",
        "title": "%force_lightning_lwc_test_start_watching_text%",
        "icon": {
          "light": "resources/light/startWatching.svg",
          "dark": "resources/dark/startWatching.svg"
        }
      },
      {
        "command": "sfdx.force.lightning.lwc.test.editorTitle.stopWatching",
        "title": "%force_lightning_lwc_test_stop_watching_text%",
        "icon": {
          "light": "resources/light/stopWatching.svg",
          "dark": "resources/dark/stopWatching.svg"
        }
      },
      {
        "command": "sfdx.force.lightning.lwc.test.stopWatchingAllTests",
        "title": "%force_lightning_lwc_test_stop_watching_all_tests_text%"
      }
    ],
    "debuggers": [
      {
        "type": "vscode-lwc-tests",
        "label": "%force_lightning_lwc_debugger%",
        "languages": [
          "javascript"
        ],
        "configurationSnippets": [
          {
            "label": "%force_lightning_lwc_debugger%",
            "description": "%force_lightning_lwc_debugger_desc%",
            "body": {
              "name": "%force_lightning_lwc_debugger%",
              "type": "node",
              "request": "launch",
              "program": "^\"\\${workspaceFolder}/node_modules/.bin/sfdx-lwc-jest\"",
              "args": [
                "--",
                "--runInBand"
              ],
              "cwd": "^\"\\${workspaceFolder}\"",
              "console": "integratedTerminal",
              "internalConsoleOptions": "neverOpen",
              "disableOptimisticBPs": true,
              "windows": {
                "program": "^\"\\${workspaceFolder}/node_modules/@salesforce/sfdx-lwc-jest/bin/sfdx-lwc-jest\""
              }
            }
          }
        ]
      }
    ],
    "configuration": {
      "type": "object",
      "title": "%force_lightning_lwc_preferences%",
      "properties": {
        "salesforcedx-vscode-lwc.preview.rememberDevice": {
          "type": "boolean",
          "default": true,
          "description": "%force_lightning_lwc_remember_device_description%"
        },
        "salesforcedx-vscode-lwc.preview.logLevel": {
          "type": "string",
          "description": "%force_lightning_lwc_mobile_log_level%",
          "enum": [
            "trace",
            "debug",
            "info",
            "warn",
            "error",
            "fatal"
          ],
          "default": "warn"
        }
      }
    }
  }
}<|MERGE_RESOLUTION|>--- conflicted
+++ resolved
@@ -41,11 +41,7 @@
     "vscode-languageclient": "^5.2.1"
   },
   "devDependencies": {
-<<<<<<< HEAD
-    "@salesforce/salesforcedx-test-utils-vscode": "54.7.0",
-=======
     "@salesforce/salesforcedx-test-utils-vscode": "54.8.0",
->>>>>>> ca91cfce
     "@types/chai": "4.3.0",
     "@types/mkdirp": "0.5.2",
     "@types/mocha": "^5",
