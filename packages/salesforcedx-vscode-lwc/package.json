{
  "name": "salesforcedx-vscode-lwc",
  "displayName": "Lightning Web Components",
  "description": "Provides code-editing features for Lightning Web Components",
  "qna": "https://github.com/forcedotcom/salesforcedx-vscode/issues",
  "bugs": {
    "url": "https://github.com/forcedotcom/salesforcedx-vscode/issues"
  },
  "repository": {
    "url": "https://github.com/forcedotcom/salesforcedx-vscode"
  },
  "icon": "images/VSCodeLWC.png",
  "galleryBanner": {
    "color": "#ECECEC",
    "theme": "light"
  },
  "version": "64.17.2",
  "publisher": "salesforce",
  "license": "BSD-3-Clause",
  "engines": {
    "vscode": "^1.90.0"
  },
  "categories": [
    "Programming Languages"
  ],
  "dependencies": {
<<<<<<< HEAD
    "@salesforce/core": "^8.23.3",
=======
    "@salesforce/core": "^8.23.2",
>>>>>>> f2dfb320
    "@salesforce/lightning-lsp-common": "4.12.7",
    "@salesforce/lwc-language-server": "4.12.7",
    "@salesforce/salesforcedx-utils": "64.17.2",
    "@salesforce/salesforcedx-utils-vscode": "64.17.2",
    "applicationinsights": "1.0.7",
    "jest-editor-support": "31.1.2",
    "jest-regex-util": "^24.9.0",
    "rxjs": "^5.4.1",
    "strip-ansi": "^5.2.0",
    "uuid": "^3.3.3",
    "vscode-languageclient": "^9.0.1",
    "vscode-uri": "^3.1.0",
    "which": "1.3.1"
  },
  "devDependencies": {
    "@types/uuid": "^3.4.8",
    "@types/which": "^1.3.1",
    "esbuild": "0.25.10",
    "nyc": "^15"
  },
  "extensionDependencies": [
    "salesforce.salesforcedx-vscode-core"
  ],
  "scripts": {
    "bundle:extension": "node ./esbuild.config.mjs",
    "vscode:prepublish": "npm prune --production",
    "vscode:package": "ts-node  ../../scripts/vsce-bundled-extension.ts",
    "vscode:sha256": "node ../../scripts/generate-sha256.js >> ../../SHA256",
    "vscode:publish": "node ../../scripts/publish-vsix.js",
    "compile": "tsc -p ./",
    "lint": "eslint .",
    "lint:fix": "npm run lint -- --fix",
    "watch": "tsc -watch -p .",
    "clean": "shx rm -rf node_modules && shx rm -rf out && shx rm -rf coverage && shx rm -rf .nyc_output",
    "test": "jest --coverage"
  },
  "packaging": {
    "assets": [
      "LICENSE.txt",
      "package.nls.ja.json",
      "package.nls.json",
      "README.md",
      ".vscodeignore",
      "images",
      "resources",
      "snippets",
      "dist"
    ],
    "packageUpdates": {
      "main": "dist/index.js",
      "serverPath": [
        "node_modules",
        "@salesforce",
        "lwc-language-server",
        "lib",
        "server.js"
      ],
      "dependencies": {
        "@salesforce/lightning-lsp-common": "4.12.7",
        "@salesforce/lwc-language-server": "4.12.7",
        "applicationinsights": "1.0.7",
        "jest-editor-support": "31.1.2"
      },
      "devDependencies": {}
    }
  },
  "activationEvents": [
    "workspaceContains:**/lwc/**",
    "workspaceContains:../workspace-user.xml",
    "workspaceContains:**/workspace-user.xml"
  ],
  "main": "./out/src",
  "serverPath": [
    "..",
    "..",
    "node_modules",
    "@salesforce",
    "lwc-language-server",
    "lib",
    "server.js"
  ],
  "contributes": {
    "snippets": [
      {
        "language": "javascript",
        "path": "./snippets/lwc-js.json"
      },
      {
        "language": "html",
        "path": "./snippets/lwc-html.json"
      }
    ],
    "views": {
      "test": [
        {
          "id": "sf.lightning.lwc.test.view",
          "when": "sf:project_opened || sf:internal_dev",
          "name": "%lightning_lwc_test_view_name%"
        }
      ]
    },
    "menus": {
      "editor/context": [
        {
          "command": "sf.lightning.lwc.preview",
          "when": "sf:project_opened && resource =~ /.*\\/lwc\\/[^\\/]+(\\/[^\\/]+\\.(html|css|js))?$/"
        }
      ],
      "editor/title": [
        {
          "command": "sf.lightning.lwc.test.editorTitle.run",
          "when": "sf:lwc_jest_file_focused",
          "group": "navigation"
        },
        {
          "command": "sf.lightning.lwc.test.editorTitle.debug",
          "when": "sf:lwc_jest_file_focused",
          "group": "navigation"
        },
        {
          "command": "sf.lightning.lwc.test.editorTitle.startWatching",
          "when": "sf:lwc_jest_file_focused && !sf:lwc_jest_is_watching_focused_file",
          "group": "navigation"
        },
        {
          "command": "sf.lightning.lwc.test.editorTitle.stopWatching",
          "when": "sf:lwc_jest_file_focused && sf:lwc_jest_is_watching_focused_file",
          "group": "navigation"
        }
      ],
      "editor/title/context": [
        {
          "command": "sf.lightning.lwc.preview",
          "when": "sf:project_opened && resource =~ /.*\\/lwc\\/[^\\/]+(\\/[^\\/]+\\.(html|css|js))?$/"
        }
      ],
      "view/title": [
        {
          "command": "sf.lightning.lwc.test.runAllTests",
          "when": "view == sf.lightning.lwc.test.view",
          "group": "navigation@1"
        },
        {
          "command": "sf.lightning.lwc.test.refreshTestExplorer",
          "when": "view == sf.lightning.lwc.test.view",
          "group": "navigation@2"
        },
        {
          "command": "sf.lightning.lwc.test.view.collapseAll",
          "when": "view == sf.lightning.lwc.test.view",
          "group": "navigation@3"
        }
      ],
      "view/item/context": [
        {
          "command": "sf.lightning.lwc.test.case.run",
          "title": "%lightning_lwc_test_case_run_text%",
          "when": "view == sf.lightning.lwc.test.view && viewItem =~ /(lwcTest)(_.*|\\b)/",
          "group": "inline"
        },
        {
          "command": "sf.lightning.lwc.test.case.debug",
          "title": "%lightning_lwc_test_case_debug_text%",
          "when": "view == sf.lightning.lwc.test.view && viewItem =~ /(lwcTest)(_.*|\\b)/",
          "group": "inline"
        },
        {
          "command": "sf.lightning.lwc.test.file.run",
          "title": "%lightning_lwc_test_file_run_text%",
          "when": "view == sf.lightning.lwc.test.view && viewItem =~ /(lwcTestGroup)(_.*|\\b)/",
          "group": "inline"
        },
        {
          "command": "sf.lightning.lwc.test.file.debug",
          "title": "%lightning_lwc_test_file_debug_text%",
          "when": "view == sf.lightning.lwc.test.view && viewItem =~ /(lwcTestGroup)(_.*|\\b)/",
          "group": "inline"
        }
      ],
      "explorer/context": [
        {
          "command": "sf.lightning.lwc.preview",
          "when": "sf:project_opened && resource =~ /.*\\/lwc\\/[^\\/]+(\\/[^\\/]+\\.(html|css|js))?$/"
        }
      ],
      "commandPalette": [
        {
          "command": "sf.lightning.lwc.start",
          "when": "sf:project_opened"
        },
        {
          "command": "sf.lightning.lwc.stop",
          "when": "sf:project_opened"
        },
        {
          "command": "sf.lightning.lwc.open",
          "when": "sf:project_opened"
        },
        {
          "command": "sf.lightning.lwc.preview",
          "when": "sf:project_opened && resource =~ /.*\\/lwc\\/[^\\/]+(\\/[^\\/]+\\.(html|css|js))?$/"
        },
        {
          "command": "sf.lightning.lwc.test.file.run",
          "when": "false"
        },
        {
          "command": "sf.lightning.lwc.test.file.debug",
          "when": "false"
        },
        {
          "command": "sf.lightning.lwc.test.case.run",
          "when": "false"
        },
        {
          "command": "sf.lightning.lwc.test.case.debug",
          "when": "false"
        },
        {
          "command": "sf.lightning.lwc.test.navigateToTest",
          "when": "false"
        },
        {
          "command": "sf.lightning.lwc.test.runAllTests",
          "when": "sf:project_opened || sf:internal_dev"
        },
        {
          "command": "sf.lightning.lwc.test.view.collapseAll",
          "when": "sf:project_opened"
        },
        {
          "command": "sf.lightning.lwc.test.refreshTestExplorer",
          "when": "sf:project_opened || sf:internal_dev"
        },
        {
          "command": "sf.lightning.lwc.test.editorTitle.run",
          "when": "sf:lwc_jest_file_focused"
        },
        {
          "command": "sf.lightning.lwc.test.editorTitle.debug",
          "when": "sf:lwc_jest_file_focused"
        },
        {
          "command": "sf.lightning.lwc.test.editorTitle.startWatching",
          "when": "sf:lwc_jest_file_focused"
        },
        {
          "command": "sf.lightning.lwc.test.editorTitle.stopWatching",
          "when": "sf:lwc_jest_file_focused"
        },
        {
          "command": "sf.lightning.lwc.test.stopWatchingAllTests",
          "when": "sf:project_opened || sf:internal_dev"
        }
      ]
    },
    "commands": [
      {
        "command": "sf.lightning.lwc.start",
        "title": "%lightning_lwc_start_text%"
      },
      {
        "command": "sf.lightning.lwc.stop",
        "title": "%lightning_lwc_stop_text%"
      },
      {
        "command": "sf.lightning.lwc.open",
        "title": "%lightning_lwc_open_text%"
      },
      {
        "command": "sf.lightning.lwc.preview",
        "title": "%lightning_lwc_preview_text%"
      },
      {
        "command": "sf.lightning.lwc.test.runAllTests",
        "title": "%lightning_lwc_test_run_all_tests_text%",
        "icon": {
          "light": "resources/light/play-button.svg",
          "dark": "resources/dark/play-button.svg"
        }
      },
      {
        "command": "sf.lightning.lwc.test.refreshTestExplorer",
        "title": "%lightning_lwc_test_refresh_test_explorer_text%",
        "icon": {
          "light": "resources/light/refresh.svg",
          "dark": "resources/dark/refresh.svg"
        }
      },
      {
        "command": "sf.lightning.lwc.test.view.collapseAll",
        "title": "%lightning_lwc_test_collapse_all_text%",
        "icon": {
          "light": "resources/light/collapse-all.svg",
          "dark": "resources/dark/collapse-all.svg"
        }
      },
      {
        "command": "sf.lightning.lwc.test.navigateToTest",
        "title": "%lightning_lwc_test_navigate_to_test%"
      },
      {
        "command": "sf.lightning.lwc.test.file.run",
        "title": "%lightning_lwc_test_file_run_text%",
        "icon": {
          "light": "resources/light/play-button.svg",
          "dark": "resources/dark/play-button.svg"
        }
      },
      {
        "command": "sf.lightning.lwc.test.file.debug",
        "title": "%lightning_lwc_test_file_debug_text%",
        "icon": {
          "light": "resources/light/debug.svg",
          "dark": "resources/dark/debug.svg"
        }
      },
      {
        "command": "sf.lightning.lwc.test.case.run",
        "title": "%lightning_lwc_test_case_run_text%",
        "icon": {
          "light": "resources/light/play-button.svg",
          "dark": "resources/dark/play-button.svg"
        }
      },
      {
        "command": "sf.lightning.lwc.test.case.debug",
        "title": "%lightning_lwc_test_case_debug_text%",
        "icon": {
          "light": "resources/light/debug.svg",
          "dark": "resources/dark/debug.svg"
        }
      },
      {
        "command": "sf.lightning.lwc.test.editorTitle.run",
        "title": "%lightning_lwc_test_run_current_file_text%",
        "icon": {
          "light": "resources/light/play-button.svg",
          "dark": "resources/dark/play-button.svg"
        }
      },
      {
        "command": "sf.lightning.lwc.test.editorTitle.debug",
        "title": "%lightning_lwc_test_debug_current_file_text%",
        "icon": {
          "light": "resources/light/debug.svg",
          "dark": "resources/dark/debug.svg"
        }
      },
      {
        "command": "sf.lightning.lwc.test.editorTitle.startWatching",
        "title": "%lightning_lwc_test_start_watching_text%",
        "icon": {
          "light": "resources/light/startWatching.svg",
          "dark": "resources/dark/startWatching.svg"
        }
      },
      {
        "command": "sf.lightning.lwc.test.editorTitle.stopWatching",
        "title": "%lightning_lwc_test_stop_watching_text%",
        "icon": {
          "light": "resources/light/stopWatching.svg",
          "dark": "resources/dark/stopWatching.svg"
        }
      },
      {
        "command": "sf.lightning.lwc.test.stopWatchingAllTests",
        "title": "%lightning_lwc_test_stop_watching_all_tests_text%"
      }
    ],
    "debuggers": [
      {
        "type": "vscode-lwc-tests",
        "label": "%lightning_lwc_debugger%",
        "languages": [
          "javascript"
        ],
        "configurationSnippets": [
          {
            "label": "%lightning_lwc_debugger%",
            "description": "%lightning_lwc_debugger_desc%",
            "body": {
              "name": "%lightning_lwc_debugger%",
              "type": "node",
              "request": "launch",
              "program": "^\"\\${workspaceFolder}/node_modules/.bin/sf-lwc-jest\"",
              "args": [
                "--",
                "--runInBand"
              ],
              "cwd": "^\"\\${workspaceFolder}\"",
              "console": "integratedTerminal",
              "internalConsoleOptions": "neverOpen",
              "disableOptimisticBPs": true,
              "windows": {
                "program": "^\"\\${workspaceFolder}/node_modules/@salesforce/sf-lwc-jest/bin/sf-lwc-jest\""
              }
            }
          }
        ]
      }
    ],
    "configuration": {
      "type": "object",
      "title": "%lightning_lwc_preferences%",
      "properties": {
        "salesforcedx-vscode-lwc.preview.rememberDevice": {
          "type": "boolean",
          "default": true,
          "description": "%lightning_lwc_remember_device_description%"
        },
        "salesforcedx-vscode-lwc.preview.logLevel": {
          "type": "string",
          "description": "%lightning_lwc_mobile_log_level%",
          "enum": [
            "trace",
            "debug",
            "info",
            "warn",
            "error",
            "fatal"
          ],
          "default": "warn"
        }
      }
    }
  }
}<|MERGE_RESOLUTION|>--- conflicted
+++ resolved
@@ -24,11 +24,7 @@
     "Programming Languages"
   ],
   "dependencies": {
-<<<<<<< HEAD
     "@salesforce/core": "^8.23.3",
-=======
-    "@salesforce/core": "^8.23.2",
->>>>>>> f2dfb320
     "@salesforce/lightning-lsp-common": "4.12.7",
     "@salesforce/lwc-language-server": "4.12.7",
     "@salesforce/salesforcedx-utils": "64.17.2",
