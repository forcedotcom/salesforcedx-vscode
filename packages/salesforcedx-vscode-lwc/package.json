--- conflicted
+++ resolved
@@ -25,17 +25,10 @@
   ],
   "dependencies": {
     "@salesforce/core": "^8.19.1",
-<<<<<<< HEAD
     "@salesforce/salesforcedx-lightning-lsp-common": "*",
     "@salesforce/salesforcedx-lwc-language-server": "*",
-    "@salesforce/salesforcedx-utils": "65.0.0",
-    "@salesforce/salesforcedx-utils-vscode": "65.0.0",
-=======
-    "@salesforce/lightning-lsp-common": "4.12.7",
-    "@salesforce/lwc-language-server": "4.12.7",
     "@salesforce/salesforcedx-utils": "65.1.0",
     "@salesforce/salesforcedx-utils-vscode": "65.1.0",
->>>>>>> 47edf5d4
     "applicationinsights": "1.0.7",
     "jest-editor-support": "31.1.2",
     "jest-regex-util": "^24.9.0",
