--- conflicted
+++ resolved
@@ -34,12 +34,8 @@
     "rxjs": "^5.4.1",
     "strip-ansi": "^5.2.0",
     "uuid": "^3.3.3",
-<<<<<<< HEAD
     "vscode-extension-telemetry": "^0.0.17",
     "vscode-languageclient": "^9.0.1"
-=======
-    "vscode-languageclient": "^5.2.1"
->>>>>>> fb74ea2f
   },
   "devDependencies": {
     "@salesforce/salesforcedx-test-utils-vscode": "63.7.0",
