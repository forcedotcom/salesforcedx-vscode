{
  "name": "salesforcedx-vscode-lwc",
  "displayName": "Lightning Web Components",
  "description": "Provides code-editing features for Lightning Web Components",
  "qna": "https://github.com/forcedotcom/salesforcedx-vscode/issues",
  "bugs": {
    "url": "https://github.com/forcedotcom/salesforcedx-vscode/issues"
  },
  "repository": {
    "url": "https://github.com/forcedotcom/salesforcedx-vscode"
  },
  "icon": "images/VSCodeLWC.png",
  "galleryBanner": {
    "color": "#ECECEC",
    "theme": "light"
  },
  "version": "65.3.0",
  "publisher": "salesforce",
  "license": "BSD-3-Clause",
  "engines": {
    "vscode": "^1.90.0"
  },
  "categories": [
    "Programming Languages"
  ],
  "dependencies": {
<<<<<<< HEAD
    "@salesforce/core": "^8.19.1",
    "@salesforce/salesforcedx-lightning-lsp-common": "*",
    "@salesforce/salesforcedx-lwc-language-server": "*",
    "@salesforce/salesforcedx-utils": "65.1.0",
    "@salesforce/salesforcedx-utils-vscode": "65.1.0",
=======
    "@salesforce/core": "^8.23.3",
    "@salesforce/lightning-lsp-common": "4.12.7",
    "@salesforce/lwc-language-server": "4.12.7",
    "@salesforce/salesforcedx-utils": "65.3.0",
    "@salesforce/salesforcedx-utils-vscode": "65.3.0",
>>>>>>> 8fa4b3ef
    "applicationinsights": "1.0.7",
    "jest-editor-support": "31.1.2",
    "jest-regex-util": "^24.9.0",
    "rxjs": "^5.4.1",
    "strip-ansi": "^5.2.0",
    "uuid": "^3.3.3",
    "vscode-languageclient": "^9.0.1",
    "vscode-uri": "^3.1.0",
    "which": "1.3.1"
  },
  "devDependencies": {
    "@types/uuid": "^3.4.8",
    "@types/which": "^1.3.1",
    "esbuild": "0.25.10",
    "nyc": "^15"
  },
  "extensionDependencies": [
    "salesforce.salesforcedx-vscode-core"
  ],
  "scripts": {
    "bundle:extension": "node ./esbuild.config.mjs",
    "vscode:prepublish": "npm prune --production",
    "vscode:package": "ts-node  ../../scripts/vsce-bundled-extension.ts",
    "vscode:sha256": "node ../../scripts/generate-sha256.js >> ../../SHA256",
    "vscode:publish": "node ../../scripts/publish-vsix.js",
    "compile": "tsc -p ./",
    "lint": "eslint .",
    "lint:fix": "npm run lint -- --fix",
    "watch": "tsc -watch -p .",
    "clean": "shx rm -rf node_modules && shx rm -rf out && shx rm -rf coverage && shx rm -rf .nyc_output",
    "test": "jest --coverage"
  },
  "packaging": {
    "assets": [
      "LICENSE.txt",
      "package.nls.ja.json",
      "package.nls.json",
      "README.md",
      ".vscodeignore",
      "images",
      "resources",
      "snippets",
      "dist"
    ],
    "packageUpdates": {
      "main": "dist/index.js",
      "serverPath": [
        "node_modules",
        "@salesforce",
        "salesforcedx-lwc-language-server",
        "out",
        "src",
        "server.js"
      ],
      "dependencies": {
        "@salesforce/salesforcedx-lightning-lsp-common": "64.16.1",
        "@salesforce/salesforcedx-lwc-language-server": "64.16.1",
        "applicationinsights": "1.0.7",
        "jest-editor-support": "31.1.2"
      },
      "devDependencies": {}
    }
  },
  "activationEvents": [
    "workspaceContains:**/lwc/**",
    "workspaceContains:../workspace-user.xml",
    "workspaceContains:**/workspace-user.xml"
  ],
  "main": "./out/src",
  "serverPath": [
    "..",
    "..",
    "node_modules",
    "@salesforce",
    "salesforcedx-lwc-language-server",
    "out",
    "src",
    "server.js"
  ],
  "contributes": {
    "snippets": [
      {
        "language": "javascript",
        "path": "./snippets/lwc-js.json"
      },
      {
        "language": "html",
        "path": "./snippets/lwc-html.json"
      }
    ],
    "views": {
      "test": [
        {
          "id": "sf.lightning.lwc.test.view",
          "when": "sf:project_opened || sf:internal_dev",
          "name": "%lightning_lwc_test_view_name%"
        }
      ]
    },
    "menus": {
      "editor/context": [
        {
          "command": "sf.lightning.lwc.preview",
          "when": "sf:project_opened && resource =~ /.*\\/lwc\\/[^\\/]+(\\/[^\\/]+\\.(html|css|js))?$/"
        }
      ],
      "editor/title": [
        {
          "command": "sf.lightning.lwc.test.editorTitle.run",
          "when": "sf:lwc_jest_file_focused",
          "group": "navigation"
        },
        {
          "command": "sf.lightning.lwc.test.editorTitle.debug",
          "when": "sf:lwc_jest_file_focused",
          "group": "navigation"
        },
        {
          "command": "sf.lightning.lwc.test.editorTitle.startWatching",
          "when": "sf:lwc_jest_file_focused && !sf:lwc_jest_is_watching_focused_file",
          "group": "navigation"
        },
        {
          "command": "sf.lightning.lwc.test.editorTitle.stopWatching",
          "when": "sf:lwc_jest_file_focused && sf:lwc_jest_is_watching_focused_file",
          "group": "navigation"
        }
      ],
      "editor/title/context": [
        {
          "command": "sf.lightning.lwc.preview",
          "when": "sf:project_opened && resource =~ /.*\\/lwc\\/[^\\/]+(\\/[^\\/]+\\.(html|css|js))?$/"
        }
      ],
      "view/title": [
        {
          "command": "sf.lightning.lwc.test.runAllTests",
          "when": "view == sf.lightning.lwc.test.view",
          "group": "navigation@1"
        },
        {
          "command": "sf.lightning.lwc.test.refreshTestExplorer",
          "when": "view == sf.lightning.lwc.test.view",
          "group": "navigation@2"
        },
        {
          "command": "sf.lightning.lwc.test.view.collapseAll",
          "when": "view == sf.lightning.lwc.test.view",
          "group": "navigation@3"
        }
      ],
      "view/item/context": [
        {
          "command": "sf.lightning.lwc.test.case.run",
          "title": "%lightning_lwc_test_case_run_text%",
          "when": "view == sf.lightning.lwc.test.view && viewItem =~ /(lwcTest)(_.*|\\b)/",
          "group": "inline"
        },
        {
          "command": "sf.lightning.lwc.test.case.debug",
          "title": "%lightning_lwc_test_case_debug_text%",
          "when": "view == sf.lightning.lwc.test.view && viewItem =~ /(lwcTest)(_.*|\\b)/",
          "group": "inline"
        },
        {
          "command": "sf.lightning.lwc.test.file.run",
          "title": "%lightning_lwc_test_file_run_text%",
          "when": "view == sf.lightning.lwc.test.view && viewItem =~ /(lwcTestGroup)(_.*|\\b)/",
          "group": "inline"
        },
        {
          "command": "sf.lightning.lwc.test.file.debug",
          "title": "%lightning_lwc_test_file_debug_text%",
          "when": "view == sf.lightning.lwc.test.view && viewItem =~ /(lwcTestGroup)(_.*|\\b)/",
          "group": "inline"
        }
      ],
      "explorer/context": [
        {
          "command": "sf.lightning.lwc.preview",
          "when": "sf:project_opened && resource =~ /.*\\/lwc\\/[^\\/]+(\\/[^\\/]+\\.(html|css|js))?$/"
        }
      ],
      "commandPalette": [
        {
          "command": "sf.lightning.lwc.start",
          "when": "sf:project_opened"
        },
        {
          "command": "sf.lightning.lwc.stop",
          "when": "sf:project_opened"
        },
        {
          "command": "sf.lightning.lwc.open",
          "when": "sf:project_opened"
        },
        {
          "command": "sf.lightning.lwc.preview",
          "when": "sf:project_opened && resource =~ /.*\\/lwc\\/[^\\/]+(\\/[^\\/]+\\.(html|css|js))?$/"
        },
        {
          "command": "sf.lightning.lwc.test.file.run",
          "when": "false"
        },
        {
          "command": "sf.lightning.lwc.test.file.debug",
          "when": "false"
        },
        {
          "command": "sf.lightning.lwc.test.case.run",
          "when": "false"
        },
        {
          "command": "sf.lightning.lwc.test.case.debug",
          "when": "false"
        },
        {
          "command": "sf.lightning.lwc.test.navigateToTest",
          "when": "false"
        },
        {
          "command": "sf.lightning.lwc.test.runAllTests",
          "when": "sf:project_opened || sf:internal_dev"
        },
        {
          "command": "sf.lightning.lwc.test.view.collapseAll",
          "when": "sf:project_opened"
        },
        {
          "command": "sf.lightning.lwc.test.refreshTestExplorer",
          "when": "sf:project_opened || sf:internal_dev"
        },
        {
          "command": "sf.lightning.lwc.test.editorTitle.run",
          "when": "sf:lwc_jest_file_focused"
        },
        {
          "command": "sf.lightning.lwc.test.editorTitle.debug",
          "when": "sf:lwc_jest_file_focused"
        },
        {
          "command": "sf.lightning.lwc.test.editorTitle.startWatching",
          "when": "sf:lwc_jest_file_focused"
        },
        {
          "command": "sf.lightning.lwc.test.editorTitle.stopWatching",
          "when": "sf:lwc_jest_file_focused"
        },
        {
          "command": "sf.lightning.lwc.test.stopWatchingAllTests",
          "when": "sf:project_opened || sf:internal_dev"
        }
      ]
    },
    "commands": [
      {
        "command": "sf.lightning.lwc.start",
        "title": "%lightning_lwc_start_text%"
      },
      {
        "command": "sf.lightning.lwc.stop",
        "title": "%lightning_lwc_stop_text%"
      },
      {
        "command": "sf.lightning.lwc.open",
        "title": "%lightning_lwc_open_text%"
      },
      {
        "command": "sf.lightning.lwc.preview",
        "title": "%lightning_lwc_preview_text%"
      },
      {
        "command": "sf.lightning.lwc.test.runAllTests",
        "title": "%lightning_lwc_test_run_all_tests_text%",
        "icon": {
          "light": "resources/light/play-button.svg",
          "dark": "resources/dark/play-button.svg"
        }
      },
      {
        "command": "sf.lightning.lwc.test.refreshTestExplorer",
        "title": "%lightning_lwc_test_refresh_test_explorer_text%",
        "icon": {
          "light": "resources/light/refresh.svg",
          "dark": "resources/dark/refresh.svg"
        }
      },
      {
        "command": "sf.lightning.lwc.test.view.collapseAll",
        "title": "%lightning_lwc_test_collapse_all_text%",
        "icon": {
          "light": "resources/light/collapse-all.svg",
          "dark": "resources/dark/collapse-all.svg"
        }
      },
      {
        "command": "sf.lightning.lwc.test.navigateToTest",
        "title": "%lightning_lwc_test_navigate_to_test%"
      },
      {
        "command": "sf.lightning.lwc.test.file.run",
        "title": "%lightning_lwc_test_file_run_text%",
        "icon": {
          "light": "resources/light/play-button.svg",
          "dark": "resources/dark/play-button.svg"
        }
      },
      {
        "command": "sf.lightning.lwc.test.file.debug",
        "title": "%lightning_lwc_test_file_debug_text%",
        "icon": {
          "light": "resources/light/debug.svg",
          "dark": "resources/dark/debug.svg"
        }
      },
      {
        "command": "sf.lightning.lwc.test.case.run",
        "title": "%lightning_lwc_test_case_run_text%",
        "icon": {
          "light": "resources/light/play-button.svg",
          "dark": "resources/dark/play-button.svg"
        }
      },
      {
        "command": "sf.lightning.lwc.test.case.debug",
        "title": "%lightning_lwc_test_case_debug_text%",
        "icon": {
          "light": "resources/light/debug.svg",
          "dark": "resources/dark/debug.svg"
        }
      },
      {
        "command": "sf.lightning.lwc.test.editorTitle.run",
        "title": "%lightning_lwc_test_run_current_file_text%",
        "icon": {
          "light": "resources/light/play-button.svg",
          "dark": "resources/dark/play-button.svg"
        }
      },
      {
        "command": "sf.lightning.lwc.test.editorTitle.debug",
        "title": "%lightning_lwc_test_debug_current_file_text%",
        "icon": {
          "light": "resources/light/debug.svg",
          "dark": "resources/dark/debug.svg"
        }
      },
      {
        "command": "sf.lightning.lwc.test.editorTitle.startWatching",
        "title": "%lightning_lwc_test_start_watching_text%",
        "icon": {
          "light": "resources/light/startWatching.svg",
          "dark": "resources/dark/startWatching.svg"
        }
      },
      {
        "command": "sf.lightning.lwc.test.editorTitle.stopWatching",
        "title": "%lightning_lwc_test_stop_watching_text%",
        "icon": {
          "light": "resources/light/stopWatching.svg",
          "dark": "resources/dark/stopWatching.svg"
        }
      },
      {
        "command": "sf.lightning.lwc.test.stopWatchingAllTests",
        "title": "%lightning_lwc_test_stop_watching_all_tests_text%"
      }
    ],
    "debuggers": [
      {
        "type": "vscode-lwc-tests",
        "label": "%lightning_lwc_debugger%",
        "languages": [
          "javascript"
        ],
        "configurationSnippets": [
          {
            "label": "%lightning_lwc_debugger%",
            "description": "%lightning_lwc_debugger_desc%",
            "body": {
              "name": "%lightning_lwc_debugger%",
              "type": "node",
              "request": "launch",
              "program": "^\"\\${workspaceFolder}/node_modules/.bin/sf-lwc-jest\"",
              "args": [
                "--",
                "--runInBand"
              ],
              "cwd": "^\"\\${workspaceFolder}\"",
              "console": "integratedTerminal",
              "internalConsoleOptions": "neverOpen",
              "disableOptimisticBPs": true,
              "windows": {
                "program": "^\"\\${workspaceFolder}/node_modules/@salesforce/sf-lwc-jest/bin/sf-lwc-jest\""
              }
            }
          }
        ]
      }
    ],
    "configuration": {
      "type": "object",
      "title": "%lightning_lwc_preferences%",
      "properties": {
        "salesforcedx-vscode-lwc.preview.rememberDevice": {
          "type": "boolean",
          "default": true,
          "description": "%lightning_lwc_remember_device_description%"
        },
        "salesforcedx-vscode-lwc.preview.logLevel": {
          "type": "string",
          "description": "%lightning_lwc_mobile_log_level%",
          "enum": [
            "trace",
            "debug",
            "info",
            "warn",
            "error",
            "fatal"
          ],
          "default": "warn"
        }
      }
    }
  }
}<|MERGE_RESOLUTION|>--- conflicted
+++ resolved
@@ -24,19 +24,11 @@
     "Programming Languages"
   ],
   "dependencies": {
-<<<<<<< HEAD
-    "@salesforce/core": "^8.19.1",
+    "@salesforce/core": "^8.23.3",
     "@salesforce/salesforcedx-lightning-lsp-common": "*",
     "@salesforce/salesforcedx-lwc-language-server": "*",
-    "@salesforce/salesforcedx-utils": "65.1.0",
-    "@salesforce/salesforcedx-utils-vscode": "65.1.0",
-=======
-    "@salesforce/core": "^8.23.3",
-    "@salesforce/lightning-lsp-common": "4.12.7",
-    "@salesforce/lwc-language-server": "4.12.7",
     "@salesforce/salesforcedx-utils": "65.3.0",
     "@salesforce/salesforcedx-utils-vscode": "65.3.0",
->>>>>>> 8fa4b3ef
     "applicationinsights": "1.0.7",
     "jest-editor-support": "31.1.2",
     "jest-regex-util": "^24.9.0",
