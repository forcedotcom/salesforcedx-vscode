{
  "name": "salesforcedx-vscode-lwc",
  "displayName": "Lightning Web Components",
  "description": "Provides code-editing features for Lightning Web Components",
  "qna": "https://github.com/forcedotcom/salesforcedx-vscode/issues",
  "bugs": {
    "url": "https://github.com/forcedotcom/salesforcedx-vscode/issues"
  },
  "repository": {
    "url": "https://github.com/forcedotcom/salesforcedx-vscode"
  },
  "icon": "images/VSCodeLWC.png",
  "galleryBanner": {
    "color": "#ECECEC",
    "theme": "light"
  },
  "version": "65.3.1",
  "publisher": "salesforce",
  "license": "BSD-3-Clause",
  "engines": {
    "vscode": "^1.90.0"
  },
  "categories": [
    "Programming Languages"
  ],
  "dependencies": {
    "@salesforce/core": "^8.23.3",
<<<<<<< HEAD
    "@salesforce/salesforcedx-lightning-lsp-common": "*",
    "@salesforce/salesforcedx-lwc-language-server": "*",
    "@salesforce/salesforcedx-utils": "65.3.0",
    "@salesforce/salesforcedx-utils-vscode": "65.3.0",
=======
    "@salesforce/lightning-lsp-common": "4.12.7",
    "@salesforce/lwc-language-server": "4.12.7",
    "@salesforce/salesforcedx-utils": "65.3.1",
    "@salesforce/salesforcedx-utils-vscode": "65.3.1",
>>>>>>> 6b28f86c
    "applicationinsights": "1.0.7",
    "jest-editor-support": "31.1.2",
    "jest-regex-util": "^24.9.0",
    "rxjs": "^5.4.1",
    "strip-ansi": "^5.2.0",
    "uuid": "^3.3.3",
    "vscode-languageclient": "^9.0.1",
    "vscode-uri": "^3.1.0",
    "which": "1.3.1"
  },
  "devDependencies": {
    "@types/uuid": "^3.4.8",
    "@types/which": "^1.3.1",
    "esbuild": "0.25.10",
    "nyc": "^15",
    "salesforcedx-vscode-core": "65.3.1"
  },
  "extensionDependencies": [
    "salesforce.salesforcedx-vscode-core"
  ],
  "scripts": {
    "bundle:extension": "node ./esbuild.config.mjs",
    "vscode:prepublish": "npm prune --production",
    "vscode:package": "ts-node  ../../scripts/vsce-bundled-extension.ts",
    "vscode:sha256": "node ../../scripts/generate-sha256.js >> ../../SHA256",
    "vscode:publish": "node ../../scripts/publish-vsix.js",
    "compile": "tsc -p ./",
    "lint": "eslint .",
    "lint:fix": "npm run lint -- --fix",
    "watch": "tsc -watch -p .",
    "clean": "shx rm -rf node_modules && shx rm -rf out && shx rm -rf coverage && shx rm -rf .nyc_output",
    "test": "jest --coverage"
  },
  "packaging": {
    "assets": [
      "LICENSE.txt",
      "package.nls.ja.json",
      "package.nls.json",
      "README.md",
      ".vscodeignore",
      "images",
      "resources",
      "snippets",
      "dist"
    ],
    "packageUpdates": {
      "main": "dist/index.js",
      "serverPath": [
        "node_modules",
        "@salesforce",
        "salesforcedx-lwc-language-server",
        "out",
        "src",
        "server.js"
      ],
      "dependencies": {
        "@salesforce/salesforcedx-lightning-lsp-common": "64.16.1",
        "@salesforce/salesforcedx-lwc-language-server": "64.16.1",
        "applicationinsights": "1.0.7",
        "jest-editor-support": "31.1.2"
      },
      "devDependencies": {}
    }
  },
  "activationEvents": [
    "workspaceContains:**/lwc/**",
    "workspaceContains:../workspace-user.xml",
    "workspaceContains:**/workspace-user.xml"
  ],
  "main": "./out/src",
  "serverPath": [
    "..",
    "..",
    "node_modules",
    "@salesforce",
    "salesforcedx-lwc-language-server",
    "out",
    "src",
    "server.js"
  ],
  "contributes": {
    "snippets": [
      {
        "language": "javascript",
        "path": "./snippets/lwc-js.json"
      },
      {
        "language": "html",
        "path": "./snippets/lwc-html.json"
      }
    ],
    "views": {
      "test": [
        {
          "id": "sf.lightning.lwc.test.view",
          "when": "sf:project_opened || sf:internal_dev",
          "name": "%lightning_lwc_test_view_name%"
        }
      ]
    },
    "menus": {
      "editor/context": [
        {
          "command": "sf.lightning.lwc.preview",
          "when": "sf:project_opened && resource =~ /.*\\/lwc\\/[^\\/]+(\\/[^\\/]+\\.(html|css|js))?$/"
        }
      ],
      "editor/title": [
        {
          "command": "sf.lightning.lwc.test.editorTitle.run",
          "when": "sf:lwc_jest_file_focused",
          "group": "navigation"
        },
        {
          "command": "sf.lightning.lwc.test.editorTitle.debug",
          "when": "sf:lwc_jest_file_focused",
          "group": "navigation"
        },
        {
          "command": "sf.lightning.lwc.test.editorTitle.startWatching",
          "when": "sf:lwc_jest_file_focused && !sf:lwc_jest_is_watching_focused_file",
          "group": "navigation"
        },
        {
          "command": "sf.lightning.lwc.test.editorTitle.stopWatching",
          "when": "sf:lwc_jest_file_focused && sf:lwc_jest_is_watching_focused_file",
          "group": "navigation"
        }
      ],
      "editor/title/context": [
        {
          "command": "sf.lightning.lwc.preview",
          "when": "sf:project_opened && resource =~ /.*\\/lwc\\/[^\\/]+(\\/[^\\/]+\\.(html|css|js))?$/"
        }
      ],
      "view/title": [
        {
          "command": "sf.lightning.lwc.test.runAllTests",
          "when": "view == sf.lightning.lwc.test.view",
          "group": "navigation@1"
        },
        {
          "command": "sf.lightning.lwc.test.refreshTestExplorer",
          "when": "view == sf.lightning.lwc.test.view",
          "group": "navigation@2"
        },
        {
          "command": "sf.lightning.lwc.test.view.collapseAll",
          "when": "view == sf.lightning.lwc.test.view",
          "group": "navigation@3"
        }
      ],
      "view/item/context": [
        {
          "command": "sf.lightning.lwc.test.case.run",
          "title": "%lightning_lwc_test_case_run_text%",
          "when": "view == sf.lightning.lwc.test.view && viewItem =~ /(lwcTest)(_.*|\\b)/",
          "group": "inline"
        },
        {
          "command": "sf.lightning.lwc.test.case.debug",
          "title": "%lightning_lwc_test_case_debug_text%",
          "when": "view == sf.lightning.lwc.test.view && viewItem =~ /(lwcTest)(_.*|\\b)/",
          "group": "inline"
        },
        {
          "command": "sf.lightning.lwc.test.file.run",
          "title": "%lightning_lwc_test_file_run_text%",
          "when": "view == sf.lightning.lwc.test.view && viewItem =~ /(lwcTestGroup)(_.*|\\b)/",
          "group": "inline"
        },
        {
          "command": "sf.lightning.lwc.test.file.debug",
          "title": "%lightning_lwc_test_file_debug_text%",
          "when": "view == sf.lightning.lwc.test.view && viewItem =~ /(lwcTestGroup)(_.*|\\b)/",
          "group": "inline"
        }
      ],
      "explorer/context": [
        {
          "command": "sf.lightning.lwc.preview",
          "when": "sf:project_opened && resource =~ /.*\\/lwc\\/[^\\/]+(\\/[^\\/]+\\.(html|css|js))?$/"
        }
      ],
      "commandPalette": [
        {
          "command": "sf.lightning.lwc.start",
          "when": "sf:project_opened"
        },
        {
          "command": "sf.lightning.lwc.stop",
          "when": "sf:project_opened"
        },
        {
          "command": "sf.lightning.lwc.open",
          "when": "sf:project_opened"
        },
        {
          "command": "sf.lightning.lwc.preview",
          "when": "sf:project_opened && resource =~ /.*\\/lwc\\/[^\\/]+(\\/[^\\/]+\\.(html|css|js))?$/"
        },
        {
          "command": "sf.lightning.lwc.test.file.run",
          "when": "false"
        },
        {
          "command": "sf.lightning.lwc.test.file.debug",
          "when": "false"
        },
        {
          "command": "sf.lightning.lwc.test.case.run",
          "when": "false"
        },
        {
          "command": "sf.lightning.lwc.test.case.debug",
          "when": "false"
        },
        {
          "command": "sf.lightning.lwc.test.navigateToTest",
          "when": "false"
        },
        {
          "command": "sf.lightning.lwc.test.runAllTests",
          "when": "sf:project_opened || sf:internal_dev"
        },
        {
          "command": "sf.lightning.lwc.test.view.collapseAll",
          "when": "sf:project_opened"
        },
        {
          "command": "sf.lightning.lwc.test.refreshTestExplorer",
          "when": "sf:project_opened || sf:internal_dev"
        },
        {
          "command": "sf.lightning.lwc.test.editorTitle.run",
          "when": "sf:lwc_jest_file_focused"
        },
        {
          "command": "sf.lightning.lwc.test.editorTitle.debug",
          "when": "sf:lwc_jest_file_focused"
        },
        {
          "command": "sf.lightning.lwc.test.editorTitle.startWatching",
          "when": "sf:lwc_jest_file_focused"
        },
        {
          "command": "sf.lightning.lwc.test.editorTitle.stopWatching",
          "when": "sf:lwc_jest_file_focused"
        },
        {
          "command": "sf.lightning.lwc.test.stopWatchingAllTests",
          "when": "sf:project_opened || sf:internal_dev"
        }
      ]
    },
    "commands": [
      {
        "command": "sf.lightning.lwc.start",
        "title": "%lightning_lwc_start_text%"
      },
      {
        "command": "sf.lightning.lwc.stop",
        "title": "%lightning_lwc_stop_text%"
      },
      {
        "command": "sf.lightning.lwc.open",
        "title": "%lightning_lwc_open_text%"
      },
      {
        "command": "sf.lightning.lwc.preview",
        "title": "%lightning_lwc_preview_text%"
      },
      {
        "command": "sf.lightning.lwc.test.runAllTests",
        "title": "%lightning_lwc_test_run_all_tests_text%",
        "icon": {
          "light": "resources/light/play-button.svg",
          "dark": "resources/dark/play-button.svg"
        }
      },
      {
        "command": "sf.lightning.lwc.test.refreshTestExplorer",
        "title": "%lightning_lwc_test_refresh_test_explorer_text%",
        "icon": {
          "light": "resources/light/refresh.svg",
          "dark": "resources/dark/refresh.svg"
        }
      },
      {
        "command": "sf.lightning.lwc.test.view.collapseAll",
        "title": "%lightning_lwc_test_collapse_all_text%",
        "icon": {
          "light": "resources/light/collapse-all.svg",
          "dark": "resources/dark/collapse-all.svg"
        }
      },
      {
        "command": "sf.lightning.lwc.test.navigateToTest",
        "title": "%lightning_lwc_test_navigate_to_test%"
      },
      {
        "command": "sf.lightning.lwc.test.file.run",
        "title": "%lightning_lwc_test_file_run_text%",
        "icon": {
          "light": "resources/light/play-button.svg",
          "dark": "resources/dark/play-button.svg"
        }
      },
      {
        "command": "sf.lightning.lwc.test.file.debug",
        "title": "%lightning_lwc_test_file_debug_text%",
        "icon": {
          "light": "resources/light/debug.svg",
          "dark": "resources/dark/debug.svg"
        }
      },
      {
        "command": "sf.lightning.lwc.test.case.run",
        "title": "%lightning_lwc_test_case_run_text%",
        "icon": {
          "light": "resources/light/play-button.svg",
          "dark": "resources/dark/play-button.svg"
        }
      },
      {
        "command": "sf.lightning.lwc.test.case.debug",
        "title": "%lightning_lwc_test_case_debug_text%",
        "icon": {
          "light": "resources/light/debug.svg",
          "dark": "resources/dark/debug.svg"
        }
      },
      {
        "command": "sf.lightning.lwc.test.editorTitle.run",
        "title": "%lightning_lwc_test_run_current_file_text%",
        "icon": {
          "light": "resources/light/play-button.svg",
          "dark": "resources/dark/play-button.svg"
        }
      },
      {
        "command": "sf.lightning.lwc.test.editorTitle.debug",
        "title": "%lightning_lwc_test_debug_current_file_text%",
        "icon": {
          "light": "resources/light/debug.svg",
          "dark": "resources/dark/debug.svg"
        }
      },
      {
        "command": "sf.lightning.lwc.test.editorTitle.startWatching",
        "title": "%lightning_lwc_test_start_watching_text%",
        "icon": {
          "light": "resources/light/startWatching.svg",
          "dark": "resources/dark/startWatching.svg"
        }
      },
      {
        "command": "sf.lightning.lwc.test.editorTitle.stopWatching",
        "title": "%lightning_lwc_test_stop_watching_text%",
        "icon": {
          "light": "resources/light/stopWatching.svg",
          "dark": "resources/dark/stopWatching.svg"
        }
      },
      {
        "command": "sf.lightning.lwc.test.stopWatchingAllTests",
        "title": "%lightning_lwc_test_stop_watching_all_tests_text%"
      }
    ],
    "debuggers": [
      {
        "type": "vscode-lwc-tests",
        "label": "%lightning_lwc_debugger%",
        "languages": [
          "javascript"
        ],
        "configurationSnippets": [
          {
            "label": "%lightning_lwc_debugger%",
            "description": "%lightning_lwc_debugger_desc%",
            "body": {
              "name": "%lightning_lwc_debugger%",
              "type": "node",
              "request": "launch",
              "program": "^\"\\${workspaceFolder}/node_modules/.bin/sf-lwc-jest\"",
              "args": [
                "--",
                "--runInBand"
              ],
              "cwd": "^\"\\${workspaceFolder}\"",
              "console": "integratedTerminal",
              "internalConsoleOptions": "neverOpen",
              "disableOptimisticBPs": true,
              "windows": {
                "program": "^\"\\${workspaceFolder}/node_modules/@salesforce/sf-lwc-jest/bin/sf-lwc-jest\""
              }
            }
          }
        ]
      }
    ],
    "configuration": {
      "type": "object",
      "title": "%lightning_lwc_preferences%",
      "properties": {
        "salesforcedx-vscode-lwc.preview.rememberDevice": {
          "type": "boolean",
          "default": true,
          "description": "%lightning_lwc_remember_device_description%"
        },
        "salesforcedx-vscode-lwc.preview.logLevel": {
          "type": "string",
          "description": "%lightning_lwc_mobile_log_level%",
          "enum": [
            "trace",
            "debug",
            "info",
            "warn",
            "error",
            "fatal"
          ],
          "default": "warn"
        }
      }
    }
  }
}<|MERGE_RESOLUTION|>--- conflicted
+++ resolved
@@ -25,17 +25,10 @@
   ],
   "dependencies": {
     "@salesforce/core": "^8.23.3",
-<<<<<<< HEAD
     "@salesforce/salesforcedx-lightning-lsp-common": "*",
     "@salesforce/salesforcedx-lwc-language-server": "*",
-    "@salesforce/salesforcedx-utils": "65.3.0",
-    "@salesforce/salesforcedx-utils-vscode": "65.3.0",
-=======
-    "@salesforce/lightning-lsp-common": "4.12.7",
-    "@salesforce/lwc-language-server": "4.12.7",
     "@salesforce/salesforcedx-utils": "65.3.1",
     "@salesforce/salesforcedx-utils-vscode": "65.3.1",
->>>>>>> 6b28f86c
     "applicationinsights": "1.0.7",
     "jest-editor-support": "31.1.2",
     "jest-regex-util": "^24.9.0",
@@ -92,10 +85,7 @@
         "server.js"
       ],
       "dependencies": {
-        "@salesforce/salesforcedx-lightning-lsp-common": "64.16.1",
-        "@salesforce/salesforcedx-lwc-language-server": "64.16.1",
-        "applicationinsights": "1.0.7",
-        "jest-editor-support": "31.1.2"
+        "applicationinsights": "1.0.7"
       },
       "devDependencies": {}
     }
