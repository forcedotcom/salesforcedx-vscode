{
  "name": "salesforcedx-vscode-lwc",
  "displayName": "Lightning Web Components",
  "description": "Provides code-editing features for Lightning Web Components",
  "qna": "https://github.com/forcedotcom/salesforcedx-vscode/issues",
  "bugs": {
    "url": "https://github.com/forcedotcom/salesforcedx-vscode/issues"
  },
  "repository": {
    "url": "https://github.com/forcedotcom/salesforcedx-vscode"
  },
  "icon": "images/VSCodeLWC.png",
  "galleryBanner": {
    "color": "#ECECEC",
    "theme": "light"
  },
  "version": "65.8.1",
  "publisher": "salesforce",
  "license": "BSD-3-Clause",
  "engines": {
    "vscode": "^1.90.0"
  },
  "categories": [
    "Programming Languages"
  ],
  "dependencies": {
    "@salesforce/core": "^8.23.3",
<<<<<<< HEAD
    "@salesforce/salesforcedx-lightning-lsp-common": "*",
    "@salesforce/salesforcedx-lwc-language-server": "*",
    "@salesforce/salesforcedx-utils": "65.3.1",
    "@salesforce/salesforcedx-utils-vscode": "65.3.1",
=======
    "@salesforce/lightning-lsp-common": "4.12.7",
    "@salesforce/lwc-language-server": "4.12.7",
    "@salesforce/salesforcedx-utils": "*",
    "@salesforce/salesforcedx-utils-vscode": "*",
    "@salesforce/vscode-i18n": "*",
>>>>>>> 7076b805
    "applicationinsights": "1.0.7",
    "jest-editor-support": "31.1.2",
    "jest-regex-util": "^24.9.0",
    "rxjs": "^5.4.1",
    "strip-ansi": "^5.2.0",
    "uuid": "^3.3.3",
    "vscode-languageclient": "^9.0.1",
    "vscode-uri": "^3.1.0",
    "which": "1.3.1"
  },
  "devDependencies": {
    "@types/uuid": "^3.4.8",
    "@types/which": "^1.3.1",
    "esbuild": "0.25.10",
    "nyc": "^15",
    "salesforcedx-vscode-core": "*"
  },
  "extensionDependencies": [
    "salesforce.salesforcedx-vscode-core"
  ],
  "scripts": {
    "vscode:bundle": "wireit",
    "vscode:prepublish": "npm prune --production",
    "vscode:package:legacy": "wireit",
    "vscode:sha256": "node ../../scripts/generate-sha256.js >> ../../SHA256",
    "vscode:publish": "node ../../scripts/publish-vsix.js",
    "compile": "wireit",
    "lint": "wireit",
    "clean": "shx rm -rf node_modules out dist coverage .nyc_output .wireit .eslintcache *.vsix",
    "test": "wireit"
  },
  "wireit": {
    "compile": {
      "command": "tsc --build --pretty",
      "clean": "if-file-deleted",
      "dependencies": [
        "../salesforcedx-utils:compile",
        "../salesforcedx-utils-vscode:compile",
        "../salesforcedx-vscode-i18n:compile",
        "../salesforcedx-vscode-core:compile"
      ],
      "files": [
        "src/**/*.ts",
        "test/**/*.ts",
        "tsconfig.json",
        "../../tsconfig.common.json"
      ],
      "output": [
        "out/**",
        "tsconfig.tsbuildinfo"
      ]
    },
    "vscode:bundle": {
      "command": "node ./esbuild.config.mjs",
      "dependencies": [
        "compile"
      ],
      "files": [
        "esbuild.config.mjs",
        "../../scripts/bundling/node.mjs",
        "out/**"
      ],
      "output": [
        "dist"
      ]
    },
    "test": {
      "command": "jest --coverage",
      "dependencies": [
        "compile"
      ],
      "files": [
        "src/**/*.ts",
        "test/**/*.ts",
        "jest.config.js",
        "../../config/jest.base.config.js"
      ],
      "output": [
        "coverage"
      ]
    },
    "lint": {
      "command": "eslint --color --cache --cache-location .eslintcache .",
      "dependencies": [
        "../eslint-local-rules:compile"
      ],
      "files": [
        "src/**/*.ts",
        "test/**/*.ts",
        "../../eslint.config.mjs"
      ],
      "output": []
    },
    "vscode:package:legacy": {
      "command": "ts-node ../../scripts/vsce-bundled-extension.ts",
      "dependencies": [
        "vscode:bundle",
        "../salesforcedx-vscode-core:vscode:package:legacy"
      ]
    }
  },
  "packaging": {
    "assets": [
      "LICENSE.txt",
      "package.nls.ja.json",
      "package.nls.json",
      "README.md",
      ".vscodeignore",
      "images",
      "resources",
      "snippets",
      "dist"
    ],
    "packageUpdates": {
      "main": "dist/index.js",
      "serverPath": [
        "node_modules",
        "@salesforce",
        "salesforcedx-lwc-language-server",
        "out",
        "src",
        "server.js"
      ],
      "dependencies": {
        "applicationinsights": "1.0.7"
      },
      "devDependencies": {}
    }
  },
  "activationEvents": [
    "workspaceContains:**/lwc/**",
    "workspaceContains:../workspace-user.xml",
    "workspaceContains:**/workspace-user.xml"
  ],
  "main": "./out/src",
  "serverPath": [
    "..",
    "..",
    "node_modules",
    "@salesforce",
    "salesforcedx-lwc-language-server",
    "out",
    "src",
    "server.js"
  ],
  "contributes": {
    "snippets": [
      {
        "language": "javascript",
        "path": "./snippets/lwc-js.json"
      },
      {
        "language": "html",
        "path": "./snippets/lwc-html.json"
      }
    ],
    "views": {
      "test": [
        {
          "id": "sf.lightning.lwc.test.view",
          "when": "sf:project_opened || sf:internal_dev",
          "name": "%lightning_lwc_test_view_name%"
        }
      ]
    },
    "menus": {
      "editor/context": [
        {
          "command": "sf.lightning.lwc.preview",
          "when": "sf:project_opened && resource =~ /.*\\/lwc\\/[^\\/]+(\\/[^\\/]+\\.(html|css|js))?$/"
        }
      ],
      "editor/title": [
        {
          "command": "sf.lightning.lwc.test.editorTitle.run",
          "when": "sf:lwc_jest_file_focused",
          "group": "navigation"
        },
        {
          "command": "sf.lightning.lwc.test.editorTitle.debug",
          "when": "sf:lwc_jest_file_focused",
          "group": "navigation"
        },
        {
          "command": "sf.lightning.lwc.test.editorTitle.startWatching",
          "when": "sf:lwc_jest_file_focused && !sf:lwc_jest_is_watching_focused_file",
          "group": "navigation"
        },
        {
          "command": "sf.lightning.lwc.test.editorTitle.stopWatching",
          "when": "sf:lwc_jest_file_focused && sf:lwc_jest_is_watching_focused_file",
          "group": "navigation"
        }
      ],
      "editor/title/context": [
        {
          "command": "sf.lightning.lwc.preview",
          "when": "sf:project_opened && resource =~ /.*\\/lwc\\/[^\\/]+(\\/[^\\/]+\\.(html|css|js))?$/"
        }
      ],
      "view/title": [
        {
          "command": "sf.lightning.lwc.test.runAllTests",
          "when": "view == sf.lightning.lwc.test.view",
          "group": "navigation@1"
        },
        {
          "command": "sf.lightning.lwc.test.refreshTestExplorer",
          "when": "view == sf.lightning.lwc.test.view",
          "group": "navigation@2"
        },
        {
          "command": "sf.lightning.lwc.test.view.collapseAll",
          "when": "view == sf.lightning.lwc.test.view",
          "group": "navigation@3"
        }
      ],
      "view/item/context": [
        {
          "command": "sf.lightning.lwc.test.case.run",
          "title": "%lightning_lwc_test_case_run_text%",
          "when": "view == sf.lightning.lwc.test.view && viewItem =~ /(lwcTest)(_.*|\\b)/",
          "group": "inline"
        },
        {
          "command": "sf.lightning.lwc.test.case.debug",
          "title": "%lightning_lwc_test_case_debug_text%",
          "when": "view == sf.lightning.lwc.test.view && viewItem =~ /(lwcTest)(_.*|\\b)/",
          "group": "inline"
        },
        {
          "command": "sf.lightning.lwc.test.file.run",
          "title": "%lightning_lwc_test_file_run_text%",
          "when": "view == sf.lightning.lwc.test.view && viewItem =~ /(lwcTestGroup)(_.*|\\b)/",
          "group": "inline"
        },
        {
          "command": "sf.lightning.lwc.test.file.debug",
          "title": "%lightning_lwc_test_file_debug_text%",
          "when": "view == sf.lightning.lwc.test.view && viewItem =~ /(lwcTestGroup)(_.*|\\b)/",
          "group": "inline"
        }
      ],
      "explorer/context": [
        {
          "command": "sf.lightning.lwc.preview",
          "when": "sf:project_opened && resource =~ /.*\\/lwc\\/[^\\/]+(\\/[^\\/]+\\.(html|css|js))?$/"
        }
      ],
      "commandPalette": [
        {
          "command": "sf.lightning.lwc.start",
          "when": "sf:project_opened"
        },
        {
          "command": "sf.lightning.lwc.stop",
          "when": "sf:project_opened"
        },
        {
          "command": "sf.lightning.lwc.open",
          "when": "sf:project_opened"
        },
        {
          "command": "sf.lightning.lwc.preview",
          "when": "sf:project_opened && resource =~ /.*\\/lwc\\/[^\\/]+(\\/[^\\/]+\\.(html|css|js))?$/"
        },
        {
          "command": "sf.lightning.lwc.test.file.run",
          "when": "false"
        },
        {
          "command": "sf.lightning.lwc.test.file.debug",
          "when": "false"
        },
        {
          "command": "sf.lightning.lwc.test.case.run",
          "when": "false"
        },
        {
          "command": "sf.lightning.lwc.test.case.debug",
          "when": "false"
        },
        {
          "command": "sf.lightning.lwc.test.navigateToTest",
          "when": "false"
        },
        {
          "command": "sf.lightning.lwc.test.runAllTests",
          "when": "sf:project_opened || sf:internal_dev"
        },
        {
          "command": "sf.lightning.lwc.test.view.collapseAll",
          "when": "sf:project_opened"
        },
        {
          "command": "sf.lightning.lwc.test.refreshTestExplorer",
          "when": "sf:project_opened || sf:internal_dev"
        },
        {
          "command": "sf.lightning.lwc.test.editorTitle.run",
          "when": "sf:lwc_jest_file_focused"
        },
        {
          "command": "sf.lightning.lwc.test.editorTitle.debug",
          "when": "sf:lwc_jest_file_focused"
        },
        {
          "command": "sf.lightning.lwc.test.editorTitle.startWatching",
          "when": "sf:lwc_jest_file_focused"
        },
        {
          "command": "sf.lightning.lwc.test.editorTitle.stopWatching",
          "when": "sf:lwc_jest_file_focused"
        },
        {
          "command": "sf.lightning.lwc.test.stopWatchingAllTests",
          "when": "sf:project_opened || sf:internal_dev"
        }
      ]
    },
    "commands": [
      {
        "command": "sf.lightning.lwc.start",
        "title": "%lightning_lwc_start_text%"
      },
      {
        "command": "sf.lightning.lwc.stop",
        "title": "%lightning_lwc_stop_text%"
      },
      {
        "command": "sf.lightning.lwc.open",
        "title": "%lightning_lwc_open_text%"
      },
      {
        "command": "sf.lightning.lwc.preview",
        "title": "%lightning_lwc_preview_text%"
      },
      {
        "command": "sf.lightning.lwc.test.runAllTests",
        "title": "%lightning_lwc_test_run_all_tests_text%",
        "icon": {
          "light": "resources/light/play-button.svg",
          "dark": "resources/dark/play-button.svg"
        }
      },
      {
        "command": "sf.lightning.lwc.test.refreshTestExplorer",
        "title": "%lightning_lwc_test_refresh_test_explorer_text%",
        "icon": {
          "light": "resources/light/refresh.svg",
          "dark": "resources/dark/refresh.svg"
        }
      },
      {
        "command": "sf.lightning.lwc.test.view.collapseAll",
        "title": "%lightning_lwc_test_collapse_all_text%",
        "icon": {
          "light": "resources/light/collapse-all.svg",
          "dark": "resources/dark/collapse-all.svg"
        }
      },
      {
        "command": "sf.lightning.lwc.test.navigateToTest",
        "title": "%lightning_lwc_test_navigate_to_test%"
      },
      {
        "command": "sf.lightning.lwc.test.file.run",
        "title": "%lightning_lwc_test_file_run_text%",
        "icon": {
          "light": "resources/light/play-button.svg",
          "dark": "resources/dark/play-button.svg"
        }
      },
      {
        "command": "sf.lightning.lwc.test.file.debug",
        "title": "%lightning_lwc_test_file_debug_text%",
        "icon": {
          "light": "resources/light/debug.svg",
          "dark": "resources/dark/debug.svg"
        }
      },
      {
        "command": "sf.lightning.lwc.test.case.run",
        "title": "%lightning_lwc_test_case_run_text%",
        "icon": {
          "light": "resources/light/play-button.svg",
          "dark": "resources/dark/play-button.svg"
        }
      },
      {
        "command": "sf.lightning.lwc.test.case.debug",
        "title": "%lightning_lwc_test_case_debug_text%",
        "icon": {
          "light": "resources/light/debug.svg",
          "dark": "resources/dark/debug.svg"
        }
      },
      {
        "command": "sf.lightning.lwc.test.editorTitle.run",
        "title": "%lightning_lwc_test_run_current_file_text%",
        "icon": {
          "light": "resources/light/play-button.svg",
          "dark": "resources/dark/play-button.svg"
        }
      },
      {
        "command": "sf.lightning.lwc.test.editorTitle.debug",
        "title": "%lightning_lwc_test_debug_current_file_text%",
        "icon": {
          "light": "resources/light/debug.svg",
          "dark": "resources/dark/debug.svg"
        }
      },
      {
        "command": "sf.lightning.lwc.test.editorTitle.startWatching",
        "title": "%lightning_lwc_test_start_watching_text%",
        "icon": {
          "light": "resources/light/startWatching.svg",
          "dark": "resources/dark/startWatching.svg"
        }
      },
      {
        "command": "sf.lightning.lwc.test.editorTitle.stopWatching",
        "title": "%lightning_lwc_test_stop_watching_text%",
        "icon": {
          "light": "resources/light/stopWatching.svg",
          "dark": "resources/dark/stopWatching.svg"
        }
      },
      {
        "command": "sf.lightning.lwc.test.stopWatchingAllTests",
        "title": "%lightning_lwc_test_stop_watching_all_tests_text%"
      }
    ],
    "debuggers": [
      {
        "type": "vscode-lwc-tests",
        "label": "%lightning_lwc_debugger%",
        "languages": [
          "javascript"
        ],
        "configurationSnippets": [
          {
            "label": "%lightning_lwc_debugger%",
            "description": "%lightning_lwc_debugger_desc%",
            "body": {
              "name": "%lightning_lwc_debugger%",
              "type": "node",
              "request": "launch",
              "program": "^\"\\${workspaceFolder}/node_modules/.bin/sf-lwc-jest\"",
              "args": [
                "--",
                "--runInBand"
              ],
              "cwd": "^\"\\${workspaceFolder}\"",
              "console": "integratedTerminal",
              "internalConsoleOptions": "neverOpen",
              "disableOptimisticBPs": true,
              "windows": {
                "program": "^\"\\${workspaceFolder}/node_modules/@salesforce/sf-lwc-jest/bin/sf-lwc-jest\""
              }
            }
          }
        ]
      }
    ],
    "configuration": {
      "type": "object",
      "title": "%lightning_lwc_preferences%",
      "properties": {
        "salesforcedx-vscode-lwc.preview.rememberDevice": {
          "type": "boolean",
          "default": true,
          "description": "%lightning_lwc_remember_device_description%"
        },
        "salesforcedx-vscode-lwc.preview.logLevel": {
          "type": "string",
          "description": "%lightning_lwc_mobile_log_level%",
          "enum": [
            "trace",
            "debug",
            "info",
            "warn",
            "error",
            "fatal"
          ],
          "default": "warn"
        }
      }
    }
  }
}<|MERGE_RESOLUTION|>--- conflicted
+++ resolved
@@ -25,18 +25,11 @@
   ],
   "dependencies": {
     "@salesforce/core": "^8.23.3",
-<<<<<<< HEAD
     "@salesforce/salesforcedx-lightning-lsp-common": "*",
     "@salesforce/salesforcedx-lwc-language-server": "*",
-    "@salesforce/salesforcedx-utils": "65.3.1",
-    "@salesforce/salesforcedx-utils-vscode": "65.3.1",
-=======
-    "@salesforce/lightning-lsp-common": "4.12.7",
-    "@salesforce/lwc-language-server": "4.12.7",
     "@salesforce/salesforcedx-utils": "*",
     "@salesforce/salesforcedx-utils-vscode": "*",
     "@salesforce/vscode-i18n": "*",
->>>>>>> 7076b805
     "applicationinsights": "1.0.7",
     "jest-editor-support": "31.1.2",
     "jest-regex-util": "^24.9.0",
