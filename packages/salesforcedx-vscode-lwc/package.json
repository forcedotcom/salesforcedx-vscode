{
  "name": "salesforcedx-vscode-lwc",
  "displayName": "Lightning Web Components",
  "description": "Provides code-editing features for Lightning Web Components",
  "qna": "https://github.com/forcedotcom/salesforcedx-vscode/issues",
  "bugs": {
    "url": "https://github.com/forcedotcom/salesforcedx-vscode/issues"
  },
  "repository": {
    "url": "https://github.com/forcedotcom/salesforcedx-vscode"
  },
  "icon": "images/VSCodeLWC.png",
  "galleryBanner": {
    "color": "#ECECEC",
    "theme": "light"
  },
  "version": "58.15.0",
  "publisher": "salesforce",
  "license": "BSD-3-Clause",
  "engines": {
    "vscode": "^1.61.2"
  },
  "categories": [
    "Programming Languages"
  ],
  "dependencies": {
    "@salesforce/core": "5.3.0",
    "@salesforce/eslint-config-lwc": "3.3.3",
    "@salesforce/lightning-lsp-common": "4.7.1",
    "@salesforce/lwc-language-server": "4.7.1",
    "@salesforce/salesforcedx-utils-vscode": "58.15.0",
    "ajv": "6.12.6",
    "applicationinsights": "1.0.7",
    "eslint": "7.7.0",
    "jest-editor-support": "^30.1.0",
    "jest-regex-util": "^24.9.0",
    "rxjs": "^5.4.1",
    "strip-ansi": "^5.2.0",
    "uuid": "^3.3.3",
    "vscode-extension-telemetry": "0.0.17",
    "vscode-languageclient": "^5.2.1"
  },
  "devDependencies": {
    "@salesforce/salesforcedx-test-utils-vscode": "58.15.0",
    "@types/chai": "4.3.3",
    "@types/mkdirp": "0.5.2",
    "@types/mocha": "^5",
    "@types/node": "12.0.12",
    "@types/sinon": "^7.5.2",
    "@types/uuid": "^3.4.8",
    "@types/vscode": "^1.61.2",
    "@types/which": "^1.3.1",
    "chai": "^4.0.2",
    "cross-env": "5.2.0",
    "mocha": "^10",
    "mocha-junit-reporter": "^1.23.3",
    "mocha-multi-reporters": "^1.1.7",
    "nyc": "^15",
    "sinon": "^13.0.1",
    "sinon-chai": "^3.7.0",
    "ts-sinon": "^1.0.25",
    "typescript": "^4.7.4",
    "vscode-uri": "^1.0.8",
    "which": "1.3.1"
  },
  "extensionDependencies": [
    "dbaeumer.vscode-eslint"
  ],
  "scripts": {
    "bundle:extension": "esbuild ./src/index.ts  --bundle --outfile=dist/index.js --format=cjs --platform=node --loader:.node=file --external:vscode  --external:@salesforce/core --external:@salesforce/source-tracking --external:applicationinsights --external:@salesforce/lightning-lsp-common --external:@salesforce/lwc-language-serve --minify",
    "vscode:prepublish": "npm prune --production",
    "vscode:package": "ts-node -P ./tsconfig.json ../../scripts/vsce-bundled-extension.ts",
    "vscode:sha256": "node ../../scripts/generate-sha256.js >> ../../SHA256",
    "vscode:publish": "node ../../scripts/publish-vsix.js",
    "compile": "tsc -p ./",
    "lint": "tslint --project .",
    "lint:fix": "npm run lint -- --fix",
    "watch": "tsc -watch -p .",
    "clean": "shx rm -rf node_modules && shx rm -rf out && shx rm -rf coverage && shx rm -rf .nyc_output",
    "test": "npm run test:unit && npm run test:vscode-integration",
    "test:unit": "jest --coverage",
    "test:vscode-integration": "node ../../scripts/download-vscode && node ../../scripts/install-vsix-dependencies dbaeumer.vscode-eslint && node ../../scripts/run-tests-with-recipes",
    "test:vscode-insiders-integration": "cross-env CODE_VERSION=insiders npm run test:vscode-integration"
  },
  "packaging": {
    "assets": [
      "LICENSE.txt",
      "package.nls.ja.json",
      "package.nls.json",
      "README.md",
      ".vscodeignore",
      "images",
      "resources",
      "snippets",
      "dist"
    ],
    "packageUpdates": {
      "main": "dist/index.js",
      "dependencies": {
        "applicationinsights": "1.0.7",
<<<<<<< HEAD
        "@salesforce/core": "5.3.0",
        "@salesforce/source-tracking": "4.2.14",
        "@salesforce/lightning-lsp-common": "4.7.0",
        "@salesforce/lwc-language-server": "4.7.0"
=======
        "@salesforce/core": "4.3.11",
        "@salesforce/source-tracking": "4.1.3",
        "@salesforce/lightning-lsp-common": "4.7.1",
        "@salesforce/lwc-language-server": "4.7.1"
>>>>>>> d7e9ca1e
      },
      "devDependencies": {}
    }
  },
  "activationEvents": [
    "workspaceContains:sfdx-project.json",
    "workspaceContains:../workspace-user.xml",
    "workspaceContains:**/workspace-user.xml",
    "onCommand:sfdx.force.lightning.lwc.start"
  ],
  "main": "./out/src",
  "contributes": {
    "snippets": [
      {
        "language": "javascript",
        "path": "./snippets/lwc-js.json"
      },
      {
        "language": "html",
        "path": "./snippets/lwc-html.json"
      }
    ],
    "views": {
      "test": [
        {
          "id": "sfdx.force.lightning.lwc.test.view",
          "when": "sfdx:project_opened || sfdx:internal_dev",
          "name": "%force_lightning_lwc_test_view_name%"
        }
      ]
    },
    "menus": {
      "editor/context": [
        {
          "command": "sfdx.force.lightning.lwc.preview",
          "when": "sfdx:project_opened && resource =~ /.*\\/lwc\\/[^\\/]+(\\/[^\\/]+\\.(html|css|js))?$/"
        }
      ],
      "editor/title": [
        {
          "command": "sfdx.force.lightning.lwc.test.editorTitle.run",
          "when": "sfdx:lwc_jest_file_focused",
          "group": "navigation"
        },
        {
          "command": "sfdx.force.lightning.lwc.test.editorTitle.debug",
          "when": "sfdx:lwc_jest_file_focused",
          "group": "navigation"
        },
        {
          "command": "sfdx.force.lightning.lwc.test.editorTitle.startWatching",
          "when": "sfdx:lwc_jest_file_focused && !sfdx:lwc_jest_is_watching_focused_file",
          "group": "navigation"
        },
        {
          "command": "sfdx.force.lightning.lwc.test.editorTitle.stopWatching",
          "when": "sfdx:lwc_jest_file_focused && sfdx:lwc_jest_is_watching_focused_file",
          "group": "navigation"
        }
      ],
      "editor/title/context": [
        {
          "command": "sfdx.force.lightning.lwc.preview",
          "when": "sfdx:project_opened && resource =~ /.*\\/lwc\\/[^\\/]+(\\/[^\\/]+\\.(html|css|js))?$/"
        }
      ],
      "view/title": [
        {
          "command": "sfdx.force.lightning.lwc.test.runAllTests",
          "when": "view == sfdx.force.lightning.lwc.test.view",
          "group": "navigation"
        },
        {
          "command": "sfdx.force.lightning.lwc.test.refreshTestExplorer",
          "when": "view == sfdx.force.lightning.lwc.test.view",
          "group": "navigation"
        }
      ],
      "view/item/context": [
        {
          "command": "sfdx.force.lightning.lwc.test.case.run",
          "title": "%force_lightning_lwc_test_case_run_text%",
          "when": "view == sfdx.force.lightning.lwc.test.view && viewItem =~ /(lwcTest)(_.*|\\b)/",
          "group": "inline"
        },
        {
          "command": "sfdx.force.lightning.lwc.test.case.debug",
          "title": "%force_lightning_lwc_test_case_run_text%",
          "when": "view == sfdx.force.lightning.lwc.test.view && viewItem =~ /(lwcTest)(_.*|\\b)/",
          "group": "inline"
        },
        {
          "command": "sfdx.force.lightning.lwc.test.file.run",
          "title": "%force_lightning_lwc_test_file_run_text%",
          "when": "view == sfdx.force.lightning.lwc.test.view && viewItem =~ /(lwcTestGroup)(_.*|\\b)/",
          "group": "inline"
        },
        {
          "command": "sfdx.force.lightning.lwc.test.file.debug",
          "title": "%force_lightning_lwc_test_file_run_text%",
          "when": "view == sfdx.force.lightning.lwc.test.view && viewItem =~ /(lwcTestGroup)(_.*|\\b)/",
          "group": "inline"
        }
      ],
      "explorer/context": [
        {
          "command": "sfdx.force.lightning.lwc.preview",
          "when": "sfdx:project_opened && resource =~ /.*\\/lwc\\/[^\\/]+(\\/[^\\/]+\\.(html|css|js))?$/"
        }
      ],
      "commandPalette": [
        {
          "command": "sfdx.force.lightning.lwc.start",
          "when": "sfdx:project_opened"
        },
        {
          "command": "sfdx.force.lightning.lwc.stop",
          "when": "sfdx:project_opened"
        },
        {
          "command": "sfdx.force.lightning.lwc.open",
          "when": "sfdx:project_opened"
        },
        {
          "command": "sfdx.force.lightning.lwc.preview",
          "when": "sfdx:project_opened && resource =~ /.*\\/lwc\\/[^\\/]+(\\/[^\\/]+\\.(html|css|js))?$/"
        },
        {
          "command": "sfdx.force.lightning.lwc.test.file.run",
          "when": "false"
        },
        {
          "command": "sfdx.force.lightning.lwc.test.file.debug",
          "when": "false"
        },
        {
          "command": "sfdx.force.lightning.lwc.test.case.run",
          "when": "false"
        },
        {
          "command": "sfdx.force.lightning.lwc.test.case.debug",
          "when": "false"
        },
        {
          "command": "sfdx.force.lightning.lwc.test.navigateToTest",
          "when": "false"
        },
        {
          "command": "sfdx.force.lightning.lwc.test.runAllTests",
          "when": "sfdx:project_opened || sfdx:internal_dev"
        },
        {
          "command": "sfdx.force.lightning.lwc.test.refreshTestExplorer",
          "when": "sfdx:project_opened || sfdx:internal_dev"
        },
        {
          "command": "sfdx.force.lightning.lwc.test.editorTitle.run",
          "when": "sfdx:lwc_jest_file_focused"
        },
        {
          "command": "sfdx.force.lightning.lwc.test.editorTitle.debug",
          "when": "sfdx:lwc_jest_file_focused"
        },
        {
          "command": "sfdx.force.lightning.lwc.test.editorTitle.startWatching",
          "when": "sfdx:lwc_jest_file_focused"
        },
        {
          "command": "sfdx.force.lightning.lwc.test.editorTitle.stopWatching",
          "when": "sfdx:lwc_jest_file_focused"
        },
        {
          "command": "sfdx.force.lightning.lwc.test.stopWatchingAllTests",
          "when": "sfdx:project_opened || sfdx:internal_dev"
        }
      ]
    },
    "commands": [
      {
        "command": "sfdx.force.lightning.lwc.start",
        "title": "%force_lightning_lwc_start_text%"
      },
      {
        "command": "sfdx.force.lightning.lwc.stop",
        "title": "%force_lightning_lwc_stop_text%"
      },
      {
        "command": "sfdx.force.lightning.lwc.open",
        "title": "%force_lightning_lwc_open_text%"
      },
      {
        "command": "sfdx.force.lightning.lwc.preview",
        "title": "%force_lightning_lwc_preview_text%"
      },
      {
        "command": "sfdx.force.lightning.lwc.test.runAllTests",
        "title": "%force_lightning_lwc_test_run_all_tests_text%",
        "icon": {
          "light": "resources/light/play-button.svg",
          "dark": "resources/dark/play-button.svg"
        }
      },
      {
        "command": "sfdx.force.lightning.lwc.test.refreshTestExplorer",
        "title": "%force_lightning_lwc_test_refresh_test_explorer_text%",
        "icon": {
          "light": "resources/light/refresh.svg",
          "dark": "resources/dark/refresh.svg"
        }
      },
      {
        "command": "sfdx.force.lightning.lwc.test.navigateToTest",
        "title": "%force_lightning_lwc_test_navigate_to_test%"
      },
      {
        "command": "sfdx.force.lightning.lwc.test.file.run",
        "title": "%force_lightning_lwc_test_file_run_text%",
        "icon": {
          "light": "resources/light/play-button.svg",
          "dark": "resources/dark/play-button.svg"
        }
      },
      {
        "command": "sfdx.force.lightning.lwc.test.file.debug",
        "title": "%force_lightning_lwc_test_file_debug_text%",
        "icon": {
          "light": "resources/light/debug.svg",
          "dark": "resources/dark/debug.svg"
        }
      },
      {
        "command": "sfdx.force.lightning.lwc.test.case.run",
        "title": "%force_lightning_lwc_test_case_run_text%",
        "icon": {
          "light": "resources/light/play-button.svg",
          "dark": "resources/dark/play-button.svg"
        }
      },
      {
        "command": "sfdx.force.lightning.lwc.test.case.debug",
        "title": "%force_lightning_lwc_test_case_debug_text%",
        "icon": {
          "light": "resources/light/debug.svg",
          "dark": "resources/dark/debug.svg"
        }
      },
      {
        "command": "sfdx.force.lightning.lwc.test.editorTitle.run",
        "title": "%force_lightning_lwc_test_run_current_file_text%",
        "icon": {
          "light": "resources/light/play-button.svg",
          "dark": "resources/dark/play-button.svg"
        }
      },
      {
        "command": "sfdx.force.lightning.lwc.test.editorTitle.debug",
        "title": "%force_lightning_lwc_test_debug_current_file_text%",
        "icon": {
          "light": "resources/light/debug.svg",
          "dark": "resources/dark/debug.svg"
        }
      },
      {
        "command": "sfdx.force.lightning.lwc.test.editorTitle.startWatching",
        "title": "%force_lightning_lwc_test_start_watching_text%",
        "icon": {
          "light": "resources/light/startWatching.svg",
          "dark": "resources/dark/startWatching.svg"
        }
      },
      {
        "command": "sfdx.force.lightning.lwc.test.editorTitle.stopWatching",
        "title": "%force_lightning_lwc_test_stop_watching_text%",
        "icon": {
          "light": "resources/light/stopWatching.svg",
          "dark": "resources/dark/stopWatching.svg"
        }
      },
      {
        "command": "sfdx.force.lightning.lwc.test.stopWatchingAllTests",
        "title": "%force_lightning_lwc_test_stop_watching_all_tests_text%"
      }
    ],
    "debuggers": [
      {
        "type": "vscode-lwc-tests",
        "label": "%force_lightning_lwc_debugger%",
        "languages": [
          "javascript"
        ],
        "configurationSnippets": [
          {
            "label": "%force_lightning_lwc_debugger%",
            "description": "%force_lightning_lwc_debugger_desc%",
            "body": {
              "name": "%force_lightning_lwc_debugger%",
              "type": "node",
              "request": "launch",
              "program": "^\"\\${workspaceFolder}/node_modules/.bin/sfdx-lwc-jest\"",
              "args": [
                "--",
                "--runInBand"
              ],
              "cwd": "^\"\\${workspaceFolder}\"",
              "console": "integratedTerminal",
              "internalConsoleOptions": "neverOpen",
              "disableOptimisticBPs": true,
              "windows": {
                "program": "^\"\\${workspaceFolder}/node_modules/@salesforce/sfdx-lwc-jest/bin/sfdx-lwc-jest\""
              }
            }
          }
        ]
      }
    ],
    "configuration": {
      "type": "object",
      "title": "%force_lightning_lwc_preferences%",
      "properties": {
        "salesforcedx-vscode-lwc.preview.rememberDevice": {
          "type": "boolean",
          "default": true,
          "description": "%force_lightning_lwc_remember_device_description%"
        },
        "salesforcedx-vscode-lwc.preview.logLevel": {
          "type": "string",
          "description": "%force_lightning_lwc_mobile_log_level%",
          "enum": [
            "trace",
            "debug",
            "info",
            "warn",
            "error",
            "fatal"
          ],
          "default": "warn"
        }
      }
    }
  }
}<|MERGE_RESOLUTION|>--- conflicted
+++ resolved
@@ -98,17 +98,10 @@
       "main": "dist/index.js",
       "dependencies": {
         "applicationinsights": "1.0.7",
-<<<<<<< HEAD
         "@salesforce/core": "5.3.0",
         "@salesforce/source-tracking": "4.2.14",
-        "@salesforce/lightning-lsp-common": "4.7.0",
-        "@salesforce/lwc-language-server": "4.7.0"
-=======
-        "@salesforce/core": "4.3.11",
-        "@salesforce/source-tracking": "4.1.3",
         "@salesforce/lightning-lsp-common": "4.7.1",
         "@salesforce/lwc-language-server": "4.7.1"
->>>>>>> d7e9ca1e
       },
       "devDependencies": {}
     }
