--- conflicted
+++ resolved
@@ -25,17 +25,10 @@
   ],
   "dependencies": {
     "@salesforce/core-bundle": "^8.18.4",
-<<<<<<< HEAD
     "@salesforce/lightning-lsp-common": "4.12.5",
     "@salesforce/lwc-language-server": "4.12.5",
-    "@salesforce/salesforcedx-utils": "64.9.1",
-    "@salesforce/salesforcedx-utils-vscode": "64.9.1",
-=======
-    "@salesforce/lightning-lsp-common": "4.12.4",
-    "@salesforce/lwc-language-server": "4.12.4",
     "@salesforce/salesforcedx-utils": "64.10.1",
     "@salesforce/salesforcedx-utils-vscode": "64.10.1",
->>>>>>> 236693ec
     "applicationinsights": "1.0.7",
     "jest-editor-support": "31.1.2",
     "jest-regex-util": "^24.9.0",
