{
  "name": "salesforcedx-vscode-lwc",
  "displayName": "Lightning Web Components",
  "description": "Provides code-editing features for Lightning Web Components",
  "qna": "https://github.com/forcedotcom/salesforcedx-vscode/issues",
  "bugs": {
    "url": "https://github.com/forcedotcom/salesforcedx-vscode/issues"
  },
  "repository": {
    "url": "https://github.com/forcedotcom/salesforcedx-vscode"
  },
  "icon": "images/VSCodeLWC.png",
  "galleryBanner": {
    "color": "#ECECEC",
    "theme": "light"
  },
  "aiKey": "ec3632a4-df47-47a4-98dc-8134cacbaf7e",
  "version": "56.11.0",
  "publisher": "salesforce",
  "license": "BSD-3-Clause",
  "engines": {
    "vscode": "^1.61.2"
  },
  "categories": [
    "Programming Languages"
  ],
  "dependencies": {
    "@salesforce/core": "^3.31.8",
    "@salesforce/eslint-config-lwc": "0.3.0",
<<<<<<< HEAD
    "@salesforce/lightning-lsp-common": "4.1.0",
    "@salesforce/lwc-language-server": "4.1.0",
    "@salesforce/salesforcedx-utils-vscode": "56.10.0",
=======
    "@salesforce/lightning-lsp-common": "3.11.0",
    "@salesforce/lwc-language-server": "3.11.0",
    "@salesforce/salesforcedx-utils-vscode": "56.11.0",
>>>>>>> ba8dee52
    "ajv": "6.12.6",
    "applicationinsights": "1.0.7",
    "eslint": "5.0.0",
    "jest-editor-support": "^28.0.0",
    "jest-regex-util": "^24.9.0",
    "rxjs": "^5.4.1",
    "strip-ansi": "^5.2.0",
    "uuid": "^3.3.3",
    "vscode-extension-telemetry": "0.0.17",
    "vscode-languageclient": "^5.2.1"
  },
  "devDependencies": {
    "@salesforce/salesforcedx-test-utils-vscode": "56.11.0",
    "@types/chai": "4.3.3",
    "@types/mkdirp": "0.5.2",
    "@types/mocha": "^5",
    "@types/node": "12.0.12",
    "@types/sinon": "^7.5.2",
    "@types/uuid": "^3.4.8",
    "@types/vscode": "^1.61.2",
    "@types/which": "^1.3.1",
    "chai": "^4.0.2",
    "cross-env": "5.2.0",
    "mocha": "^10",
    "mocha-junit-reporter": "^1.23.3",
    "mocha-multi-reporters": "^1.1.7",
    "nyc": "^15",
    "sinon": "^13.0.1",
    "sinon-chai": "^3.7.0",
    "ts-sinon": "^1.0.25",
    "typescript": "^4.7.4",
    "vscode-uri": "^1.0.8",
    "which": "1.3.1"
  },
  "extensionDependencies": [
    "dbaeumer.vscode-eslint"
  ],
  "scripts": {
    "bundle:extension": "esbuild ./src/index.ts  --bundle --outfile=dist/index.js --format=cjs --platform=node --external:vscode  --external:@salesforce/core --external:applicationinsights --external:@salesforce/lightning-lsp-common --external:@salesforce/lwc-language-serve --minify",
    "vscode:prepublish": "npm prune --production",
    "vscode:package": "ts-node -P ./tsconfig.json ../../scripts/vsce-bundled-extension.ts",
    "vscode:sha256": "node ../../scripts/generate-sha256.js >> ../../SHA256",
    "vscode:publish": "node ../../scripts/publish-vsix.js",
    "compile": "tsc -p ./",
    "lint": "tslint --project .",
    "lint:fix": "npm run lint -- --fix",
    "watch": "tsc -watch -p .",
    "clean": "shx rm -rf node_modules && shx rm -rf out && shx rm -rf coverage && shx rm -rf .nyc_output",
    "test": "npm run test:unit && npm run test:vscode-integration",
    "test:unit": "node ./node_modules/nyc/bin/nyc.js ./node_modules/mocha/bin/_mocha --recursive out/test/unit --reporter mocha-multi-reporters --reporter-options configFile=../../config/mochaUnitTestsConfig.json",
    "test:vscode-integration": "node ../../scripts/download-vscode && node ../../scripts/install-vsix-dependencies dbaeumer.vscode-eslint && node ../../scripts/run-tests-with-recipes",
    "test:vscode-insiders-integration": "cross-env CODE_VERSION=insiders npm run test:vscode-integration"
  },
  "packaging": {
    "assets": [
      "LICENSE.txt",
      "package.nls.ja.json",
      "package.nls.json",
      "README.md",
      ".vscodeignore",
      "images",
      "resources",
      "snippets",
      "dist"
    ],
    "packageUpdates": {
      "main": "dist/index.js",
      "dependencies": {
        "applicationinsights": "1.0.7",
        "@salesforce/core": "3.31.18",
        "@salesforce/lightning-lsp-common": "4.1.0",
        "@salesforce/lwc-language-server": "4.1.0"
      },
      "devDependencies": {}
    }
  },
  "activationEvents": [
    "workspaceContains:sfdx-project.json",
    "workspaceContains:../workspace-user.xml",
    "workspaceContains:**/workspace-user.xml",
    "onCommand:sfdx.force.lightning.lwc.start"
  ],
  "main": "./out/src",
  "contributes": {
    "snippets": [
      {
        "language": "javascript",
        "path": "./snippets/lwc.json"
      }
    ],
    "views": {
      "test": [
        {
          "id": "sfdx.force.lightning.lwc.test.view",
          "when": "sfdx:project_opened || sfdx:internal_dev",
          "name": "%force_lightning_lwc_test_view_name%"
        }
      ]
    },
    "menus": {
      "editor/context": [
        {
          "command": "sfdx.force.lightning.lwc.preview",
          "when": "sfdx:project_opened && resource =~ /.*/lwc/[^/]+(/[^/]+\\.(html|css|js))?$/"
        }
      ],
      "editor/title": [
        {
          "command": "sfdx.force.lightning.lwc.test.editorTitle.run",
          "when": "sfdx:lwc_jest_file_focused",
          "group": "navigation"
        },
        {
          "command": "sfdx.force.lightning.lwc.test.editorTitle.debug",
          "when": "sfdx:lwc_jest_file_focused",
          "group": "navigation"
        },
        {
          "command": "sfdx.force.lightning.lwc.test.editorTitle.startWatching",
          "when": "sfdx:lwc_jest_file_focused && !sfdx:lwc_jest_is_watching_focused_file",
          "group": "navigation"
        },
        {
          "command": "sfdx.force.lightning.lwc.test.editorTitle.stopWatching",
          "when": "sfdx:lwc_jest_file_focused && sfdx:lwc_jest_is_watching_focused_file",
          "group": "navigation"
        }
      ],
      "editor/title/context": [
        {
          "command": "sfdx.force.lightning.lwc.preview",
          "when": "sfdx:project_opened && resource =~ /.*/lwc/[^/]+(/[^/]+\\.(html|css|js))?$/"
        }
      ],
      "view/title": [
        {
          "command": "sfdx.force.lightning.lwc.test.runAllTests",
          "when": "view == sfdx.force.lightning.lwc.test.view",
          "group": "navigation"
        },
        {
          "command": "sfdx.force.lightning.lwc.test.refreshTestExplorer",
          "when": "view == sfdx.force.lightning.lwc.test.view",
          "group": "navigation"
        }
      ],
      "view/item/context": [
        {
          "command": "sfdx.force.lightning.lwc.test.case.run",
          "title": "%force_lightning_lwc_test_case_run_text%",
          "when": "view == sfdx.force.lightning.lwc.test.view && viewItem =~ /(lwcTest)(_.*|\\b)/",
          "group": "inline"
        },
        {
          "command": "sfdx.force.lightning.lwc.test.case.debug",
          "title": "%force_lightning_lwc_test_case_run_text%",
          "when": "view == sfdx.force.lightning.lwc.test.view && viewItem =~ /(lwcTest)(_.*|\\b)/",
          "group": "inline"
        },
        {
          "command": "sfdx.force.lightning.lwc.test.file.run",
          "title": "%force_lightning_lwc_test_file_run_text%",
          "when": "view == sfdx.force.lightning.lwc.test.view && viewItem =~ /(lwcTestGroup)(_.*|\\b)/",
          "group": "inline"
        },
        {
          "command": "sfdx.force.lightning.lwc.test.file.debug",
          "title": "%force_lightning_lwc_test_file_run_text%",
          "when": "view == sfdx.force.lightning.lwc.test.view && viewItem =~ /(lwcTestGroup)(_.*|\\b)/",
          "group": "inline"
        }
      ],
      "explorer/context": [
        {
          "command": "sfdx.force.lightning.lwc.preview",
          "when": "sfdx:project_opened && resource =~ /.*/lwc/[^/]+(/[^/]+\\.(html|css|js))?$/"
        }
      ],
      "commandPalette": [
        {
          "command": "sfdx.force.lightning.lwc.start",
          "when": "sfdx:project_opened"
        },
        {
          "command": "sfdx.force.lightning.lwc.stop",
          "when": "sfdx:project_opened"
        },
        {
          "command": "sfdx.force.lightning.lwc.open",
          "when": "sfdx:project_opened"
        },
        {
          "command": "sfdx.force.lightning.lwc.preview",
          "when": "sfdx:project_opened && resource =~ /.*/lwc/[^/]+(/[^/]+\\.(html|css|js))?$/"
        },
        {
          "command": "sfdx.force.lightning.lwc.test.file.run",
          "when": "false"
        },
        {
          "command": "sfdx.force.lightning.lwc.test.file.debug",
          "when": "false"
        },
        {
          "command": "sfdx.force.lightning.lwc.test.case.run",
          "when": "false"
        },
        {
          "command": "sfdx.force.lightning.lwc.test.case.debug",
          "when": "false"
        },
        {
          "command": "sfdx.force.lightning.lwc.test.navigateToTest",
          "when": "false"
        },
        {
          "command": "sfdx.force.lightning.lwc.test.runAllTests",
          "when": "sfdx:project_opened || sfdx:internal_dev"
        },
        {
          "command": "sfdx.force.lightning.lwc.test.refreshTestExplorer",
          "when": "sfdx:project_opened || sfdx:internal_dev"
        },
        {
          "command": "sfdx.force.lightning.lwc.test.editorTitle.run",
          "when": "sfdx:lwc_jest_file_focused"
        },
        {
          "command": "sfdx.force.lightning.lwc.test.editorTitle.debug",
          "when": "sfdx:lwc_jest_file_focused"
        },
        {
          "command": "sfdx.force.lightning.lwc.test.editorTitle.startWatching",
          "when": "sfdx:lwc_jest_file_focused"
        },
        {
          "command": "sfdx.force.lightning.lwc.test.editorTitle.stopWatching",
          "when": "sfdx:lwc_jest_file_focused"
        },
        {
          "command": "sfdx.force.lightning.lwc.test.stopWatchingAllTests",
          "when": "sfdx:project_opened || sfdx:internal_dev"
        }
      ]
    },
    "commands": [
      {
        "command": "sfdx.force.lightning.lwc.start",
        "title": "%force_lightning_lwc_start_text%"
      },
      {
        "command": "sfdx.force.lightning.lwc.stop",
        "title": "%force_lightning_lwc_stop_text%"
      },
      {
        "command": "sfdx.force.lightning.lwc.open",
        "title": "%force_lightning_lwc_open_text%"
      },
      {
        "command": "sfdx.force.lightning.lwc.preview",
        "title": "%force_lightning_lwc_preview_text%"
      },
      {
        "command": "sfdx.force.lightning.lwc.test.runAllTests",
        "title": "%force_lightning_lwc_test_run_all_tests_text%",
        "icon": {
          "light": "resources/light/play-button.svg",
          "dark": "resources/dark/play-button.svg"
        }
      },
      {
        "command": "sfdx.force.lightning.lwc.test.refreshTestExplorer",
        "title": "%force_lightning_lwc_test_refresh_test_explorer_text%",
        "icon": {
          "light": "resources/light/refresh.svg",
          "dark": "resources/dark/refresh.svg"
        }
      },
      {
        "command": "sfdx.force.lightning.lwc.test.navigateToTest",
        "title": "%force_lightning_lwc_test_navigate_to_test%"
      },
      {
        "command": "sfdx.force.lightning.lwc.test.file.run",
        "title": "%force_lightning_lwc_test_file_run_text%",
        "icon": {
          "light": "resources/light/play-button.svg",
          "dark": "resources/dark/play-button.svg"
        }
      },
      {
        "command": "sfdx.force.lightning.lwc.test.file.debug",
        "title": "%force_lightning_lwc_test_file_debug_text%",
        "icon": {
          "light": "resources/light/debug.svg",
          "dark": "resources/dark/debug.svg"
        }
      },
      {
        "command": "sfdx.force.lightning.lwc.test.case.run",
        "title": "%force_lightning_lwc_test_case_run_text%",
        "icon": {
          "light": "resources/light/play-button.svg",
          "dark": "resources/dark/play-button.svg"
        }
      },
      {
        "command": "sfdx.force.lightning.lwc.test.case.debug",
        "title": "%force_lightning_lwc_test_case_debug_text%",
        "icon": {
          "light": "resources/light/debug.svg",
          "dark": "resources/dark/debug.svg"
        }
      },
      {
        "command": "sfdx.force.lightning.lwc.test.editorTitle.run",
        "title": "%force_lightning_lwc_test_run_current_file_text%",
        "icon": {
          "light": "resources/light/play-button.svg",
          "dark": "resources/dark/play-button.svg"
        }
      },
      {
        "command": "sfdx.force.lightning.lwc.test.editorTitle.debug",
        "title": "%force_lightning_lwc_test_debug_current_file_text%",
        "icon": {
          "light": "resources/light/debug.svg",
          "dark": "resources/dark/debug.svg"
        }
      },
      {
        "command": "sfdx.force.lightning.lwc.test.editorTitle.startWatching",
        "title": "%force_lightning_lwc_test_start_watching_text%",
        "icon": {
          "light": "resources/light/startWatching.svg",
          "dark": "resources/dark/startWatching.svg"
        }
      },
      {
        "command": "sfdx.force.lightning.lwc.test.editorTitle.stopWatching",
        "title": "%force_lightning_lwc_test_stop_watching_text%",
        "icon": {
          "light": "resources/light/stopWatching.svg",
          "dark": "resources/dark/stopWatching.svg"
        }
      },
      {
        "command": "sfdx.force.lightning.lwc.test.stopWatchingAllTests",
        "title": "%force_lightning_lwc_test_stop_watching_all_tests_text%"
      }
    ],
    "debuggers": [
      {
        "type": "vscode-lwc-tests",
        "label": "%force_lightning_lwc_debugger%",
        "languages": [
          "javascript"
        ],
        "configurationSnippets": [
          {
            "label": "%force_lightning_lwc_debugger%",
            "description": "%force_lightning_lwc_debugger_desc%",
            "body": {
              "name": "%force_lightning_lwc_debugger%",
              "type": "node",
              "request": "launch",
              "program": "^\"\\${workspaceFolder}/node_modules/.bin/sfdx-lwc-jest\"",
              "args": [
                "--",
                "--runInBand"
              ],
              "cwd": "^\"\\${workspaceFolder}\"",
              "console": "integratedTerminal",
              "internalConsoleOptions": "neverOpen",
              "disableOptimisticBPs": true,
              "windows": {
                "program": "^\"\\${workspaceFolder}/node_modules/@salesforce/sfdx-lwc-jest/bin/sfdx-lwc-jest\""
              }
            }
          }
        ]
      }
    ],
    "configuration": {
      "type": "object",
      "title": "%force_lightning_lwc_preferences%",
      "properties": {
        "salesforcedx-vscode-lwc.preview.rememberDevice": {
          "type": "boolean",
          "default": true,
          "description": "%force_lightning_lwc_remember_device_description%"
        },
        "salesforcedx-vscode-lwc.preview.logLevel": {
          "type": "string",
          "description": "%force_lightning_lwc_mobile_log_level%",
          "enum": [
            "trace",
            "debug",
            "info",
            "warn",
            "error",
            "fatal"
          ],
          "default": "warn"
        }
      }
    }
  }
}<|MERGE_RESOLUTION|>--- conflicted
+++ resolved
@@ -27,15 +27,9 @@
   "dependencies": {
     "@salesforce/core": "^3.31.8",
     "@salesforce/eslint-config-lwc": "0.3.0",
-<<<<<<< HEAD
     "@salesforce/lightning-lsp-common": "4.1.0",
     "@salesforce/lwc-language-server": "4.1.0",
-    "@salesforce/salesforcedx-utils-vscode": "56.10.0",
-=======
-    "@salesforce/lightning-lsp-common": "3.11.0",
-    "@salesforce/lwc-language-server": "3.11.0",
     "@salesforce/salesforcedx-utils-vscode": "56.11.0",
->>>>>>> ba8dee52
     "ajv": "6.12.6",
     "applicationinsights": "1.0.7",
     "eslint": "5.0.0",
