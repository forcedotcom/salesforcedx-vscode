{
  "name": "salesforcedx-vscode-lwc",
  "displayName": "Lightning Web Components",
  "description": "Provides code-editing features for Lightning Web Components",
  "qna": "https://github.com/forcedotcom/salesforcedx-vscode/issues",
  "bugs": {
    "url": "https://github.com/forcedotcom/salesforcedx-vscode/issues"
  },
  "repository": {
    "url": "https://github.com/forcedotcom/salesforcedx-vscode"
  },
  "icon": "images/VSCodeLWC.png",
  "galleryBanner": {
    "color": "#ECECEC",
    "theme": "light"
  },
  "version": "63.12.0",
  "publisher": "salesforce",
  "license": "BSD-3-Clause",
  "engines": {
    "vscode": "^1.90.0"
  },
  "categories": [
    "Programming Languages"
  ],
  "dependencies": {
    "@salesforce/core-bundle": "8.9.1",
    "@salesforce/lightning-lsp-common": "4.12.3",
    "@salesforce/lwc-language-server": "4.12.3",
<<<<<<< HEAD
    "@salesforce/salesforcedx-utils": "63.11.0",
    "@salesforce/salesforcedx-utils-vscode": "63.11.0",
=======
    "@salesforce/salesforcedx-utils-vscode": "63.12.0",
>>>>>>> eb630a48
    "applicationinsights": "1.0.7",
    "jest-editor-support": "31.1.2",
    "jest-regex-util": "^24.9.0",
    "rxjs": "^5.4.1",
    "strip-ansi": "^5.2.0",
    "uuid": "^3.3.3",
    "vscode-languageclient": "^9.0.1",
    "which": "1.3.1"
  },
  "devDependencies": {
    "@types/node": "^20.0.0",
    "@types/uuid": "^3.4.8",
    "@types/vscode": "^1.90.0",
    "@types/which": "^1.3.1",
    "cross-env": "5.2.0",
    "esbuild": "0.25.0",
    "esbuild-plugin-pino": "^2.2.2",
    "nyc": "^15",
    "prettier": "3.3.3",
    "typescript": "^5.6.2",
    "vscode-uri": "^1.0.8"
  },
  "extensionDependencies": [
    "salesforce.salesforcedx-vscode-core"
  ],
  "scripts": {
    "bundle:extension": "node ./esbuild.config.js",
    "vscode:prepublish": "npm prune --production",
    "vscode:package": "ts-node  ../../scripts/vsce-bundled-extension.ts",
    "vscode:sha256": "node ../../scripts/generate-sha256.js >> ../../SHA256",
    "vscode:publish": "node ../../scripts/publish-vsix.js",
    "compile": "tsc -p ./",
    "lint": "eslint .",
    "lint:fix": "npm run lint -- --fix",
    "watch": "tsc -watch -p .",
    "clean": "shx rm -rf node_modules && shx rm -rf out && shx rm -rf coverage && shx rm -rf .nyc_output",
    "test": "npm run test:unit && npm run test:vscode-integration",
    "test:unit": "jest --coverage",
    "test:vscode-integration": "node ../../scripts/download-vscode && node ../../scripts/install-vsix-dependencies dbaeumer.vscode-eslint && node ../../scripts/run-tests-with-recipes",
    "test:vscode-insiders-integration": "cross-env CODE_VERSION=insiders npm run test:vscode-integration"
  },
  "packaging": {
    "assets": [
      "LICENSE.txt",
      "package.nls.ja.json",
      "package.nls.json",
      "README.md",
      ".vscodeignore",
      "images",
      "resources",
      "snippets",
      "dist"
    ],
    "packageUpdates": {
      "main": "dist/index.js",
      "serverPath": [
        "node_modules",
        "@salesforce",
        "lwc-language-server",
        "lib",
        "server.js"
      ],
      "dependencies": {
        "@salesforce/lightning-lsp-common": "4.12.3",
        "@salesforce/lwc-language-server": "4.12.3",
        "applicationinsights": "1.0.7",
        "jest-editor-support": "31.1.2"
      },
      "devDependencies": {}
    }
  },
  "activationEvents": [
    "workspaceContains:sfdx-project.json",
    "workspaceContains:../workspace-user.xml",
    "workspaceContains:**/workspace-user.xml"
  ],
  "main": "./out/src",
  "serverPath": [
    "..",
    "..",
    "node_modules",
    "@salesforce",
    "lwc-language-server",
    "lib",
    "server.js"
  ],
  "contributes": {
    "snippets": [
      {
        "language": "javascript",
        "path": "./snippets/lwc-js.json"
      },
      {
        "language": "html",
        "path": "./snippets/lwc-html.json"
      }
    ],
    "views": {
      "test": [
        {
          "id": "sf.lightning.lwc.test.view",
          "when": "sf:project_opened || sf:internal_dev",
          "name": "%lightning_lwc_test_view_name%"
        }
      ]
    },
    "menus": {
      "editor/context": [
        {
          "command": "sf.lightning.lwc.preview",
          "when": "sf:project_opened && resource =~ /.*\\/lwc\\/[^\\/]+(\\/[^\\/]+\\.(html|css|js))?$/"
        }
      ],
      "editor/title": [
        {
          "command": "sf.lightning.lwc.test.editorTitle.run",
          "when": "sf:lwc_jest_file_focused",
          "group": "navigation"
        },
        {
          "command": "sf.lightning.lwc.test.editorTitle.debug",
          "when": "sf:lwc_jest_file_focused",
          "group": "navigation"
        },
        {
          "command": "sf.lightning.lwc.test.editorTitle.startWatching",
          "when": "sf:lwc_jest_file_focused && !sf:lwc_jest_is_watching_focused_file",
          "group": "navigation"
        },
        {
          "command": "sf.lightning.lwc.test.editorTitle.stopWatching",
          "when": "sf:lwc_jest_file_focused && sf:lwc_jest_is_watching_focused_file",
          "group": "navigation"
        }
      ],
      "editor/title/context": [
        {
          "command": "sf.lightning.lwc.preview",
          "when": "sf:project_opened && resource =~ /.*\\/lwc\\/[^\\/]+(\\/[^\\/]+\\.(html|css|js))?$/"
        }
      ],
      "view/title": [
        {
          "command": "sf.lightning.lwc.test.runAllTests",
          "when": "view == sf.lightning.lwc.test.view",
          "group": "navigation@1"
        },
        {
          "command": "sf.lightning.lwc.test.refreshTestExplorer",
          "when": "view == sf.lightning.lwc.test.view",
          "group": "navigation@2"
        },
        {
          "command": "sf.lightning.lwc.test.view.collapseAll",
          "when": "view == sf.lightning.lwc.test.view",
          "group": "navigation@3"
        }
      ],
      "view/item/context": [
        {
          "command": "sf.lightning.lwc.test.case.run",
          "title": "%lightning_lwc_test_case_run_text%",
          "when": "view == sf.lightning.lwc.test.view && viewItem =~ /(lwcTest)(_.*|\\b)/",
          "group": "inline"
        },
        {
          "command": "sf.lightning.lwc.test.case.debug",
          "title": "%lightning_lwc_test_case_debug_text%",
          "when": "view == sf.lightning.lwc.test.view && viewItem =~ /(lwcTest)(_.*|\\b)/",
          "group": "inline"
        },
        {
          "command": "sf.lightning.lwc.test.file.run",
          "title": "%lightning_lwc_test_file_run_text%",
          "when": "view == sf.lightning.lwc.test.view && viewItem =~ /(lwcTestGroup)(_.*|\\b)/",
          "group": "inline"
        },
        {
          "command": "sf.lightning.lwc.test.file.debug",
          "title": "%lightning_lwc_test_file_debug_text%",
          "when": "view == sf.lightning.lwc.test.view && viewItem =~ /(lwcTestGroup)(_.*|\\b)/",
          "group": "inline"
        }
      ],
      "explorer/context": [
        {
          "command": "sf.lightning.lwc.preview",
          "when": "sf:project_opened && resource =~ /.*\\/lwc\\/[^\\/]+(\\/[^\\/]+\\.(html|css|js))?$/"
        }
      ],
      "commandPalette": [
        {
          "command": "sf.lightning.lwc.start",
          "when": "sf:project_opened"
        },
        {
          "command": "sf.lightning.lwc.stop",
          "when": "sf:project_opened"
        },
        {
          "command": "sf.lightning.lwc.open",
          "when": "sf:project_opened"
        },
        {
          "command": "sf.lightning.lwc.preview",
          "when": "sf:project_opened && resource =~ /.*\\/lwc\\/[^\\/]+(\\/[^\\/]+\\.(html|css|js))?$/"
        },
        {
          "command": "sf.lightning.lwc.test.file.run",
          "when": "false"
        },
        {
          "command": "sf.lightning.lwc.test.file.debug",
          "when": "false"
        },
        {
          "command": "sf.lightning.lwc.test.case.run",
          "when": "false"
        },
        {
          "command": "sf.lightning.lwc.test.case.debug",
          "when": "false"
        },
        {
          "command": "sf.lightning.lwc.test.navigateToTest",
          "when": "false"
        },
        {
          "command": "sf.lightning.lwc.test.runAllTests",
          "when": "sf:project_opened || sf:internal_dev"
        },
        {
          "command": "sf.lightning.lwc.test.view.collapseAll",
          "when": "sf:project_opened"
        },
        {
          "command": "sf.lightning.lwc.test.refreshTestExplorer",
          "when": "sf:project_opened || sf:internal_dev"
        },
        {
          "command": "sf.lightning.lwc.test.editorTitle.run",
          "when": "sf:lwc_jest_file_focused"
        },
        {
          "command": "sf.lightning.lwc.test.editorTitle.debug",
          "when": "sf:lwc_jest_file_focused"
        },
        {
          "command": "sf.lightning.lwc.test.editorTitle.startWatching",
          "when": "sf:lwc_jest_file_focused"
        },
        {
          "command": "sf.lightning.lwc.test.editorTitle.stopWatching",
          "when": "sf:lwc_jest_file_focused"
        },
        {
          "command": "sf.lightning.lwc.test.stopWatchingAllTests",
          "when": "sf:project_opened || sf:internal_dev"
        }
      ]
    },
    "commands": [
      {
        "command": "sf.lightning.lwc.start",
        "title": "%lightning_lwc_start_text%"
      },
      {
        "command": "sf.lightning.lwc.stop",
        "title": "%lightning_lwc_stop_text%"
      },
      {
        "command": "sf.lightning.lwc.open",
        "title": "%lightning_lwc_open_text%"
      },
      {
        "command": "sf.lightning.lwc.preview",
        "title": "%lightning_lwc_preview_text%"
      },
      {
        "command": "sf.lightning.lwc.test.runAllTests",
        "title": "%lightning_lwc_test_run_all_tests_text%",
        "icon": {
          "light": "resources/light/play-button.svg",
          "dark": "resources/dark/play-button.svg"
        }
      },
      {
        "command": "sf.lightning.lwc.test.refreshTestExplorer",
        "title": "%lightning_lwc_test_refresh_test_explorer_text%",
        "icon": {
          "light": "resources/light/refresh.svg",
          "dark": "resources/dark/refresh.svg"
        }
      },
      {
        "command": "sf.lightning.lwc.test.view.collapseAll",
        "title": "%lightning_lwc_test_collapse_all_text%",
        "icon": {
          "light": "resources/light/collapse-all.svg",
          "dark": "resources/dark/collapse-all.svg"
        }
      },
      {
        "command": "sf.lightning.lwc.test.navigateToTest",
        "title": "%lightning_lwc_test_navigate_to_test%"
      },
      {
        "command": "sf.lightning.lwc.test.file.run",
        "title": "%lightning_lwc_test_file_run_text%",
        "icon": {
          "light": "resources/light/play-button.svg",
          "dark": "resources/dark/play-button.svg"
        }
      },
      {
        "command": "sf.lightning.lwc.test.file.debug",
        "title": "%lightning_lwc_test_file_debug_text%",
        "icon": {
          "light": "resources/light/debug.svg",
          "dark": "resources/dark/debug.svg"
        }
      },
      {
        "command": "sf.lightning.lwc.test.case.run",
        "title": "%lightning_lwc_test_case_run_text%",
        "icon": {
          "light": "resources/light/play-button.svg",
          "dark": "resources/dark/play-button.svg"
        }
      },
      {
        "command": "sf.lightning.lwc.test.case.debug",
        "title": "%lightning_lwc_test_case_debug_text%",
        "icon": {
          "light": "resources/light/debug.svg",
          "dark": "resources/dark/debug.svg"
        }
      },
      {
        "command": "sf.lightning.lwc.test.editorTitle.run",
        "title": "%lightning_lwc_test_run_current_file_text%",
        "icon": {
          "light": "resources/light/play-button.svg",
          "dark": "resources/dark/play-button.svg"
        }
      },
      {
        "command": "sf.lightning.lwc.test.editorTitle.debug",
        "title": "%lightning_lwc_test_debug_current_file_text%",
        "icon": {
          "light": "resources/light/debug.svg",
          "dark": "resources/dark/debug.svg"
        }
      },
      {
        "command": "sf.lightning.lwc.test.editorTitle.startWatching",
        "title": "%lightning_lwc_test_start_watching_text%",
        "icon": {
          "light": "resources/light/startWatching.svg",
          "dark": "resources/dark/startWatching.svg"
        }
      },
      {
        "command": "sf.lightning.lwc.test.editorTitle.stopWatching",
        "title": "%lightning_lwc_test_stop_watching_text%",
        "icon": {
          "light": "resources/light/stopWatching.svg",
          "dark": "resources/dark/stopWatching.svg"
        }
      },
      {
        "command": "sf.lightning.lwc.test.stopWatchingAllTests",
        "title": "%lightning_lwc_test_stop_watching_all_tests_text%"
      }
    ],
    "debuggers": [
      {
        "type": "vscode-lwc-tests",
        "label": "%lightning_lwc_debugger%",
        "languages": [
          "javascript"
        ],
        "configurationSnippets": [
          {
            "label": "%lightning_lwc_debugger%",
            "description": "%lightning_lwc_debugger_desc%",
            "body": {
              "name": "%lightning_lwc_debugger%",
              "type": "node",
              "request": "launch",
              "program": "^\"\\${workspaceFolder}/node_modules/.bin/sf-lwc-jest\"",
              "args": [
                "--",
                "--runInBand"
              ],
              "cwd": "^\"\\${workspaceFolder}\"",
              "console": "integratedTerminal",
              "internalConsoleOptions": "neverOpen",
              "disableOptimisticBPs": true,
              "windows": {
                "program": "^\"\\${workspaceFolder}/node_modules/@salesforce/sf-lwc-jest/bin/sf-lwc-jest\""
              }
            }
          }
        ]
      }
    ],
    "configuration": {
      "type": "object",
      "title": "%lightning_lwc_preferences%",
      "properties": {
        "salesforcedx-vscode-lwc.preview.rememberDevice": {
          "type": "boolean",
          "default": true,
          "description": "%lightning_lwc_remember_device_description%"
        },
        "salesforcedx-vscode-lwc.preview.logLevel": {
          "type": "string",
          "description": "%lightning_lwc_mobile_log_level%",
          "enum": [
            "trace",
            "debug",
            "info",
            "warn",
            "error",
            "fatal"
          ],
          "default": "warn"
        }
      }
    }
  }
}<|MERGE_RESOLUTION|>--- conflicted
+++ resolved
@@ -27,12 +27,8 @@
     "@salesforce/core-bundle": "8.9.1",
     "@salesforce/lightning-lsp-common": "4.12.3",
     "@salesforce/lwc-language-server": "4.12.3",
-<<<<<<< HEAD
-    "@salesforce/salesforcedx-utils": "63.11.0",
-    "@salesforce/salesforcedx-utils-vscode": "63.11.0",
-=======
+    "@salesforce/salesforcedx-utils": "63.12.0",
     "@salesforce/salesforcedx-utils-vscode": "63.12.0",
->>>>>>> eb630a48
     "applicationinsights": "1.0.7",
     "jest-editor-support": "31.1.2",
     "jest-regex-util": "^24.9.0",
