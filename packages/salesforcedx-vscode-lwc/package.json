{
  "name": "salesforcedx-vscode-lwc",
  "displayName": "Lightning Web Components",
  "description": "Provides code-editing features for Lightning Web Components",
  "qna": "https://github.com/forcedotcom/salesforcedx-vscode/issues",
  "bugs": {
    "url": "https://github.com/forcedotcom/salesforcedx-vscode/issues"
  },
  "repository": {
    "url": "https://github.com/forcedotcom/salesforcedx-vscode"
  },
  "icon": "images/VSCodeLWC.png",
  "galleryBanner": {
    "color": "#ECECEC",
    "theme": "light"
  },
  "aiKey": "ec3632a4-df47-47a4-98dc-8134cacbaf7e",
  "version": "54.5.0",
  "publisher": "salesforce",
  "license": "BSD-3-Clause",
  "engines": {
    "vscode": "^1.49.3"
  },
  "categories": [
    "Programming Languages"
  ],
  "dependencies": {
    "@salesforce/core": "^2.35.0",
    "@salesforce/eslint-config-lwc": "0.3.0",
<<<<<<< HEAD
    "@salesforce/lightning-lsp-common": "3.7.0",
    "@salesforce/lwc-language-server": "3.7.0",
    "@salesforce/salesforcedx-utils-vscode": "54.4.1",
=======
    "@salesforce/lightning-lsp-common": "3.5.0",
    "@salesforce/lwc-language-server": "3.5.0",
    "@salesforce/salesforcedx-utils-vscode": "54.5.0",
>>>>>>> 3aa9fe1e
    "ajv": "^6.1.1",
    "applicationinsights": "1.0.7",
    "eslint": "5.0.0",
    "jest-editor-support": "^28.0.0",
    "jest-regex-util": "^24.9.0",
    "rxjs": "^5.4.1",
    "strip-ansi": "^5.2.0",
    "uuid": "^3.3.3",
    "vscode-extension-telemetry": "0.0.17",
    "vscode-languageclient": "^5.2.1"
  },
  "devDependencies": {
    "@salesforce/salesforcedx-test-utils-vscode": "54.5.0",
    "@types/chai": "^4.0.0",
    "@types/mkdirp": "0.5.2",
    "@types/mocha": "^5",
    "@types/node": "12.0.12",
    "@types/sinon": "^7.5.1",
    "@types/uuid": "^3.4.8",
    "@types/vscode": "1.49.0",
    "@types/which": "^1.3.1",
    "chai": "^4.0.2",
    "cross-env": "5.2.0",
    "mocha": "^5",
    "mocha-junit-reporter": "^1.23.3",
    "mocha-multi-reporters": "^1.1.7",
    "nyc": "^13",
    "sinon": "^7.3.1",
    "sinon-chai": "^3.4.0",
    "ts-sinon": "^1.0.25",
    "typescript": "3.8.3",
    "vscode-uri": "^1.0.8",
    "which": "1.3.1"
  },
  "extensionDependencies": [
    "dbaeumer.vscode-eslint"
  ],
  "scripts": {
    "vscode:prepublish": "npm prune --production",
    "vscode:package": "vsce package",
    "vscode:sha256": "node ../../scripts/generate-sha256.js >> ../../SHA256",
    "vscode:publish": "node ../../scripts/publish-vsix.js",
    "compile": "tsc -p ./",
    "lint": "tslint --project .",
    "lint:fix": "npm run lint -- --fix",
    "watch": "tsc -watch -p .",
    "clean": "shx rm -rf node_modules && shx rm -rf out && shx rm -rf coverage && shx rm -rf .nyc_output",
    "test": "npm run test:unit && npm run test:vscode-integration",
    "test:unit": "node ./node_modules/nyc/bin/nyc.js ./node_modules/mocha/bin/_mocha --recursive out/test/unit --reporter mocha-multi-reporters --reporter-options configFile=../../config/mochaUnitTestsConfig.json",
    "test:vscode-integration": "node ../../scripts/download-vscode && node ../../scripts/install-vsix-dependencies dbaeumer.vscode-eslint && node ../../scripts/run-tests-with-recipes",
    "test:vscode-insiders-integration": "cross-env CODE_VERSION=insiders npm run test:vscode-integration"
  },
  "activationEvents": [
    "workspaceContains:sfdx-project.json",
    "workspaceContains:../workspace-user.xml",
    "workspaceContains:**/workspace-user.xml",
    "onCommand:sfdx.force.lightning.lwc.start"
  ],
  "main": "./out/src",
  "contributes": {
    "snippets": [
      {
        "language": "javascript",
        "path": "./snippets/lwc.json"
      }
    ],
    "views": {
      "test": [
        {
          "id": "sfdx.force.lightning.lwc.test.view",
          "when": "sfdx:project_opened || sfdx:internal_dev",
          "name": "%force_lightning_lwc_test_view_name%"
        }
      ]
    },
    "menus": {
      "editor/context": [
        {
          "command": "sfdx.force.lightning.lwc.preview",
          "when": "sfdx:project_opened && resource =~ /.*/lwc/[^/]+(/[^/]+\\.(html|css|js))?$/"
        }
      ],
      "editor/title": [
        {
          "command": "sfdx.force.lightning.lwc.test.editorTitle.run",
          "when": "sfdx:lwc_jest_file_focused",
          "group": "navigation"
        },
        {
          "command": "sfdx.force.lightning.lwc.test.editorTitle.debug",
          "when": "sfdx:lwc_jest_file_focused",
          "group": "navigation"
        },
        {
          "command": "sfdx.force.lightning.lwc.test.editorTitle.startWatching",
          "when": "sfdx:lwc_jest_file_focused && !sfdx:lwc_jest_is_watching_focused_file",
          "group": "navigation"
        },
        {
          "command": "sfdx.force.lightning.lwc.test.editorTitle.stopWatching",
          "when": "sfdx:lwc_jest_file_focused && sfdx:lwc_jest_is_watching_focused_file",
          "group": "navigation"
        }
      ],
      "editor/title/context": [
        {
          "command": "sfdx.force.lightning.lwc.preview",
          "when": "sfdx:project_opened && resource =~ /.*/lwc/[^/]+(/[^/]+\\.(html|css|js))?$/"
        }
      ],
      "view/title": [
        {
          "command": "sfdx.force.lightning.lwc.test.runAllTests",
          "when": "view == sfdx.force.lightning.lwc.test.view",
          "group": "navigation"
        },
        {
          "command": "sfdx.force.lightning.lwc.test.refreshTestExplorer",
          "when": "view == sfdx.force.lightning.lwc.test.view",
          "group": "navigation"
        }
      ],
      "view/item/context": [
        {
          "command": "sfdx.force.lightning.lwc.test.case.run",
          "title": "%force_lightning_lwc_test_case_run_text%",
          "when": "view == sfdx.force.lightning.lwc.test.view && viewItem =~ /(lwcTest)(_.*|\\b)/",
          "group": "inline"
        },
        {
          "command": "sfdx.force.lightning.lwc.test.case.debug",
          "title": "%force_lightning_lwc_test_case_run_text%",
          "when": "view == sfdx.force.lightning.lwc.test.view && viewItem =~ /(lwcTest)(_.*|\\b)/",
          "group": "inline"
        },
        {
          "command": "sfdx.force.lightning.lwc.test.file.run",
          "title": "%force_lightning_lwc_test_file_run_text%",
          "when": "view == sfdx.force.lightning.lwc.test.view && viewItem =~ /(lwcTestGroup)(_.*|\\b)/",
          "group": "inline"
        },
        {
          "command": "sfdx.force.lightning.lwc.test.file.debug",
          "title": "%force_lightning_lwc_test_file_run_text%",
          "when": "view == sfdx.force.lightning.lwc.test.view && viewItem =~ /(lwcTestGroup)(_.*|\\b)/",
          "group": "inline"
        }
      ],
      "explorer/context": [
        {
          "command": "sfdx.force.lightning.lwc.preview",
          "when": "sfdx:project_opened && resource =~ /.*/lwc/[^/]+(/[^/]+\\.(html|css|js))?$/"
        }
      ],
      "commandPalette": [
        {
          "command": "sfdx.force.lightning.lwc.start",
          "when": "sfdx:project_opened"
        },
        {
          "command": "sfdx.force.lightning.lwc.stop",
          "when": "sfdx:project_opened"
        },
        {
          "command": "sfdx.force.lightning.lwc.open",
          "when": "sfdx:project_opened"
        },
        {
          "command": "sfdx.force.lightning.lwc.preview",
          "when": "sfdx:project_opened && resource =~ /.*/lwc/[^/]+(/[^/]+\\.(html|css|js))?$/"
        },
        {
          "command": "sfdx.force.lightning.lwc.test.file.run",
          "when": "false"
        },
        {
          "command": "sfdx.force.lightning.lwc.test.file.debug",
          "when": "false"
        },
        {
          "command": "sfdx.force.lightning.lwc.test.case.run",
          "when": "false"
        },
        {
          "command": "sfdx.force.lightning.lwc.test.case.debug",
          "when": "false"
        },
        {
          "command": "sfdx.force.lightning.lwc.test.navigateToTest",
          "when": "false"
        },
        {
          "command": "sfdx.force.lightning.lwc.test.runAllTests",
          "when": "sfdx:project_opened || sfdx:internal_dev"
        },
        {
          "command": "sfdx.force.lightning.lwc.test.refreshTestExplorer",
          "when": "sfdx:project_opened || sfdx:internal_dev"
        },
        {
          "command": "sfdx.force.lightning.lwc.test.editorTitle.run",
          "when": "sfdx:lwc_jest_file_focused"
        },
        {
          "command": "sfdx.force.lightning.lwc.test.editorTitle.debug",
          "when": "sfdx:lwc_jest_file_focused"
        },
        {
          "command": "sfdx.force.lightning.lwc.test.editorTitle.startWatching",
          "when": "sfdx:lwc_jest_file_focused"
        },
        {
          "command": "sfdx.force.lightning.lwc.test.editorTitle.stopWatching",
          "when": "sfdx:lwc_jest_file_focused"
        },
        {
          "command": "sfdx.force.lightning.lwc.test.stopWatchingAllTests",
          "when": "sfdx:project_opened || sfdx:internal_dev"
        }
      ]
    },
    "commands": [
      {
        "command": "sfdx.force.lightning.lwc.start",
        "title": "%force_lightning_lwc_start_text%"
      },
      {
        "command": "sfdx.force.lightning.lwc.stop",
        "title": "%force_lightning_lwc_stop_text%"
      },
      {
        "command": "sfdx.force.lightning.lwc.open",
        "title": "%force_lightning_lwc_open_text%"
      },
      {
        "command": "sfdx.force.lightning.lwc.preview",
        "title": "%force_lightning_lwc_preview_text%"
      },
      {
        "command": "sfdx.force.lightning.lwc.test.runAllTests",
        "title": "%force_lightning_lwc_test_run_all_tests_text%",
        "icon": {
          "light": "resources/light/play-button.svg",
          "dark": "resources/dark/play-button.svg"
        }
      },
      {
        "command": "sfdx.force.lightning.lwc.test.refreshTestExplorer",
        "title": "%force_lightning_lwc_test_refresh_test_explorer_text%",
        "icon": {
          "light": "resources/light/refresh.svg",
          "dark": "resources/dark/refresh.svg"
        }
      },
      {
        "command": "sfdx.force.lightning.lwc.test.navigateToTest",
        "title": "%force_lightning_lwc_test_navigate_to_test%"
      },
      {
        "command": "sfdx.force.lightning.lwc.test.file.run",
        "title": "%force_lightning_lwc_test_file_run_text%",
        "icon": {
          "light": "resources/light/play-button.svg",
          "dark": "resources/dark/play-button.svg"
        }
      },
      {
        "command": "sfdx.force.lightning.lwc.test.file.debug",
        "title": "%force_lightning_lwc_test_file_debug_text%",
        "icon": {
          "light": "resources/light/debug.svg",
          "dark": "resources/dark/debug.svg"
        }
      },
      {
        "command": "sfdx.force.lightning.lwc.test.case.run",
        "title": "%force_lightning_lwc_test_case_run_text%",
        "icon": {
          "light": "resources/light/play-button.svg",
          "dark": "resources/dark/play-button.svg"
        }
      },
      {
        "command": "sfdx.force.lightning.lwc.test.case.debug",
        "title": "%force_lightning_lwc_test_case_debug_text%",
        "icon": {
          "light": "resources/light/debug.svg",
          "dark": "resources/dark/debug.svg"
        }
      },
      {
        "command": "sfdx.force.lightning.lwc.test.editorTitle.run",
        "title": "%force_lightning_lwc_test_run_current_file_text%",
        "icon": {
          "light": "resources/light/play-button.svg",
          "dark": "resources/dark/play-button.svg"
        }
      },
      {
        "command": "sfdx.force.lightning.lwc.test.editorTitle.debug",
        "title": "%force_lightning_lwc_test_debug_current_file_text%",
        "icon": {
          "light": "resources/light/debug.svg",
          "dark": "resources/dark/debug.svg"
        }
      },
      {
        "command": "sfdx.force.lightning.lwc.test.editorTitle.startWatching",
        "title": "%force_lightning_lwc_test_start_watching_text%",
        "icon": {
          "light": "resources/light/startWatching.svg",
          "dark": "resources/dark/startWatching.svg"
        }
      },
      {
        "command": "sfdx.force.lightning.lwc.test.editorTitle.stopWatching",
        "title": "%force_lightning_lwc_test_stop_watching_text%",
        "icon": {
          "light": "resources/light/stopWatching.svg",
          "dark": "resources/dark/stopWatching.svg"
        }
      },
      {
        "command": "sfdx.force.lightning.lwc.test.stopWatchingAllTests",
        "title": "%force_lightning_lwc_test_stop_watching_all_tests_text%"
      }
    ],
    "configuration": {
      "type": "object",
      "title": "%force_lightning_lwc_preferences%",
      "properties": {
        "salesforcedx-vscode-lwc.preview.rememberDevice": {
          "type": "boolean",
          "default": true,
          "description": "%force_lightning_lwc_remember_device_description%"
        },
        "salesforcedx-vscode-lwc.preview.logLevel": {
          "type": "string",
          "description": "%force_lightning_lwc_mobile_log_level%",
          "enum": [
            "trace",
            "debug",
            "info",
            "warn",
            "error",
            "fatal"
          ],
          "default": "warn"
        }
      }
    }
  }
}<|MERGE_RESOLUTION|>--- conflicted
+++ resolved
@@ -27,15 +27,9 @@
   "dependencies": {
     "@salesforce/core": "^2.35.0",
     "@salesforce/eslint-config-lwc": "0.3.0",
-<<<<<<< HEAD
     "@salesforce/lightning-lsp-common": "3.7.0",
     "@salesforce/lwc-language-server": "3.7.0",
-    "@salesforce/salesforcedx-utils-vscode": "54.4.1",
-=======
-    "@salesforce/lightning-lsp-common": "3.5.0",
-    "@salesforce/lwc-language-server": "3.5.0",
     "@salesforce/salesforcedx-utils-vscode": "54.5.0",
->>>>>>> 3aa9fe1e
     "ajv": "^6.1.1",
     "applicationinsights": "1.0.7",
     "eslint": "5.0.0",
