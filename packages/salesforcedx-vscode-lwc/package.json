{
  "name": "salesforcedx-vscode-lwc",
  "displayName": "Lightning Web Components",
  "description": "Provides code-editing features for Lightning Web Components",
  "qna": "https://github.com/forcedotcom/salesforcedx-vscode/issues",
  "bugs": {
    "url": "https://github.com/forcedotcom/salesforcedx-vscode/issues"
  },
  "repository": {
    "url": "https://github.com/forcedotcom/salesforcedx-vscode"
  },
  "icon": "images/VSCodeLWC.png",
  "galleryBanner": {
    "color": "#ECECEC",
    "theme": "light"
  },
  "aiKey": "ec3632a4-df47-47a4-98dc-8134cacbaf7e",
  "version": "54.4.1",
  "publisher": "salesforce",
  "license": "BSD-3-Clause",
  "engines": {
    "vscode": "^1.49.3"
  },
  "categories": [
    "Programming Languages"
  ],
  "dependencies": {
    "@salesforce/core": "^2.35.0",
    "@salesforce/eslint-config-lwc": "0.3.0",
<<<<<<< HEAD
    "@salesforce/lightning-lsp-common": "3.6.0",
    "@salesforce/lwc-language-server": "3.6.0",
    "@salesforce/salesforcedx-utils-vscode": "54.4.0",
=======
    "@salesforce/lightning-lsp-common": "3.5.0",
    "@salesforce/lwc-language-server": "3.5.0",
    "@salesforce/salesforcedx-utils-vscode": "54.4.1",
>>>>>>> 93b62dd3
    "ajv": "^6.1.1",
    "applicationinsights": "1.0.7",
    "eslint": "5.0.0",
    "jest-editor-support": "^28.0.0",
    "jest-regex-util": "^24.9.0",
    "rxjs": "^5.4.1",
    "strip-ansi": "^5.2.0",
    "uuid": "^3.3.3",
    "vscode-extension-telemetry": "0.0.17",
    "vscode-languageclient": "^5.2.1"
  },
  "devDependencies": {
    "@salesforce/salesforcedx-test-utils-vscode": "54.4.1",
    "@types/chai": "^4.0.0",
    "@types/mkdirp": "0.5.2",
    "@types/mocha": "^5",
    "@types/node": "12.0.12",
    "@types/sinon": "^7.5.1",
    "@types/uuid": "^3.4.8",
    "@types/vscode": "1.49.0",
    "@types/which": "^1.3.1",
    "chai": "^4.0.2",
    "cross-env": "5.2.0",
    "mocha": "^5",
    "mocha-junit-reporter": "^1.23.3",
    "mocha-multi-reporters": "^1.1.7",
    "nyc": "^13",
    "sinon": "^7.3.1",
    "sinon-chai": "^3.4.0",
    "ts-sinon": "^1.0.25",
    "typescript": "3.8.3",
    "vscode-uri": "^1.0.8",
    "which": "1.3.1"
  },
  "extensionDependencies": [
    "dbaeumer.vscode-eslint"
  ],
  "scripts": {
    "vscode:prepublish": "npm prune --production",
    "vscode:package": "vsce package",
    "vscode:sha256": "node ../../scripts/generate-sha256.js >> ../../SHA256",
    "vscode:publish": "node ../../scripts/publish-vsix.js",
    "compile": "tsc -p ./",
    "lint": "tslint --project .",
    "lint:fix": "npm run lint -- --fix",
    "watch": "tsc -watch -p .",
    "clean": "shx rm -rf node_modules && shx rm -rf out && shx rm -rf coverage && shx rm -rf .nyc_output",
    "test": "npm run test:unit && npm run test:vscode-integration",
    "test:unit": "node ./node_modules/nyc/bin/nyc.js ./node_modules/mocha/bin/_mocha --recursive out/test/unit --reporter mocha-multi-reporters --reporter-options configFile=../../config/mochaUnitTestsConfig.json",
    "test:vscode-integration": "node ../../scripts/download-vscode && node ../../scripts/install-vsix-dependencies dbaeumer.vscode-eslint && node ../../scripts/run-tests-with-recipes",
    "test:vscode-insiders-integration": "cross-env CODE_VERSION=insiders npm run test:vscode-integration"
  },
  "activationEvents": [
    "workspaceContains:sfdx-project.json",
    "workspaceContains:../workspace-user.xml",
    "workspaceContains:**/workspace-user.xml",
    "onCommand:sfdx.force.lightning.lwc.start"
  ],
  "main": "./out/src",
  "contributes": {
    "snippets": [
      {
        "language": "javascript",
        "path": "./snippets/lwc.json"
      }
    ],
    "views": {
      "test": [
        {
          "id": "sfdx.force.lightning.lwc.test.view",
          "when": "sfdx:project_opened || sfdx:internal_dev",
          "name": "%force_lightning_lwc_test_view_name%"
        }
      ]
    },
    "menus": {
      "editor/context": [
        {
          "command": "sfdx.force.lightning.lwc.preview",
          "when": "sfdx:project_opened && resource =~ /.*/lwc/[^/]+(/[^/]+\\.(html|css|js))?$/"
        }
      ],
      "editor/title": [
        {
          "command": "sfdx.force.lightning.lwc.test.editorTitle.run",
          "when": "sfdx:lwc_jest_file_focused",
          "group": "navigation"
        },
        {
          "command": "sfdx.force.lightning.lwc.test.editorTitle.debug",
          "when": "sfdx:lwc_jest_file_focused",
          "group": "navigation"
        },
        {
          "command": "sfdx.force.lightning.lwc.test.editorTitle.startWatching",
          "when": "sfdx:lwc_jest_file_focused && !sfdx:lwc_jest_is_watching_focused_file",
          "group": "navigation"
        },
        {
          "command": "sfdx.force.lightning.lwc.test.editorTitle.stopWatching",
          "when": "sfdx:lwc_jest_file_focused && sfdx:lwc_jest_is_watching_focused_file",
          "group": "navigation"
        }
      ],
      "editor/title/context": [
        {
          "command": "sfdx.force.lightning.lwc.preview",
          "when": "sfdx:project_opened && resource =~ /.*/lwc/[^/]+(/[^/]+\\.(html|css|js))?$/"
        }
      ],
      "view/title": [
        {
          "command": "sfdx.force.lightning.lwc.test.runAllTests",
          "when": "view == sfdx.force.lightning.lwc.test.view",
          "group": "navigation"
        },
        {
          "command": "sfdx.force.lightning.lwc.test.refreshTestExplorer",
          "when": "view == sfdx.force.lightning.lwc.test.view",
          "group": "navigation"
        }
      ],
      "view/item/context": [
        {
          "command": "sfdx.force.lightning.lwc.test.case.run",
          "title": "%force_lightning_lwc_test_case_run_text%",
          "when": "view == sfdx.force.lightning.lwc.test.view && viewItem =~ /(lwcTest)(_.*|\\b)/",
          "group": "inline"
        },
        {
          "command": "sfdx.force.lightning.lwc.test.case.debug",
          "title": "%force_lightning_lwc_test_case_run_text%",
          "when": "view == sfdx.force.lightning.lwc.test.view && viewItem =~ /(lwcTest)(_.*|\\b)/",
          "group": "inline"
        },
        {
          "command": "sfdx.force.lightning.lwc.test.file.run",
          "title": "%force_lightning_lwc_test_file_run_text%",
          "when": "view == sfdx.force.lightning.lwc.test.view && viewItem =~ /(lwcTestGroup)(_.*|\\b)/",
          "group": "inline"
        },
        {
          "command": "sfdx.force.lightning.lwc.test.file.debug",
          "title": "%force_lightning_lwc_test_file_run_text%",
          "when": "view == sfdx.force.lightning.lwc.test.view && viewItem =~ /(lwcTestGroup)(_.*|\\b)/",
          "group": "inline"
        }
      ],
      "explorer/context": [
        {
          "command": "sfdx.force.lightning.lwc.preview",
          "when": "sfdx:project_opened && resource =~ /.*/lwc/[^/]+(/[^/]+\\.(html|css|js))?$/"
        }
      ],
      "commandPalette": [
        {
          "command": "sfdx.force.lightning.lwc.start",
          "when": "sfdx:project_opened"
        },
        {
          "command": "sfdx.force.lightning.lwc.stop",
          "when": "sfdx:project_opened"
        },
        {
          "command": "sfdx.force.lightning.lwc.open",
          "when": "sfdx:project_opened"
        },
        {
          "command": "sfdx.force.lightning.lwc.preview",
          "when": "sfdx:project_opened && resource =~ /.*/lwc/[^/]+(/[^/]+\\.(html|css|js))?$/"
        },
        {
          "command": "sfdx.force.lightning.lwc.test.file.run",
          "when": "false"
        },
        {
          "command": "sfdx.force.lightning.lwc.test.file.debug",
          "when": "false"
        },
        {
          "command": "sfdx.force.lightning.lwc.test.case.run",
          "when": "false"
        },
        {
          "command": "sfdx.force.lightning.lwc.test.case.debug",
          "when": "false"
        },
        {
          "command": "sfdx.force.lightning.lwc.test.navigateToTest",
          "when": "false"
        },
        {
          "command": "sfdx.force.lightning.lwc.test.runAllTests",
          "when": "sfdx:project_opened || sfdx:internal_dev"
        },
        {
          "command": "sfdx.force.lightning.lwc.test.refreshTestExplorer",
          "when": "sfdx:project_opened || sfdx:internal_dev"
        },
        {
          "command": "sfdx.force.lightning.lwc.test.editorTitle.run",
          "when": "sfdx:lwc_jest_file_focused"
        },
        {
          "command": "sfdx.force.lightning.lwc.test.editorTitle.debug",
          "when": "sfdx:lwc_jest_file_focused"
        },
        {
          "command": "sfdx.force.lightning.lwc.test.editorTitle.startWatching",
          "when": "sfdx:lwc_jest_file_focused"
        },
        {
          "command": "sfdx.force.lightning.lwc.test.editorTitle.stopWatching",
          "when": "sfdx:lwc_jest_file_focused"
        },
        {
          "command": "sfdx.force.lightning.lwc.test.stopWatchingAllTests",
          "when": "sfdx:project_opened || sfdx:internal_dev"
        }
      ]
    },
    "commands": [
      {
        "command": "sfdx.force.lightning.lwc.start",
        "title": "%force_lightning_lwc_start_text%"
      },
      {
        "command": "sfdx.force.lightning.lwc.stop",
        "title": "%force_lightning_lwc_stop_text%"
      },
      {
        "command": "sfdx.force.lightning.lwc.open",
        "title": "%force_lightning_lwc_open_text%"
      },
      {
        "command": "sfdx.force.lightning.lwc.preview",
        "title": "%force_lightning_lwc_preview_text%"
      },
      {
        "command": "sfdx.force.lightning.lwc.test.runAllTests",
        "title": "%force_lightning_lwc_test_run_all_tests_text%",
        "icon": {
          "light": "resources/light/play-button.svg",
          "dark": "resources/dark/play-button.svg"
        }
      },
      {
        "command": "sfdx.force.lightning.lwc.test.refreshTestExplorer",
        "title": "%force_lightning_lwc_test_refresh_test_explorer_text%",
        "icon": {
          "light": "resources/light/refresh.svg",
          "dark": "resources/dark/refresh.svg"
        }
      },
      {
        "command": "sfdx.force.lightning.lwc.test.navigateToTest",
        "title": "%force_lightning_lwc_test_navigate_to_test%"
      },
      {
        "command": "sfdx.force.lightning.lwc.test.file.run",
        "title": "%force_lightning_lwc_test_file_run_text%",
        "icon": {
          "light": "resources/light/play-button.svg",
          "dark": "resources/dark/play-button.svg"
        }
      },
      {
        "command": "sfdx.force.lightning.lwc.test.file.debug",
        "title": "%force_lightning_lwc_test_file_debug_text%",
        "icon": {
          "light": "resources/light/debug.svg",
          "dark": "resources/dark/debug.svg"
        }
      },
      {
        "command": "sfdx.force.lightning.lwc.test.case.run",
        "title": "%force_lightning_lwc_test_case_run_text%",
        "icon": {
          "light": "resources/light/play-button.svg",
          "dark": "resources/dark/play-button.svg"
        }
      },
      {
        "command": "sfdx.force.lightning.lwc.test.case.debug",
        "title": "%force_lightning_lwc_test_case_debug_text%",
        "icon": {
          "light": "resources/light/debug.svg",
          "dark": "resources/dark/debug.svg"
        }
      },
      {
        "command": "sfdx.force.lightning.lwc.test.editorTitle.run",
        "title": "%force_lightning_lwc_test_run_current_file_text%",
        "icon": {
          "light": "resources/light/play-button.svg",
          "dark": "resources/dark/play-button.svg"
        }
      },
      {
        "command": "sfdx.force.lightning.lwc.test.editorTitle.debug",
        "title": "%force_lightning_lwc_test_debug_current_file_text%",
        "icon": {
          "light": "resources/light/debug.svg",
          "dark": "resources/dark/debug.svg"
        }
      },
      {
        "command": "sfdx.force.lightning.lwc.test.editorTitle.startWatching",
        "title": "%force_lightning_lwc_test_start_watching_text%",
        "icon": {
          "light": "resources/light/startWatching.svg",
          "dark": "resources/dark/startWatching.svg"
        }
      },
      {
        "command": "sfdx.force.lightning.lwc.test.editorTitle.stopWatching",
        "title": "%force_lightning_lwc_test_stop_watching_text%",
        "icon": {
          "light": "resources/light/stopWatching.svg",
          "dark": "resources/dark/stopWatching.svg"
        }
      },
      {
        "command": "sfdx.force.lightning.lwc.test.stopWatchingAllTests",
        "title": "%force_lightning_lwc_test_stop_watching_all_tests_text%"
      }
    ],
    "configuration": {
      "type": "object",
      "title": "%force_lightning_lwc_preferences%",
      "properties": {
        "salesforcedx-vscode-lwc.preview.rememberDevice": {
          "type": "boolean",
          "default": true,
          "description": "%force_lightning_lwc_remember_device_description%"
        },
        "salesforcedx-vscode-lwc.preview.logLevel": {
          "type": "string",
          "description": "%force_lightning_lwc_mobile_log_level%",
          "enum": [
            "trace",
            "debug",
            "info",
            "warn",
            "error",
            "fatal"
          ],
          "default": "warn"
        }
      }
    }
  }
}<|MERGE_RESOLUTION|>--- conflicted
+++ resolved
@@ -27,15 +27,9 @@
   "dependencies": {
     "@salesforce/core": "^2.35.0",
     "@salesforce/eslint-config-lwc": "0.3.0",
-<<<<<<< HEAD
     "@salesforce/lightning-lsp-common": "3.6.0",
     "@salesforce/lwc-language-server": "3.6.0",
-    "@salesforce/salesforcedx-utils-vscode": "54.4.0",
-=======
-    "@salesforce/lightning-lsp-common": "3.5.0",
-    "@salesforce/lwc-language-server": "3.5.0",
     "@salesforce/salesforcedx-utils-vscode": "54.4.1",
->>>>>>> 93b62dd3
     "ajv": "^6.1.1",
     "applicationinsights": "1.0.7",
     "eslint": "5.0.0",
