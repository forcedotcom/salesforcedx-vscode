{
  "name": "salesforcedx-vscode-lwc",
  "displayName": "Lightning Web Components",
  "description": "Provides code-editing features for Lightning Web Components",
  "qna": "https://github.com/forcedotcom/salesforcedx-vscode/issues",
  "bugs": {
    "url": "https://github.com/forcedotcom/salesforcedx-vscode/issues"
  },
  "repository": {
    "url": "https://github.com/forcedotcom/salesforcedx-vscode"
  },
  "icon": "images/VSCodeLWC.png",
  "galleryBanner": {
    "color": "#ECECEC",
    "theme": "light"
  },
  "version": "63.2.1",
  "publisher": "salesforce",
  "license": "BSD-3-Clause",
  "engines": {
    "vscode": "^1.90.0"
  },
  "categories": [
    "Programming Languages"
  ],
  "dependencies": {
    "@salesforce/core-bundle": "8.8.2",
    "@salesforce/lightning-lsp-common": "4.12.2",
    "@salesforce/lwc-language-server": "4.12.2",
<<<<<<< HEAD
    "@salesforce/salesforcedx-utils-vscode": "63.1.1",
    "ajv": "8.17.1",
=======
    "@salesforce/salesforcedx-utils-vscode": "63.2.1",
    "ajv": "6.12.6",
>>>>>>> 972a63a0
    "applicationinsights": "1.0.7",
    "jest-editor-support": "30.3.1",
    "jest-regex-util": "^24.9.0",
    "rxjs": "^5.4.1",
    "strip-ansi": "^5.2.0",
    "uuid": "^3.3.3",
    "vscode-extension-telemetry": "0.0.17",
    "vscode-languageclient": "^5.2.1"
  },
  "devDependencies": {
    "@salesforce/salesforcedx-test-utils-vscode": "63.2.1",
    "@types/chai": "4.3.3",
    "@types/mocha": "^5",
    "@types/node": "^20.0.0",
    "@types/sinon": "^7.5.2",
    "@types/uuid": "^3.4.8",
    "@types/vscode": "^1.90.0",
    "@types/which": "^1.3.1",
    "chai": "^4.0.2",
    "cross-env": "5.2.0",
    "esbuild": "^0.19.5",
    "esbuild-plugin-pino": "^2.1.0",
    "mocha": "^10",
    "mocha-junit-reporter": "^1.23.3",
    "mocha-multi-reporters": "^1.1.7",
    "nyc": "^15",
    "prettier": "3.3.3",
    "sinon": "^13.0.1",
    "sinon-chai": "^3.7.0",
    "ts-sinon": "^1.0.25",
    "typescript": "^5.6.2",
    "vscode-uri": "^1.0.8",
    "which": "1.3.1"
  },
  "extensionDependencies": [
    "salesforce.salesforcedx-vscode-core"
  ],
  "scripts": {
    "bundle:extension": "node ./esbuild.config.js",
    "vscode:prepublish": "npm prune --production",
    "vscode:package": "ts-node  ../../scripts/vsce-bundled-extension.ts",
    "vscode:sha256": "node ../../scripts/generate-sha256.js >> ../../SHA256",
    "vscode:publish": "node ../../scripts/publish-vsix.js",
    "compile": "tsc -p ./",
    "lint": "eslint .",
    "lint:fix": "npm run lint -- --fix",
    "watch": "tsc -watch -p .",
    "clean": "shx rm -rf node_modules && shx rm -rf out && shx rm -rf coverage && shx rm -rf .nyc_output",
    "test": "npm run test:unit && npm run test:vscode-integration",
    "test:unit": "jest --coverage",
    "test:vscode-integration": "node ../../scripts/download-vscode && node ../../scripts/install-vsix-dependencies dbaeumer.vscode-eslint && node ../../scripts/run-tests-with-recipes",
    "test:vscode-insiders-integration": "cross-env CODE_VERSION=insiders npm run test:vscode-integration"
  },
  "packaging": {
    "assets": [
      "LICENSE.txt",
      "package.nls.ja.json",
      "package.nls.json",
      "README.md",
      ".vscodeignore",
      "images",
      "resources",
      "snippets",
      "dist"
    ],
    "packageUpdates": {
      "main": "dist/index.js",
      "serverPath": [
        "node_modules",
        "@salesforce",
        "lwc-language-server",
        "lib",
        "server.js"
      ],
      "dependencies": {
        "@salesforce/lightning-lsp-common": "4.12.2",
        "@salesforce/lwc-language-server": "4.12.2",
        "applicationinsights": "1.0.7",
        "jest-editor-support": "30.3.1"
      },
      "devDependencies": {}
    }
  },
  "activationEvents": [
    "workspaceContains:sfdx-project.json",
    "workspaceContains:../workspace-user.xml",
    "workspaceContains:**/workspace-user.xml"
  ],
  "main": "./out/src",
  "serverPath": [
    "..",
    "..",
    "node_modules",
    "@salesforce",
    "lwc-language-server",
    "lib",
    "server.js"
  ],
  "contributes": {
    "snippets": [
      {
        "language": "javascript",
        "path": "./snippets/lwc-js.json"
      },
      {
        "language": "html",
        "path": "./snippets/lwc-html.json"
      }
    ],
    "views": {
      "test": [
        {
          "id": "sf.lightning.lwc.test.view",
          "when": "sf:project_opened || sf:internal_dev",
          "name": "%lightning_lwc_test_view_name%"
        }
      ]
    },
    "menus": {
      "editor/context": [
        {
          "command": "sf.lightning.lwc.preview",
          "when": "sf:project_opened && resource =~ /.*\\/lwc\\/[^\\/]+(\\/[^\\/]+\\.(html|css|js))?$/"
        }
      ],
      "editor/title": [
        {
          "command": "sf.lightning.lwc.test.editorTitle.run",
          "when": "sf:lwc_jest_file_focused",
          "group": "navigation"
        },
        {
          "command": "sf.lightning.lwc.test.editorTitle.debug",
          "when": "sf:lwc_jest_file_focused",
          "group": "navigation"
        },
        {
          "command": "sf.lightning.lwc.test.editorTitle.startWatching",
          "when": "sf:lwc_jest_file_focused && !sf:lwc_jest_is_watching_focused_file",
          "group": "navigation"
        },
        {
          "command": "sf.lightning.lwc.test.editorTitle.stopWatching",
          "when": "sf:lwc_jest_file_focused && sf:lwc_jest_is_watching_focused_file",
          "group": "navigation"
        }
      ],
      "editor/title/context": [
        {
          "command": "sf.lightning.lwc.preview",
          "when": "sf:project_opened && resource =~ /.*\\/lwc\\/[^\\/]+(\\/[^\\/]+\\.(html|css|js))?$/"
        }
      ],
      "view/title": [
        {
          "command": "sf.lightning.lwc.test.runAllTests",
          "when": "view == sf.lightning.lwc.test.view",
          "group": "navigation@1"
        },
        {
          "command": "sf.lightning.lwc.test.refreshTestExplorer",
          "when": "view == sf.lightning.lwc.test.view",
          "group": "navigation@2"
        },
        {
          "command": "sf.lightning.lwc.test.view.collapseAll",
          "when": "view == sf.lightning.lwc.test.view",
          "group": "navigation@3"
        }
      ],
      "view/item/context": [
        {
          "command": "sf.lightning.lwc.test.case.run",
          "title": "%lightning_lwc_test_case_run_text%",
          "when": "view == sf.lightning.lwc.test.view && viewItem =~ /(lwcTest)(_.*|\\b)/",
          "group": "inline"
        },
        {
          "command": "sf.lightning.lwc.test.case.debug",
          "title": "%lightning_lwc_test_case_debug_text%",
          "when": "view == sf.lightning.lwc.test.view && viewItem =~ /(lwcTest)(_.*|\\b)/",
          "group": "inline"
        },
        {
          "command": "sf.lightning.lwc.test.file.run",
          "title": "%lightning_lwc_test_file_run_text%",
          "when": "view == sf.lightning.lwc.test.view && viewItem =~ /(lwcTestGroup)(_.*|\\b)/",
          "group": "inline"
        },
        {
          "command": "sf.lightning.lwc.test.file.debug",
          "title": "%lightning_lwc_test_file_debug_text%",
          "when": "view == sf.lightning.lwc.test.view && viewItem =~ /(lwcTestGroup)(_.*|\\b)/",
          "group": "inline"
        }
      ],
      "explorer/context": [
        {
          "command": "sf.lightning.lwc.preview",
          "when": "sf:project_opened && resource =~ /.*\\/lwc\\/[^\\/]+(\\/[^\\/]+\\.(html|css|js))?$/"
        }
      ],
      "commandPalette": [
        {
          "command": "sf.lightning.lwc.start",
          "when": "sf:project_opened"
        },
        {
          "command": "sf.lightning.lwc.stop",
          "when": "sf:project_opened"
        },
        {
          "command": "sf.lightning.lwc.open",
          "when": "sf:project_opened"
        },
        {
          "command": "sf.lightning.lwc.preview",
          "when": "sf:project_opened && resource =~ /.*\\/lwc\\/[^\\/]+(\\/[^\\/]+\\.(html|css|js))?$/"
        },
        {
          "command": "sf.lightning.lwc.test.file.run",
          "when": "false"
        },
        {
          "command": "sf.lightning.lwc.test.file.debug",
          "when": "false"
        },
        {
          "command": "sf.lightning.lwc.test.case.run",
          "when": "false"
        },
        {
          "command": "sf.lightning.lwc.test.case.debug",
          "when": "false"
        },
        {
          "command": "sf.lightning.lwc.test.navigateToTest",
          "when": "false"
        },
        {
          "command": "sf.lightning.lwc.test.runAllTests",
          "when": "sf:project_opened || sf:internal_dev"
        },
        {
          "command": "sf.lightning.lwc.test.view.collapseAll",
          "when": "sf:project_opened"
        },
        {
          "command": "sf.lightning.lwc.test.refreshTestExplorer",
          "when": "sf:project_opened || sf:internal_dev"
        },
        {
          "command": "sf.lightning.lwc.test.editorTitle.run",
          "when": "sf:lwc_jest_file_focused"
        },
        {
          "command": "sf.lightning.lwc.test.editorTitle.debug",
          "when": "sf:lwc_jest_file_focused"
        },
        {
          "command": "sf.lightning.lwc.test.editorTitle.startWatching",
          "when": "sf:lwc_jest_file_focused"
        },
        {
          "command": "sf.lightning.lwc.test.editorTitle.stopWatching",
          "when": "sf:lwc_jest_file_focused"
        },
        {
          "command": "sf.lightning.lwc.test.stopWatchingAllTests",
          "when": "sf:project_opened || sf:internal_dev"
        }
      ]
    },
    "commands": [
      {
        "command": "sf.lightning.lwc.start",
        "title": "%lightning_lwc_start_text%"
      },
      {
        "command": "sf.lightning.lwc.stop",
        "title": "%lightning_lwc_stop_text%"
      },
      {
        "command": "sf.lightning.lwc.open",
        "title": "%lightning_lwc_open_text%"
      },
      {
        "command": "sf.lightning.lwc.preview",
        "title": "%lightning_lwc_preview_text%"
      },
      {
        "command": "sf.lightning.lwc.test.runAllTests",
        "title": "%lightning_lwc_test_run_all_tests_text%",
        "icon": {
          "light": "resources/light/play-button.svg",
          "dark": "resources/dark/play-button.svg"
        }
      },
      {
        "command": "sf.lightning.lwc.test.refreshTestExplorer",
        "title": "%lightning_lwc_test_refresh_test_explorer_text%",
        "icon": {
          "light": "resources/light/refresh.svg",
          "dark": "resources/dark/refresh.svg"
        }
      },
      {
        "command": "sf.lightning.lwc.test.view.collapseAll",
        "title": "%lightning_lwc_test_collapse_all_text%",
        "icon": {
          "light": "resources/light/collapse-all.svg",
          "dark": "resources/dark/collapse-all.svg"
        }
      },
      {
        "command": "sf.lightning.lwc.test.navigateToTest",
        "title": "%lightning_lwc_test_navigate_to_test%"
      },
      {
        "command": "sf.lightning.lwc.test.file.run",
        "title": "%lightning_lwc_test_file_run_text%",
        "icon": {
          "light": "resources/light/play-button.svg",
          "dark": "resources/dark/play-button.svg"
        }
      },
      {
        "command": "sf.lightning.lwc.test.file.debug",
        "title": "%lightning_lwc_test_file_debug_text%",
        "icon": {
          "light": "resources/light/debug.svg",
          "dark": "resources/dark/debug.svg"
        }
      },
      {
        "command": "sf.lightning.lwc.test.case.run",
        "title": "%lightning_lwc_test_case_run_text%",
        "icon": {
          "light": "resources/light/play-button.svg",
          "dark": "resources/dark/play-button.svg"
        }
      },
      {
        "command": "sf.lightning.lwc.test.case.debug",
        "title": "%lightning_lwc_test_case_debug_text%",
        "icon": {
          "light": "resources/light/debug.svg",
          "dark": "resources/dark/debug.svg"
        }
      },
      {
        "command": "sf.lightning.lwc.test.editorTitle.run",
        "title": "%lightning_lwc_test_run_current_file_text%",
        "icon": {
          "light": "resources/light/play-button.svg",
          "dark": "resources/dark/play-button.svg"
        }
      },
      {
        "command": "sf.lightning.lwc.test.editorTitle.debug",
        "title": "%lightning_lwc_test_debug_current_file_text%",
        "icon": {
          "light": "resources/light/debug.svg",
          "dark": "resources/dark/debug.svg"
        }
      },
      {
        "command": "sf.lightning.lwc.test.editorTitle.startWatching",
        "title": "%lightning_lwc_test_start_watching_text%",
        "icon": {
          "light": "resources/light/startWatching.svg",
          "dark": "resources/dark/startWatching.svg"
        }
      },
      {
        "command": "sf.lightning.lwc.test.editorTitle.stopWatching",
        "title": "%lightning_lwc_test_stop_watching_text%",
        "icon": {
          "light": "resources/light/stopWatching.svg",
          "dark": "resources/dark/stopWatching.svg"
        }
      },
      {
        "command": "sf.lightning.lwc.test.stopWatchingAllTests",
        "title": "%lightning_lwc_test_stop_watching_all_tests_text%"
      }
    ],
    "debuggers": [
      {
        "type": "vscode-lwc-tests",
        "label": "%lightning_lwc_debugger%",
        "languages": [
          "javascript"
        ],
        "configurationSnippets": [
          {
            "label": "%lightning_lwc_debugger%",
            "description": "%lightning_lwc_debugger_desc%",
            "body": {
              "name": "%lightning_lwc_debugger%",
              "type": "node",
              "request": "launch",
              "program": "^\"\\${workspaceFolder}/node_modules/.bin/sf-lwc-jest\"",
              "args": [
                "--",
                "--runInBand"
              ],
              "cwd": "^\"\\${workspaceFolder}\"",
              "console": "integratedTerminal",
              "internalConsoleOptions": "neverOpen",
              "disableOptimisticBPs": true,
              "windows": {
                "program": "^\"\\${workspaceFolder}/node_modules/@salesforce/sf-lwc-jest/bin/sf-lwc-jest\""
              }
            }
          }
        ]
      }
    ],
    "configuration": {
      "type": "object",
      "title": "%lightning_lwc_preferences%",
      "properties": {
        "salesforcedx-vscode-lwc.preview.rememberDevice": {
          "type": "boolean",
          "default": true,
          "description": "%lightning_lwc_remember_device_description%"
        },
        "salesforcedx-vscode-lwc.preview.logLevel": {
          "type": "string",
          "description": "%lightning_lwc_mobile_log_level%",
          "enum": [
            "trace",
            "debug",
            "info",
            "warn",
            "error",
            "fatal"
          ],
          "default": "warn"
        }
      }
    }
  }
}<|MERGE_RESOLUTION|>--- conflicted
+++ resolved
@@ -27,13 +27,8 @@
     "@salesforce/core-bundle": "8.8.2",
     "@salesforce/lightning-lsp-common": "4.12.2",
     "@salesforce/lwc-language-server": "4.12.2",
-<<<<<<< HEAD
-    "@salesforce/salesforcedx-utils-vscode": "63.1.1",
+    "@salesforce/salesforcedx-utils-vscode": "63.2.1",
     "ajv": "8.17.1",
-=======
-    "@salesforce/salesforcedx-utils-vscode": "63.2.1",
-    "ajv": "6.12.6",
->>>>>>> 972a63a0
     "applicationinsights": "1.0.7",
     "jest-editor-support": "30.3.1",
     "jest-regex-util": "^24.9.0",
