--- conflicted
+++ resolved
@@ -14,11 +14,7 @@
     "color": "#ECECEC",
     "theme": "light"
   },
-<<<<<<< HEAD
   "version": "63.1.1",
-=======
-  "version": "62.14.1",
->>>>>>> b1875723
   "publisher": "salesforce",
   "license": "BSD-3-Clause",
   "engines": {
@@ -31,13 +27,8 @@
     "@salesforce/core-bundle": "8.8.2",
     "@salesforce/lightning-lsp-common": "4.12.2",
     "@salesforce/lwc-language-server": "4.12.2",
-<<<<<<< HEAD
     "@salesforce/salesforcedx-utils-vscode": "63.1.1",
-    "ajv": "6.12.6",
-=======
-    "@salesforce/salesforcedx-utils-vscode": "62.14.1",
     "ajv": "8.17.1",
->>>>>>> b1875723
     "applicationinsights": "1.0.7",
     "jest-editor-support": "30.3.1",
     "jest-regex-util": "^24.9.0",
@@ -48,11 +39,7 @@
     "vscode-languageclient": "^5.2.1"
   },
   "devDependencies": {
-<<<<<<< HEAD
     "@salesforce/salesforcedx-test-utils-vscode": "63.1.1",
-=======
-    "@salesforce/salesforcedx-test-utils-vscode": "62.14.1",
->>>>>>> b1875723
     "@types/chai": "4.3.3",
     "@types/mocha": "^5",
     "@types/node": "^20.0.0",
