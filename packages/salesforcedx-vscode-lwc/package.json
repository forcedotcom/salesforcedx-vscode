--- conflicted
+++ resolved
@@ -1,6 +1,6 @@
 {
   "activationEvents": [
-    "workspaceContains:sfdx-project.json",
+    "workspaceContains:sf-project.json",
     "workspaceContains:../workspace-user.xml",
     "workspaceContains:**/workspace-user.xml"
   ],
@@ -12,23 +12,23 @@
   ],
   "commands": [
     {
-      "command": "sfdx.lightning.lwc.start",
+      "command": "sf.lightning.lwc.start",
       "title": "%lightning_lwc_start_text%"
     },
     {
-      "command": "sfdx.lightning.lwc.stop",
+      "command": "sf.lightning.lwc.stop",
       "title": "%lightning_lwc_stop_text%"
     },
     {
-      "command": "sfdx.lightning.lwc.open",
+      "command": "sf.lightning.lwc.open",
       "title": "%lightning_lwc_open_text%"
     },
     {
-      "command": "sfdx.lightning.lwc.preview",
+      "command": "sf.lightning.lwc.preview",
       "title": "%lightning_lwc_preview_text%"
     },
     {
-      "command": "sfdx.lightning.lwc.test.runAllTests",
+      "command": "sf.lightning.lwc.test.runAllTests",
       "icon": {
         "dark": "resources/dark/play-button.svg",
         "light": "resources/light/play-button.svg"
@@ -36,7 +36,7 @@
       "title": "%lightning_lwc_test_run_all_tests_text%"
     },
     {
-      "command": "sfdx.lightning.lwc.test.refreshTestExplorer",
+      "command": "sf.lightning.lwc.test.refreshTestExplorer",
       "icon": {
         "dark": "resources/dark/refresh.svg",
         "light": "resources/light/refresh.svg"
@@ -44,11 +44,11 @@
       "title": "%lightning_lwc_test_refresh_test_explorer_text%"
     },
     {
-      "command": "sfdx.lightning.lwc.test.navigateToTest",
+      "command": "sf.lightning.lwc.test.navigateToTest",
       "title": "%lightning_lwc_test_navigate_to_test%"
     },
     {
-      "command": "sfdx.lightning.lwc.test.file.run",
+      "command": "sf.lightning.lwc.test.file.run",
       "icon": {
         "dark": "resources/dark/play-button.svg",
         "light": "resources/light/play-button.svg"
@@ -56,7 +56,7 @@
       "title": "%lightning_lwc_test_file_run_text%"
     },
     {
-      "command": "sfdx.lightning.lwc.test.file.debug",
+      "command": "sf.lightning.lwc.test.file.debug",
       "icon": {
         "dark": "resources/dark/debug.svg",
         "light": "resources/light/debug.svg"
@@ -64,7 +64,7 @@
       "title": "%lightning_lwc_test_file_debug_text%"
     },
     {
-      "command": "sfdx.lightning.lwc.test.case.run",
+      "command": "sf.lightning.lwc.test.case.run",
       "icon": {
         "dark": "resources/dark/play-button.svg",
         "light": "resources/light/play-button.svg"
@@ -72,7 +72,7 @@
       "title": "%lightning_lwc_test_case_run_text%"
     },
     {
-      "command": "sfdx.lightning.lwc.test.case.debug",
+      "command": "sf.lightning.lwc.test.case.debug",
       "icon": {
         "dark": "resources/dark/debug.svg",
         "light": "resources/light/debug.svg"
@@ -80,7 +80,7 @@
       "title": "%lightning_lwc_test_case_debug_text%"
     },
     {
-      "command": "sfdx.lightning.lwc.test.editorTitle.run",
+      "command": "sf.lightning.lwc.test.editorTitle.run",
       "icon": {
         "dark": "resources/dark/play-button.svg",
         "light": "resources/light/play-button.svg"
@@ -88,7 +88,7 @@
       "title": "%lightning_lwc_test_run_current_file_text%"
     },
     {
-      "command": "sfdx.lightning.lwc.test.editorTitle.debug",
+      "command": "sf.lightning.lwc.test.editorTitle.debug",
       "icon": {
         "dark": "resources/dark/debug.svg",
         "light": "resources/light/debug.svg"
@@ -96,7 +96,7 @@
       "title": "%lightning_lwc_test_debug_current_file_text%"
     },
     {
-      "command": "sfdx.lightning.lwc.test.editorTitle.startWatching",
+      "command": "sf.lightning.lwc.test.editorTitle.startWatching",
       "icon": {
         "dark": "resources/dark/startWatching.svg",
         "light": "resources/light/startWatching.svg"
@@ -104,7 +104,7 @@
       "title": "%lightning_lwc_test_start_watching_text%"
     },
     {
-      "command": "sfdx.lightning.lwc.test.editorTitle.stopWatching",
+      "command": "sf.lightning.lwc.test.editorTitle.stopWatching",
       "icon": {
         "dark": "resources/dark/stopWatching.svg",
         "light": "resources/light/stopWatching.svg"
@@ -112,7 +112,7 @@
       "title": "%lightning_lwc_test_stop_watching_text%"
     },
     {
-      "command": "sfdx.lightning.lwc.test.stopWatchingAllTests",
+      "command": "sf.lightning.lwc.test.stopWatchingAllTests",
       "title": "%lightning_lwc_test_stop_watching_all_tests_text%"
     }
   ],
@@ -136,113 +136,6 @@
         "description": "%lightning_lwc_remember_device_description%",
         "type": "boolean"
       }
-<<<<<<< HEAD
-    ],
-    "views": {
-      "test": [
-        {
-          "id": "sf.lightning.lwc.test.view",
-          "when": "sf:project_opened || sf:internal_dev",
-          "name": "%lightning_lwc_test_view_name%"
-        }
-      ]
-    },
-    "menus": {
-      "editor/context": [
-        {
-          "command": "sf.lightning.lwc.preview",
-          "when": "sf:project_opened && resource =~ /.*\\/lwc\\/[^\\/]+(\\/[^\\/]+\\.(html|css|js))?$/"
-        }
-      ],
-      "editor/title": [
-        {
-          "command": "sf.lightning.lwc.test.editorTitle.run",
-          "when": "sf:lwc_jest_file_focused",
-          "group": "navigation"
-        },
-        {
-          "command": "sf.lightning.lwc.test.editorTitle.debug",
-          "when": "sf:lwc_jest_file_focused",
-          "group": "navigation"
-        },
-        {
-          "command": "sf.lightning.lwc.test.editorTitle.startWatching",
-          "when": "sf:lwc_jest_file_focused && !sf:lwc_jest_is_watching_focused_file",
-          "group": "navigation"
-        },
-        {
-          "command": "sf.lightning.lwc.test.editorTitle.stopWatching",
-          "when": "sf:lwc_jest_file_focused && sf:lwc_jest_is_watching_focused_file",
-          "group": "navigation"
-        }
-      ],
-      "editor/title/context": [
-        {
-          "command": "sf.lightning.lwc.preview",
-          "when": "sf:project_opened && resource =~ /.*\\/lwc\\/[^\\/]+(\\/[^\\/]+\\.(html|css|js))?$/"
-        }
-      ],
-      "view/title": [
-        {
-          "command": "sf.lightning.lwc.test.runAllTests",
-          "when": "view == sf.lightning.lwc.test.view",
-          "group": "navigation"
-        },
-        {
-          "command": "sf.lightning.lwc.test.refreshTestExplorer",
-          "when": "view == sf.lightning.lwc.test.view",
-          "group": "navigation"
-        }
-      ],
-      "view/item/context": [
-        {
-          "command": "sf.lightning.lwc.test.case.run",
-          "title": "%lightning_lwc_test_case_run_text%",
-          "when": "view == sf.lightning.lwc.test.view && viewItem =~ /(lwcTest)(_.*|\\b)/",
-          "group": "inline"
-        },
-        {
-          "command": "sf.lightning.lwc.test.case.debug",
-          "title": "%lightning_lwc_test_case_debug_text%",
-          "when": "view == sf.lightning.lwc.test.view && viewItem =~ /(lwcTest)(_.*|\\b)/",
-          "group": "inline"
-        },
-        {
-          "command": "sf.lightning.lwc.test.file.run",
-          "title": "%lightning_lwc_test_file_run_text%",
-          "when": "view == sf.lightning.lwc.test.view && viewItem =~ /(lwcTestGroup)(_.*|\\b)/",
-          "group": "inline"
-        },
-        {
-          "command": "sf.lightning.lwc.test.file.debug",
-          "title": "%lightning_lwc_test_file_debug_text%",
-          "when": "view == sf.lightning.lwc.test.view && viewItem =~ /(lwcTestGroup)(_.*|\\b)/",
-          "group": "inline"
-        }
-      ],
-      "explorer/context": [
-        {
-          "command": "sf.lightning.lwc.preview",
-          "when": "sf:project_opened && resource =~ /.*\\/lwc\\/[^\\/]+(\\/[^\\/]+\\.(html|css|js))?$/"
-        }
-      ],
-      "commandPalette": [
-        {
-          "command": "sf.lightning.lwc.start",
-          "when": "sf:project_opened"
-        },
-        {
-          "command": "sf.lightning.lwc.stop",
-          "when": "sf:project_opened"
-        },
-        {
-          "command": "sf.lightning.lwc.open",
-          "when": "sf:project_opened"
-        },
-        {
-          "command": "sf.lightning.lwc.preview",
-          "when": "sf:project_opened && resource =~ /.*\\/lwc\\/[^\\/]+(\\/[^\\/]+\\.(html|css|js))?$/"
-=======
     },
     "title": "%lightning_lwc_preferences%",
     "type": "object"
@@ -250,7 +143,7 @@
   "contributes": {
     "commands": [
       {
-        "command": "sfdx.lightning.lwc.test.runAllTests",
+        "command": "sf.lightning.lwc.test.runAllTests",
         "icon": {
           "dark": "resources/dark/play-button.svg",
           "light": "resources/light/play-button.svg"
@@ -258,7 +151,7 @@
         "title": "%lightning_lwc_test_run_all_tests_text%"
       },
       {
-        "command": "sfdx.lightning.lwc.test.refreshTestExplorer",
+        "command": "sf.lightning.lwc.test.refreshTestExplorer",
         "icon": {
           "dark": "resources/dark/refresh.svg",
           "light": "resources/light/refresh.svg"
@@ -266,11 +159,11 @@
         "title": "%lightning_lwc_test_refresh_test_explorer_text%"
       },
       {
-        "command": "sfdx.lightning.lwc.test.navigateToTest",
+        "command": "sf.lightning.lwc.test.navigateToTest",
         "title": "%lightning_lwc_test_navigate_to_test%"
       },
       {
-        "command": "sfdx.lightning.lwc.test.file.run",
+        "command": "sf.lightning.lwc.test.file.run",
         "icon": {
           "dark": "resources/dark/play-button.svg",
           "light": "resources/light/play-button.svg"
@@ -278,7 +171,7 @@
         "title": "%lightning_lwc_test_file_run_text%"
       },
       {
-        "command": "sfdx.lightning.lwc.test.file.debug",
+        "command": "sf.lightning.lwc.test.file.debug",
         "icon": {
           "dark": "resources/dark/debug.svg",
           "light": "resources/light/debug.svg"
@@ -286,7 +179,7 @@
         "title": "%lightning_lwc_test_file_debug_text%"
       },
       {
-        "command": "sfdx.lightning.lwc.test.case.run",
+        "command": "sf.lightning.lwc.test.case.run",
         "icon": {
           "dark": "resources/dark/play-button.svg",
           "light": "resources/light/play-button.svg"
@@ -294,7 +187,7 @@
         "title": "%lightning_lwc_test_case_run_text%"
       },
       {
-        "command": "sfdx.lightning.lwc.test.case.debug",
+        "command": "sf.lightning.lwc.test.case.debug",
         "icon": {
           "dark": "resources/dark/debug.svg",
           "light": "resources/light/debug.svg"
@@ -302,7 +195,7 @@
         "title": "%lightning_lwc_test_case_debug_text%"
       },
       {
-        "command": "sfdx.lightning.lwc.test.editorTitle.run",
+        "command": "sf.lightning.lwc.test.editorTitle.run",
         "icon": {
           "dark": "resources/dark/play-button.svg",
           "light": "resources/light/play-button.svg"
@@ -310,7 +203,7 @@
         "title": "%lightning_lwc_test_run_current_file_text%"
       },
       {
-        "command": "sfdx.lightning.lwc.test.editorTitle.debug",
+        "command": "sf.lightning.lwc.test.editorTitle.debug",
         "icon": {
           "dark": "resources/dark/debug.svg",
           "light": "resources/light/debug.svg"
@@ -318,7 +211,7 @@
         "title": "%lightning_lwc_test_debug_current_file_text%"
       },
       {
-        "command": "sfdx.lightning.lwc.test.editorTitle.startWatching",
+        "command": "sf.lightning.lwc.test.editorTitle.startWatching",
         "icon": {
           "dark": "resources/dark/startWatching.svg",
           "light": "resources/light/startWatching.svg"
@@ -326,16 +219,15 @@
         "title": "%lightning_lwc_test_start_watching_text%"
       },
       {
-        "command": "sfdx.lightning.lwc.test.editorTitle.stopWatching",
+        "command": "sf.lightning.lwc.test.editorTitle.stopWatching",
         "icon": {
           "dark": "resources/dark/stopWatching.svg",
           "light": "resources/light/stopWatching.svg"
->>>>>>> 7dec0106
         },
         "title": "%lightning_lwc_test_stop_watching_text%"
       },
       {
-        "command": "sfdx.lightning.lwc.test.stopWatchingAllTests",
+        "command": "sf.lightning.lwc.test.stopWatchingAllTests",
         "title": "%lightning_lwc_test_stop_watching_all_tests_text%"
       }
     ],
@@ -353,11 +245,11 @@
               "disableOptimisticBPs": true,
               "internalConsoleOptions": "neverOpen",
               "name": "%lightning_lwc_debugger%",
-              "program": "^\"\\${workspaceFolder}/node_modules/.bin/sfdx-lwc-jest\"",
+              "program": "^\"\\${workspaceFolder}/node_modules/.bin/sf-lwc-jest\"",
               "request": "launch",
               "type": "node",
               "windows": {
-                "program": "^\"\\${workspaceFolder}/node_modules/@salesforce/sfdx-lwc-jest/bin/sfdx-lwc-jest\""
+                "program": "^\"\\${workspaceFolder}/node_modules/@salesforce/sf-lwc-jest/bin/sf-lwc-jest\""
               }
             },
             "description": "%lightning_lwc_debugger_desc%",
@@ -374,6 +266,22 @@
     "menus": {
       "commandPalette": [
         {
+          "command": "sf.lightning.lwc.start",
+          "when": "sf:project_opened"
+        },
+        {
+          "command": "sf.lightning.lwc.stop",
+          "when": "sf:project_opened"
+        },
+        {
+          "command": "sf.lightning.lwc.open",
+          "when": "sf:project_opened"
+        },
+        {
+          "command": "sf.lightning.lwc.preview",
+          "when": "sf:project_opened && resource =~ /.*\\/lwc\\/[^\\/]+(\\/[^\\/]+\\.(html|css|js))?$/"
+        },
+        {
           "command": "sf.lightning.lwc.test.file.run",
           "when": "false"
         },
@@ -418,72 +326,86 @@
           "when": "sf:lwc_jest_file_focused"
         },
         {
-<<<<<<< HEAD
           "command": "sf.lightning.lwc.test.stopWatchingAllTests",
           "when": "sf:project_opened || sf:internal_dev"
-=======
-          "command": "sfdx.lightning.lwc.test.stopWatchingAllTests",
-          "when": "sfdx:project_opened || sfdx:internal_dev"
+        }
+      ],
+      "editor/context": [
+        {
+          "command": "sf.lightning.lwc.preview",
+          "when": "sf:project_opened && resource =~ /.*\\/lwc\\/[^\\/]+(\\/[^\\/]+\\.(html|css|js))?$/"
         }
       ],
       "editor/title": [
         {
-          "command": "sfdx.lightning.lwc.test.editorTitle.run",
+          "command": "sf.lightning.lwc.test.editorTitle.run",
           "group": "navigation",
-          "when": "sfdx:lwc_jest_file_focused"
-        },
-        {
-          "command": "sfdx.lightning.lwc.test.editorTitle.debug",
+          "when": "sf:lwc_jest_file_focused"
+        },
+        {
+          "command": "sf.lightning.lwc.test.editorTitle.debug",
           "group": "navigation",
-          "when": "sfdx:lwc_jest_file_focused"
-        },
-        {
-          "command": "sfdx.lightning.lwc.test.editorTitle.startWatching",
+          "when": "sf:lwc_jest_file_focused"
+        },
+        {
+          "command": "sf.lightning.lwc.test.editorTitle.startWatching",
           "group": "navigation",
-          "when": "sfdx:lwc_jest_file_focused && !sfdx:lwc_jest_is_watching_focused_file"
-        },
-        {
-          "command": "sfdx.lightning.lwc.test.editorTitle.stopWatching",
+          "when": "sf:lwc_jest_file_focused && !sf:lwc_jest_is_watching_focused_file"
+        },
+        {
+          "command": "sf.lightning.lwc.test.editorTitle.stopWatching",
           "group": "navigation",
-          "when": "sfdx:lwc_jest_file_focused && sfdx:lwc_jest_is_watching_focused_file"
+          "when": "sf:lwc_jest_file_focused && sf:lwc_jest_is_watching_focused_file"
+        }
+      ],
+      "editor/title/context": [
+        {
+          "command": "sf.lightning.lwc.preview",
+          "when": "sf:project_opened && resource =~ /.*\\/lwc\\/[^\\/]+(\\/[^\\/]+\\.(html|css|js))?$/"
+        }
+      ],
+      "explorer/context": [
+        {
+          "command": "sf.lightning.lwc.preview",
+          "when": "sf:project_opened && resource =~ /.*\\/lwc\\/[^\\/]+(\\/[^\\/]+\\.(html|css|js))?$/"
         }
       ],
       "view/item/context": [
         {
-          "command": "sfdx.lightning.lwc.test.case.run",
+          "command": "sf.lightning.lwc.test.case.run",
           "group": "inline",
           "title": "%lightning_lwc_test_case_run_text%",
-          "when": "view == sfdx.lightning.lwc.test.view && viewItem =~ /(lwcTest)(_.*|\\b)/"
-        },
-        {
-          "command": "sfdx.lightning.lwc.test.case.debug",
+          "when": "view == sf.lightning.lwc.test.view && viewItem =~ /(lwcTest)(_.*|\\b)/"
+        },
+        {
+          "command": "sf.lightning.lwc.test.case.debug",
           "group": "inline",
           "title": "%lightning_lwc_test_case_debug_text%",
-          "when": "view == sfdx.lightning.lwc.test.view && viewItem =~ /(lwcTest)(_.*|\\b)/"
-        },
-        {
-          "command": "sfdx.lightning.lwc.test.file.run",
+          "when": "view == sf.lightning.lwc.test.view && viewItem =~ /(lwcTest)(_.*|\\b)/"
+        },
+        {
+          "command": "sf.lightning.lwc.test.file.run",
           "group": "inline",
           "title": "%lightning_lwc_test_file_run_text%",
-          "when": "view == sfdx.lightning.lwc.test.view && viewItem =~ /(lwcTestGroup)(_.*|\\b)/"
-        },
-        {
-          "command": "sfdx.lightning.lwc.test.file.debug",
+          "when": "view == sf.lightning.lwc.test.view && viewItem =~ /(lwcTestGroup)(_.*|\\b)/"
+        },
+        {
+          "command": "sf.lightning.lwc.test.file.debug",
           "group": "inline",
           "title": "%lightning_lwc_test_file_debug_text%",
-          "when": "view == sfdx.lightning.lwc.test.view && viewItem =~ /(lwcTestGroup)(_.*|\\b)/"
+          "when": "view == sf.lightning.lwc.test.view && viewItem =~ /(lwcTestGroup)(_.*|\\b)/"
         }
       ],
       "view/title": [
         {
-          "command": "sfdx.lightning.lwc.test.runAllTests",
+          "command": "sf.lightning.lwc.test.runAllTests",
           "group": "navigation",
-          "when": "view == sfdx.lightning.lwc.test.view"
-        },
-        {
-          "command": "sfdx.lightning.lwc.test.refreshTestExplorer",
+          "when": "view == sf.lightning.lwc.test.view"
+        },
+        {
+          "command": "sf.lightning.lwc.test.refreshTestExplorer",
           "group": "navigation",
-          "when": "view == sfdx.lightning.lwc.test.view"
+          "when": "view == sf.lightning.lwc.test.view"
         }
       ]
     },
@@ -500,10 +422,9 @@
     "views": {
       "test": [
         {
-          "id": "sfdx.lightning.lwc.test.view",
+          "id": "sf.lightning.lwc.test.view",
           "name": "%lightning_lwc_test_view_name%",
-          "when": "sfdx:project_opened || sfdx:internal_dev"
->>>>>>> 7dec0106
+          "when": "sf:project_opened || sf:internal_dev"
         }
       ]
     }
@@ -522,11 +443,11 @@
             "disableOptimisticBPs": true,
             "internalConsoleOptions": "neverOpen",
             "name": "%lightning_lwc_debugger%",
-            "program": "^\"\\${workspaceFolder}/node_modules/.bin/sfdx-lwc-jest\"",
+            "program": "^\"\\${workspaceFolder}/node_modules/.bin/sf-lwc-jest\"",
             "request": "launch",
             "type": "node",
             "windows": {
-              "program": "^\"\\${workspaceFolder}/node_modules/@salesforce/sfdx-lwc-jest/bin/sfdx-lwc-jest\""
+              "program": "^\"\\${workspaceFolder}/node_modules/@salesforce/sf-lwc-jest/bin/sf-lwc-jest\""
             }
           },
           "description": "%lightning_lwc_debugger_desc%",
@@ -608,7 +529,6 @@
   "menus": {
     "commandPalette": [
       {
-<<<<<<< HEAD
         "command": "sf.lightning.lwc.start",
         "title": "%lightning_lwc_start_text%"
       },
@@ -626,19 +546,19 @@
       },
       {
         "command": "sf.lightning.lwc.test.runAllTests",
-        "title": "%lightning_lwc_test_run_all_tests_text%",
-        "icon": {
-          "light": "resources/light/play-button.svg",
-          "dark": "resources/dark/play-button.svg"
-        }
+        "icon": {
+          "dark": "resources/dark/play-button.svg",
+          "light": "resources/light/play-button.svg"
+        },
+        "title": "%lightning_lwc_test_run_all_tests_text%"
       },
       {
         "command": "sf.lightning.lwc.test.refreshTestExplorer",
-        "title": "%lightning_lwc_test_refresh_test_explorer_text%",
-        "icon": {
-          "light": "resources/light/refresh.svg",
-          "dark": "resources/dark/refresh.svg"
-        }
+        "icon": {
+          "dark": "resources/dark/refresh.svg",
+          "light": "resources/light/refresh.svg"
+        },
+        "title": "%lightning_lwc_test_refresh_test_explorer_text%"
       },
       {
         "command": "sf.lightning.lwc.test.navigateToTest",
@@ -646,213 +566,149 @@
       },
       {
         "command": "sf.lightning.lwc.test.file.run",
-        "title": "%lightning_lwc_test_file_run_text%",
-        "icon": {
-          "light": "resources/light/play-button.svg",
-          "dark": "resources/dark/play-button.svg"
-        }
+        "icon": {
+          "dark": "resources/dark/play-button.svg",
+          "light": "resources/light/play-button.svg"
+        },
+        "title": "%lightning_lwc_test_file_run_text%"
       },
       {
         "command": "sf.lightning.lwc.test.file.debug",
-        "title": "%lightning_lwc_test_file_debug_text%",
-        "icon": {
-          "light": "resources/light/debug.svg",
-          "dark": "resources/dark/debug.svg"
-        }
+        "icon": {
+          "dark": "resources/dark/debug.svg",
+          "light": "resources/light/debug.svg"
+        },
+        "title": "%lightning_lwc_test_file_debug_text%"
       },
       {
         "command": "sf.lightning.lwc.test.case.run",
-        "title": "%lightning_lwc_test_case_run_text%",
-        "icon": {
-          "light": "resources/light/play-button.svg",
-          "dark": "resources/dark/play-button.svg"
-        }
+        "icon": {
+          "dark": "resources/dark/play-button.svg",
+          "light": "resources/light/play-button.svg"
+        },
+        "title": "%lightning_lwc_test_case_run_text%"
       },
       {
         "command": "sf.lightning.lwc.test.case.debug",
-        "title": "%lightning_lwc_test_case_debug_text%",
-        "icon": {
-          "light": "resources/light/debug.svg",
-          "dark": "resources/dark/debug.svg"
-        }
+        "icon": {
+          "dark": "resources/dark/debug.svg",
+          "light": "resources/light/debug.svg"
+        },
+        "title": "%lightning_lwc_test_case_debug_text%"
       },
       {
         "command": "sf.lightning.lwc.test.editorTitle.run",
-        "title": "%lightning_lwc_test_run_current_file_text%",
-        "icon": {
-          "light": "resources/light/play-button.svg",
-          "dark": "resources/dark/play-button.svg"
-        }
+        "icon": {
+          "dark": "resources/dark/play-button.svg",
+          "light": "resources/light/play-button.svg"
+        },
+        "title": "%lightning_lwc_test_run_current_file_text%"
       },
       {
         "command": "sf.lightning.lwc.test.editorTitle.debug",
-        "title": "%lightning_lwc_test_debug_current_file_text%",
-        "icon": {
-          "light": "resources/light/debug.svg",
-          "dark": "resources/dark/debug.svg"
-        }
+        "icon": {
+          "dark": "resources/dark/debug.svg",
+          "light": "resources/light/debug.svg"
+        },
+        "title": "%lightning_lwc_test_debug_current_file_text%"
       },
       {
         "command": "sf.lightning.lwc.test.editorTitle.startWatching",
-        "title": "%lightning_lwc_test_start_watching_text%",
-        "icon": {
-          "light": "resources/light/startWatching.svg",
-          "dark": "resources/dark/startWatching.svg"
-        }
+        "icon": {
+          "dark": "resources/dark/startWatching.svg",
+          "light": "resources/light/startWatching.svg"
+        },
+        "title": "%lightning_lwc_test_start_watching_text%"
       },
       {
         "command": "sf.lightning.lwc.test.editorTitle.stopWatching",
-        "title": "%lightning_lwc_test_stop_watching_text%",
-        "icon": {
-          "light": "resources/light/stopWatching.svg",
-          "dark": "resources/dark/stopWatching.svg"
-        }
+        "icon": {
+          "dark": "resources/dark/stopWatching.svg",
+          "light": "resources/light/stopWatching.svg"
+        },
+        "title": "%lightning_lwc_test_stop_watching_text%"
       },
       {
         "command": "sf.lightning.lwc.test.stopWatchingAllTests",
         "title": "%lightning_lwc_test_stop_watching_all_tests_text%"
-=======
-        "command": "sfdx.lightning.lwc.start",
-        "when": "sfdx:project_opened"
-      },
-      {
-        "command": "sfdx.lightning.lwc.stop",
-        "when": "sfdx:project_opened"
-      },
-      {
-        "command": "sfdx.lightning.lwc.open",
-        "when": "sfdx:project_opened"
-      },
-      {
-        "command": "sfdx.lightning.lwc.preview",
-        "when": "sfdx:project_opened && resource =~ /.*\\/lwc\\/[^\\/]+(\\/[^\\/]+\\.(html|css|js))?$/"
-      },
-      {
-        "command": "sfdx.lightning.lwc.test.file.run",
-        "when": "false"
-      },
-      {
-        "command": "sfdx.lightning.lwc.test.file.debug",
-        "when": "false"
-      },
-      {
-        "command": "sfdx.lightning.lwc.test.case.run",
-        "when": "false"
-      },
-      {
-        "command": "sfdx.lightning.lwc.test.case.debug",
-        "when": "false"
-      },
-      {
-        "command": "sfdx.lightning.lwc.test.navigateToTest",
-        "when": "false"
-      },
-      {
-        "command": "sfdx.lightning.lwc.test.runAllTests",
-        "when": "sfdx:project_opened || sfdx:internal_dev"
-      },
-      {
-        "command": "sfdx.lightning.lwc.test.refreshTestExplorer",
-        "when": "sfdx:project_opened || sfdx:internal_dev"
-      },
-      {
-        "command": "sfdx.lightning.lwc.test.editorTitle.run",
-        "when": "sfdx:lwc_jest_file_focused"
-      },
-      {
-        "command": "sfdx.lightning.lwc.test.editorTitle.debug",
-        "when": "sfdx:lwc_jest_file_focused"
-      },
-      {
-        "command": "sfdx.lightning.lwc.test.editorTitle.startWatching",
-        "when": "sfdx:lwc_jest_file_focused"
-      },
-      {
-        "command": "sfdx.lightning.lwc.test.editorTitle.stopWatching",
-        "when": "sfdx:lwc_jest_file_focused"
-      },
-      {
-        "command": "sfdx.lightning.lwc.test.stopWatchingAllTests",
-        "when": "sfdx:project_opened || sfdx:internal_dev"
->>>>>>> 7dec0106
       }
     ],
     "editor/context": [
       {
-        "command": "sfdx.lightning.lwc.preview",
-        "when": "sfdx:project_opened && resource =~ /.*\\/lwc\\/[^\\/]+(\\/[^\\/]+\\.(html|css|js))?$/"
+        "command": "sf.lightning.lwc.preview",
+        "when": "sf:project_opened && resource =~ /.*\\/lwc\\/[^\\/]+(\\/[^\\/]+\\.(html|css|js))?$/"
       }
     ],
     "editor/title": [
       {
-        "command": "sfdx.lightning.lwc.test.editorTitle.run",
+        "command": "sf.lightning.lwc.test.editorTitle.run",
         "group": "navigation",
-        "when": "sfdx:lwc_jest_file_focused"
-      },
-      {
-        "command": "sfdx.lightning.lwc.test.editorTitle.debug",
+        "when": "sf:lwc_jest_file_focused"
+      },
+      {
+        "command": "sf.lightning.lwc.test.editorTitle.debug",
         "group": "navigation",
-        "when": "sfdx:lwc_jest_file_focused"
-      },
-      {
-        "command": "sfdx.lightning.lwc.test.editorTitle.startWatching",
+        "when": "sf:lwc_jest_file_focused"
+      },
+      {
+        "command": "sf.lightning.lwc.test.editorTitle.startWatching",
         "group": "navigation",
-        "when": "sfdx:lwc_jest_file_focused && !sfdx:lwc_jest_is_watching_focused_file"
-      },
-      {
-        "command": "sfdx.lightning.lwc.test.editorTitle.stopWatching",
+        "when": "sf:lwc_jest_file_focused && !sf:lwc_jest_is_watching_focused_file"
+      },
+      {
+        "command": "sf.lightning.lwc.test.editorTitle.stopWatching",
         "group": "navigation",
-        "when": "sfdx:lwc_jest_file_focused && sfdx:lwc_jest_is_watching_focused_file"
+        "when": "sf:lwc_jest_file_focused && sf:lwc_jest_is_watching_focused_file"
       }
     ],
     "editor/title/context": [
       {
-        "command": "sfdx.lightning.lwc.preview",
-        "when": "sfdx:project_opened && resource =~ /.*\\/lwc\\/[^\\/]+(\\/[^\\/]+\\.(html|css|js))?$/"
+        "command": "sf.lightning.lwc.preview",
+        "when": "sf:project_opened && resource =~ /.*\\/lwc\\/[^\\/]+(\\/[^\\/]+\\.(html|css|js))?$/"
       }
     ],
     "explorer/context": [
       {
-        "command": "sfdx.lightning.lwc.preview",
-        "when": "sfdx:project_opened && resource =~ /.*\\/lwc\\/[^\\/]+(\\/[^\\/]+\\.(html|css|js))?$/"
+        "command": "sf.lightning.lwc.preview",
+        "when": "sf:project_opened && resource =~ /.*\\/lwc\\/[^\\/]+(\\/[^\\/]+\\.(html|css|js))?$/"
       }
     ],
     "view/item/context": [
       {
-        "command": "sfdx.lightning.lwc.test.case.run",
+        "command": "sf.lightning.lwc.test.case.run",
         "group": "inline",
         "title": "%lightning_lwc_test_case_run_text%",
-        "when": "view == sfdx.lightning.lwc.test.view && viewItem =~ /(lwcTest)(_.*|\\b)/"
-      },
-      {
-        "command": "sfdx.lightning.lwc.test.case.debug",
+        "when": "view == sf.lightning.lwc.test.view && viewItem =~ /(lwcTest)(_.*|\\b)/"
+      },
+      {
+        "command": "sf.lightning.lwc.test.case.debug",
         "group": "inline",
         "title": "%lightning_lwc_test_case_debug_text%",
-        "when": "view == sfdx.lightning.lwc.test.view && viewItem =~ /(lwcTest)(_.*|\\b)/"
-      },
-      {
-        "command": "sfdx.lightning.lwc.test.file.run",
+        "when": "view == sf.lightning.lwc.test.view && viewItem =~ /(lwcTest)(_.*|\\b)/"
+      },
+      {
+        "command": "sf.lightning.lwc.test.file.run",
         "group": "inline",
         "title": "%lightning_lwc_test_file_run_text%",
-        "when": "view == sfdx.lightning.lwc.test.view && viewItem =~ /(lwcTestGroup)(_.*|\\b)/"
-      },
-      {
-        "command": "sfdx.lightning.lwc.test.file.debug",
+        "when": "view == sf.lightning.lwc.test.view && viewItem =~ /(lwcTestGroup)(_.*|\\b)/"
+      },
+      {
+        "command": "sf.lightning.lwc.test.file.debug",
         "group": "inline",
         "title": "%lightning_lwc_test_file_debug_text%",
-        "when": "view == sfdx.lightning.lwc.test.view && viewItem =~ /(lwcTestGroup)(_.*|\\b)/"
+        "when": "view == sf.lightning.lwc.test.view && viewItem =~ /(lwcTestGroup)(_.*|\\b)/"
       }
     ],
     "view/title": [
       {
-        "command": "sfdx.lightning.lwc.test.runAllTests",
+        "command": "sf.lightning.lwc.test.runAllTests",
         "group": "navigation",
-        "when": "view == sfdx.lightning.lwc.test.view"
-      },
-      {
-        "command": "sfdx.lightning.lwc.test.refreshTestExplorer",
+        "when": "view == sf.lightning.lwc.test.view"
+      },
+      {
+        "command": "sf.lightning.lwc.test.refreshTestExplorer",
         "group": "navigation",
-        "when": "view == sfdx.lightning.lwc.test.view"
+        "when": "view == sf.lightning.lwc.test.view"
       }
     ]
   },
@@ -932,9 +788,9 @@
   "views": {
     "test": [
       {
-        "id": "sfdx.lightning.lwc.test.view",
+        "id": "sf.lightning.lwc.test.view",
         "name": "%lightning_lwc_test_view_name%",
-        "when": "sfdx:project_opened || sfdx:internal_dev"
+        "when": "sf:project_opened || sf:internal_dev"
       }
     ]
   }
