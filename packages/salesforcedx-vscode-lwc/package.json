{
  "name": "salesforcedx-vscode-lwc",
  "displayName": "Lightning Web Components",
  "description": "Provides code-editing features for Lightning Web Components",
  "qna": "https://github.com/forcedotcom/salesforcedx-vscode/issues",
  "bugs": {
    "url": "https://github.com/forcedotcom/salesforcedx-vscode/issues"
  },
  "repository": {
    "url": "https://github.com/forcedotcom/salesforcedx-vscode"
  },
  "icon": "images/VSCodeLWC.png",
  "galleryBanner": {
    "color": "#ECECEC",
    "theme": "light"
  },
  "version": "65.0.0",
  "publisher": "salesforce",
  "license": "BSD-3-Clause",
  "engines": {
    "vscode": "^1.90.0"
  },
  "categories": [
    "Programming Languages"
  ],
  "dependencies": {
    "@salesforce/core": "^8.19.1",
<<<<<<< HEAD
    "@salesforce/salesforcedx-lightning-lsp-common": "64.16.1",
    "@salesforce/salesforcedx-lwc-language-server": "64.16.1",
    "@salesforce/salesforcedx-utils": "64.16.1",
    "@salesforce/salesforcedx-utils-vscode": "64.16.1",
=======
    "@salesforce/lightning-lsp-common": "4.12.7",
    "@salesforce/lwc-language-server": "4.12.7",
    "@salesforce/salesforcedx-utils": "65.0.0",
    "@salesforce/salesforcedx-utils-vscode": "65.0.0",
>>>>>>> 0e8519b8
    "applicationinsights": "1.0.7",
    "jest-editor-support": "31.1.2",
    "jest-regex-util": "^24.9.0",
    "rxjs": "^5.4.1",
    "strip-ansi": "^5.2.0",
    "uuid": "^3.3.3",
    "vscode-languageclient": "^9.0.1",
    "vscode-uri": "^3.1.0",
    "which": "1.3.1"
  },
  "devDependencies": {
    "@types/uuid": "^3.4.8",
    "@types/which": "^1.3.1",
    "esbuild": "0.25.10",
    "nyc": "^15"
  },
  "extensionDependencies": [
    "salesforce.salesforcedx-vscode-core"
  ],
  "scripts": {
    "bundle:extension": "node ./esbuild.config.mjs",
    "vscode:prepublish": "npm prune --production",
    "vscode:package": "ts-node  ../../scripts/vsce-bundled-extension.ts",
    "vscode:sha256": "node ../../scripts/generate-sha256.js >> ../../SHA256",
    "vscode:publish": "node ../../scripts/publish-vsix.js",
    "compile": "tsc -p ./",
    "lint": "eslint .",
    "lint:fix": "npm run lint -- --fix",
    "watch": "tsc -watch -p .",
    "clean": "shx rm -rf node_modules && shx rm -rf out && shx rm -rf coverage && shx rm -rf .nyc_output",
    "test": "jest --coverage"
  },
  "packaging": {
    "assets": [
      "LICENSE.txt",
      "package.nls.ja.json",
      "package.nls.json",
      "README.md",
      ".vscodeignore",
      "images",
      "resources",
      "snippets",
      "dist"
    ],
    "packageUpdates": {
      "main": "dist/index.js",
      "serverPath": [
        "node_modules",
        "@salesforce",
        "salesforcedx-lwc-language-server",
        "out",
        "src",
        "server.js"
      ],
      "dependencies": {
        "@salesforce/salesforcedx-lightning-lsp-common": "64.16.1",
        "@salesforce/salesforcedx-lwc-language-server": "64.16.1",
        "applicationinsights": "1.0.7",
        "jest-editor-support": "31.1.2"
      },
      "devDependencies": {}
    }
  },
  "activationEvents": [
    "workspaceContains:**/lwc/**",
    "workspaceContains:../workspace-user.xml",
    "workspaceContains:**/workspace-user.xml"
  ],
  "main": "./out/src",
  "serverPath": [
    "..",
    "..",
    "node_modules",
    "@salesforce",
    "salesforcedx-lwc-language-server",
    "out",
    "src",
    "server.js"
  ],
  "contributes": {
    "snippets": [
      {
        "language": "javascript",
        "path": "./snippets/lwc-js.json"
      },
      {
        "language": "html",
        "path": "./snippets/lwc-html.json"
      }
    ],
    "views": {
      "test": [
        {
          "id": "sf.lightning.lwc.test.view",
          "when": "sf:project_opened || sf:internal_dev",
          "name": "%lightning_lwc_test_view_name%"
        }
      ]
    },
    "menus": {
      "editor/context": [
        {
          "command": "sf.lightning.lwc.preview",
          "when": "sf:project_opened && resource =~ /.*\\/lwc\\/[^\\/]+(\\/[^\\/]+\\.(html|css|js))?$/"
        }
      ],
      "editor/title": [
        {
          "command": "sf.lightning.lwc.test.editorTitle.run",
          "when": "sf:lwc_jest_file_focused",
          "group": "navigation"
        },
        {
          "command": "sf.lightning.lwc.test.editorTitle.debug",
          "when": "sf:lwc_jest_file_focused",
          "group": "navigation"
        },
        {
          "command": "sf.lightning.lwc.test.editorTitle.startWatching",
          "when": "sf:lwc_jest_file_focused && !sf:lwc_jest_is_watching_focused_file",
          "group": "navigation"
        },
        {
          "command": "sf.lightning.lwc.test.editorTitle.stopWatching",
          "when": "sf:lwc_jest_file_focused && sf:lwc_jest_is_watching_focused_file",
          "group": "navigation"
        }
      ],
      "editor/title/context": [
        {
          "command": "sf.lightning.lwc.preview",
          "when": "sf:project_opened && resource =~ /.*\\/lwc\\/[^\\/]+(\\/[^\\/]+\\.(html|css|js))?$/"
        }
      ],
      "view/title": [
        {
          "command": "sf.lightning.lwc.test.runAllTests",
          "when": "view == sf.lightning.lwc.test.view",
          "group": "navigation@1"
        },
        {
          "command": "sf.lightning.lwc.test.refreshTestExplorer",
          "when": "view == sf.lightning.lwc.test.view",
          "group": "navigation@2"
        },
        {
          "command": "sf.lightning.lwc.test.view.collapseAll",
          "when": "view == sf.lightning.lwc.test.view",
          "group": "navigation@3"
        }
      ],
      "view/item/context": [
        {
          "command": "sf.lightning.lwc.test.case.run",
          "title": "%lightning_lwc_test_case_run_text%",
          "when": "view == sf.lightning.lwc.test.view && viewItem =~ /(lwcTest)(_.*|\\b)/",
          "group": "inline"
        },
        {
          "command": "sf.lightning.lwc.test.case.debug",
          "title": "%lightning_lwc_test_case_debug_text%",
          "when": "view == sf.lightning.lwc.test.view && viewItem =~ /(lwcTest)(_.*|\\b)/",
          "group": "inline"
        },
        {
          "command": "sf.lightning.lwc.test.file.run",
          "title": "%lightning_lwc_test_file_run_text%",
          "when": "view == sf.lightning.lwc.test.view && viewItem =~ /(lwcTestGroup)(_.*|\\b)/",
          "group": "inline"
        },
        {
          "command": "sf.lightning.lwc.test.file.debug",
          "title": "%lightning_lwc_test_file_debug_text%",
          "when": "view == sf.lightning.lwc.test.view && viewItem =~ /(lwcTestGroup)(_.*|\\b)/",
          "group": "inline"
        }
      ],
      "explorer/context": [
        {
          "command": "sf.lightning.lwc.preview",
          "when": "sf:project_opened && resource =~ /.*\\/lwc\\/[^\\/]+(\\/[^\\/]+\\.(html|css|js))?$/"
        }
      ],
      "commandPalette": [
        {
          "command": "sf.lightning.lwc.start",
          "when": "sf:project_opened"
        },
        {
          "command": "sf.lightning.lwc.stop",
          "when": "sf:project_opened"
        },
        {
          "command": "sf.lightning.lwc.open",
          "when": "sf:project_opened"
        },
        {
          "command": "sf.lightning.lwc.preview",
          "when": "sf:project_opened && resource =~ /.*\\/lwc\\/[^\\/]+(\\/[^\\/]+\\.(html|css|js))?$/"
        },
        {
          "command": "sf.lightning.lwc.test.file.run",
          "when": "false"
        },
        {
          "command": "sf.lightning.lwc.test.file.debug",
          "when": "false"
        },
        {
          "command": "sf.lightning.lwc.test.case.run",
          "when": "false"
        },
        {
          "command": "sf.lightning.lwc.test.case.debug",
          "when": "false"
        },
        {
          "command": "sf.lightning.lwc.test.navigateToTest",
          "when": "false"
        },
        {
          "command": "sf.lightning.lwc.test.runAllTests",
          "when": "sf:project_opened || sf:internal_dev"
        },
        {
          "command": "sf.lightning.lwc.test.view.collapseAll",
          "when": "sf:project_opened"
        },
        {
          "command": "sf.lightning.lwc.test.refreshTestExplorer",
          "when": "sf:project_opened || sf:internal_dev"
        },
        {
          "command": "sf.lightning.lwc.test.editorTitle.run",
          "when": "sf:lwc_jest_file_focused"
        },
        {
          "command": "sf.lightning.lwc.test.editorTitle.debug",
          "when": "sf:lwc_jest_file_focused"
        },
        {
          "command": "sf.lightning.lwc.test.editorTitle.startWatching",
          "when": "sf:lwc_jest_file_focused"
        },
        {
          "command": "sf.lightning.lwc.test.editorTitle.stopWatching",
          "when": "sf:lwc_jest_file_focused"
        },
        {
          "command": "sf.lightning.lwc.test.stopWatchingAllTests",
          "when": "sf:project_opened || sf:internal_dev"
        }
      ]
    },
    "commands": [
      {
        "command": "sf.lightning.lwc.start",
        "title": "%lightning_lwc_start_text%"
      },
      {
        "command": "sf.lightning.lwc.stop",
        "title": "%lightning_lwc_stop_text%"
      },
      {
        "command": "sf.lightning.lwc.open",
        "title": "%lightning_lwc_open_text%"
      },
      {
        "command": "sf.lightning.lwc.preview",
        "title": "%lightning_lwc_preview_text%"
      },
      {
        "command": "sf.lightning.lwc.test.runAllTests",
        "title": "%lightning_lwc_test_run_all_tests_text%",
        "icon": {
          "light": "resources/light/play-button.svg",
          "dark": "resources/dark/play-button.svg"
        }
      },
      {
        "command": "sf.lightning.lwc.test.refreshTestExplorer",
        "title": "%lightning_lwc_test_refresh_test_explorer_text%",
        "icon": {
          "light": "resources/light/refresh.svg",
          "dark": "resources/dark/refresh.svg"
        }
      },
      {
        "command": "sf.lightning.lwc.test.view.collapseAll",
        "title": "%lightning_lwc_test_collapse_all_text%",
        "icon": {
          "light": "resources/light/collapse-all.svg",
          "dark": "resources/dark/collapse-all.svg"
        }
      },
      {
        "command": "sf.lightning.lwc.test.navigateToTest",
        "title": "%lightning_lwc_test_navigate_to_test%"
      },
      {
        "command": "sf.lightning.lwc.test.file.run",
        "title": "%lightning_lwc_test_file_run_text%",
        "icon": {
          "light": "resources/light/play-button.svg",
          "dark": "resources/dark/play-button.svg"
        }
      },
      {
        "command": "sf.lightning.lwc.test.file.debug",
        "title": "%lightning_lwc_test_file_debug_text%",
        "icon": {
          "light": "resources/light/debug.svg",
          "dark": "resources/dark/debug.svg"
        }
      },
      {
        "command": "sf.lightning.lwc.test.case.run",
        "title": "%lightning_lwc_test_case_run_text%",
        "icon": {
          "light": "resources/light/play-button.svg",
          "dark": "resources/dark/play-button.svg"
        }
      },
      {
        "command": "sf.lightning.lwc.test.case.debug",
        "title": "%lightning_lwc_test_case_debug_text%",
        "icon": {
          "light": "resources/light/debug.svg",
          "dark": "resources/dark/debug.svg"
        }
      },
      {
        "command": "sf.lightning.lwc.test.editorTitle.run",
        "title": "%lightning_lwc_test_run_current_file_text%",
        "icon": {
          "light": "resources/light/play-button.svg",
          "dark": "resources/dark/play-button.svg"
        }
      },
      {
        "command": "sf.lightning.lwc.test.editorTitle.debug",
        "title": "%lightning_lwc_test_debug_current_file_text%",
        "icon": {
          "light": "resources/light/debug.svg",
          "dark": "resources/dark/debug.svg"
        }
      },
      {
        "command": "sf.lightning.lwc.test.editorTitle.startWatching",
        "title": "%lightning_lwc_test_start_watching_text%",
        "icon": {
          "light": "resources/light/startWatching.svg",
          "dark": "resources/dark/startWatching.svg"
        }
      },
      {
        "command": "sf.lightning.lwc.test.editorTitle.stopWatching",
        "title": "%lightning_lwc_test_stop_watching_text%",
        "icon": {
          "light": "resources/light/stopWatching.svg",
          "dark": "resources/dark/stopWatching.svg"
        }
      },
      {
        "command": "sf.lightning.lwc.test.stopWatchingAllTests",
        "title": "%lightning_lwc_test_stop_watching_all_tests_text%"
      }
    ],
    "debuggers": [
      {
        "type": "vscode-lwc-tests",
        "label": "%lightning_lwc_debugger%",
        "languages": [
          "javascript"
        ],
        "configurationSnippets": [
          {
            "label": "%lightning_lwc_debugger%",
            "description": "%lightning_lwc_debugger_desc%",
            "body": {
              "name": "%lightning_lwc_debugger%",
              "type": "node",
              "request": "launch",
              "program": "^\"\\${workspaceFolder}/node_modules/.bin/sf-lwc-jest\"",
              "args": [
                "--",
                "--runInBand"
              ],
              "cwd": "^\"\\${workspaceFolder}\"",
              "console": "integratedTerminal",
              "internalConsoleOptions": "neverOpen",
              "disableOptimisticBPs": true,
              "windows": {
                "program": "^\"\\${workspaceFolder}/node_modules/@salesforce/sf-lwc-jest/bin/sf-lwc-jest\""
              }
            }
          }
        ]
      }
    ],
    "configuration": {
      "type": "object",
      "title": "%lightning_lwc_preferences%",
      "properties": {
        "salesforcedx-vscode-lwc.preview.rememberDevice": {
          "type": "boolean",
          "default": true,
          "description": "%lightning_lwc_remember_device_description%"
        },
        "salesforcedx-vscode-lwc.preview.logLevel": {
          "type": "string",
          "description": "%lightning_lwc_mobile_log_level%",
          "enum": [
            "trace",
            "debug",
            "info",
            "warn",
            "error",
            "fatal"
          ],
          "default": "warn"
        }
      }
    }
  }
}<|MERGE_RESOLUTION|>--- conflicted
+++ resolved
@@ -25,17 +25,10 @@
   ],
   "dependencies": {
     "@salesforce/core": "^8.19.1",
-<<<<<<< HEAD
-    "@salesforce/salesforcedx-lightning-lsp-common": "64.16.1",
-    "@salesforce/salesforcedx-lwc-language-server": "64.16.1",
-    "@salesforce/salesforcedx-utils": "64.16.1",
-    "@salesforce/salesforcedx-utils-vscode": "64.16.1",
-=======
-    "@salesforce/lightning-lsp-common": "4.12.7",
-    "@salesforce/lwc-language-server": "4.12.7",
+    "@salesforce/salesforcedx-lightning-lsp-common": "65.0.0",
+    "@salesforce/salesforcedx-lwc-language-server": "65.0.0",
     "@salesforce/salesforcedx-utils": "65.0.0",
     "@salesforce/salesforcedx-utils-vscode": "65.0.0",
->>>>>>> 0e8519b8
     "applicationinsights": "1.0.7",
     "jest-editor-support": "31.1.2",
     "jest-regex-util": "^24.9.0",
