--- conflicted
+++ resolved
@@ -15,11 +15,7 @@
     "theme": "light"
   },
   "aiKey": "ec3632a4-df47-47a4-98dc-8134cacbaf7e",
-<<<<<<< HEAD
-  "version": "55.12.0",
-=======
   "version": "55.13.0",
->>>>>>> 18ad0be2
   "publisher": "salesforce",
   "license": "BSD-3-Clause",
   "engines": {
@@ -33,11 +29,7 @@
     "@salesforce/eslint-config-lwc": "0.3.0",
     "@salesforce/lightning-lsp-common": "3.10.0",
     "@salesforce/lwc-language-server": "3.10.0",
-<<<<<<< HEAD
-    "@salesforce/salesforcedx-utils-vscode": "55.12.0",
-=======
     "@salesforce/salesforcedx-utils-vscode": "55.13.0",
->>>>>>> 18ad0be2
     "ajv": "6.12.6",
     "applicationinsights": "1.0.7",
     "eslint": "5.0.0",
@@ -50,11 +42,7 @@
     "vscode-languageclient": "^5.2.1"
   },
   "devDependencies": {
-<<<<<<< HEAD
-    "@salesforce/salesforcedx-test-utils-vscode": "55.12.0",
-=======
     "@salesforce/salesforcedx-test-utils-vscode": "55.13.0",
->>>>>>> 18ad0be2
     "@types/chai": "4.3.3",
     "@types/mkdirp": "0.5.2",
     "@types/mocha": "^5",
