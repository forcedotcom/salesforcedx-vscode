--- conflicted
+++ resolved
@@ -146,7 +146,6 @@
     const username = await getUsernameFor(defaultDevHubUsernameOrAlias);
     return username ? String(username) : undefined;
   }
-<<<<<<< HEAD
 
   public static async setDefaultUsernameOrAlias(usernameOrAlias: string): Promise<void> {
     const originalDirectory = process.cwd();
@@ -167,7 +166,6 @@
     }
   }
 
-=======
 }
 
 async function getUsernameFor(usernameOrAlias: string) {
@@ -176,5 +174,4 @@
     ? info.aliases.getUsername(String(usernameOrAlias))
     : undefined;
   return username ? String(username) : undefined;
->>>>>>> 5b01f22f
 }