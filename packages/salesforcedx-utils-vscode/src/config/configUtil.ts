--- conflicted
+++ resolved
@@ -36,52 +36,6 @@
     }
   }
 
-<<<<<<< HEAD
-  public static async getConfigValue(
-    key: string,
-    source?: ConfigSource.Global | ConfigSource.Local
-  ): Promise<ConfigValue | undefined> {
-    if (source === undefined || source === ConfigSource.Local) {
-      try {
-        const rootPath = getRootWorkspacePath();
-        const myLocalConfig = await ConfigFile.create({
-          isGlobal: false,
-          rootFolder: path.join(rootPath, '.sfdx'),
-          filename: 'sfdx-config.json'
-        });
-        const localValue = myLocalConfig.get(key);
-        if (!(localValue === null || localValue === undefined)) {
-          return localValue;
-        }
-      } catch (err) {
-        if (err instanceof Error) {
-          TelemetryService.getInstance().sendException(
-            'get_config_value_local',
-            err.message
-          );
-        }
-        return undefined;
-      }
-    }
-    if (source === undefined || source === ConfigSource.Global) {
-      try {
-        const aggregator = await ConfigAggregatorProvider.getInstance().getConfigAggregator();
-        const globalValue = aggregator.getPropertyValue(key);
-        if (!(globalValue === null || globalValue === undefined)) {
-          return globalValue;
-        }
-      } catch (err) {
-        if (err instanceof Error) {
-          TelemetryService.getInstance().sendException(
-            'get_config_value_global',
-            err.message
-          );
-        }
-        return undefined;
-      }
-    }
-    return undefined;
-=======
   /*
    * The User-configured API version is set by the user, and is used to
    * override the API version that is otherwise gotten from the authenticated
@@ -158,7 +112,6 @@
     StateAggregator.clearInstance();
     const aliases = stateAggregator.aliases.getAll(username);
     return aliases;
->>>>>>> 6f82999a
   }
 
   /**
