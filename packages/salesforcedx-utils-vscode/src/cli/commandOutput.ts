/*
 * Copyright (c) 2017, salesforce.com, inc.
 * All rights reserved.
 * Licensed under the BSD 3-Clause license.
 * For full license text, see LICENSE.txt file in the repo root or https://opensource.org/licenses/BSD-3-Clause
 */

import { CommandExecution } from './commandExecutor';

export class CommandOutput {
  private buffer = '';

  public async getCmdResult(execution: CommandExecution): Promise<string> {
<<<<<<< HEAD
    let buffer = '';
=======
    execution.stdoutSubject.subscribe(realData => {
      this.buffer += realData.toString();
    });
    execution.stderrSubject.subscribe(realData => {
      this.buffer += realData.toString();
    });

>>>>>>> ceca1adb
    return new Promise<
      string
    >((resolve: (result: string) => void, reject: (reason: string) => void) => {
      execution.processExitSubject.subscribe(data => {
        if (data != undefined && data.toString() === '0') {
<<<<<<< HEAD
          execution.stdoutSubject.subscribe(realData => {
            const output = realData.toString();
            buffer = buffer.concat(output);
            try {
              JSON.parse(buffer.toString());
              return resolve(buffer.toString());
            } catch (e) {
              // JSON syntax error. realData has not finished streaming
              reject(realData.toString());
            }
          });
=======
          return resolve(this.buffer);
>>>>>>> ceca1adb
        } else {
          reject(this.buffer);
        }
      });
    });
  }
}<|MERGE_RESOLUTION|>--- conflicted
+++ resolved
@@ -11,9 +11,6 @@
   private buffer = '';
 
   public async getCmdResult(execution: CommandExecution): Promise<string> {
-<<<<<<< HEAD
-    let buffer = '';
-=======
     execution.stdoutSubject.subscribe(realData => {
       this.buffer += realData.toString();
     });
@@ -21,27 +18,12 @@
       this.buffer += realData.toString();
     });
 
->>>>>>> ceca1adb
     return new Promise<
       string
     >((resolve: (result: string) => void, reject: (reason: string) => void) => {
       execution.processExitSubject.subscribe(data => {
         if (data != undefined && data.toString() === '0') {
-<<<<<<< HEAD
-          execution.stdoutSubject.subscribe(realData => {
-            const output = realData.toString();
-            buffer = buffer.concat(output);
-            try {
-              JSON.parse(buffer.toString());
-              return resolve(buffer.toString());
-            } catch (e) {
-              // JSON syntax error. realData has not finished streaming
-              reject(realData.toString());
-            }
-          });
-=======
           return resolve(this.buffer);
->>>>>>> ceca1adb
         } else {
           reject(this.buffer);
         }
