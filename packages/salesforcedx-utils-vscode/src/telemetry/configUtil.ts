--- conflicted
+++ resolved
@@ -12,10 +12,7 @@
   Global
 } from '@salesforce/core';
 import * as path from 'path';
-<<<<<<< HEAD
-=======
 import { SFDX_CONFIG_FILE } from '../types/constants';
->>>>>>> af6c691a
 import { getRootWorkspacePath } from '../workspaces';
 import { TelemetryService } from './telemetry';
 
@@ -61,11 +58,7 @@
         const myLocalConfig = await ConfigFile.create({
           isGlobal: false,
           rootFolder: path.join(rootPath, Global.SFDX_STATE_FOLDER),
-<<<<<<< HEAD
-          filename: 'sfdx-config.json'
-=======
           filename: SFDX_CONFIG_FILE
->>>>>>> af6c691a
         });
         const localValue = myLocalConfig.get(key);
         if (localValue !== null && localValue !== undefined) {
