/*
 * Copyright (c) 2024, salesforce.com, inc.
 * All rights reserved.
 * Licensed under the BSD 3-Clause license.
 * For full license text, see LICENSE.txt file in the repo root or https://opensource.org/licenses/BSD-3-Clause
 */
import { TelemetryReporter } from '@salesforce/vscode-service-provider';
import { isLocalLogging } from '../../telemetry/utils/devModeUtils';
import { AppInsights } from './appInsights';
import { LogStream } from './logStream';
import { LogStreamConfig } from './logStreamConfig';
import { O11yReporter } from './o11yReporter';
import { TelemetryFile } from './telemetryFile';
import { TelemetryReporterConfig } from './telemetryReporterConfig';

const o11yReporterInstances: Map<string, O11yReporter> = new Map();
const o11yInitializationPromises: Map<string, Promise<void>> = new Map();

const setO11yInitializationPromise = (extName: string, promise: Promise<void>) => {
  o11yInitializationPromises.set(extName, promise);
};

const getO11yInitializationPromise = (extName: string): Promise<void> | null =>
  o11yInitializationPromises.get(extName) || null;

const clearO11yInitializationPromise = (extName: string) => {
  o11yInitializationPromises.delete(extName);
};

export const determineReporters = (config: TelemetryReporterConfig) => {
  const { extName, version, aiKey, userId, reporterName, isDevMode } = config;
  const reporters: TelemetryReporter[] = [];

  if (isDevMode) {
    addDevModeReporter(reporters, extName);
  } else {
    addO11yReporter(reporters);
    addAppInsightsReporter(reporters, reporterName, version, aiKey, userId);
    addLogstreamReporter(reporters, extName);
  }
  return reporters;
};

const addDevModeReporter = (reporters: TelemetryReporter[], extName: string) => {
  if (isLocalLogging(extName)) {
    // The new TelemetryFile reporter is run in Dev mode, and only
    // requires the advanced setting to be set re: configuration.
    reporters.push(new TelemetryFile(extName));
  }
};

const addAppInsightsReporter = (
  reporters: TelemetryReporter[],
  reporterName: string,
  version: string,
  aiKey: string,
  userId: string
) => {
  console.log('adding AppInsights reporter.');
  reporters.push(new AppInsights(reporterName, version, aiKey, userId, true));
};

export const initializeO11yReporter = async (
  extName: string,
  o11yUploadEndpoint: string,
  userId: string,
  version: string
): Promise<void> => {
  if (o11yReporterInstances.has(extName)) return;

  if (getO11yInitializationPromise(extName)) {
    await getO11yInitializationPromise(extName);
    return;
  }

  const o11yReporterInstance = new O11yReporter(extName, version, o11yUploadEndpoint, userId);
  const initPromise = o11yReporterInstance
    .initialize(extName)
    .catch(err => {
      console.error('O11y initialization failed:', err);
      o11yReporterInstances.delete(extName);
    })
    .finally(() => clearO11yInitializationPromise(extName));

  o11yReporterInstances.set(extName, o11yReporterInstance);
  setO11yInitializationPromise(extName, initPromise);
  await initPromise;
};

<<<<<<< HEAD
const addO11yReporter = (reporters: TelemetryReporter[], extName: string): void => {
  if (o11yReporterInstances.has(extName)) {
    reporters.push(o11yReporterInstances.get(extName)!);
=======
const addO11yReporter = (reporters: TelemetryReporter[]): void => {
  if (o11yReporterInstance) {
    reporters.push(o11yReporterInstance);
>>>>>>> addd49c6
    console.log('Added O11y reporter to reporters list');
  } else {
    console.log('O11yReporter not initialized yet, skipping addition.');
  }
};

/*
 * Assuming this fs streaming is more efficient than the appendFile technique that
 * the new TelemetryFile reporter uses, I am keeping the logic in place for which
 * reporter is used when.  The original log stream functionality only worked under
 * the same conditions as the AppInsights capabilities, but with additional configuration.
 */
const addLogstreamReporter = (reporters: TelemetryReporter[], extName: string) => {
  if (LogStreamConfig.isEnabledFor(extName)) {
    reporters.push(new LogStream(extName, LogStreamConfig.logFilePath()));
  }
};<|MERGE_RESOLUTION|>--- conflicted
+++ resolved
@@ -87,15 +87,9 @@
   await initPromise;
 };
 
-<<<<<<< HEAD
 const addO11yReporter = (reporters: TelemetryReporter[], extName: string): void => {
   if (o11yReporterInstances.has(extName)) {
     reporters.push(o11yReporterInstances.get(extName)!);
-=======
-const addO11yReporter = (reporters: TelemetryReporter[]): void => {
-  if (o11yReporterInstance) {
-    reporters.push(o11yReporterInstance);
->>>>>>> addd49c6
     console.log('Added O11y reporter to reporters list');
   } else {
     console.log('O11yReporter not initialized yet, skipping addition.');
