/*
 * Copyright (c) 2024, salesforce.com, inc.
 * All rights reserved.
 * Licensed under the BSD 3-Clause license.
 * For full license text, see LICENSE.txt file in the repo root or https://opensource.org/licenses/BSD-3-Clause
 */
<<<<<<< HEAD
import type { TelemetryReporter } from '@salesforce/vscode-service-provider';
=======
import { TelemetryReporter } from '@salesforce/vscode-service-provider';
>>>>>>> f731d735
import * as path from 'node:path';
import { Uri, workspace } from 'vscode';
import { getRootWorkspacePath } from '../..';
import { LOCAL_TELEMETRY_FILE } from '../../constants';

/**
 * Represents a telemetry file that logs telemetry events by appending to a local file.
 */
export class TelemetryFile implements TelemetryReporter {
  private fileUri: Uri;
  private buffer: string = '';

  constructor(extensionId: string) {
    this.fileUri = Uri.file(path.join(getRootWorkspacePath(), `${extensionId}-${LOCAL_TELEMETRY_FILE}`));
    console.log(
      `Local telemetry event logging enabled for: ${extensionId}. Telemetry events will be appended to the file at: ${
        this.fileUri.fsPath
      }.`
    );
  }

  public sendTelemetryEvent(
    eventName: string,
    properties?: { [key: string]: string },
    measurements?: { [key: string]: number }
  ): void {
    void this.writeToFile(eventName, { ...properties, ...measurements });
  }

  public sendExceptionEvent(
    exceptionName: string,
    exceptionMessage: string,
    measurements?: { [key: string]: number }
  ): void {
    void this.writeToFile(exceptionName, { exceptionMessage, ...measurements });
  }

  public async dispose(): Promise<void> {
    try {
      console.log('dispose called on Local Telemetry Logger.');
      if (this.buffer) {
        await this.flushBuffer();
      }
    } catch (error) {
      console.error('Error disposing telemetry file:', error);
      throw error;
    }
  }

  /**
   * Writes telemetry data to a local file.
   * @param command - The command associated with the telemetry data.
   * @param data - The telemetry data to be written.
   */
  private async writeToFile(
    command: string,
    data: {
      [key: string]: string | number;
    }
  ) {
    const timestamp = new Date().toISOString();
    const content = `${JSON.stringify({ timestamp, command, data }, null, 2)},`;
    this.buffer += content;
    await this.flushBuffer();
  }

  private async flushBuffer(): Promise<void> {
    try {
      await workspace.fs.writeFile(this.fileUri, Buffer.from(this.buffer));
    } catch (error) {
      console.error('Failed to write telemetry log:', error);
    }
  }
}<|MERGE_RESOLUTION|>--- conflicted
+++ resolved
@@ -4,13 +4,10 @@
  * Licensed under the BSD 3-Clause license.
  * For full license text, see LICENSE.txt file in the repo root or https://opensource.org/licenses/BSD-3-Clause
  */
-<<<<<<< HEAD
 import type { TelemetryReporter } from '@salesforce/vscode-service-provider';
-=======
-import { TelemetryReporter } from '@salesforce/vscode-service-provider';
->>>>>>> f731d735
 import * as path from 'node:path';
-import { Uri, workspace } from 'vscode';
+import * as vscode from 'vscode';
+import { URI } from 'vscode-uri';
 import { getRootWorkspacePath } from '../..';
 import { LOCAL_TELEMETRY_FILE } from '../../constants';
 
@@ -18,11 +15,11 @@
  * Represents a telemetry file that logs telemetry events by appending to a local file.
  */
 export class TelemetryFile implements TelemetryReporter {
-  private fileUri: Uri;
+  private fileUri: URI;
   private buffer: string = '';
 
   constructor(extensionId: string) {
-    this.fileUri = Uri.file(path.join(getRootWorkspacePath(), `${extensionId}-${LOCAL_TELEMETRY_FILE}`));
+    this.fileUri = URI.file(path.join(getRootWorkspacePath(), `${extensionId}-${LOCAL_TELEMETRY_FILE}`));
     console.log(
       `Local telemetry event logging enabled for: ${extensionId}. Telemetry events will be appended to the file at: ${
         this.fileUri.fsPath
@@ -77,7 +74,7 @@
 
   private async flushBuffer(): Promise<void> {
     try {
-      await workspace.fs.writeFile(this.fileUri, Buffer.from(this.buffer));
+      await vscode.workspace.fs.writeFile(this.fileUri, Buffer.from(this.buffer));
     } catch (error) {
       console.error('Failed to write telemetry log:', error);
     }
