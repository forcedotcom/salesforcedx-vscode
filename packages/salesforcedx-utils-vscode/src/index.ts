--- conflicted
+++ resolved
@@ -34,22 +34,7 @@
   VISUALFORCE_DEBUG_LEVEL
 } from './constants';
 export { OrgUserInfo, OrgShape, WorkspaceContextUtil } from './context/workspaceContextUtil';
-<<<<<<< HEAD
-export {
-  getDevHubUsername,
-  getTargetOrgOrAlias,
-  getTargetDevHubOrAlias,
-  getUsername,
-  isAScratchOrg,
-  isASandboxOrg,
-  getDevHubIdFromScratchOrg,
-  getConnection,
-  getAuthFields
-} from './util/authInfo';
-export { TelemetryService, TelemetryBuilder } from './services/telemetry';
-=======
 export { TelemetryService } from './services/telemetry';
->>>>>>> 71a3f73f
 export { isInternalHost } from './telemetry/utils/isInternal';
 export * from './helpers';
 export { TraceFlags, handleTraceFlagCleanup } from './helpers/traceFlags';
@@ -66,4 +51,5 @@
 export * from './services';
 export * from './settings';
 export * from './languageClients/conversion';
-export * from './messages';+export * from './messages';
+export * from './util/authInfo';