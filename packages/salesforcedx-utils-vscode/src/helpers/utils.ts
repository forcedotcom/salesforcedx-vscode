/*
 * Copyright (c) 2019, salesforce.com, inc.
 * All rights reserved.
 * Licensed under the BSD 3-Clause license.
 * For full license text, see LICENSE.txt file in the repo root or https://opensource.org/licenses/BSD-3-Clause
 */

import { basename } from 'path';
import { telemetryService } from '../telemetry';

export const getJsonCandidate = (str: string): string | null => {
  const firstCurly = str.indexOf('{');
  const lastCurly = str.lastIndexOf('}');
  const firstSquare = str.indexOf('[');
  const lastSquare = str.lastIndexOf(']');

  // Detect the correct JSON structure (object vs. array)
  const isObject = firstCurly !== -1 && lastCurly !== -1 && firstCurly < lastCurly;
  const isArray = firstSquare !== -1 && lastSquare !== -1 && firstSquare < lastSquare;

  let jsonCandidate: string | null = null;

  if (isObject && isArray) {
    // If both are present, pick the one that appears first
    jsonCandidate =
      firstCurly < firstSquare ? str.slice(firstCurly, lastCurly + 1) : str.slice(firstSquare, lastSquare + 1);
  } else if (isObject) {
    jsonCandidate = str.slice(firstCurly, lastCurly + 1);
  } else if (isArray) {
    jsonCandidate = str.slice(firstSquare, lastSquare + 1);
  }
  return jsonCandidate;
};

export const identifyJsonTypeInString = (str: string): 'object' | 'array' | 'primitive' | 'none' => {
  str = str.trim(); // Remove leading/trailing whitespace

  const jsonCandidate: string | null = getJsonCandidate(str);

  // Check if the JSON candidate is a valid object or array
  if (jsonCandidate) {
    const stack: string[] = [];
    for (let i = 0; i < jsonCandidate.length; i++) {
      const char = jsonCandidate[i];
      if (char === '{' || char === '[') {
        stack.push(char);
      } else if (char === '}' || char === ']') {
        const last = stack.pop();
        if ((char === '}' && last !== '{') || (char === ']' && last !== '[')) {
          return 'none';
        }
      } else if (char === '"' && (i === 0 || jsonCandidate[i - 1] !== '\\')) {
        // Skip over strings
        i++;
        while (i < jsonCandidate.length && (jsonCandidate[i] !== '"' || jsonCandidate[i - 1] === '\\')) {
          i++;
        }
      }
    }

    if (stack.length === 0) {
      if (jsonCandidate.startsWith('{') && jsonCandidate.endsWith('}')) {
        return 'object';
      } else if (jsonCandidate.startsWith('[') && jsonCandidate.endsWith(']')) {
        return 'array';
      }
    }
  }

  // Check if the entire string is a valid JSON primitive
  if (
    /^"([^"\\]|\\.)*"$/.test(str) || // String
    /^-?\d+(\.\d+)?([eE][+-]?\d+)?$/.test(str) || // Number
    /^(true|false|null)$/.test(str)
  ) {
    // Boolean or null
    return 'primitive';
  }

  return 'none';
};

export const extractJson = <T = any>(str: string): T => {
  str = str.trim(); // Remove leading/trailing whitespace

  const jsonCandidate: string | null = getJsonCandidate(str);
  const jsonType = identifyJsonTypeInString(str);

  if (!jsonCandidate || jsonType === 'none' || jsonType === 'primitive') {
    throw new Error(`The string "${str}" does not contain an array or object.`);
  }
  // Try parsing the detected JSON structure
  return JSON.parse(jsonCandidate) as T; // Cast to generic type
};

export const isNullOrUndefined = (object: any): object is null | undefined => object === null || object === undefined;

// There's a bug in VS Code where, after a file has been renamed,
// the URI that VS Code passes to the command is stale and is the
// original URI.  See https://github.com/microsoft/vscode/issues/152993.
//
// To get around this, fs.realpathSync.native() is called to get the
// URI with the actual file name.

export const flushFilePath = (filePath: string): string => {
  if (filePath === '') {
    return filePath;
  }

  // let nativePath = realpathSync.native(filePath);
  // Above is the original assigned nativePath value.
  // We found that filePath is the correct path and the stale name issue
  // no longer exists.
  let nativePath = filePath;
  if (/^win32/.test(process.platform)) {
    // The file path on Windows is in the form of "c:\Users\User Name\foo.cls".
    // When called, fs.realpathSync.native() is returning the file path back as
    // "C:\Users\User Name\foo.cls", and the capitalization of the drive letter
    // causes problems further down stream.  To fix this, we'll use the path
    // returned from fs.realpathSync.native() and then change the first character
    // to lower case.
    nativePath = nativePath.charAt(0).toLowerCase() + nativePath.slice(1);
  }

  // check if the native path is the same case insensitive and then case sensitive
  // so that condition can be reported via telemetry
  if (filePath !== nativePath && filePath.toLowerCase() === nativePath.toLowerCase()) {
    telemetryService.sendEventData('FilePathCaseMismatch', {
      originalPath: basename(filePath),
      nativePath: basename(nativePath)
    });
  }
  return nativePath;
};

export const flushFilePaths = (filePaths: string[]): string[] => {
  for (let i = 0; i < filePaths.length; i++) {
    filePaths[i] = flushFilePath(filePaths[i]);
  }

  return filePaths;
};

export const asyncFilter = async <T>(arr: T[], callback: (value: T, index: number, array: T[]) => unknown) => {
  const results = await Promise.all(arr.map(callback));

  return arr.filter((_v, index) => results[index]);
};

export const fileUtils = {
  flushFilePaths,
  flushFilePath,
  extractJson
};

export const stripAnsiInJson = (str: string, hasJson: boolean): string => (str && hasJson ? stripAnsi(str) : str);

export const stripAnsi = (str: string): string => (str ? str.replaceAll(ansiRegex(), '') : str);

export const getMessageFromError = (err: any): string => {
  if (err instanceof Error) {
    return err.message;
  }
  if (typeof err === 'string') {
    return err;
  }
  if (err) {
    return `Unexpected error: ${JSON.stringify(err)}`;
  }
  return 'Unknown error';
};

/*
Copied from https://github.com/sindresorhus/strip-ansi/blob/master/index.js

MIT License
Copyright (c) Sindre Sorhus <sindresorhus@gmail.com> (https://sindresorhus.com)

Permission is hereby granted, free of charge, to any person obtaining a copy of this software and associated
documentation files (the "Software"), to deal in the Software without restriction, including without
limitation the rights to use, copy, modify, merge, publish, distribute, sublicense, and/or sell copies
of the Software, and to permit persons to whom the Software is furnished to do so, subject to the following conditions:

The above copyright notice and this permission notice shall be included in all copies or substantial portions of the Software.

THE SOFTWARE IS PROVIDED "AS IS", WITHOUT WARRANTY OF ANY KIND, EXPRESS OR IMPLIED, INCLUDING BUT NOT LIMITED
TO THE WARRANTIES OF MERCHANTABILITY, FITNESS FOR A PARTICULAR PURPOSE AND NONINFRINGEMENT.
IN NO EVENT SHALL THE AUTHORS OR COPYRIGHT HOLDERS BE LIABLE FOR ANY CLAIM, DAMAGES OR OTHER LIABILITY,
WHETHER IN AN ACTION OF CONTRACT, TORT OR OTHERWISE, ARISING FROM, OUT OF OR IN CONNECTION WITH THE SOFTWARE
OR THE USE OR OTHER DEALINGS IN THE SOFTWARE.
*/

export const ansiRegex = ({ onlyFirst = false } = {}): RegExp => {
  const pattern = [
    '[\\u001B\\u009B][[\\]()#;?]*(?:(?:(?:(?:;[-a-zA-Z\\d\\/#&.:=?%@~_]+)*|[a-zA-Z\\d]+(?:;[-a-zA-Z\\d\\/#&.:=?%@~_]*)*)?\\u0007)',
    '(?:(?:\\d{1,4}(?:;\\d{0,4})*)?[\\dA-PR-TZcf-nq-uy=><~]))'
  ].join('|');

  return new RegExp(pattern, onlyFirst ? undefined : 'g');
};

/**
 * Returns elements that are in setA but not in setB.
 * @param setA
 * @param setB
 * @returns
 */
<<<<<<< HEAD
export const difference = <T>(setA: Set<T>, setB: Set<T>): Set<T> => new Set([...setA].filter(x => !setB.has(x)));
=======
export const difference = <T>(setA: Set<T>, setB: Set<T>): Set<T> => {
  return new Set([...setA].filter(x => !setB.has(x)));
};

/**
 * Used to remove column/line from org Apex compilations errors.
 * @param error
 * @returns
 */
export const fixupError = (error: string | undefined): string => {
  // Normalize error messages by trimming whitespace and removing redundant prefixes
  return error !== undefined ? error.replace(/\(\d+:\d+\)/, '').trim() : 'Unknown error occurred.';
};
>>>>>>> 0b8046e8
<|MERGE_RESOLUTION|>--- conflicted
+++ resolved
@@ -205,20 +205,13 @@
  * @param setB
  * @returns
  */
-<<<<<<< HEAD
 export const difference = <T>(setA: Set<T>, setB: Set<T>): Set<T> => new Set([...setA].filter(x => !setB.has(x)));
-=======
-export const difference = <T>(setA: Set<T>, setB: Set<T>): Set<T> => {
-  return new Set([...setA].filter(x => !setB.has(x)));
-};
 
 /**
  * Used to remove column/line from org Apex compilations errors.
  * @param error
  * @returns
  */
-export const fixupError = (error: string | undefined): string => {
+export const fixupError = (error: string | undefined): string =>
   // Normalize error messages by trimming whitespace and removing redundant prefixes
-  return error !== undefined ? error.replace(/\(\d+:\d+\)/, '').trim() : 'Unknown error occurred.';
-};
->>>>>>> 0b8046e8
+  error !== undefined ? error.replace(/\(\d+:\d+\)/, '').trim() : 'Unknown error occurred.';