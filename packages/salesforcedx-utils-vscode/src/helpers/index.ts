/*
 * Copyright (c) 2019, salesforce.com, inc.
 * All rights reserved.
 * Licensed under the BSD 3-Clause license.
 * For full license text, see LICENSE.txt file in the repo root or https://opensource.org/licenses/BSD-3-Clause
 */

<<<<<<< HEAD
=======
export { asyncFilter, isNullOrUndefined, extractJsonObject } from './utils';
export {
  isAlphaNumString,
  isInteger,
  isIntegerInRange,
  isAlphaNumSpaceString,
  isRecordIdFormat
} from './validations';
>>>>>>> 9654bc0c
export {
  ensureDirectoryExists,
  getTestResultsFolder,
  getRelativeProjectPath,
  fileExtensionsMatch
} from './paths';
export { TraceFlags } from './traceFlags';
export { TraceFlagsRemover } from './traceFlagsRemover';
export {
  isNullOrUndefined,
  extractJsonObject,
  flushFilePath,
  flushFilePaths
} from './utils';
export {
  isAlphaNumString,
  isInteger,
  isIntegerInRange,
  isAlphaNumSpaceString,
  isRecordIdFormat
} from './validations';<|MERGE_RESOLUTION|>--- conflicted
+++ resolved
@@ -5,35 +5,25 @@
  * For full license text, see LICENSE.txt file in the repo root or https://opensource.org/licenses/BSD-3-Clause
  */
 
-<<<<<<< HEAD
-=======
-export { asyncFilter, isNullOrUndefined, extractJsonObject } from './utils';
-export {
-  isAlphaNumString,
-  isInteger,
-  isIntegerInRange,
-  isAlphaNumSpaceString,
-  isRecordIdFormat
-} from './validations';
->>>>>>> 9654bc0c
 export {
   ensureDirectoryExists,
+  fileExtensionsMatch,
   getTestResultsFolder,
-  getRelativeProjectPath,
-  fileExtensionsMatch
+  getRelativeProjectPath
 } from './paths';
 export { TraceFlags } from './traceFlags';
 export { TraceFlagsRemover } from './traceFlagsRemover';
 export {
-  isNullOrUndefined,
+  asyncFilter,
   extractJsonObject,
   flushFilePath,
-  flushFilePaths
+  flushFilePaths,
+  isNullOrUndefined
 } from './utils';
 export {
+  isAlphaNumSpaceString,
   isAlphaNumString,
   isInteger,
   isIntegerInRange,
-  isAlphaNumSpaceString,
   isRecordIdFormat
 } from './validations';