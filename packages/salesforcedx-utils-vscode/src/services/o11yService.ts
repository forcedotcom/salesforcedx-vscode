/*
 * Copyright (c) 2025, salesforce.com, inc.
 * All rights reserved.
 * Licensed under the BSD 3-Clause license.
 * For full license text, see LICENSE.txt file in the repo root or https://opensource.org/licenses/BSD-3-Clause
 */

/*
 * Disabling these ESLint rules because:
 * - `@typescript-eslint/no-unsafe-call`: The telemetry modules from `o11yModules`
 *   (e.g., `getInstrumentation`, `registerInstrumentedApp`, `ConsoleCollector`, `a4d_instrumentation`).
 *   Refactoring them would require upstream type fixes that are outside the scope of this service.
 * - `@typescript-eslint/no-unsafe-assignment`: `o11yModules` is dynamically imported via `loadO11yModules()`,
 *   and its properties (`o11yClientVersion`, `o11ySchemaVersion`, etc.) lack strict TypeScript typings.
 *   Assigning them directly triggers this rule, but they are known to be valid based on runtime behavior.
 * - `@typescript-eslint/no-unsafe-member-access`: Accessing properties on `o11yModules` (e.g., `simpleCollectorModule`,
 *   `collectorsModule`, `encodeCoreEnvelopeContentsRaw`) is flagged as unsafe because TypeScript
 *   cannot infer their structure at compile time. However, these properties are safely used
 *   within the expected API contracts of the O11y SDK.
 *
 * TODO: Revisit this once the `o11yModules` typings are improved or consider wrapping them in explicit type definitions.
 */

/* eslint-disable @typescript-eslint/no-unsafe-call */
/* eslint-disable @typescript-eslint/no-unsafe-assignment */
/* eslint-disable @typescript-eslint/no-unsafe-member-access */

import { z } from 'zod';
import { loadO11yModules } from '../telemetry/utils/o11yLoader';

const O11Y_UPLOAD_THRESHOLD_BYTES = 50_000;
export class O11yService {
<<<<<<< HEAD
  O11Y_UPLOAD_THRESHOLD_BYTES = 50_000;
  o11yUploadEndpoint: string | undefined;
  instrumentation: Instrumentation;
  a4dO11ySchema: unknown;
  readonly environment: Record<string, string> = {};
  private static instances: Map<string, O11yService> = new Map();

  // Shared instrumentation and app across all extensions
  private static sharedInstrumentation: Instrumentation | null = null;
  private static sharedInstrApp: InstrumentedAppMethods | null = null;
  private static sharedO11yModules: Awaited<ReturnType<typeof loadO11yModules>> | null = null;
  private static sharedProtoEncoderFunc: ProtoEncoderFuncType | null = null;

  // Extension-specific properties
  private extensionName: string = '';
=======
  private o11yUploadEndpoint: string | undefined;
  private instrumentation: Instrumentation;
  private _instrApp: InstrumentedAppMethods;
  private protoEncoderFunc: ProtoEncoderFuncType | null = null;
  private a4dO11ySchema: unknown;
  private readonly environment: Record<string, string> = {};
  private o11yModules: Awaited<ReturnType<typeof loadO11yModules>> | null = null;
  private static instance: O11yService | null = null;
>>>>>>> addd49c6

  private constructor() {}

  public static getInstance(extensionId: string): O11yService {
    if (!O11yService.instances.has(extensionId)) {
      const instance = new O11yService();
      O11yService.instances.set(extensionId, instance);
    }
    return O11yService.instances.get(extensionId)!;
  }

<<<<<<< HEAD
  async initialize(extensionName: string, o11yUploadEndpoint: string) {
    this.extensionName = extensionName;
=======
  public async initialize(extensionName: string, o11yUploadEndpoint: string) {
>>>>>>> addd49c6
    this.o11yUploadEndpoint = o11yUploadEndpoint;

    // Initialize shared resources if not already done
    if (!O11yService.sharedInstrApp) {
      await this.initializeSharedResources();
    }

<<<<<<< HEAD
    // Set up instance-specific references to shared resources
    this.instrumentation = O11yService.sharedInstrumentation!;
    this.a4dO11ySchema = O11yService.sharedO11yModules!.a4d_instrumentation;

    const { o11yClientVersion, o11ySchemaVersion } = O11yService.sharedO11yModules!;

    Object.assign(this.environment, {
      appName: 'salesforce-vscode-extensions', // Single shared app name
      extensionName: this.extensionName, // Extension-specific identifier
=======
    this.instrumentation = getInstrumentation(`${extensionName}-instrumentation`);
    this.a4dO11ySchema = a4d_instrumentation;

    Object.assign(this.environment, {
      appName: `${extensionName}-extension`,
>>>>>>> addd49c6
      o11ySchemaVersion,
      sdkVersion: `${o11yClientVersion}:${o11ySchemaVersion}`
    });
  }

  private async initializeSharedResources() {
    // Ensure modules are loaded before using them
    O11yService.sharedO11yModules = await loadO11yModules();

    const { o11yClientVersion, o11ySchemaVersion, getInstrumentation, registerInstrumentedApp } =
      O11yService.sharedO11yModules!;

    // Create a single shared instrumentation
    const sharedInstrumentationName = 'salesforce-vscode-extensions-instrumentation';
    O11yService.sharedInstrumentation = getInstrumentation(sharedInstrumentationName);

    // Create a single shared app
    const sharedAppName = 'salesforce-vscode-extensions';

<<<<<<< HEAD
    // STEP 1: Register the shared app
    O11yService.sharedInstrApp = registerInstrumentedApp(sharedAppName, {
=======
    // STEP 1: Register the app
    this._instrApp = registerInstrumentedApp(`${extensionName}-extension`, {
>>>>>>> addd49c6
      isProduction: false,
      enableBuffering: true
    });

    // STEP 2: Register a metrics collector on the shared app
    O11yService.sharedInstrApp.simpleCollector = this.initSimpleCollector(
      O11yService.sharedInstrApp,
      {
        appName: sharedAppName,
        sdkVersion: `${o11yClientVersion}:${o11ySchemaVersion}`
      },
      O11yService.sharedO11yModules
    );

    // Set up shared proto encoder
    if (O11yService.sharedO11yModules) {
      const { collectorsModule } = O11yService.sharedO11yModules;
      O11yService.sharedProtoEncoderFunc = encodeCoreEnvelopeContentsRawSchem.parse(
        collectorsModule.default || collectorsModule
      ).encodeCoreEnvelopeContentsRaw;
    }
  }

  public logEvent(properties?: { [key: string]: any }): void {
    if (this.instrumentation) {
      this.instrumentation.log(this.a4dO11ySchema, {
        message: JSON.stringify(properties)
      });
    } else {
      console.log('O11yService: Unable to log event - Instrumentation not initialized.');
    }
  }

  public async upload(): Promise<void> {
    try {
      // Log anything that was buffered
      await this.uploadAsNeededAsync(true);
    } catch (error) {
      // We log the failure but do not throw, preventing disruptions in telemetry reporting.
      console.error('Telemetry upload failed:', error);
    }
  }

  private initSimpleCollector(
    o11yApp: InstrumentedAppMethods,
    environment: Environment,
    o11yModules: Awaited<ReturnType<typeof loadO11yModules>> | null
  ): Promise<SimpleCollector> {
    if (!o11yModules) {
      throw new Error('o11yModules is null');
    }

    const { simpleCollectorModule } = o11yModules;

    const simpleCollector = new (simpleCollectorModule.default || simpleCollectorModule).SimpleCollector({
      environment
    });

    o11yApp.registerLogCollector(simpleCollector, { retroactive: true });
    o11yApp.registerMetricsCollector(simpleCollector);
    return simpleCollector;
  }

  private uploadAsNeededAsync(ignoreThreshold = false): Promise<PromiseSettledResult<Response>[]> {
    const promises: Promise<Response>[] = [];

    if (!O11yService.sharedProtoEncoderFunc) {
      console.error('sharedProtoEncoderFunc is not initialized');
      return Promise.resolve([]); // Prevents the function from throwing an error
    }

    const simpleCollector = O11yService.sharedInstrApp?.simpleCollector;
    if (
      simpleCollector?.hasData &&
      (ignoreThreshold || simpleCollector.estimatedByteSize >= O11Y_UPLOAD_THRESHOLD_BYTES)
    ) {
      const rawContents = simpleCollector.getRawContentsOfCoreEnvelope();
      const binary = O11yService.sharedProtoEncoderFunc(rawContents);
      promises.push(this.uploadToFalconAsync(binary));
    }

    return Promise.allSettled(promises);
  }

  // public only for testing
  public async uploadToFalconAsync(binary: Uint8Array): Promise<Response> {
    const b64 = Buffer.from(binary).toString('base64');

    if (!this.o11yUploadEndpoint) {
      throw new Error('o11yUploadEndpoint is not defined');
    }

    return this.postRequest(this.o11yUploadEndpoint, { base64Env: b64 });
  }

  // public only for testing
  public postRequest = (endpoint: string, body: any): Promise<Response> =>
    fetch(endpoint, {
      method: 'POST',
      headers: { 'Content-Type': 'application/json' },
      body: JSON.stringify(body)
    }).catch(error => {
      console.error('Post Request failed:', error);
      throw error;
    });
}

const encodeCoreEnvelopeContentsRawSchem = z.object({
  encodeCoreEnvelopeContentsRaw: z.function().returns(z.instanceof(Uint8Array))
});<|MERGE_RESOLUTION|>--- conflicted
+++ resolved
@@ -30,7 +30,6 @@
 
 const O11Y_UPLOAD_THRESHOLD_BYTES = 50_000;
 export class O11yService {
-<<<<<<< HEAD
   O11Y_UPLOAD_THRESHOLD_BYTES = 50_000;
   o11yUploadEndpoint: string | undefined;
   instrumentation: Instrumentation;
@@ -46,16 +45,6 @@
 
   // Extension-specific properties
   private extensionName: string = '';
-=======
-  private o11yUploadEndpoint: string | undefined;
-  private instrumentation: Instrumentation;
-  private _instrApp: InstrumentedAppMethods;
-  private protoEncoderFunc: ProtoEncoderFuncType | null = null;
-  private a4dO11ySchema: unknown;
-  private readonly environment: Record<string, string> = {};
-  private o11yModules: Awaited<ReturnType<typeof loadO11yModules>> | null = null;
-  private static instance: O11yService | null = null;
->>>>>>> addd49c6
 
   private constructor() {}
 
@@ -67,12 +56,8 @@
     return O11yService.instances.get(extensionId)!;
   }
 
-<<<<<<< HEAD
   async initialize(extensionName: string, o11yUploadEndpoint: string) {
     this.extensionName = extensionName;
-=======
-  public async initialize(extensionName: string, o11yUploadEndpoint: string) {
->>>>>>> addd49c6
     this.o11yUploadEndpoint = o11yUploadEndpoint;
 
     // Initialize shared resources if not already done
@@ -80,7 +65,6 @@
       await this.initializeSharedResources();
     }
 
-<<<<<<< HEAD
     // Set up instance-specific references to shared resources
     this.instrumentation = O11yService.sharedInstrumentation!;
     this.a4dO11ySchema = O11yService.sharedO11yModules!.a4d_instrumentation;
@@ -90,13 +74,6 @@
     Object.assign(this.environment, {
       appName: 'salesforce-vscode-extensions', // Single shared app name
       extensionName: this.extensionName, // Extension-specific identifier
-=======
-    this.instrumentation = getInstrumentation(`${extensionName}-instrumentation`);
-    this.a4dO11ySchema = a4d_instrumentation;
-
-    Object.assign(this.environment, {
-      appName: `${extensionName}-extension`,
->>>>>>> addd49c6
       o11ySchemaVersion,
       sdkVersion: `${o11yClientVersion}:${o11ySchemaVersion}`
     });
@@ -116,13 +93,8 @@
     // Create a single shared app
     const sharedAppName = 'salesforce-vscode-extensions';
 
-<<<<<<< HEAD
     // STEP 1: Register the shared app
     O11yService.sharedInstrApp = registerInstrumentedApp(sharedAppName, {
-=======
-    // STEP 1: Register the app
-    this._instrApp = registerInstrumentedApp(`${extensionName}-extension`, {
->>>>>>> addd49c6
       isProduction: false,
       enableBuffering: true
     });
