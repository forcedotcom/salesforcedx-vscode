/*
 * Copyright (c) 2025, salesforce.com, inc.
 * All rights reserved.
 * Licensed under the BSD 3-Clause license.
 * For full license text, see LICENSE.txt file in the repo root or https://opensource.org/licenses/BSD-3-Clause
 */

/*
 * Disabling these ESLint rules because:
 * - `@typescript-eslint/no-unsafe-call`: The telemetry modules from `o11yModules`
 *   (e.g., `getInstrumentation`, `registerInstrumentedApp`, `ConsoleCollector`, `a4d_instrumentation`).
 *   Refactoring them would require upstream type fixes that are outside the scope of this service.
 * - `@typescript-eslint/no-unsafe-assignment`: `o11yModules` is dynamically imported via `loadO11yModules()`,
 *   and its properties (`o11yClientVersion`, `o11ySchemaVersion`, etc.) lack strict TypeScript typings.
 *   Assigning them directly triggers this rule, but they are known to be valid based on runtime behavior.
 * - `@typescript-eslint/no-unsafe-member-access`: Accessing properties on `o11yModules` (e.g., `simpleCollectorModule`,
 *   `collectorsModule`, `encodeCoreEnvelopeContentsRaw`) is flagged as unsafe because TypeScript
 *   cannot infer their structure at compile time. However, these properties are safely used
 *   within the expected API contracts of the O11y SDK.
 *
 * TODO: Revisit this once the `o11yModules` typings are improved or consider wrapping them in explicit type definitions.
 */

/* eslint-disable @typescript-eslint/no-unsafe-call */
/* eslint-disable @typescript-eslint/no-unsafe-assignment */
/* eslint-disable @typescript-eslint/no-unsafe-member-access */

import { z } from 'zod';
import { loadO11yModules } from '../telemetry/utils/o11yLoader';

export class O11yService {
  public static readonly O11Y_UPLOAD_THRESHOLD_BYTES = 50000;
  public o11yUploadEndpoint?: string;
  public instrumentation?: any;
  public a4dO11ySchema?: any;
  public environment: Record<string, string> = {};
  private static instances: Map<string, O11yService> = new Map();

  // Shared instrumentation and app across all extensions
  private static sharedInstrumentation: Instrumentation | null = null;
  private static sharedInstrApp: InstrumentedAppMethods | null = null;
  private static sharedO11yModules: Awaited<ReturnType<typeof loadO11yModules>> | null = null;
  private static sharedProtoEncoderFunc: ProtoEncoderFuncType | null = null;

  // Extension-specific properties
  private extensionName: string = '';

  private constructor() {}

  public static getInstance(extensionId: string): O11yService {
    if (!O11yService.instances.has(extensionId)) {
      const instance = new O11yService();
      O11yService.instances.set(extensionId, instance);
    }
    return O11yService.instances.get(extensionId)!;
  }

  public async initialize(extensionName: string, o11yUploadEndpoint: string) {
    this.extensionName = extensionName;
    this.o11yUploadEndpoint = o11yUploadEndpoint;

    // Initialize shared resources if not already done
    if (!O11yService.sharedInstrApp) {
      await this.initializeSharedResources();
    }

    // Set up instance-specific references to shared resources
    this.instrumentation = O11yService.sharedInstrumentation!;
    this.a4dO11ySchema = O11yService.sharedO11yModules!.a4d_instrumentation;

    const { o11yClientVersion, o11ySchemaVersion } = O11yService.sharedO11yModules!;

    Object.assign(this.environment, {
      appName: 'salesforce-vscode-extensions', // Single shared app name
      extensionName: this.extensionName, // Extension-specific identifier
      o11ySchemaVersion,
      sdkVersion: `${o11yClientVersion}:${o11ySchemaVersion}`
    });
  }

  private async initializeSharedResources() {
    // Ensure modules are loaded before using them
    O11yService.sharedO11yModules = await loadO11yModules();

    const { o11yClientVersion, o11ySchemaVersion, getInstrumentation, registerInstrumentedApp } =
      O11yService.sharedO11yModules!;

    // Create a single shared instrumentation
    const sharedInstrumentationName = 'salesforce-vscode-extensions-instrumentation';
    O11yService.sharedInstrumentation = getInstrumentation(sharedInstrumentationName);

    // Create a single shared app
    const sharedAppName = 'salesforce-vscode-extensions';

    // STEP 1: Register the shared app
    O11yService.sharedInstrApp = registerInstrumentedApp(sharedAppName, {
      isProduction: false,
      enableBuffering: true
    });

    // STEP 2: Register a metrics collector on the shared app
    O11yService.sharedInstrApp.simpleCollector = this.initSimpleCollector(
      O11yService.sharedInstrApp,
      {
        appName: sharedAppName,
        sdkVersion: `${o11yClientVersion}:${o11ySchemaVersion}`
      },
      O11yService.sharedO11yModules
    );

    // Set up shared proto encoder
    if (O11yService.sharedO11yModules) {
      const { collectorsModule } = O11yService.sharedO11yModules;
      O11yService.sharedProtoEncoderFunc = encodeCoreEnvelopeContentsRawSchem.parse(
        collectorsModule.default || collectorsModule
      ).encodeCoreEnvelopeContentsRaw;
    }
  }

  public logEvent(properties?: { [key: string]: any }): void {
    if (this.instrumentation) {
      this.instrumentation.log(this.a4dO11ySchema, {
        message: JSON.stringify(properties)
      });
    } else {
      console.log('O11yService: Unable to log event - Instrumentation not initialized.');
    }
  }

  public async upload(): Promise<void> {
    try {
      // Log anything that was buffered
      await this.uploadAsNeededAsync(true);
    } catch (error) {
      // We log the failure but do not throw, preventing disruptions in telemetry reporting.
      console.error('Telemetry upload failed:', error);
    }
  }

  private initSimpleCollector(
    o11yApp: InstrumentedAppMethods,
    environment: Environment,
    o11yModules: Awaited<ReturnType<typeof loadO11yModules>> | null
  ): Promise<SimpleCollector> {
    if (!o11yModules) {
      throw new Error('o11yModules is null');
    }

<<<<<<< HEAD
    const { simpleCollectorModule } = o11yModules;
=======
    const { simpleCollectorModule, collectorsModule } = o11yModules;

    this.protoEncoderFunc = encodeCoreEnvelopeContentsRawSchem.parse(
      collectorsModule.default ?? collectorsModule
    ).encodeCoreEnvelopeContentsRaw;
>>>>>>> d56a006c

    const simpleCollector = new (simpleCollectorModule.default ?? simpleCollectorModule).SimpleCollector({
      environment
    });

    o11yApp.registerLogCollector(simpleCollector, { retroactive: true });
    o11yApp.registerMetricsCollector(simpleCollector);
    return simpleCollector;
  }

  private uploadAsNeededAsync(ignoreThreshold = false): Promise<PromiseSettledResult<Response>[]> {
    const promises: Promise<Response>[] = [];

    if (!O11yService.sharedProtoEncoderFunc) {
      console.error('sharedProtoEncoderFunc is not initialized');
      return Promise.resolve([]); // Prevents the function from throwing an error
    }

    const simpleCollector = O11yService.sharedInstrApp?.simpleCollector;
    if (
      simpleCollector?.hasData &&
      (ignoreThreshold || simpleCollector.estimatedByteSize >= O11yService.O11Y_UPLOAD_THRESHOLD_BYTES)
    ) {
      const rawContents = simpleCollector.getRawContentsOfCoreEnvelope();
      const binary = O11yService.sharedProtoEncoderFunc(rawContents);
      promises.push(this.uploadToFalconAsync(binary));
    }

    return Promise.allSettled(promises);
  }

  // public only for testing
  public async uploadToFalconAsync(binary: Uint8Array): Promise<Response> {
    const b64 = Buffer.from(binary).toString('base64');

    if (!this.o11yUploadEndpoint) {
      throw new Error('o11yUploadEndpoint is not defined');
    }

    return this.postRequest(this.o11yUploadEndpoint, { base64Env: b64 });
  }

  // public only for testing
  public postRequest = (endpoint: string, body: any): Promise<Response> =>
    fetch(endpoint, {
      method: 'POST',
      headers: { 'Content-Type': 'application/json' },
      body: JSON.stringify(body)
    }).catch(error => {
      console.error('Post Request failed:', error);
      throw error;
    });
}

const encodeCoreEnvelopeContentsRawSchem = z.object({
  encodeCoreEnvelopeContentsRaw: z.function().returns(z.instanceof(Uint8Array))
});<|MERGE_RESOLUTION|>--- conflicted
+++ resolved
@@ -146,15 +146,7 @@
       throw new Error('o11yModules is null');
     }
 
-<<<<<<< HEAD
     const { simpleCollectorModule } = o11yModules;
-=======
-    const { simpleCollectorModule, collectorsModule } = o11yModules;
-
-    this.protoEncoderFunc = encodeCoreEnvelopeContentsRawSchem.parse(
-      collectorsModule.default ?? collectorsModule
-    ).encodeCoreEnvelopeContentsRaw;
->>>>>>> d56a006c
 
     const simpleCollector = new (simpleCollectorModule.default ?? simpleCollectorModule).SimpleCollector({
       environment
