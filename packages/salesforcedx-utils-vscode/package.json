{
  "name": "@salesforce/salesforcedx-utils-vscode",
  "displayName": "SFDX Utilities for VS Code",
  "description": "Provides utilities to interface the SFDX libraries with VS Code",
<<<<<<< HEAD
  "version": "60.2.2",
=======
  "version": "60.2.3",
>>>>>>> 9e5b69e5
  "publisher": "salesforce",
  "license": "BSD-3-Clause",
  "categories": [
    "Other"
  ],
  "main": "out/src",
  "dependencies": {
    "@salesforce/core": "6.5.2",
    "@salesforce/source-deploy-retrieve": "10.3.3",
    "@salesforce/source-tracking": "5.1.11",
    "applicationinsights": "1.0.7",
    "cross-spawn": "7.0.3",
    "rxjs": "^5.4.1",
    "strip-ansi": "^5.2.0",
    "tree-kill": "^1.1.0"
  },
  "devDependencies": {
    "@types/cross-spawn": "6.0.0",
    "@types/jest": "^29.5.5",
    "@types/node": "^18.11.9",
    "@types/shelljs": "0.7.9",
    "@types/vscode": "^1.61.2",
    "@typescript-eslint/eslint-plugin": "6.9.0",
    "@typescript-eslint/parser": "6.9.0",
    "eslint": "8.52.0",
    "eslint-config-prettier": "9.0.0",
    "eslint-plugin-header": "3.1.1",
    "eslint-plugin-import": "2.29.0",
    "eslint-plugin-jest": "27.5.0",
    "eslint-plugin-jest-formatting": "3.1.0",
    "eslint-plugin-jsdoc": "46.8.2",
    "eslint-plugin-prefer-arrow": "1.2.3",
    "jest": "^29.7.0",
    "prettier": "3.0.3",
    "shelljs": "0.8.5",
    "ts-jest": "^29.1.1",
    "typescript": "^5.2.2"
  },
  "engines": {
    "vscode": "^1.82.0"
  },
  "scripts": {
    "compile": "tsc -p ./",
    "lint": "eslint .",
    "lint:fix": "npm run lint -- --fix",
    "watch": "tsc -watch -p .",
    "clean": "shx rm -rf node_modules && shx rm -rf out && shx rm -rf coverage && shx rm -rf .nyc_output",
    "test:unit": "jest --coverage",
    "coverage": "jest --coverage"
  }
}<|MERGE_RESOLUTION|>--- conflicted
+++ resolved
@@ -2,11 +2,7 @@
   "name": "@salesforce/salesforcedx-utils-vscode",
   "displayName": "SFDX Utilities for VS Code",
   "description": "Provides utilities to interface the SFDX libraries with VS Code",
-<<<<<<< HEAD
-  "version": "60.2.2",
-=======
   "version": "60.2.3",
->>>>>>> 9e5b69e5
   "publisher": "salesforce",
   "license": "BSD-3-Clause",
   "categories": [
