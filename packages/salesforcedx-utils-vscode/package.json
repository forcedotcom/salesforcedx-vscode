--- conflicted
+++ resolved
@@ -11,13 +11,8 @@
   ],
   "main": "out/src",
   "dependencies": {
-<<<<<<< HEAD
-    "@salesforce/source-tracking": "3.1.1",
-    "@salesforce/core": "^3.34.8",
-=======
     "@salesforce/core": "^3.34.8",
     "@salesforce/source-tracking": "3.1.1",
->>>>>>> 12de885c
     "applicationinsights": "1.0.7",
     "cross-spawn": "7.0.3",
     "rxjs": "^5.4.1",
