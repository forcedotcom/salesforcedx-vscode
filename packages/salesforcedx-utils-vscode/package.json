{
  "name": "@salesforce/salesforcedx-utils-vscode",
  "displayName": "SFDX Utilities for VS Code",
  "description": "Provides utilities to interface the SFDX libraries with VS Code",
  "version": "64.7.0",
  "publisher": "salesforce",
  "license": "BSD-3-Clause",
  "categories": [
    "Other"
  ],
  "main": "out/src",
  "dependencies": {
    "@salesforce/core-bundle": "^8.18.4",
    "@salesforce/salesforcedx-utils": "64.7.0",
    "@salesforce/source-tracking-bundle": "^7.4.9",
    "@salesforce/vscode-service-provider": "^1.4.1",
    "applicationinsights": "1.0.7",
    "cross-spawn": "7.0.6",
    "o11y": "250.14.0",
    "o11y_schema": "254.77.0",
    "rxjs": "^5.4.1",
    "tree-kill": "^1.1.0",
    "vscode-uri": "^3.1.0",
    "zod": "3.24.4"
  },
  "devDependencies": {
<<<<<<< HEAD
    "@salesforce/source-deploy-retrieve-bundle": "^12.21.5",
=======
    "@salesforce/source-deploy-retrieve-bundle": "^12.21.6",
>>>>>>> 0f536b30
    "@types/cross-spawn": "6.0.6",
    "@types/jest": "^29.5.5",
    "@types/node": "^20.0.0",
    "jest": "^29.7.0",
    "ts-jest": "^29.1.1"
  },
  "engines": {
    "vscode": "^1.90.0"
  },
  "scripts": {
    "compile": "tsc -p ./",
    "lint": "eslint .",
    "lint:fix": "npm run lint -- --fix",
    "watch": "tsc -watch -p .",
    "clean": "shx rm -rf node_modules && shx rm -rf out && shx rm -rf coverage && shx rm -rf .nyc_output",
    "test:unit": "jest --coverage",
    "coverage": "jest --coverage"
  }
}<|MERGE_RESOLUTION|>--- conflicted
+++ resolved
@@ -24,11 +24,7 @@
     "zod": "3.24.4"
   },
   "devDependencies": {
-<<<<<<< HEAD
-    "@salesforce/source-deploy-retrieve-bundle": "^12.21.5",
-=======
     "@salesforce/source-deploy-retrieve-bundle": "^12.21.6",
->>>>>>> 0f536b30
     "@types/cross-spawn": "6.0.6",
     "@types/jest": "^29.5.5",
     "@types/node": "^20.0.0",
