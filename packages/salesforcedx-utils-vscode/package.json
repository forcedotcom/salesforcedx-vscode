--- conflicted
+++ resolved
@@ -2,11 +2,7 @@
   "name": "@salesforce/salesforcedx-utils-vscode",
   "displayName": "SFDX Utilities for VS Code",
   "description": "Provides utilities to interface the SFDX libraries with VS Code",
-<<<<<<< HEAD
-  "version": "65.6.0",
-=======
   "version": "65.7.0",
->>>>>>> 2b61abbe
   "publisher": "salesforce",
   "license": "BSD-3-Clause",
   "categories": [
@@ -15,17 +11,10 @@
   "main": "out/src",
   "dependencies": {
     "@salesforce/core": "^8.23.3",
-<<<<<<< HEAD
-    "@salesforce/o11y-reporter": "1.4.0",
-    "@salesforce/salesforcedx-utils": "65.6.0",
-    "@salesforce/source-tracking": "^7.8.0",
-    "@salesforce/vscode-i18n": "65.6.0",
-=======
     "@salesforce/o11y-reporter": "1.6.0",
     "@salesforce/salesforcedx-utils": "65.7.0",
     "@salesforce/source-tracking": "^7.5.0",
     "@salesforce/vscode-i18n": "65.7.0",
->>>>>>> 2b61abbe
     "@salesforce/vscode-service-provider": "^1.5.0",
     "applicationinsights": "1.0.7",
     "cross-spawn": "7.0.6",
