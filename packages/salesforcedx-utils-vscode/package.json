{
  "name": "@salesforce/salesforcedx-utils-vscode",
  "displayName": "SFDX Utilities for VS Code",
  "description": "Provides utilities to interface the SFDX libraries with VS Code",
<<<<<<< HEAD
  "version": "63.1.1",
=======
  "version": "62.14.1",
>>>>>>> b1875723
  "publisher": "salesforce",
  "license": "BSD-3-Clause",
  "categories": [
    "Other"
  ],
  "main": "out/src",
  "dependencies": {
    "@salesforce/core-bundle": "8.8.2",
<<<<<<< HEAD
    "@salesforce/source-deploy-retrieve-bundle": "12.15.0",
    "@salesforce/source-tracking-bundle": "7.3.14",
    "@salesforce/vscode-service-provider": "1.2.1",
=======
    "@salesforce/source-deploy-retrieve-bundle": "12.14.0",
    "@salesforce/source-tracking-bundle": "7.3.10",
    "@salesforce/vscode-service-provider": "1.3.0-rc.6.4",
>>>>>>> b1875723
    "applicationinsights": "1.0.7",
    "cross-spawn": "7.0.6",
    "rxjs": "^5.4.1",
    "tree-kill": "^1.1.0"
  },
  "devDependencies": {
    "@types/cross-spawn": "6.0.6",
    "@types/jest": "^29.5.5",
    "@types/node": "^20.0.0",
    "@types/shelljs": "0.7.9",
    "@types/vscode": "^1.90.0",
    "eslint-plugin-jest": "28.9.0",
    "jest": "^29.7.0",
    "prettier": "3.3.3",
    "shelljs": "0.8.5",
    "ts-jest": "^29.1.1",
    "typescript": "^5.6.2"
  },
  "engines": {
    "vscode": "^1.90.0"
  },
  "scripts": {
    "compile": "tsc -p ./",
    "lint": "eslint .",
    "lint:fix": "npm run lint -- --fix",
    "watch": "tsc -watch -p .",
    "clean": "shx rm -rf node_modules && shx rm -rf out && shx rm -rf coverage && shx rm -rf .nyc_output",
    "test:unit": "jest --coverage",
    "coverage": "jest --coverage"
  }
}<|MERGE_RESOLUTION|>--- conflicted
+++ resolved
@@ -2,11 +2,7 @@
   "name": "@salesforce/salesforcedx-utils-vscode",
   "displayName": "SFDX Utilities for VS Code",
   "description": "Provides utilities to interface the SFDX libraries with VS Code",
-<<<<<<< HEAD
   "version": "63.1.1",
-=======
-  "version": "62.14.1",
->>>>>>> b1875723
   "publisher": "salesforce",
   "license": "BSD-3-Clause",
   "categories": [
@@ -15,15 +11,9 @@
   "main": "out/src",
   "dependencies": {
     "@salesforce/core-bundle": "8.8.2",
-<<<<<<< HEAD
     "@salesforce/source-deploy-retrieve-bundle": "12.15.0",
     "@salesforce/source-tracking-bundle": "7.3.14",
-    "@salesforce/vscode-service-provider": "1.2.1",
-=======
-    "@salesforce/source-deploy-retrieve-bundle": "12.14.0",
-    "@salesforce/source-tracking-bundle": "7.3.10",
     "@salesforce/vscode-service-provider": "1.3.0-rc.6.4",
->>>>>>> b1875723
     "applicationinsights": "1.0.7",
     "cross-spawn": "7.0.6",
     "rxjs": "^5.4.1",
