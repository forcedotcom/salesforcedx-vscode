{
  "name": "@salesforce/salesforcedx-utils-vscode",
  "displayName": "SFDX Utilities for VS Code",
  "description": "Provides utilities to interface the SFDX libraries with VS Code",
  "aiKey": "ec3632a4-df47-47a4-98dc-8134cacbaf7e",
  "version": "57.5.0",
  "publisher": "salesforce",
  "license": "BSD-3-Clause",
  "categories": [
    "Other"
  ],
  "main": "out/src",
  "dependencies": {
<<<<<<< HEAD
    "@salesforce/core": "^3.31.18",
    "@salesforce/source-tracking": "2.2.24",
=======
    "@salesforce/core": "^3.33.4",
    "@salesforce/source-tracking": "^2.2.22",
>>>>>>> 83162c75
    "applicationinsights": "1.0.7",
    "cross-spawn": "7.0.3",
    "rxjs": "^5.4.1",
    "strip-ansi": "^5.2.0",
    "tree-kill": "^1.1.0"
  },
  "devDependencies": {
    "@salesforce/ts-sinon": "1.4.0",
    "@types/chai": "4.3.3",
    "@types/cross-spawn": "6.0.0",
    "@types/jest": "28.1.7",
    "@types/mkdirp": "0.5.2",
    "@types/mocha": "^5",
    "@types/node": "12.0.12",
    "@types/proxyquire": "1.3.28",
    "@types/shelljs": "0.7.9",
    "@types/sinon": "^2.3.7",
    "@types/vscode": "^1.61.2",
    "chai": "^4.0.2",
    "jest": "28.1.3",
    "mocha": "^10",
    "mocha-junit-reporter": "^1.23.3",
    "mocha-multi-reporters": "^1.1.7",
    "mock-spawn": "0.2.6",
    "nyc": "^15",
    "proxyquire": "2.1.3",
    "request-light": "^0.7.0",
    "shelljs": "0.8.5",
    "sinon": "^13.0.1",
    "ts-jest": "28.0.8",
    "typescript": "^4.7.4"
  },
  "engines": {
    "vscode": "^1.61.2"
  },
  "scripts": {
    "compile": "tsc -p ./",
    "lint": "tslint --project .",
    "lint:fix": "npm run lint -- --fix",
    "watch": "tsc -watch -p .",
    "clean": "shx rm -rf node_modules && shx rm -rf out && shx rm -rf coverage && shx rm -rf .nyc_output",
    "test:unit": "jest --coverage",
    "coverage": "jest --coverage"
  },
  "nyc": {
    "reporter": [
      "text-summary",
      "lcov"
    ]
  }
}<|MERGE_RESOLUTION|>--- conflicted
+++ resolved
@@ -11,13 +11,8 @@
   ],
   "main": "out/src",
   "dependencies": {
-<<<<<<< HEAD
-    "@salesforce/core": "^3.31.18",
     "@salesforce/source-tracking": "2.2.24",
-=======
     "@salesforce/core": "^3.33.4",
-    "@salesforce/source-tracking": "^2.2.22",
->>>>>>> 83162c75
     "applicationinsights": "1.0.7",
     "cross-spawn": "7.0.3",
     "rxjs": "^5.4.1",
