{
  "name": "@salesforce/salesforcedx-utils-vscode",
  "displayName": "SFDX Utilities for VS Code",
  "description": "Provides utilities to interface the SFDX libraries with VS Code",
  "aiKey": "ec3632a4-df47-47a4-98dc-8134cacbaf7e",
<<<<<<< HEAD
  "version": "55.0.0",
=======
  "version": "55.1.0",
>>>>>>> 66e87dc0
  "publisher": "salesforce",
  "license": "BSD-3-Clause",
  "categories": [
    "Other"
  ],
  "dependencies": {
    "@salesforce/core": "^2.35.0",
    "applicationinsights": "1.0.7",
    "cross-spawn": "6.0.5",
    "rxjs": "^5.4.1",
    "strip-ansi": "^5.2.0",
    "tree-kill": "^1.1.0"
  },
  "devDependencies": {
    "@salesforce/ts-sinon": "1.3.21",
    "@types/chai": "4.3.0",
    "@types/cross-spawn": "6.0.0",
    "@types/mkdirp": "0.5.2",
    "@types/mocha": "^5",
    "@types/node": "12.0.12",
    "@types/proxyquire": "1.3.28",
    "@types/shelljs": "0.7.9",
    "@types/sinon": "^2.3.7",
    "@types/vscode": "1.49.0",
    "chai": "^4.0.2",
    "mocha": "^10",
    "mocha-junit-reporter": "^1.23.3",
    "mocha-multi-reporters": "^1.1.7",
    "mock-spawn": "0.2.6",
    "nyc": "^15",
    "proxyquire": "2.1.3",
    "request-light": "0.2.4",
    "shelljs": "0.8.5",
    "sinon": "^13.0.1",
    "typescript": "3.8.3"
  },
  "engines": {
    "vscode": "^1.49.3"
  },
  "scripts": {
    "compile": "tsc -p ./ && webpack",
    "webpack": "webpack",
    "lint": "tslint --project .",
    "lint:fix": "npm run lint -- --fix",
    "watch": "tsc -watch -p .",
    "clean": "shx rm -rf node_modules && shx rm -rf out && shx rm -rf coverage && shx rm -rf .nyc_output",
    "test": "npm run test:unit",
    "test:unit": "node ./node_modules/nyc/bin/nyc.js ./node_modules/mocha/bin/_mocha --recursive out/test/unit/**/*.js --timeout 20000 --reporter mocha-multi-reporters --reporter-options configFile=../../config/mochaUnitTestsConfig.json",
    "coverage": "./node_modules/.bin/nyc npm test"
  },
  "nyc": {
    "reporter": [
      "text-summary",
      "lcov"
    ]
  }
}<|MERGE_RESOLUTION|>--- conflicted
+++ resolved
@@ -3,11 +3,7 @@
   "displayName": "SFDX Utilities for VS Code",
   "description": "Provides utilities to interface the SFDX libraries with VS Code",
   "aiKey": "ec3632a4-df47-47a4-98dc-8134cacbaf7e",
-<<<<<<< HEAD
-  "version": "55.0.0",
-=======
   "version": "55.1.0",
->>>>>>> 66e87dc0
   "publisher": "salesforce",
   "license": "BSD-3-Clause",
   "categories": [
