{
  "name": "@salesforce/salesforcedx-utils-vscode",
  "displayName": "SFDX Utilities for VS Code",
  "description": "Provides utilities to interface the SFDX libraries with VS Code",
<<<<<<< HEAD
  "aiKey": "ec3632a4-df47-47a4-98dc-8134cacbaf7e",
  "version": "49.14.0",
=======
  "version": "50.1.0",
>>>>>>> 992f36cd
  "publisher": "salesforce",
  "license": "BSD-3-Clause",
  "categories": [
    "Other"
  ],
  "dependencies": {
    "@salesforce/core": "2.9.0",
    "applicationinsights": "1.0.7",
    "cross-spawn": "6.0.5",
    "path-exists": "3.0.0",
    "rxjs": "^5.4.1",
    "shelljs": "0.8.3",
    "tree-kill": "^1.1.0"
  },
  "devDependencies": {
    "@types/chai": "^4.0.0",
    "@types/cross-spawn": "6.0.0",
    "@types/mocha": "^5",
    "@types/node": "12.0.12",
    "@types/path-exists": "^1.0.29",
    "@types/shelljs": "0.7.9",
    "@types/sinon": "^2.3.2",
    "@types/vscode": "1.40.0",
    "chai": "^4.0.2",
    "mocha": "^5",
    "mocha-junit-reporter": "^1.23.3",
    "mocha-multi-reporters": "^1.1.7",
    "mock-spawn": "0.2.6",
    "nyc": "^13",
    "request-light": "0.2.4",
    "sinon": "^7.3.1",
    "typescript": "3.7.5"
  },
  "engines": {
    "vscode": "^1.40.0"
  },
  "scripts": {
    "compile": "tsc -p ./",
    "lint": "tslint --project .",
    "watch": "tsc -watch -p .",
    "clean": "shx rm -rf node_modules && shx rm -rf out && shx rm -rf coverage && shx rm -rf .nyc_output",
    "test": "npm run test:unit",
    "test:unit": "node ./node_modules/nyc/bin/nyc.js ./node_modules/mocha/bin/_mocha --recursive out/test/unit/**/*.js --timeout 20000 --reporter mocha-multi-reporters --reporter-options configFile=../../config/mochaUnitTestsConfig.json",
    "test:vscode-integration": "cross-env CODE_TESTS_WORKSPACE='../system-tests/assets/sfdx-simple' node ../../scripts/run-vscode-integration-tests",
    "coverage": "./node_modules/.bin/nyc npm test"
  },
  "nyc": {
    "reporter": [
      "text-summary",
      "lcov"
    ]
  }
}<|MERGE_RESOLUTION|>--- conflicted
+++ resolved
@@ -2,12 +2,8 @@
   "name": "@salesforce/salesforcedx-utils-vscode",
   "displayName": "SFDX Utilities for VS Code",
   "description": "Provides utilities to interface the SFDX libraries with VS Code",
-<<<<<<< HEAD
   "aiKey": "ec3632a4-df47-47a4-98dc-8134cacbaf7e",
-  "version": "49.14.0",
-=======
   "version": "50.1.0",
->>>>>>> 992f36cd
   "publisher": "salesforce",
   "license": "BSD-3-Clause",
   "categories": [
