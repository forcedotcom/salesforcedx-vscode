--- conflicted
+++ resolved
@@ -70,16 +70,12 @@
       mockWatcher
     );
   });
-<<<<<<< HEAD
 
   it('should return workspace context util instance', () => {
     expect(WorkspaceContextUtil.getInstance(false)).toEqual(workspaceContextUtil);
   });
 
-  it('should load the default username and alias upon initialization', () => {
-=======
   it('should load the default username and alias and clear the cache of the core types upon initialization', () => {
->>>>>>> dab2edcd
     expect(workspaceContextUtil.username).toEqual(testUser);
     expect(workspaceContextUtil.alias).toEqual(testAlias);
     expect(reloadConfigAggregatorsMock).toHaveBeenCalled();
@@ -159,14 +155,10 @@
 
     it('should return connection for the default org', async () => {
       authInfoMock.create.mockResolvedValue(mockAuthInfo as any);
-<<<<<<< HEAD
-      connectionMock.create.mockResolvedValue(mockConnection as unknown as Promise<Connection<any>>);
-=======
       authInfoMock.create.mockResolvedValue(mockAuthInfo as any);
       connectionMock.create.mockResolvedValue(
         (mockConnection as unknown) as Promise<Connection<any>>
       );
->>>>>>> dab2edcd
       const connection = await workspaceContextUtil.getConnection();
       expect(connectionMock.create).toHaveBeenCalledWith({
         authInfo: mockAuthInfo
