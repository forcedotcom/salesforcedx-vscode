/*
 * Copyright (c) 2024, salesforce.com, inc.
 * All rights reserved.
 * Licensed under the BSD 3-Clause license.
 * For full license text, see LICENSE.txt file in the repo root or https://opensource.org/licenses/BSD-3-Clause
 */
import * as os from 'os';
import { workspace } from 'vscode';
import { WorkspaceContextUtil } from '../../../../src';
import { AppInsights } from '../../../../src/telemetry/reporters/appInsights';
import { CommonProperties, InternalProperties } from '../../../../src/telemetry/reporters/loggingProperties';

describe('AppInsights', () => {
  const fakeExtensionId = 'anExtensionId';
  const fakeExtensionVersion = '0.10.0';
  const fakeUserId = '45gkjnbxsbchdnv34sbcishsm';
  const fakeKey = 'testKey';

  describe('sendTelemetryEvent and sendExceptionEvent', () => {
    let getInstanceMock: jest.SpyInstance;
    const dummyOrgId = '000dummyOrgId';
    const getMock = jest.fn().mockReturnValueOnce(true);
    const fakeConfig: any = { get: getMock };

    let appInsights: AppInsights;
    const trackExceptionMock = jest.fn();
    const trackEventMock = jest.fn();

    beforeEach(() => {
      // Arrange
<<<<<<< HEAD
      getInstanceMock = jest
        .spyOn(WorkspaceContextUtil, 'getInstance')
        .mockReturnValue({
          devHubId: '',
          orgId: dummyOrgId,
          orgShape: ''
        } as any);
=======
      getInstanceMock = jest.spyOn(WorkspaceContextUtil, 'getInstance').mockReturnValue({
        orgId: dummyOrgId
      } as any);
>>>>>>> 5f3154b0

      jest.spyOn(workspace, 'getConfiguration').mockReturnValue(fakeConfig);
      jest.spyOn(AppInsights.prototype as any, 'updateUserOptIn').mockReturnValue('');
    });

    it('should send telemetry data to appInsightsClient.trackEvent', () => {
      appInsights = new AppInsights(fakeExtensionId, fakeExtensionVersion, '', fakeUserId, false);
      (appInsights as any).userOptIn = true;
      (appInsights as any).appInsightsClient = {
        trackException: trackExceptionMock,
        trackEvent: trackEventMock
      };

      // Act
      appInsights.sendTelemetryEvent('Dummy Telemetry Event', {}, {});

      // Assert
      expect(getInstanceMock).toHaveBeenCalledTimes(3);
      expect(trackEventMock).toHaveBeenCalledTimes(1);
      expect(trackEventMock.mock.calls[0][0]).toMatchSnapshot();
    });

    it('should send orgId to appInsightsClient.trackException', () => {
      // Act
      appInsights.sendExceptionEvent('Dummy Exception', 'a dummy exception occurred');

      // Assert
      expect(getInstanceMock).toHaveBeenCalledTimes(3);
      expect(trackExceptionMock).toHaveBeenCalledTimes(1);
      expect(trackExceptionMock.mock.calls[0][0]).toMatchSnapshot();
    });
  });

  describe('dispose', () => {
    let appInsights: AppInsights;
    const flushMock = jest.fn();
    const appInsightsClientMock = {
      flush: flushMock
    };

    beforeEach(() => {
      appInsights = new AppInsights(fakeExtensionId, fakeExtensionVersion, 'aKey', fakeUserId, false);
      (appInsights as any).appInsightsClient = appInsightsClientMock;
    });

    it('should flush events to appInsightsClient and resolve', () => {
      const expectedPromiseResult = Promise.resolve();

      const disposePromise = appInsights.dispose();

      expect(flushMock).toHaveBeenCalledTimes(1);
      expect(disposePromise).toEqual(expectedPromiseResult);
    });

    it('should resolve immediately if appInsightsClient is undefined', () => {
      (appInsights as any).appInsightsClient = undefined;
      const expectedPromiseResult = Promise.resolve();

      const disposePromise = appInsights.dispose();

      expect(disposePromise).toEqual(expectedPromiseResult);
    });
  });

  describe('AppInsights - getCommonProperties', () => {
    let appInsights: AppInsights;
    let commonProperties: CommonProperties;

    beforeEach(() => {
      appInsights = new AppInsights(fakeExtensionId, fakeExtensionVersion, fakeKey, fakeUserId, false);
      commonProperties = appInsights['getCommonProperties']();
    });

    it('should return common system properties', () => {
      expect(typeof commonProperties).toBe('object');
    });

    it('should return extname that was passed in params', () => {
      expect(commonProperties['common.extname']).toBe(fakeExtensionId);
    });

    it('should return extVersion passed in params', () => {
      expect(commonProperties['common.extversion']).toBe(fakeExtensionVersion);
    });
  });

  describe('AppInsights - getInternalProperties', () => {
    let appInsights: AppInsights;
    let internalProperties: InternalProperties;

    beforeEach(() => {
      jest.spyOn(os, 'hostname').mockReturnValue('test.internal.salesforce.com');
      jest.spyOn(os, 'userInfo').mockReturnValue({
        username: 'testuser',
        uid: 1001,
        gid: 1001,
        shell: '/bin/bash',
        homedir: '/home/testuser'
      });
      appInsights = new AppInsights(fakeExtensionId, fakeExtensionVersion, fakeKey, fakeUserId, false);
      internalProperties = appInsights['getInternalProperties']();
    });

    afterEach(() => {
      jest.clearAllMocks();
    });

    it('should return internal properties', () => {
      expect(typeof internalProperties).toBe('object');
    });

    it('should return hostname', () => {
      expect(internalProperties['sfInternal.hostname']).toBe('test.internal.salesforce.com');
    });

    it('should return username', () => {
      expect(internalProperties['sfInternal.username']).toBe('testuser');
    });
  });

  describe('AppInsights - aggregateLoggingProperties', () => {
    let appInsights: AppInsights;

    beforeEach(() => {
      jest.spyOn(os, 'hostname').mockReturnValue('test.internal.salesforce.com');
      jest.spyOn(os, 'cpus').mockReturnValue([
        {
          model: 'AMD EPYC 7763 64-Core Processor',
          speed: 3242,
          times: {
            user: 100000,
            nice: 0,
            sys: 100000,
            idle: 1000000,
            irq: 0
          }
        }
      ]);
      jest.spyOn(os, 'userInfo').mockReturnValue({
        username: 'testuser',
        uid: 1001,
        gid: 1001,
        shell: '/bin/bash',
        homedir: '/home/testuser'
      });
      appInsights = new AppInsights(fakeExtensionId, fakeExtensionVersion, fakeKey, fakeUserId, false);
    });

    afterEach(() => {
      jest.clearAllMocks();
    });

    it('should return properties', () => {
      expect(typeof appInsights['aggregateLoggingProperties']()).toBe('object');
    });

    it('should return common and internal properties when is internal user', () => {
      const commonProps = appInsights['getCommonProperties']();
      const internalProps = appInsights['getInternalProperties']();
      const result = appInsights['aggregateLoggingProperties']();
      expect(result).toEqual({ ...commonProps, ...internalProps });
    });

    it('should return common properties when is not internal user', () => {
      jest.spyOn(os, 'hostname').mockReturnValue('test.salesforce.com');
      const commonProps = appInsights['getCommonProperties']();
      const result = appInsights['aggregateLoggingProperties']();
      expect(result).toEqual(commonProps);
    });
  });
});<|MERGE_RESOLUTION|>--- conflicted
+++ resolved
@@ -28,7 +28,6 @@
 
     beforeEach(() => {
       // Arrange
-<<<<<<< HEAD
       getInstanceMock = jest
         .spyOn(WorkspaceContextUtil, 'getInstance')
         .mockReturnValue({
@@ -36,11 +35,6 @@
           orgId: dummyOrgId,
           orgShape: ''
         } as any);
-=======
-      getInstanceMock = jest.spyOn(WorkspaceContextUtil, 'getInstance').mockReturnValue({
-        orgId: dummyOrgId
-      } as any);
->>>>>>> 5f3154b0
 
       jest.spyOn(workspace, 'getConfiguration').mockReturnValue(fakeConfig);
       jest.spyOn(AppInsights.prototype as any, 'updateUserOptIn').mockReturnValue('');
