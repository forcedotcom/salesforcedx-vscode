--- conflicted
+++ resolved
@@ -1,11 +1,6 @@
-
 import * as path from 'path';
 import * as vscode from 'vscode';
 import { WorkspaceContextUtil } from '../../../src';
-<<<<<<< HEAD
-import { fileExtensionsMatch, projectPaths, workspaceUtils } from '../../../src/';
-import { APEX, APEX_DB, DEBUG, LOGS, LWC, METADATA, ORGS, SFDX_CONFIG_FILE, TEST_RESULTS, TOOLS } from '../../../src/helpers/paths';
-=======
 import {
   fileExtensionsMatch,
   projectPaths,
@@ -23,7 +18,6 @@
   TEST_RESULTS,
   TOOLS
 } from '../../../src/helpers/paths';
->>>>>>> 79b926bf
 
 jest.mock('@salesforce/core', () => {
   return {
@@ -39,14 +33,10 @@
   const FAKE_WORKSPACE = '/here/is/a/fake/path/to/';
   const FAKE_WORKSPACE_INSTANCE: any = {};
   const FAKE_STATE_FOLDER = '.sfdx';
-<<<<<<< HEAD
-  const FAKE_PATH_TO_STATE_FOLDER = path.join(FAKE_WORKSPACE, FAKE_STATE_FOLDER);
-=======
   const FAKE_PATH_TO_STATE_FOLDER = path.join(
     FAKE_WORKSPACE,
     FAKE_STATE_FOLDER
   );
->>>>>>> 79b926bf
 
   describe('test stateFolder', () => {
     let getRootWorkspacePathStub: jest.SpyInstance;
@@ -137,13 +127,8 @@
         .mockReturnValue(FAKE_WORKSPACE);
 
       usernameStub = jest
-<<<<<<< HEAD
-      .spyOn(WorkspaceContextUtil, 'getInstance')
-      .mockReturnValue(FAKE_WORKSPACE_INSTANCE);
-=======
         .spyOn(WorkspaceContextUtil, 'getInstance')
         .mockReturnValue(FAKE_WORKSPACE_INSTANCE);
->>>>>>> 79b926bf
     });
     it('should be defined', () => {
       expect(projectPaths.metadataFolder).toBeDefined();
@@ -152,13 +137,9 @@
     it('should return a path to the metadata folder based on root workspace', () => {
       const metadataFolder = projectPaths.metadataFolder();
       const username = FAKE_WORKSPACE_INSTANCE.username;
-<<<<<<< HEAD
-      expect(metadataFolder).toEqual(path.join(FAKE_WORKSPACE, ORGS, username, METADATA));
-=======
       expect(metadataFolder).toEqual(
         path.join(FAKE_WORKSPACE, ORGS, username, METADATA)
       );
->>>>>>> 79b926bf
     });
   });
 
@@ -176,13 +157,9 @@
 
     it('should return a path to the apex test results folder based on root workspace', () => {
       const apexTestResultsFolder = projectPaths.apexTestResultsFolder();
-<<<<<<< HEAD
-      expect(apexTestResultsFolder).toEqual(path.join(FAKE_WORKSPACE, TOOLS, TEST_RESULTS, APEX));
-=======
       expect(apexTestResultsFolder).toEqual(
         path.join(FAKE_WORKSPACE, TOOLS, TEST_RESULTS, APEX)
       );
->>>>>>> 79b926bf
     });
   });
 
@@ -200,13 +177,9 @@
 
     it('should return a path to the apex Language Server Database folder based on root workspace', () => {
       const apexLanguageServerDatabase = projectPaths.apexLanguageServerDatabase();
-<<<<<<< HEAD
-      expect(apexLanguageServerDatabase).toEqual(path.join(FAKE_WORKSPACE, TOOLS, APEX_DB));
-=======
       expect(apexLanguageServerDatabase).toEqual(
         path.join(FAKE_WORKSPACE, TOOLS, APEX_DB)
       );
->>>>>>> 79b926bf
     });
   });
 
@@ -224,13 +197,9 @@
 
     it('should return a path to the lwc Test Results Folder based on root workspace', () => {
       const lwcTestResultsFolder = projectPaths.lwcTestResultsFolder();
-<<<<<<< HEAD
-      expect(lwcTestResultsFolder).toEqual(path.join(FAKE_WORKSPACE, TOOLS, TEST_RESULTS, LWC));
-=======
       expect(lwcTestResultsFolder).toEqual(
         path.join(FAKE_WORKSPACE, TOOLS, TEST_RESULTS, LWC)
       );
->>>>>>> 79b926bf
     });
   });
 
@@ -248,13 +217,9 @@
 
     it('should return a path to the  Test Results Folder based on root workspace', () => {
       const testResultsFolder = projectPaths.testResultsFolder();
-<<<<<<< HEAD
-      expect(testResultsFolder).toEqual(path.join(FAKE_WORKSPACE, TOOLS, TEST_RESULTS));
-=======
       expect(testResultsFolder).toEqual(
         path.join(FAKE_WORKSPACE, TOOLS, TEST_RESULTS)
       );
->>>>>>> 79b926bf
     });
   });
 
@@ -272,39 +237,20 @@
 
     it('should return a path to the debug Logs folder based on root workspace', () => {
       const debugLogsFolder = projectPaths.debugLogsFolder();
-<<<<<<< HEAD
-      expect(debugLogsFolder).toEqual(path.join(FAKE_WORKSPACE, TOOLS, DEBUG, LOGS));
-=======
       expect(debugLogsFolder).toEqual(
         path.join(FAKE_WORKSPACE, TOOLS, DEBUG, LOGS)
       );
->>>>>>> 79b926bf
     });
   });
 
   describe('test fileExtensionsMatch IN PROGRESS', () => {
-<<<<<<< HEAD
-    let activeTextEditorStub: jest.SpyInstance;
-    const mockEditor: any = {
-      document: {
-        uri: vscode.Uri.file('foo.log')
-=======
     const mockEditor = {
       document: {
         uri: { path: 'foo.log' } as vscode.Uri
->>>>>>> 79b926bf
       }
     };
 
     beforeEach(() => {
-<<<<<<< HEAD
-      activeTextEditorStub = (vscode.window.activeTextEditor as any)
-      .mockReturnValue(mockEditor);
-    });
-
-    it('should return true if the extension of the uri given is the same as the target extension', () => {
-      const extensionsMatching = fileExtensionsMatch(mockEditor.document.uri, 'log');
-=======
       (vscode.window.activeTextEditor as any).mockReturnValue(mockEditor);
     });
 
@@ -313,19 +259,14 @@
         mockEditor.document.uri,
         'log'
       );
->>>>>>> 79b926bf
       expect(extensionsMatching).toBeTruthy();
     });
 
     it('should return false if the extension of the uri given is not the same as the target extension', () => {
-<<<<<<< HEAD
-      const extensionsMatching = fileExtensionsMatch(mockEditor.document.uri, 'txt');
-=======
       const extensionsMatching = fileExtensionsMatch(
         mockEditor.document.uri,
         'txt'
       );
->>>>>>> 79b926bf
       expect(extensionsMatching).toBeFalsy();
     });
   });
