/*
 * Copyright (c) 2025, salesforce.com, inc.
 * All rights reserved.
 * Licensed under the BSD 3-Clause license.
 * For full license text, see LICENSE.txt file in the repo root or https://opensource.org/licenses/BSD-3-Clause
 */
import { O11yService } from '../../../src/services/o11yService';
import { loadO11yModules } from '../../../src/telemetry/utils/o11yLoader';

jest.mock('../../../src/telemetry/utils/o11yLoader', () => ({
  loadO11yModules: jest.fn()
}));

describe('O11yService', () => {
  let o11yService: O11yService;

  beforeEach(() => {
    o11yService = O11yService.getInstance('test-extension');
    jest.clearAllMocks();
  });

  test('should return the same instance when getInstance is called multiple times', () => {
    const instance1 = O11yService.getInstance('test-extension');
    const instance2 = O11yService.getInstance('test-extension');
    expect(instance1).toBe(instance2);
  });

  test('should initialize correctly', async () => {
    const mockModules = {
      o11yClientVersion: '1.0.0',
      o11ySchemaVersion: '1.0.0',
      getInstrumentation: jest.fn().mockReturnValue({ log: jest.fn() }),
      registerInstrumentedApp: jest
        .fn()
        .mockReturnValue({ registerLogCollector: jest.fn(), registerMetricsCollector: jest.fn() }),
      ConsoleCollector: jest.fn(),
      a4d_instrumentation: {},
      simpleCollectorModule: { default: { SimpleCollector: jest.fn() } },
      collectorsModule: { default: { encodeCoreEnvelopeContentsRaw: jest.fn() } }
    };

    (loadO11yModules as jest.Mock).mockResolvedValue(mockModules);

    await o11yService.initialize('test-extension', 'http://test-endpoint');

    // @ts-expect-error - internal property
    expect(o11yService.o11yUploadEndpoint).toBe('http://test-endpoint');
    expect(mockModules.getInstrumentation).toHaveBeenCalledWith('salesforce-vscode-extensions-instrumentation');
    expect(mockModules.registerInstrumentedApp).toHaveBeenCalled();
  });

  test('should handle initialization failure', async () => {
    // Reset shared resources to ensure initialization actually happens
    (O11yService as any).sharedInstrApp = null;
    (O11yService as any).sharedO11yModules = null;
    (O11yService as any).sharedInstrumentation = null;
    (O11yService as any).sharedProtoEncoderFunc = null;

    (loadO11yModules as jest.Mock).mockRejectedValue(new Error('Failed to load modules'));

    await expect(o11yService.initialize('test-extension', 'http://test-endpoint')).rejects.toThrow(
      'Failed to load modules'
    );
  });

  test('should log events correctly', async () => {
    const logMock = jest.fn();
<<<<<<< HEAD

    // First initialize the service to set extension name and endpoint
    const mockModules = {
      o11yClientVersion: '1.0.0',
      o11ySchemaVersion: '1.0.0',
      getInstrumentation: jest.fn().mockReturnValue({ log: logMock }),
      registerInstrumentedApp: jest
        .fn()
        .mockReturnValue({ registerLogCollector: jest.fn(), registerMetricsCollector: jest.fn() }),
      ConsoleCollector: jest.fn(),
      a4d_instrumentation: {},
      simpleCollectorModule: { default: { SimpleCollector: jest.fn() } },
      collectorsModule: { default: { encodeCoreEnvelopeContentsRaw: jest.fn() } }
    };

    (loadO11yModules as jest.Mock).mockResolvedValue(mockModules);
    await o11yService.initialize('test-extension', 'http://test-endpoint');

=======
    // @ts-expect-error - internal property
>>>>>>> addd49c6
    o11yService.instrumentation = { log: logMock } as any;
    // @ts-expect-error - internal property
    o11yService.a4dO11ySchema = {};

    o11yService.logEvent({ key: 'value' });

    expect(logMock).toHaveBeenCalledWith({}, { message: '{"key":"value"}' });
  });

  test('should not log event if instrumentation is not initialized', () => {
    console.log = jest.fn();
    // @ts-expect-error - internal property
    o11yService.instrumentation = undefined as any;
    o11yService.logEvent({ key: 'value' });

    expect(console.log).toHaveBeenCalledWith('O11yService: Unable to log event - Instrumentation not initialized.');
  });

  test('should upload data correctly', async () => {
    const mockProtoEncoder = jest.fn().mockReturnValue(new Uint8Array([1, 2, 3]));
    const mockSimpleCollector = {
      hasData: true,
      estimatedByteSize: 60000,
      getRawContentsOfCoreEnvelope: jest.fn().mockReturnValue({})
    };

<<<<<<< HEAD
    (O11yService as any).sharedProtoEncoderFunc = mockProtoEncoder;
    (O11yService as any).sharedInstrApp = { simpleCollector: mockSimpleCollector };
=======
    // @ts-expect-error - internal property
    o11yService.protoEncoderFunc = mockProtoEncoder;
    // @ts-expect-error - internal property
    o11yService._instrApp = { simpleCollector: mockSimpleCollector } as any;
>>>>>>> addd49c6
    jest.spyOn(o11yService, 'uploadToFalconAsync').mockResolvedValue({} as Response);

    await o11yService.upload();

    expect(mockProtoEncoder).toHaveBeenCalled();
    expect(o11yService.uploadToFalconAsync).toHaveBeenCalled();
  });

  test('should not upload if simpleCollector has no data', async () => {
    const mockSimpleCollector = { hasData: false };
<<<<<<< HEAD

    (O11yService as any).sharedInstrApp = { simpleCollector: mockSimpleCollector };
=======
    // @ts-expect-error - internal property
    o11yService._instrApp = { simpleCollector: mockSimpleCollector } as any;
>>>>>>> addd49c6

    await o11yService.upload();

    expect(o11yService.uploadToFalconAsync).not.toHaveBeenCalled();
  });

  test('should handle missing protoEncoderFunc during upload', async () => {
    o11yService = O11yService.getInstance('test-extension');

<<<<<<< HEAD
    // Simulating a missing sharedProtoEncoderFunc
    (O11yService as any).sharedProtoEncoderFunc = null;
=======
    // Simulating a missing protoEncoderFunc
    // @ts-expect-error - internal property
    o11yService.protoEncoderFunc = null;
>>>>>>> addd49c6

    // Call upload but expect no rejection (since we now handle missing protoEncoderFunc safely)
    await expect(o11yService.upload()).resolves.toBeUndefined();
  });

  test('should post request successfully', async () => {
    jest.spyOn(global, 'fetch').mockResolvedValue({
      ok: true,
      json: jest.fn().mockResolvedValue({ success: true })
    } as unknown as Response);

    const response = await o11yService.postRequest('http://test-endpoint', { key: 'value' });

    expect(fetch).toHaveBeenCalledWith('http://test-endpoint', {
      method: 'POST',
      headers: { 'Content-Type': 'application/json' },
      body: JSON.stringify({ key: 'value' })
    });

    expect(response.ok).toBe(true);
  });

  test('should handle post request failure', async () => {
    const mockError = new Error('Network Error');
    jest.spyOn(global, 'fetch').mockRejectedValue(mockError);
    jest.spyOn(console, 'error').mockImplementation(() => {}); // Suppress console output

    await expect(o11yService.postRequest('http://test-endpoint', { key: 'value' })).rejects.toThrow('Network Error');

    expect(fetch).toHaveBeenCalledWith('http://test-endpoint', {
      method: 'POST',
      headers: { 'Content-Type': 'application/json' },
      body: JSON.stringify({ key: 'value' })
    });

    expect(console.error).toHaveBeenCalledWith('Post Request failed:', mockError);
  });

  test('should throw error if o11yUploadEndpoint is undefined', async () => {
    // @ts-expect-error - internal property
    o11yService.o11yUploadEndpoint = undefined;
    jest.spyOn(o11yService, 'uploadToFalconAsync').mockRejectedValue(new Error('o11yUploadEndpoint is not defined'));
  });
});<|MERGE_RESOLUTION|>--- conflicted
+++ resolved
@@ -65,7 +65,6 @@
 
   test('should log events correctly', async () => {
     const logMock = jest.fn();
-<<<<<<< HEAD
 
     // First initialize the service to set extension name and endpoint
     const mockModules = {
@@ -84,9 +83,6 @@
     (loadO11yModules as jest.Mock).mockResolvedValue(mockModules);
     await o11yService.initialize('test-extension', 'http://test-endpoint');
 
-=======
-    // @ts-expect-error - internal property
->>>>>>> addd49c6
     o11yService.instrumentation = { log: logMock } as any;
     // @ts-expect-error - internal property
     o11yService.a4dO11ySchema = {};
@@ -113,15 +109,9 @@
       getRawContentsOfCoreEnvelope: jest.fn().mockReturnValue({})
     };
 
-<<<<<<< HEAD
     (O11yService as any).sharedProtoEncoderFunc = mockProtoEncoder;
     (O11yService as any).sharedInstrApp = { simpleCollector: mockSimpleCollector };
-=======
-    // @ts-expect-error - internal property
-    o11yService.protoEncoderFunc = mockProtoEncoder;
-    // @ts-expect-error - internal property
-    o11yService._instrApp = { simpleCollector: mockSimpleCollector } as any;
->>>>>>> addd49c6
+    
     jest.spyOn(o11yService, 'uploadToFalconAsync').mockResolvedValue({} as Response);
 
     await o11yService.upload();
@@ -132,13 +122,8 @@
 
   test('should not upload if simpleCollector has no data', async () => {
     const mockSimpleCollector = { hasData: false };
-<<<<<<< HEAD
 
     (O11yService as any).sharedInstrApp = { simpleCollector: mockSimpleCollector };
-=======
-    // @ts-expect-error - internal property
-    o11yService._instrApp = { simpleCollector: mockSimpleCollector } as any;
->>>>>>> addd49c6
 
     await o11yService.upload();
 
@@ -148,14 +133,8 @@
   test('should handle missing protoEncoderFunc during upload', async () => {
     o11yService = O11yService.getInstance('test-extension');
 
-<<<<<<< HEAD
     // Simulating a missing sharedProtoEncoderFunc
     (O11yService as any).sharedProtoEncoderFunc = null;
-=======
-    // Simulating a missing protoEncoderFunc
-    // @ts-expect-error - internal property
-    o11yService.protoEncoderFunc = null;
->>>>>>> addd49c6
 
     // Call upload but expect no rejection (since we now handle missing protoEncoderFunc safely)
     await expect(o11yService.upload()).resolves.toBeUndefined();
