{
  "name": "@salesforce/salesforcedx-apex-replay-debugger",
  "displayName": "Apex Replay Debug Adapter",
  "description": "Implements the VS Code Debug Protocol for the Apex Replay Debugger",
<<<<<<< HEAD
  "version": "55.0.0",
=======
  "version": "55.1.0",
>>>>>>> 66e87dc0
  "publisher": "salesforce",
  "preview": true,
  "license": "BSD-3-Clause",
  "engines": {
    "vscode": "^1.49.3"
  },
  "categories": [
    "Debuggers"
  ],
  "dependencies": {
<<<<<<< HEAD
    "@salesforce/salesforcedx-utils-vscode": "55.0.0",
=======
    "@salesforce/salesforcedx-utils-vscode": "55.1.0",
>>>>>>> 66e87dc0
    "vscode-debugadapter": "1.28.0",
    "vscode-debugprotocol": "1.28.0",
    "vscode-uri": "1.0.1"
  },
  "devDependencies": {
    "@types/chai": "4.3.0",
    "@types/mocha": "^5",
    "@types/node": "12.0.12",
    "@types/sinon": "^2.3.7",
    "chai": "^4.0.2",
    "cross-env": "5.2.0",
    "mocha": "^10",
    "mocha-junit-reporter": "^1.23.3",
    "mocha-multi-reporters": "^1.1.7",
    "nyc": "^15",
    "request-light": "0.2.4",
    "sinon": "^13.0.1",
    "typescript": "3.8.3",
    "vscode-debugadapter-testsupport": "1.28.0"
  },
  "scripts": {
    "compile": "tsc -p ./",
    "lint": "tslint --project .",
    "lint:fix": "npm run lint -- --fix",
    "watch": "tsc -watch -p .",
    "clean": "shx rm -rf node_modules && shx rm -rf out && shx rm -rf coverage && shx rm -rf .nyc_output",
    "test": "npm run test:unit && npm run test:integration",
    "test:unit": "node ./node_modules/nyc/bin/nyc.js ./node_modules/mocha/bin/_mocha --recursive out/test/unit --reporter mocha-multi-reporters --reporter-options configFile=../../config/mochaUnitTestsConfig.json",
    "test:integration": "node ./node_modules/cross-env/dist/bin/cross-env.js VSCODE_NLS_CONFIG={} ./node_modules/nyc/bin/nyc.js ./node_modules/mocha/bin/_mocha --recursive out/test/integration --reporter mocha-multi-reporters --reporter-options configFile=../../config/mochaIntegrationTestsConfig.json"
  },
  "nyc": {
    "reporter": [
      "text-summary",
      "lcov"
    ]
  }
}<|MERGE_RESOLUTION|>--- conflicted
+++ resolved
@@ -2,11 +2,7 @@
   "name": "@salesforce/salesforcedx-apex-replay-debugger",
   "displayName": "Apex Replay Debug Adapter",
   "description": "Implements the VS Code Debug Protocol for the Apex Replay Debugger",
-<<<<<<< HEAD
-  "version": "55.0.0",
-=======
   "version": "55.1.0",
->>>>>>> 66e87dc0
   "publisher": "salesforce",
   "preview": true,
   "license": "BSD-3-Clause",
@@ -17,11 +13,7 @@
     "Debuggers"
   ],
   "dependencies": {
-<<<<<<< HEAD
-    "@salesforce/salesforcedx-utils-vscode": "55.0.0",
-=======
     "@salesforce/salesforcedx-utils-vscode": "55.1.0",
->>>>>>> 66e87dc0
     "vscode-debugadapter": "1.28.0",
     "vscode-debugprotocol": "1.28.0",
     "vscode-uri": "1.0.1"
