{
  "name": "@salesforce/salesforcedx-apex-replay-debugger",
  "displayName": "Apex Replay Debug Adapter",
  "description": "Implements the VS Code Debug Protocol for the Apex Replay Debugger",
  "version": "64.4.0",
  "publisher": "salesforce",
  "preview": true,
  "license": "BSD-3-Clause",
  "main": "out/src",
  "engines": {
    "vscode": "^1.90.0"
  },
  "categories": [
    "Debuggers"
  ],
  "dependencies": {
<<<<<<< HEAD
    "@salesforce/salesforcedx-utils": "*",
    "@salesforce/salesforcedx-utils-vscode": "*",
=======
    "@salesforce/salesforcedx-utils": "64.4.0",
    "@salesforce/salesforcedx-utils-vscode": "64.4.0",
>>>>>>> 3f4137bf
    "@vscode/debugadapter": "1.68.0",
    "@vscode/debugprotocol": "1.68.0",
    "vscode-uri": "^3.1.0"
  },
  "devDependencies": {
    "@salesforce/vscode-service-provider": "^1.4.0",
    "@types/jest": "^29.5.5",
    "@types/node": "^20.0.0",
    "@vscode/debugadapter-testsupport": "1.68.0",
    "jest": "^29.7.0",
    "nyc": "^15",
    "request-light": "^0.8.0",
    "ts-jest": "^29.1.1"
  },
  "scripts": {
    "bundle:debugger": "esbuild ./src/adapter/apexReplayDebug.ts --bundle --outfile=dist/apexreplaydebug.js --format=cjs --platform=node --minify --external:vscode",
    "compile": "tsc -p ./",
    "lint": "eslint .",
    "lint:fix": "npm run lint -- --fix",
    "watch": "tsc -watch -p .",
    "clean": "shx rm -rf node_modules && shx rm -rf out && shx rm -rf coverage && shx rm -rf .nyc_output",
    "test": "npm run test:unit && npm run test:integration",
    "test:unit": "jest --coverage --forceExit",
    "test:integration": "jest --coverage --forceExit -c ./jest.integration.config.js"
  },
  "nyc": {
    "reporter": [
      "text-summary",
      "lcov"
    ]
  }
}<|MERGE_RESOLUTION|>--- conflicted
+++ resolved
@@ -14,13 +14,8 @@
     "Debuggers"
   ],
   "dependencies": {
-<<<<<<< HEAD
-    "@salesforce/salesforcedx-utils": "*",
-    "@salesforce/salesforcedx-utils-vscode": "*",
-=======
     "@salesforce/salesforcedx-utils": "64.4.0",
     "@salesforce/salesforcedx-utils-vscode": "64.4.0",
->>>>>>> 3f4137bf
     "@vscode/debugadapter": "1.68.0",
     "@vscode/debugprotocol": "1.68.0",
     "vscode-uri": "^3.1.0"
