{
  "name": "@salesforce/salesforcedx-apex-replay-debugger",
  "displayName": "Apex Replay Debug Adapter",
  "description": "Implements the VS Code Debug Protocol for the Apex Replay Debugger",
  "version": "65.7.0",
  "publisher": "salesforce",
  "preview": true,
  "license": "BSD-3-Clause",
  "main": "out/src",
  "engines": {
    "vscode": "^1.90.0"
  },
  "categories": [
    "Debuggers"
  ],
  "dependencies": {
    "@salesforce/core": "^8.23.2",
    "@salesforce/salesforcedx-utils": "*",
    "@salesforce/vscode-i18n": "*",
    "@vscode/debugadapter": "1.68.0",
    "@vscode/debugprotocol": "1.68.0",
    "vscode-uri": "^3.1.0"
  },
  "devDependencies": {
    "@salesforce/vscode-service-provider": "^1.5.0",
    "@types/jest": "^29.5.5",
    "@vscode/debugadapter-testsupport": "1.68.0",
    "jest": "^29.7.0",
    "nyc": "^15",
    "ts-jest": "^29.4.1"
  },
  "scripts": {
    "compile": "wireit",
    "lint": "wireit",
    "clean": "shx rm -rf node_modules out dist coverage .nyc_output .wireit .eslintcache",
    "test": "wireit"
  },
  "wireit": {
    "compile": {
      "command": "tsc --build --pretty",
      "clean": "if-file-deleted",
      "dependencies": [
        "../salesforcedx-utils:compile",
        "../salesforcedx-vscode-i18n:compile"
      ],
      "files": [
        "src/**/*.ts",
        "test/**/*.ts",
        "tsconfig.json",
        "../../tsconfig.common.json"
      ],
      "output": [
        "out/**",
        "tsconfig.tsbuildinfo"
      ]
    },
    "test": {
      "command": "jest --coverage --forceExit",
      "dependencies": [
        "compile"
      ],
      "files": [
        "src/**/*.ts",
        "test/**/*.ts",
        "jest.config.js",
        "../../config/jest.base.config.js"
      ],
      "output": [
        "coverage"
      ]
    },
    "lint": {
      "command": "eslint --color --cache --cache-location .eslintcache .",
      "dependencies": [
        "../eslint-local-rules:compile"
      ],
      "files": [
        "src/**/*.ts",
        "test/**/*.ts",
<<<<<<< HEAD
        "../../eslint.config.mjs"
=======
        "../../eslint.config.mjs",
        "package.json",
        "package.nls.json"
>>>>>>> 3068205f
      ],
      "output": []
    }
  },
  "nyc": {
    "reporter": [
      "text-summary",
      "lcov"
    ]
  }
}<|MERGE_RESOLUTION|>--- conflicted
+++ resolved
@@ -77,13 +77,9 @@
       "files": [
         "src/**/*.ts",
         "test/**/*.ts",
-<<<<<<< HEAD
-        "../../eslint.config.mjs"
-=======
         "../../eslint.config.mjs",
         "package.json",
         "package.nls.json"
->>>>>>> 3068205f
       ],
       "output": []
     }
