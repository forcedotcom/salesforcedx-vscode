{
  "name": "@salesforce/salesforcedx-apex-replay-debugger",
  "displayName": "Apex Replay Debug Adapter",
  "description": "Implements the VS Code Debug Protocol for the Apex Replay Debugger",
<<<<<<< HEAD
  "version": "62.8.0",
=======
  "version": "62.10.0",
>>>>>>> effb332c
  "publisher": "salesforce",
  "preview": true,
  "license": "BSD-3-Clause",
  "engines": {
    "vscode": "^1.90.0"
  },
  "categories": [
    "Debuggers"
  ],
  "dependencies": {
<<<<<<< HEAD
    "@salesforce/salesforcedx-utils": "62.8.0",
=======
    "@salesforce/salesforcedx-utils": "62.10.0",
>>>>>>> effb332c
    "@vscode/debugadapter": "1.68.0",
    "@vscode/debugprotocol": "1.68.0",
    "vscode-uri": "1.0.1"
  },
  "devDependencies": {
    "@types/chai": "4.3.3",
    "@types/jest": "^29.5.5",
    "@types/mocha": "^5",
    "@types/node": "^20.0.0",
    "@types/sinon": "^2.3.7",
    "@vscode/debugadapter-testsupport": "1.68.0",
    "chai": "^4.0.2",
    "cross-env": "5.2.0",
    "jest": "^29.7.0",
    "mocha": "^10",
    "mocha-junit-reporter": "^1.23.3",
    "mocha-multi-reporters": "^1.1.7",
    "nyc": "^15",
    "prettier": "3.3.3",
    "request-light": "^0.7.0",
    "sinon": "^13.0.1",
    "ts-jest": "^29.1.1",
    "typescript": "^5.6.2"
  },
  "scripts": {
    "bundle:debugger": "esbuild ./src/adapter/apexReplayDebug.ts  --bundle --outfile=dist/apexreplaydebug.js --format=cjs --platform=node --minify",
    "compile": "tsc -p ./",
    "lint": "eslint .",
    "lint:fix": "npm run lint -- --fix",
    "watch": "tsc -watch -p .",
    "clean": "shx rm -rf node_modules && shx rm -rf out && shx rm -rf coverage && shx rm -rf .nyc_output",
    "test": "npm run test:unit && npm run test:integration",
    "test:unit": "jest --coverage --forceExit",
    "test:integration": "jest --coverage -c ./jest.integration.config.js"
  },
  "nyc": {
    "reporter": [
      "text-summary",
      "lcov"
    ]
  }
}<|MERGE_RESOLUTION|>--- conflicted
+++ resolved
@@ -2,11 +2,7 @@
   "name": "@salesforce/salesforcedx-apex-replay-debugger",
   "displayName": "Apex Replay Debug Adapter",
   "description": "Implements the VS Code Debug Protocol for the Apex Replay Debugger",
-<<<<<<< HEAD
-  "version": "62.8.0",
-=======
   "version": "62.10.0",
->>>>>>> effb332c
   "publisher": "salesforce",
   "preview": true,
   "license": "BSD-3-Clause",
@@ -17,11 +13,7 @@
     "Debuggers"
   ],
   "dependencies": {
-<<<<<<< HEAD
-    "@salesforce/salesforcedx-utils": "62.8.0",
-=======
     "@salesforce/salesforcedx-utils": "62.10.0",
->>>>>>> effb332c
     "@vscode/debugadapter": "1.68.0",
     "@vscode/debugprotocol": "1.68.0",
     "vscode-uri": "1.0.1"
