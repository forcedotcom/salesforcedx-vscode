--- conflicted
+++ resolved
@@ -2,11 +2,7 @@
   "name": "@salesforce/salesforcedx-apex-replay-debugger",
   "displayName": "Apex Replay Debug Adapter",
   "description": "Implements the VS Code Debug Protocol for the Apex Replay Debugger",
-<<<<<<< HEAD
-  "version": "65.6.0",
-=======
   "version": "65.7.0",
->>>>>>> 2b61abbe
   "publisher": "salesforce",
   "preview": true,
   "license": "BSD-3-Clause",
@@ -19,13 +15,8 @@
   ],
   "dependencies": {
     "@salesforce/core": "^8.23.2",
-<<<<<<< HEAD
-    "@salesforce/salesforcedx-utils": "65.6.0",
-    "@salesforce/vscode-i18n": "65.6.0",
-=======
     "@salesforce/salesforcedx-utils": "65.7.0",
     "@salesforce/vscode-i18n": "65.7.0",
->>>>>>> 2b61abbe
     "@vscode/debugadapter": "1.68.0",
     "@vscode/debugprotocol": "1.68.0",
     "vscode-uri": "^3.1.0"
