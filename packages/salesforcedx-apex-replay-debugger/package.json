{
  "name": "@salesforce/salesforcedx-apex-replay-debugger",
  "displayName": "Apex Replay Debug Adapter",
  "description": "Implements the VS Code Debug Protocol for the Apex Replay Debugger",
  "version": "65.3.0",
  "publisher": "salesforce",
  "preview": true,
  "license": "BSD-3-Clause",
  "main": "out/src",
  "engines": {
    "vscode": "^1.90.0"
  },
  "categories": [
    "Debuggers"
  ],
  "dependencies": {
<<<<<<< HEAD
    "@salesforce/core": "^8.23.2",
    "@salesforce/salesforcedx-utils": "65.2.0",
=======
    "@salesforce/salesforcedx-utils": "65.3.0",
>>>>>>> b0742c3f
    "@vscode/debugadapter": "1.68.0",
    "@vscode/debugprotocol": "1.68.0",
    "vscode-uri": "^3.1.0"
  },
  "devDependencies": {
    "@salesforce/vscode-service-provider": "^1.5.0",
    "@types/jest": "^29.5.5",
    "@vscode/debugadapter-testsupport": "1.68.0",
    "jest": "^29.7.0",
    "nyc": "^15",
    "ts-jest": "^29.4.1"
  },
  "scripts": {
    "compile": "tsc -p ./",
    "lint": "eslint .",
    "lint:fix": "npm run lint -- --fix",
    "watch": "tsc -watch -p .",
    "clean": "shx rm -rf node_modules && shx rm -rf out && shx rm -rf coverage && shx rm -rf .nyc_output",
    "test": "jest --coverage --forceExit"
  },
  "nyc": {
    "reporter": [
      "text-summary",
      "lcov"
    ]
  }
}<|MERGE_RESOLUTION|>--- conflicted
+++ resolved
@@ -14,12 +14,8 @@
     "Debuggers"
   ],
   "dependencies": {
-<<<<<<< HEAD
     "@salesforce/core": "^8.23.2",
-    "@salesforce/salesforcedx-utils": "65.2.0",
-=======
     "@salesforce/salesforcedx-utils": "65.3.0",
->>>>>>> b0742c3f
     "@vscode/debugadapter": "1.68.0",
     "@vscode/debugprotocol": "1.68.0",
     "vscode-uri": "^3.1.0"
