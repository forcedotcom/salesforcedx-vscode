/*
 * Copyright (c) 2018, salesforce.com, inc.
 * All rights reserved.
 * Licensed under the BSD 3-Clause license.
 * For full license text, see LICENSE.txt file in the repo root or https://opensource.org/licenses/BSD-3-Clause
 */

import { DebugClient } from '@vscode/debugadapter-testsupport';
import { DebugProtocol } from '@vscode/debugprotocol';
import * as path from 'node:path';
<<<<<<< HEAD
import Uri from 'vscode-uri';
import { ApexReplayDebug } from '../../src/adapter/apexReplayDebug';
=======
import { URI } from 'vscode-uri';
import { ApexReplayDebug, LaunchRequestArguments } from '../../src/adapter/apexReplayDebug';
>>>>>>> edd6bde8
import { LineBreakpointInfo } from '../../src/breakpoints';
import { GoldFileUtil } from './goldFileUtil';

const PROJECT_NAME = `project_${new Date().getTime()}`;
const CONFIG_DIR = path.join(__dirname, '..', '..', 'test', 'integration', 'config');
const LOG_FOLDER = path.join(CONFIG_DIR, 'logs');

describe('Replay debugger adapter - integration', () => {
  jest.setTimeout(320000);
  let goldFileUtil: GoldFileUtil;
  let dc: DebugClient;
  let projectPath: string;
  let lineBpInfo: LineBreakpointInfo[];

  beforeAll(async () => {
    projectPath = path.join(process.cwd(), PROJECT_NAME);
    lineBpInfo = [];
    console.log(`projectPath: ${projectPath}`);

    // Use dc.start(4712) to debug the adapter during
    // tests (adapter needs to be launched in debug mode separately).
    dc = new DebugClient('node', './out/src/adapter/apexReplayDebug.js', 'apex-replay');
    await dc.start();
    dc.defaultTimeout = 10000;
  });

  afterAll(async () => {
    if (dc) {
      await dc.stop();
    }
  });

  it('Recursive stack', async () => {
    let classA = URI.file(`${projectPath}/force-app/main/default/classes/A.cls`).toString();
    let classB = URI.file(`${projectPath}/force-app/main/default/classes/B.cls`).toString();
    let classRecursive = URI.file(`${projectPath}/force-app/main/default/classes/RecursiveTest.cls`).toString();
    const classAValidLines = [42];
    const classBValidLines = [42];
    const classRecursiveValidLines = [7];
    if (process.platform === 'win32') {
      classA = classA.replace('%3A', ':');
      classB = classB.replace('%3A', ':');
      classRecursive = classRecursive.replace('%3A', ':');
    }
    console.log(`classA: ${classA}. classB: ${classB}. classRecursive: ${classRecursive}`);
    lineBpInfo.push(
      {
        uri: classA,
        typeref: 'A',
        lines: classAValidLines
      },
      {
        uri: classB,
        typeref: 'B',
        lines: classBValidLines
      },
      {
        uri: classRecursive,
        typeref: 'RecursiveTest',
        lines: classRecursiveValidLines
      }
    );
    const testName = 'recursive';
    const logFilePath = path.join(LOG_FOLDER, `${testName}.log`);
    goldFileUtil = new GoldFileUtil(dc, path.join(LOG_FOLDER, `${testName}.gold`));

    const launchResponse = await dc.launchRequest({
      // @ts-expect-error this code added a new property to the LaunchRequestArguments type
      salesforceProject: projectPath,
      logFile: logFilePath,
      stopOnEntry: true,
      trace: true,
      lineBreakpointInfo: lineBpInfo,
      projectPath: undefined
    });
    expect(launchResponse.success).toBe(true);

    try {
      const classAPath = URI.parse(classA).fsPath;
      const classBPath = URI.parse(classB).fsPath;
      const classRecursivePath = URI.parse(classRecursive).fsPath;
      console.log(`classAPath: ${classAPath}. classBPath: ${classBPath}. classRecursivePath: ${classRecursivePath}`);
      let addBreakpointsResponse = await dc.setBreakpointsRequest(createBreakpointsArgs(classAPath, classAValidLines));
      assertBreakpointsCreated(addBreakpointsResponse, 1, classAPath, classAValidLines);
      addBreakpointsResponse = await dc.setBreakpointsRequest(createBreakpointsArgs(classBPath, classBValidLines));
      assertBreakpointsCreated(addBreakpointsResponse, 1, classBPath, classBValidLines);

      dc.configurationDoneRequest({});
      // Verify stopped on the first line of debug log
      const stackTraceResponse = await dc.assertStoppedLocation('entry', {
        path: logFilePath,
        line: 1
      });
      expect(stackTraceResponse.body.stackFrames).toHaveLength(1);
      // Verify stopped on first breakpoint
      await dc.continueRequest({
        threadId: ApexReplayDebug.THREAD_ID
      });
      await goldFileUtil.assertTopState('breakpoint', classBPath, classBValidLines[0]);
      // Verify stopped on second breakpoint
      await dc.continueRequest({
        threadId: ApexReplayDebug.THREAD_ID
      });
      await goldFileUtil.assertTopState('breakpoint', classAPath, classAValidLines[0]);
      // Step out to test class
      await dc.stepOutRequest({
        threadId: ApexReplayDebug.THREAD_ID
      });
      await goldFileUtil.assertTopState('step', classRecursivePath, classRecursiveValidLines[0]);
    } finally {
      const disconnectResponse = await dc.disconnectRequest({});
      expect(disconnectResponse.success).toBe(true);
    }
  });

  it('Static variable of one class in different frames', async () => {
    let classStaticVarsA = URI.file(`${projectPath}/force-app/main/default/classes/StaticVarsA.cls`).toString();
    const classStaticVarsAValidLines = [9];
    if (process.platform === 'win32') {
      classStaticVarsA = classStaticVarsA.replace('%3A', ':');
    }
    console.log(`classStaticVarsA: ${classStaticVarsA}`);
    lineBpInfo.push({
      uri: classStaticVarsA,
      typeref: 'StaticVarsA',
      lines: classStaticVarsAValidLines
    });
    const testName = 'statics';
    const logFilePath = path.join(LOG_FOLDER, `${testName}.log`);
    goldFileUtil = new GoldFileUtil(dc, path.join(LOG_FOLDER, `${testName}.gold`));

    const launchResponse = await dc.launchRequest({
      // @ts-expect-error this code added a new property to the LaunchRequestArguments type
      salesforceProject: projectPath,
      logFile: logFilePath,
      stopOnEntry: true,
      trace: true,
      lineBreakpointInfo: lineBpInfo,
      projectPath: undefined
    });
    expect(launchResponse.success).toBe(true);

    try {
      const classStaticVarsAPath = URI.parse(classStaticVarsA).fsPath;
      console.log(`classStaticVarsAPath: ${classStaticVarsAPath}`);
      const addBreakpointsResponse = await dc.setBreakpointsRequest(
        createBreakpointsArgs(classStaticVarsAPath, classStaticVarsAValidLines)
      );
      assertBreakpointsCreated(addBreakpointsResponse, 1, classStaticVarsAPath, classStaticVarsAValidLines);

      dc.configurationDoneRequest({});

      // Verify stopped on the first line of debug log
      const stackTraceResponse = await dc.assertStoppedLocation('entry', {
        path: logFilePath,
        line: 1
      });
      expect(stackTraceResponse.body.stackFrames).toHaveLength(1);
      // Verify stopped on first breakpoint
      await dc.continueRequest({
        threadId: ApexReplayDebug.THREAD_ID
      });
      await goldFileUtil.assertEntireState('breakpoint', classStaticVarsAPath, classStaticVarsAValidLines[0]);
    } finally {
      const disconnectResponse = await dc.disconnectRequest({});
      expect(disconnectResponse.success).toBe(true);
    }
  });
});

const createBreakpointsArgs = (classPath: string, lineNumbers: number[]): DebugProtocol.SetBreakpointsArguments => {
  const result: DebugProtocol.SetBreakpointsArguments = {
    source: {
      path: classPath
    },
    lines: lineNumbers,
    breakpoints: []
  };
  lineNumbers.forEach(lineNumber => result.breakpoints!.push({ line: lineNumber }));
  return result;
};

const assertBreakpointsCreated = (
  response: DebugProtocol.SetBreakpointsResponse,
  expectedNumOfBreakpoints: number,
  expectedSourcePath: string,
  expectedLineNumbers: number[]
) => {
  expect(response.success).toBe(true);
  expect(response.body.breakpoints).toHaveLength(expectedNumOfBreakpoints);
  response.body.breakpoints.forEach(bp => {
    expect(bp.verified).toBe(true);
    expect(bp.source?.path).toBe(expectedSourcePath);
    expect(expectedLineNumbers).toContain(bp.line);
  });
};<|MERGE_RESOLUTION|>--- conflicted
+++ resolved
@@ -8,13 +8,8 @@
 import { DebugClient } from '@vscode/debugadapter-testsupport';
 import { DebugProtocol } from '@vscode/debugprotocol';
 import * as path from 'node:path';
-<<<<<<< HEAD
-import Uri from 'vscode-uri';
+import { URI } from 'vscode-uri';
 import { ApexReplayDebug } from '../../src/adapter/apexReplayDebug';
-=======
-import { URI } from 'vscode-uri';
-import { ApexReplayDebug, LaunchRequestArguments } from '../../src/adapter/apexReplayDebug';
->>>>>>> edd6bde8
 import { LineBreakpointInfo } from '../../src/breakpoints';
 import { GoldFileUtil } from './goldFileUtil';
 
