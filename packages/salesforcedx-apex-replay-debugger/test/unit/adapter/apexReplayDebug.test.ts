--- conflicted
+++ resolved
@@ -156,12 +156,9 @@
 
       adapter.launchRequest(response, args);
 
-<<<<<<< HEAD
-=======
       // Wait for the promise to resolve
       await new Promise(resolve => setTimeout(resolve, 0));
 
->>>>>>> 3f4137bf
       expect(mockLogContext.hasLogLines).toHaveBeenCalledTimes(1);
       expect(mockLogContext.meetsLogLevelRequirements).toHaveBeenCalledTimes(0);
       expect(sendResponseSpy).toHaveBeenCalledTimes(1);
@@ -189,22 +186,14 @@
         scanLogForHeapDumpLines: jest.fn().mockReturnValue(false),
         fetchOverlayResultsForApexHeapDumps: jest.fn().mockResolvedValue(true)
       } as unknown as LogContext;
-<<<<<<< HEAD
 
       jest.spyOn(LogContext, 'create').mockResolvedValue(mockLogContext);
-=======
->>>>>>> 3f4137bf
-
-      jest.spyOn(LogContext, 'create').mockResolvedValue(mockLogContext);
-
-<<<<<<< HEAD
-=======
+
       adapter.launchRequest(response, args);
 
       // Wait for the promise to resolve
       await new Promise(resolve => setTimeout(resolve, 0));
 
->>>>>>> 3f4137bf
       expect(mockLogContext.hasLogLines).toHaveBeenCalledTimes(1);
       expect(mockLogContext.meetsLogLevelRequirements).toHaveBeenCalledTimes(1);
       expect(sendResponseSpy).toHaveBeenCalledTimes(1);
@@ -266,12 +255,9 @@
       adapter.setProjectPath(undefined);
       adapter.launchRequest(response, args);
 
-<<<<<<< HEAD
-=======
       // Wait for the promise to resolve
       await new Promise(resolve => setTimeout(resolve, 0));
 
->>>>>>> 3f4137bf
       expect(mockLogContext.hasLogLines).toHaveBeenCalledTimes(1);
       expect(mockLogContext.meetsLogLevelRequirements).toHaveBeenCalledTimes(1);
       expect(mockLogContext.scanLogForHeapDumpLines).toHaveBeenCalledTimes(0);
@@ -335,7 +321,6 @@
         scanLogForHeapDumpLines: jest.fn().mockReturnValue(true),
         fetchOverlayResultsForApexHeapDumps: jest.fn().mockResolvedValue(false)
       } as unknown as LogContext;
-<<<<<<< HEAD
 
       jest.spyOn(LogContext, 'create').mockResolvedValue(mockLogContext);
 
@@ -345,24 +330,11 @@
       // Stub errorToDebugConsole directly on the adapter instance
       adapter.errorToDebugConsole = jest.fn(function () {});
 
-      await adapter.launchRequest(response, args);
-
-=======
-
-      jest.spyOn(LogContext, 'create').mockResolvedValue(mockLogContext);
-
-      args.lineBreakpointInfo = lineBpInfo;
-      args.projectPath = projectPath; // Ensure projectPath is set
-      adapter.setProjectPath(projectPath); // Reset adapter's projectPath
-      // Stub errorToDebugConsole directly on the adapter instance
-      adapter.errorToDebugConsole = jest.fn(function () {});
-
       adapter.launchRequest(response, args);
 
       // Wait for the promise to resolve
       await new Promise(resolve => setTimeout(resolve, 0));
 
->>>>>>> 3f4137bf
       expect(mockLogContext.hasLogLines).toHaveBeenCalledTimes(1);
       expect(mockLogContext.meetsLogLevelRequirements).toHaveBeenCalledTimes(1);
       expect(mockLogContext.scanLogForHeapDumpLines).toHaveBeenCalledTimes(1);
