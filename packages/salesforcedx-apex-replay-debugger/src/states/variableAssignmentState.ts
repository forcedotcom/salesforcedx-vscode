--- conflicted
+++ resolved
@@ -91,11 +91,7 @@
         // or if the this variable has not been assigned a reference yet
         if (
           (container && this.isNotCollection(container) && container.name !== 'this') ||
-<<<<<<< HEAD
-          (container?.name === 'this' && !container.ref)
-=======
           (container?.name === 'this' && !container?.ref)
->>>>>>> 51a0237d
         ) {
           container.ref = ref;
           container.value = '';
