--- conflicted
+++ resolved
@@ -4,6 +4,36 @@
  * Licensed under the BSD 3-Clause license.
  * For full license text, see LICENSE.txt file in the repo root or https://opensource.org/licenses/BSD-3-Clause
  */
+
+// Mock the internal utils module (used by baseContext.ts via './utils')
+jest.mock(
+  '../../../salesforcedx-lightning-lsp-common/out/src/utils',
+  () => {
+    const actual = jest.requireActual('../../../salesforcedx-lightning-lsp-common/out/src/utils');
+
+    return {
+      ...actual,
+      readJsonSync: jest.fn(createReadJsonSyncMockImplementation(actual))
+    };
+  },
+  { virtual: true }
+);
+
+// Also mock the package-level export (for direct imports from the package)
+// This is used by componentIndexer.ts which imports readJsonSync from the package
+jest.mock('@salesforce/salesforcedx-lightning-lsp-common', () => {
+  const actual = jest.requireActual('@salesforce/salesforcedx-lightning-lsp-common');
+  const actualUtils = jest.requireActual('../../../salesforcedx-lightning-lsp-common/out/src/utils');
+
+  const mockFn = jest.fn(createReadJsonSyncMockImplementation(actualUtils));
+
+  const mocked = {
+    ...actual,
+    readJsonSync: mockFn
+  };
+
+  return mocked;
+});
 
 // Mock readJsonSync from the common package to avoid dynamic import issues with tiny-jsonc
 // jest.mock() doesn't intercept dynamic imports, so we need to mock readJsonSync directly
@@ -76,94 +106,6 @@
   return mocked;
 });
 
-const mockJsonFromCommon = (relativePath: string) => {
-  // eslint-disable-next-line @typescript-eslint/no-var-requires
-  const fs = require('node:fs');
-  // eslint-disable-next-line @typescript-eslint/no-var-requires
-  const pathModule = require('node:path');
-  let current = __dirname;
-  while (!fs.existsSync(pathModule.join(current, 'package.json'))) {
-    const parent = pathModule.resolve(current, '..');
-    if (parent === current) break;
-    current = parent;
-  }
-  const packagesDir = pathModule.resolve(current, '..');
-  const filePath = pathModule.join(packagesDir, 'salesforcedx-lightning-lsp-common', 'src', relativePath);
-  const content = JSON.parse(fs.readFileSync(filePath, 'utf8'));
-  return { default: content, ...content };
-};
-
-// Mock readJsonSync from the common package to avoid dynamic import issues with tiny-jsonc
-// jest.mock() doesn't intercept dynamic imports, so we need to mock readJsonSync directly
-// We need to mock both the package-level export AND the internal utils module
-// because baseContext.ts imports from './utils' directly (which resolves to out/src/utils.js)
-
-// Create the mock implementation function
-const createReadJsonSyncMockImplementation = (actualUtils: any) => async (file: string, fileSystemProvider: any) => {
-  try {
-    const normalizedFile = actualUtils.normalizePath?.(file);
-    const content = fileSystemProvider?.getFileContent?.(normalizedFile);
-    if (!content) {
-      const fallbackContent = fileSystemProvider?.getFileContent?.(file);
-      if (!fallbackContent) {
-        throw new Error('File not found', { cause: file });
-      }
-      const fallbackCleaned = fallbackContent
-        .replace(/\/\/.*$/gm, '')
-        .replace(/\/\*[\s\S]*?\*\//g, '')
-        .replace(/,(\s*[}\]])/g, '$1');
-      try {
-        const parsed = JSON.parse(fallbackCleaned);
-        return parsed;
-      } catch {
-        return {};
-      }
-    }
-    let cleaned = content;
-    cleaned = cleaned.replace(/\/\/.*$/gm, '');
-    cleaned = cleaned.replace(/\/\*[\s\S]*?\*\//g, '');
-    cleaned = cleaned.replace(/,(\s*[}\]])/g, '$1');
-    try {
-      const parsed = JSON.parse(cleaned);
-      return parsed;
-    } catch {
-      return {};
-    }
-  } catch {
-    return {};
-  }
-};
-
-// Mock the internal utils module (used by baseContext.ts via './utils')
-jest.mock(
-  '../../../salesforcedx-lightning-lsp-common/out/src/utils',
-  () => {
-    const actual = jest.requireActual('../../../salesforcedx-lightning-lsp-common/out/src/utils');
-
-    return {
-      ...actual,
-      readJsonSync: jest.fn(createReadJsonSyncMockImplementation(actual))
-    };
-  },
-  { virtual: true }
-);
-
-// Also mock the package-level export (for direct imports from the package)
-// This is used by componentIndexer.ts which imports readJsonSync from the package
-jest.mock('@salesforce/salesforcedx-lightning-lsp-common', () => {
-  const actual = jest.requireActual('@salesforce/salesforcedx-lightning-lsp-common');
-  const actualUtils = jest.requireActual('../../../salesforcedx-lightning-lsp-common/out/src/utils');
-
-  const mockFn = jest.fn(createReadJsonSyncMockImplementation(actualUtils));
-
-  const mocked = {
-    ...actual,
-    readJsonSync: mockFn
-  };
-
-  return mocked;
-});
-
 // Mock JSON imports using fs.readFileSync since Jest cannot directly import JSON files
 jest.mock('../resources/transformed-lwc-standard.json', () => {
   // eslint-disable-next-line @typescript-eslint/no-var-requires
@@ -190,30 +132,6 @@
 // Mock relative imports - these need to match the exact paths Jest resolves when baseContext.js
 // executes require("./resources/..."). Since baseContext.js is in out/src/, the relative path
 // resolves to out/src/resources/... which we mock using paths relative to the test file.
-<<<<<<< HEAD
-=======
-jest.mock(
-  '../../../salesforcedx-lightning-lsp-common/out/src/resources/core/jsconfig-core.json',
-  () => mockJsonFromCommon('resources/core/jsconfig-core.json'),
-  {
-    virtual: true
-  }
-);
-jest.mock(
-  '../../../salesforcedx-lightning-lsp-common/out/src/resources/core/settings-core.json',
-  () => mockJsonFromCommon('resources/core/settings-core.json'),
-  {
-    virtual: true
-  }
-);
-jest.mock(
-  '../../../salesforcedx-lightning-lsp-common/out/src/resources/sfdx/jsconfig-sfdx.json',
-  () => mockJsonFromCommon('resources/sfdx/jsconfig-sfdx.json'),
-  {
-    virtual: true
-  }
-);
->>>>>>> 8b517822
 
 import { normalizePath } from '@salesforce/salesforcedx-lightning-lsp-common';
 import { SFDX_WORKSPACE_ROOT, sfdxFileSystemProvider } from '@salesforce/salesforcedx-lightning-lsp-common/testUtils';
