--- conflicted
+++ resolved
@@ -15,12 +15,8 @@
   syncDocumentToTextDocumentsProvider,
   scheduleReinitialization,
   normalizePath,
-<<<<<<< HEAD
-  NormalizedPath
-=======
   NormalizedPath,
   WorkspaceType
->>>>>>> 8b517822
 } from '@salesforce/salesforcedx-lightning-lsp-common';
 import { basename, dirname, parse } from 'node:path';
 import {
@@ -139,11 +135,8 @@
   public lwcDataProvider!: LWCDataProvider;
   public fileSystemProvider: FileSystemDataProvider;
   private textDocumentsFileSystemProvider: FileSystemDataProvider;
-<<<<<<< HEAD
-=======
   private workspaceType: WorkspaceType;
   private isDelayedInitializationComplete = false;
->>>>>>> 8b517822
 
   constructor() {
     this.fileSystemProvider = new FileSystemDataProvider();
@@ -163,11 +156,8 @@
 
   public async onInitialize(params: InitializeParams): Promise<InitializeResult> {
     this.workspaceFolders = params.workspaceFolders ?? [];
-<<<<<<< HEAD
-=======
     // eslint-disable-next-line @typescript-eslint/no-unsafe-assignment, @typescript-eslint/no-unsafe-member-access
     this.workspaceType = params.initializationOptions?.workspaceType ?? 'UNKNOWN';
->>>>>>> 8b517822
     // Normalize workspaceRoots at entry point to ensure all paths are consistent
     // This ensures all downstream code receives normalized paths
     this.workspaceRoots = this.workspaceFolders.map(folder => normalizePath(URI.parse(folder.uri).fsPath));
@@ -180,19 +170,13 @@
     // Create context but don't initialize yet - wait for files to be loaded via onDidOpen
     this.context = new LWCWorkspaceContext(this.workspaceRoots, this.fileSystemProvider);
 
-<<<<<<< HEAD
-=======
     // Create component indexer with fileSystemProvider (will be re-initialized after delayed init)
->>>>>>> 8b517822
     this.componentIndexer = new ComponentIndexer({
       workspaceRoot: this.workspaceRoots[0],
       fileSystemProvider: this.fileSystemProvider
     });
 
-<<<<<<< HEAD
-=======
     // Create data providers (will be re-initialized after delayed init)
->>>>>>> 8b517822
     this.lwcDataProvider = new LWCDataProvider({ indexer: this.componentIndexer });
     this.auraDataProvider = new AuraDataProvider({ indexer: this.componentIndexer });
     await TypingIndexer.create({ workspaceRoot: this.workspaceRoots[0] }, this.fileSystemProvider);
@@ -201,15 +185,6 @@
       useDefaultDataProvider: false
     });
 
-<<<<<<< HEAD
-    await this.context.initialize();
-    this.context.configureProject();
-
-    // Initialize componentIndexer to get workspace structure
-    await this.componentIndexer.init();
-
-=======
->>>>>>> 8b517822
     return this.capabilities;
   }
 
@@ -362,35 +337,19 @@
 
     const htmlDoc: HTMLDocument = this.languageService.parseHTMLDocument(doc);
 
-    const isLWCTemplate = await this.context.isLWCTemplate(doc);
-    const isAuraMarkup = await this.context.isAuraMarkup(doc);
-
-    if (isLWCTemplate) {
+    if (await this.context.isLWCTemplate(doc)) {
       this.auraDataProvider.activated = false;
       this.lwcDataProvider.activated = true;
-<<<<<<< HEAD
-    } else if (isAuraMarkup) {
-=======
-      const hover = this.languageService.doHover(doc, position, htmlDoc);
-      return hover;
+      return this.languageService.doHover(doc, position, htmlDoc);
     } else if (await this.context.isAuraMarkup(doc)) {
->>>>>>> 8b517822
       this.auraDataProvider.activated = true;
       this.lwcDataProvider.activated = false;
-      const hover = this.languageService.doHover(doc, position, htmlDoc);
-      return hover;
+      return this.languageService.doHover(doc, position, htmlDoc);
     } else {
       return null;
     }
   }
 
-<<<<<<< HEAD
-    const hover = this.languageService.doHover(doc, position, htmlDoc);
-    return hover;
-  }
-
-=======
->>>>>>> 8b517822
   /**
    * Syncs FileSystemDataProvider from TextDocuments when a document is opened.
    * This avoids duplicate reads - TextDocuments is the source of truth for open files.
@@ -409,24 +368,11 @@
       this.workspaceRoots
     );
 
-<<<<<<< HEAD
-    // Check if this is sfdx-project.json and re-detect workspace type if needed
-    const fileName = normalizedPath.split('/').pop();
-    if (fileName === 'sfdx-project.json' && this.context.type === 'UNKNOWN') {
-      // Update context to use the populated TextDocuments provider
-      this.context.fileSystemProvider = this.textDocumentsFileSystemProvider;
-
-      // Wait for files to be processed before re-initializing
-      void scheduleReinitialization(this.textDocumentsFileSystemProvider, () => this.performReinitialization());
-
-      void this.context.initialize();
-=======
     // Perform delayed initialization once file loading has stabilized
     // scheduleReinitialization waits for file count to stabilize (no changes for 1.5 seconds)
     // This ensures all files from bootstrapWorkspaceAwareness are loaded before initialization
     if (!this.isDelayedInitializationComplete) {
       void scheduleReinitialization(this.textDocumentsFileSystemProvider, () => this.performDelayedInitialization());
->>>>>>> 8b517822
     }
   }
 
@@ -697,34 +643,6 @@
   }
 
   /**
-<<<<<<< HEAD
-   * Performs the actual re-initialization of component indexer and data providers
-   */
-  private async performReinitialization(): Promise<void> {
-    this.context.clearNamespaceCache();
-
-    // Re-initialize component indexer with updated FileSystemProvider
-    this.componentIndexer = new ComponentIndexer({
-      workspaceRoot: this.workspaceRoots[0],
-      fileSystemProvider: this.textDocumentsFileSystemProvider
-    });
-    await this.componentIndexer.init();
-
-    // Update data providers to use the new indexer
-    this.lwcDataProvider = new LWCDataProvider({ indexer: this.componentIndexer });
-    this.auraDataProvider = new AuraDataProvider({ indexer: this.componentIndexer });
-    await TypingIndexer.create({ workspaceRoot: this.workspaceRoots[0] }, this.textDocumentsFileSystemProvider);
-    this.languageService = getLanguageService({
-      customDataProviders: [this.lwcDataProvider, this.auraDataProvider],
-      useDefaultDataProvider: false
-    });
-
-    // send notification that re-initialization is complete with new FileSystemProvider
-    void this.connection.sendNotification(ShowMessageNotification.type, {
-      type: MessageType.Info,
-      message: 'LWC Language Server is ready'
-    });
-=======
    * Performs delayed initialization of context and component indexer
    * using the populated textDocumentsFileSystemProvider
    */
@@ -773,6 +691,5 @@
       );
       throw error;
     }
->>>>>>> 8b517822
   }
 }