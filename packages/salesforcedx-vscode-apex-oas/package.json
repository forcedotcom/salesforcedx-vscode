{
  "name": "salesforcedx-vscode-apex-oas",
  "displayName": "Apex OpenAPI Specification",
  "description": "Provides OpenAPI Specification generation for Apex REST and AuraEnabled classes",
  "qna": "https://github.com/forcedotcom/salesforcedx-vscode/issues",
  "bugs": {
    "url": "https://github.com/forcedotcom/salesforcedx-vscode/issues"
  },
  "repository": {
    "url": "https://github.com/forcedotcom/salesforcedx-vscode"
  },
  "icon": "images/VSCodeApexOAS.png",
  "galleryBanner": {
    "color": "#ECECEC",
    "theme": "light"
  },
  "version": "65.3.1",
  "publisher": "salesforce",
  "license": "BSD-3-Clause",
  "engines": {
    "vscode": "^1.90.0"
  },
  "categories": [
    "Programming Languages"
  ],
  "activationEvents": [
    "workspaceContains:sfdx-project.json"
  ],
  "dependencies": {
    "@salesforce/salesforcedx-utils-vscode": "65.3.1",
    "@salesforce/vscode-service-provider": "^1.5.0",
    "@stoplight/spectral-core": "1.20.0",
    "@stoplight/spectral-functions": "1.10.1",
    "@stoplight/spectral-rulesets": "1.22.0",
    "async-lock": "1.4.1",
    "ejs": "3.1.10",
    "fast-xml-parser": "4.5.3",
    "jsonpath-plus": "10.3.0",
    "vscode-uri": "^3.1.0",
    "yaml": "2.8.1"
  },
  "devDependencies": {
    "@salesforce/core": "^8.18.4",
    "@types/async-lock": "1.4.2",
    "@types/ejs": "3.1.5",
    "esbuild": "0.25.10",
    "openapi-types": "12.1.3",
<<<<<<< HEAD
    "salesforcedx-vscode-apex": "65.3.0",
    "salesforcedx-vscode-core": "65.3.0",
    "vscode-languageserver-protocol": "3.17.5"
=======
    "salesforcedx-vscode-apex": "65.3.1",
    "salesforcedx-vscode-core": "65.3.1"
>>>>>>> 70236e7d
  },
  "extensionDependencies": [
    "salesforce.salesforcedx-vscode-apex",
    "salesforce.salesforcedx-vscode-core",
    "salesforce.salesforcedx-einstein-gpt"
  ],
  "scripts": {
    "bundle:extension": "node ./esbuild.config.mjs",
    "vscode:package": "ts-node  ../../scripts/vsce-bundled-extension.ts",
    "vscode:sha256": "node ../../scripts/generate-sha256.js >> ../../SHA256",
    "vscode:publish": "node ../../scripts/publish-vsix.js",
    "compile": "tsc -p ./",
    "lint": "eslint .",
    "lint:fix": "npm run lint -- --fix",
    "watch": "tsc -watch -p .",
    "clean": "shx rm -rf node_modules && shx rm -rf out && shx rm -rf coverage && shx rm -rf .nyc_output",
    "test": "jest --coverage"
  },
  "packaging": {
    "assets": [
      "LICENSE.txt",
      "package.nls.ja.json",
      "package.nls.json",
      "README.md",
      ".vscodeignore",
      "OSSREADME.json",
      "resources",
      "images",
      "dist"
    ],
    "packageUpdates": {
      "main": "dist/index.js",
      "dependencies": {
        "applicationinsights": "1.0.7",
        "jsonpath": "1.1.1",
        "jsonc-parser": "2.2.1"
      },
      "devDependencies": {}
    }
  },
  "main": "./out/src",
  "contributes": {
    "menus": {
      "editor/context": [
        {
          "command": "sf.create.apex.action.class",
          "when": "sf:project_opened && sf:has_target_org && resource =~ /.\\.(cls)?$/ && salesforcedx-einstein-gpt.isEnabled"
        },
        {
          "command": "sf.validate.oas.document",
          "when": "sf:project_opened && sf:has_target_org && ((resource =~ /.\\.externalServiceRegistration-meta\\.(xml)?$/ && !sf:is_esr_decomposed) || resource =~ /.\\.(yaml)?$/) && salesforcedx-einstein-gpt.isEnabled && sf:muleDxApiInactive"
        }
      ],
      "explorer/context": [
        {
          "command": "sf.create.apex.action.class",
          "when": "sf:project_opened && sf:has_target_org && resource =~ /.\\.(cls)?$/ && resourcePath =~ /classes/ && salesforcedx-einstein-gpt.isEnabled"
        },
        {
          "command": "sf.validate.oas.document",
          "when": "sf:project_opened && sf:has_target_org && ((resource =~ /.\\.externalServiceRegistration-meta\\.(xml)?$/ && !sf:is_esr_decomposed) || resource =~ /.\\.(yaml)?$/) && salesforcedx-einstein-gpt.isEnabled && sf:muleDxApiInactive"
        }
      ],
      "commandPalette": [
        {
          "command": "sf.create.apex.action.class",
          "when": "sf:project_opened && sf:has_target_org && salesforcedx-einstein-gpt.isEnabled"
        },
        {
          "command": "sf.validate.oas.document",
          "when": "sf:project_opened && sf:has_target_org && salesforcedx-einstein-gpt.isEnabled && sf:muleDxApiInactive"
        }
      ]
    },
    "commands": [
      {
        "command": "sf.create.apex.action.class",
        "title": "%create_openapi_doc_class%"
      },
      {
        "command": "sf.validate.oas.document",
        "title": "%validate_oas_document%"
      }
    ],
    "configuration": {
      "type": "object",
      "title": "%configuration_title%",
      "properties": {
        "salesforcedx-vscode-apex-oas.general.class.access-modifiers": {
          "type": "array",
          "items": {
            "type": "string",
            "enum": [
              "global",
              "public"
            ]
          },
          "default": [
            "global",
            "public"
          ],
          "description": "%apex_oas_general_class_access_modifiers%"
        },
        "salesforcedx-vscode-apex-oas.general.method.access-modifiers": {
          "type": "array",
          "items": {
            "type": "string",
            "enum": [
              "global",
              "public"
            ]
          },
          "default": [
            "global",
            "public"
          ],
          "description": "%apex_oas_general_method_access_modifiers%"
        },
        "salesforcedx-vscode-apex-oas.general.property.access-modifiers": {
          "type": "array",
          "items": {
            "type": "string",
            "enum": [
              "global",
              "public"
            ]
          },
          "default": [
            "global",
            "public"
          ],
          "description": "%apex_oas_general_property_access_modifiers%"
        },
        "salesforcedx-vscode-apex-oas.generation_strategy": {
          "type": "string",
          "enum": [
            "LEAST_CALLS",
            "MOST_CALLS"
          ],
          "default": "LEAST_CALLS",
          "description": "%apex_oas_generation_strategy%"
        },
        "salesforcedx-vscode-apex-oas.generation_include_schema": {
          "type": "boolean",
          "default": false,
          "description": "%apex_oas_generation_schema%"
        },
        "salesforcedx-vscode-apex-oas.generation_output_token_limit": {
          "type": "number",
          "default": 750,
          "description": "%apex_generation_output_token_limit%"
        }
      }
    }
  }
}<|MERGE_RESOLUTION|>--- conflicted
+++ resolved
@@ -45,14 +45,9 @@
     "@types/ejs": "3.1.5",
     "esbuild": "0.25.10",
     "openapi-types": "12.1.3",
-<<<<<<< HEAD
-    "salesforcedx-vscode-apex": "65.3.0",
-    "salesforcedx-vscode-core": "65.3.0",
+    "salesforcedx-vscode-apex": "65.3.1",
+    "salesforcedx-vscode-core": "65.3.1",
     "vscode-languageserver-protocol": "3.17.5"
-=======
-    "salesforcedx-vscode-apex": "65.3.1",
-    "salesforcedx-vscode-core": "65.3.1"
->>>>>>> 70236e7d
   },
   "extensionDependencies": [
     "salesforce.salesforcedx-vscode-apex",
