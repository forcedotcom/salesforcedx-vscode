--- conflicted
+++ resolved
@@ -1,5 +1,4 @@
 {
-<<<<<<< HEAD
   "project_deploy_start_default_org_text": "SFDX: Push Source to Default Org",
   "project_deploy_start_ignore_conflicts_default_org_text": "SFDX: Push Source to Default Org and Ignore Conflicts",
   "project_retrieve_start_default_org_text": "SFDX: Pull Source from Default Org",
@@ -7,16 +6,6 @@
   "view_local_changes_text": "SFDX: View Local Changes",
   "view_remote_changes_text": "SFDX: View Changes in Default Org",
   "apex_generate_class_text": "SFDX: Create Apex Class",
-=======
-  "metadata_deploy_start_text": "BETA: Push Source to Default Org",
-  "metadata_deploy_start_ignore_conflicts_text": "BETA: Push Source to Default Org and Ignore Conflicts",
-  "metadata_retrieve_start_text": "BETA: Pull Source from Default Org",
-  "metadata_source_tracking_details_text": "BETA: View Source Tracking Details",
-  "view_local_changes_text": "BETA: View Local Changes",
-  "view_remote_changes_text": "BETA: View Remote Changes",
-  "apex_generate_class_text": "BETA: Create Apex Class",
->>>>>>> bc42cac8
-  "source_tracking_status_bar_tooltip_header": "Source Tracking Status",
   "source_tracking_status_bar_local_changes": "Local Changes",
   "source_tracking_status_bar_remote_changes": "Remote Changes",
   "source_tracking_status_bar_conflicts": "Conflicts",
