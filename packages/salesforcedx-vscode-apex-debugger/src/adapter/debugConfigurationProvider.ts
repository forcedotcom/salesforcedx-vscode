--- conflicted
+++ resolved
@@ -16,11 +16,7 @@
 export class DebugConfigurationProvider
   implements vscode.DebugConfigurationProvider
 {
-<<<<<<< HEAD
   private salesforceApexExtension = vscode.extensions.getExtension(
-=======
-  private sfdxApex = vscode.extensions.getExtension(
->>>>>>> 7dec0106
     'salesforce.salesforcedx-vscode-apex'
   );
 
@@ -95,11 +91,7 @@
     if (this.salesforceApexExtension && this.salesforceApexExtension.exports) {
       await this.isLanguageClientReady();
       config.lineBreakpointInfo =
-<<<<<<< HEAD
         await this.salesforceApexExtension.exports.getLineBreakpointInfo();
-=======
-        await this.sfdxApex.exports.getLineBreakpointInfo();
->>>>>>> 7dec0106
     }
     return config;
   }
