/*
 * Copyright (c) 2022, salesforce.com, inc.
 * All rights reserved.
 * Licensed under the BSD 3-Clause license.
 * For full license text, see LICENSE.txt file in the repo root or https://opensource.org/licenses/BSD-3-Clause
 */
import { projectPaths } from '@salesforce/salesforcedx-utils-vscode';
import * as vscode from 'vscode';
import { registerIsvAuthWatcher } from '../../../src/context';

describe('isvContext unit test', () => {
  describe('registerIsvAuthWatcher', () => {
    const fakePath = '/here/is/a/fake/config.json';
    let extensionContext: any;
    let salesforceProjectConfigStub: jest.SpyInstance;
    let pushSpy: jest.SpyInstance;
    let onDidChangeSpy: jest.SpyInstance;
    let onDidCreateSpy: jest.SpyInstance;
    let onDidDeleteSpy: jest.SpyInstance;

    beforeEach(() => {
<<<<<<< HEAD
      sfdxProjectConfigStub = jest
        .spyOn(projectPaths, 'sfdxProjectConfig')
=======
      salesforceProjectConfigStub = jest
        .spyOn(projectPaths, 'salesforceProjectConfig')
>>>>>>> 7dec0106
        .mockReturnValue(fakePath);
      onDidChangeSpy = jest.fn();
      onDidCreateSpy = jest.fn();
      onDidDeleteSpy = jest.fn();
      // explicitly set this return value due to the VS Code mock not being reset
      (vscode.workspace.createFileSystemWatcher as any).mockReturnValue({
        onDidChange: onDidChangeSpy,
        onDidCreate: onDidCreateSpy,
        onDidDelete: onDidDeleteSpy
      });
      pushSpy = jest.fn();
      extensionContext = {
        subscriptions: {
          push: pushSpy
        }
      };
    });

    it('should be defined', () => {
      expect(registerIsvAuthWatcher).toBeDefined();
    });

    it('should not watch files if workspace folders are not present', () => {
      registerIsvAuthWatcher(extensionContext);
      expect(vscode.workspace.createFileSystemWatcher).not.toHaveBeenCalled();
    });

    it('should watch files if workspace folders are present', () => {
      (vscode.workspace.workspaceFolders as any) = ['1'];
      registerIsvAuthWatcher(extensionContext);
      expect(vscode.workspace.createFileSystemWatcher).toHaveBeenCalledWith(
        fakePath
      );
      expect(onDidChangeSpy).toHaveBeenCalledWith(expect.any(Function));
      expect(onDidCreateSpy).toHaveBeenCalledWith(expect.any(Function));
      expect(onDidDeleteSpy).toHaveBeenCalledWith(expect.any(Function));
      expect(pushSpy).toHaveBeenCalled();
    });
  });
});<|MERGE_RESOLUTION|>--- conflicted
+++ resolved
@@ -19,13 +19,8 @@
     let onDidDeleteSpy: jest.SpyInstance;
 
     beforeEach(() => {
-<<<<<<< HEAD
-      sfdxProjectConfigStub = jest
-        .spyOn(projectPaths, 'sfdxProjectConfig')
-=======
       salesforceProjectConfigStub = jest
         .spyOn(projectPaths, 'salesforceProjectConfig')
->>>>>>> 7dec0106
         .mockReturnValue(fakePath);
       onDidChangeSpy = jest.fn();
       onDidCreateSpy = jest.fn();
