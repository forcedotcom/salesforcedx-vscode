--- conflicted
+++ resolved
@@ -14,11 +14,7 @@
     "color": "#ECECEC",
     "theme": "light"
   },
-<<<<<<< HEAD
-  "version": "56.17.0",
-=======
   "version": "57.0.1",
->>>>>>> 55989dae
   "publisher": "salesforce",
   "license": "BSD-3-Clause",
   "engines": {
@@ -28,20 +24,12 @@
     "Debuggers"
   ],
   "dependencies": {
-<<<<<<< HEAD
-    "@salesforce/salesforcedx-apex-debugger": "56.17.0",
-=======
     "@salesforce/salesforcedx-apex-debugger": "57.0.1",
->>>>>>> 55989dae
     "vscode-debugprotocol": "1.28.0",
     "vscode-extension-telemetry": "0.0.17"
   },
   "devDependencies": {
-<<<<<<< HEAD
-    "@salesforce/salesforcedx-test-utils-vscode": "56.17.0",
-=======
     "@salesforce/salesforcedx-test-utils-vscode": "57.0.1",
->>>>>>> 55989dae
     "@types/chai": "4.3.3",
     "@types/mocha": "^5",
     "@types/node": "12.0.12",
