{
  "name": "salesforcedx-vscode-apex-debugger",
  "displayName": "Apex Interactive Debugger",
  "description": "Provides debugging support for the Apex programming language",
  "qna": "https://github.com/forcedotcom/salesforcedx-vscode/issues",
  "bugs": {
    "url": "https://github.com/forcedotcom/salesforcedx-vscode/issues"
  },
  "repository": {
    "url": "https://github.com/forcedotcom/salesforcedx-vscode"
  },
  "icon": "images/VSCodeApexDebugger.png",
  "galleryBanner": {
    "color": "#ECECEC",
    "theme": "light"
  },
<<<<<<< HEAD
  "version": "65.9.0",
=======
  "version": "65.10.0",
>>>>>>> 3068205f
  "publisher": "salesforce",
  "license": "BSD-3-Clause",
  "engines": {
    "vscode": "^1.90.0"
  },
  "categories": [
    "Debuggers"
  ],
  "dependencies": {
    "@salesforce/core": "^8.23.3",
    "@salesforce/salesforcedx-apex-debugger": "*",
    "@salesforce/salesforcedx-utils": "*",
    "@salesforce/salesforcedx-utils-vscode": "*",
    "@salesforce/vscode-i18n": "*",
<<<<<<< HEAD
    "@vscode/debugprotocol": "1.68.0"
  },
  "devDependencies": {
    "esbuild": "0.25.10",
    "salesforcedx-vscode-apex": "*"
=======
    "@vscode/debugprotocol": "1.68.0",
    "sanitize-filename": "^1.6.1",
    "vscode-uri": "^3.1.0"
  },
  "devDependencies": {
    "esbuild": "0.25.10",
    "salesforcedx-vscode-apex": "*",
    "salesforcedx-vscode-core": "*"
>>>>>>> 3068205f
  },
  "extensionDependencies": [
    "salesforce.salesforcedx-vscode-core"
  ],
  "scripts": {
    "vscode:bundle": "wireit",
    "vscode:bundle:build": "wireit",
    "vscode:prepublish": "npm prune --production",
    "vscode:package:legacy": "wireit",
    "vscode:sha256": "node ../../scripts/generate-sha256.js >> ../../SHA256",
    "vscode:publish": "node ../../scripts/publish-vsix.js",
    "compile": "wireit",
    "lint": "wireit",
    "clean": "shx rm -rf node_modules out dist coverage .nyc_output .wireit .eslintcache *.vsix",
    "test": "wireit"
  },
  "wireit": {
    "compile": {
      "command": "tsc --build --pretty",
      "clean": "if-file-deleted",
      "dependencies": [
        "../salesforcedx-apex-debugger:compile",
        "../salesforcedx-utils:compile",
        "../salesforcedx-utils-vscode:compile",
        "../salesforcedx-vscode-i18n:compile",
        "../salesforcedx-vscode-apex:compile"
      ],
      "files": [
        "src/**/*.ts",
        "test/**/*.ts",
        "tsconfig.json",
        "../../tsconfig.common.json"
      ],
      "output": [
        "out/**",
        "tsconfig.tsbuildinfo"
      ]
    },
    "vscode:bundle:build": {
      "command": "node ./esbuild.config.mjs",
      "dependencies": [
        "compile"
      ],
      "files": [
        "esbuild.config.mjs",
        "../../scripts/bundling/node.mjs",
<<<<<<< HEAD
        "out/**"
=======
        "out/**",
        "package.json"
>>>>>>> 3068205f
      ],
      "output": [
        "dist"
      ]
    },
    "vscode:bundle": {
      "command": "cp ../salesforcedx-apex-debugger/dist/apexDebug.js ./dist/",
      "dependencies": [
        "vscode:bundle:build",
        "../salesforcedx-apex-debugger:bundle:debugger"
      ],
      "files": [
        "../salesforcedx-apex-debugger/dist/apexDebug.js"
      ],
      "output": [
        "dist/apexDebug.js"
      ]
    },
    "test": {
      "command": "jest --coverage",
      "dependencies": [
        "compile"
      ],
      "files": [
        "src/**/*.ts",
        "test/**/*.ts",
        "jest.config.js",
        "../../config/jest.base.config.js"
      ],
      "output": [
        "coverage"
      ]
    },
    "lint": {
      "command": "eslint --color --cache --cache-location .eslintcache .",
      "dependencies": [
        "../eslint-local-rules:compile"
      ],
      "files": [
        "src/**/*.ts",
        "test/**/*.ts",
<<<<<<< HEAD
        "../../eslint.config.mjs"
=======
        "../../eslint.config.mjs",
        "package.json",
        "package.nls.json"
>>>>>>> 3068205f
      ],
      "output": []
    },
    "vscode:package:legacy": {
      "command": "ts-node ../../scripts/vsce-bundled-extension.ts",
      "dependencies": [
        "vscode:bundle"
      ]
    }
  },
  "activationEvents": [
    "onDebugResolve:apex"
  ],
  "main": "./out/src",
  "packaging": {
    "assets": [
      "LICENSE.txt",
      "package.nls.ja.json",
      "package.nls.json",
      "README.md",
      ".vscodeignore",
      "images",
      "dist"
    ],
    "debuggers": [
      "./dist/apexDebug.js"
    ],
    "packageUpdates": {
      "main": "dist/index.js",
      "dependencies": {
        "applicationinsights": "1.0.7"
      },
      "devDependencies": {}
    }
  },
  "contributes": {
    "breakpoints": [
      {
        "language": "apex"
      }
    ],
    "configuration": {
      "type": "object",
      "title": "%configuration_title%",
      "properties": {
        "salesforcedx-vscode-apex-debugger.connectionTimeoutMs": {
          "type": "number",
          "default": 20000,
          "minimum": 500,
          "maximum": 120000,
          "description": "%connection_timeout_ms_description%"
        }
      }
    },
    "debuggers": [
      {
        "type": "apex",
        "label": "%debugger_label%",
        "program": "./dist/apexDebug.js",
        "runtime": "node",
        "languages": [
          "apex"
        ],
        "configurationSnippets": [
          {
            "label": "%launch_snippet_label_text%",
            "description": "%launch_snippet_description_text%",
            "body": {
              "name": "%launch_snippet_name%",
              "type": "apex",
              "request": "launch",
              "userIdFilter": [],
              "requestTypeFilter": [],
              "entryPointFilter": "",
              "salesforceProject": "^\"\\${workspaceRoot}\""
            }
          }
        ],
        "configurationAttributes": {
          "launch": {
            "properties": {
              "required": [
                "salesforceProject"
              ],
              "userIdFilter": {
                "type": "array",
                "description": "%user_id_filter_text%",
                "default": [],
                "items": {
                  "type": "string"
                }
              },
              "requestTypeFilter": {
                "type": "array",
                "description": "%request_type_filter_text%",
                "default": [],
                "items": {
                  "type": "string",
                  "enum": [
                    "BATCH_APEX",
                    "EXECUTE_ANONYMOUS",
                    "FUTURE",
                    "INBOUND_EMAIL_SERVICE",
                    "INVOCABLE_ACTION",
                    "LIGHTNING",
                    "QUEUEABLE",
                    "QUICK_ACTION",
                    "REMOTE_ACTION",
                    "REST",
                    "RUN_TESTS_ASYNCHRONOUS",
                    "RUN_TESTS_SYNCHRONOUS",
                    "RUN_TESTS_DEPLOY",
                    "SCHEDULED",
                    "SOAP",
                    "SYNCHRONOUS",
                    "VISUALFORCE"
                  ]
                }
              },
              "entryPointFilter": {
                "type": "string",
                "description": "%entry_point_filter_text%",
                "default": ""
              },
              "salesforceProject": {
                "type": "string",
                "description": "%salesforce_project_text%",
                "default": "${workspaceRoot}"
              },
              "trace": {
                "type": [
                  "boolean",
                  "string"
                ],
                "description": "%trace_text%",
                "default": false
              },
              "connectType": {
                "type": "string",
                "description": "%connect_type_text%",
                "enum": [
                  "DEFAULT",
                  "ISV_DEBUGGER"
                ]
              }
            }
          }
        }
      }
    ],
    "menus": {
      "commandPalette": [
        {
          "command": "sf.debug.exception.breakpoint",
          "when": "sf:project_opened && !isWeb"
        },
        {
          "command": "sf.debug.isv.bootstrap",
          "when": "!sf:internal_dev && (!isWeb || (isWeb && sf:code_builder_enabled))"
        },
        {
          "command": "sf.debugger.stop",
          "when": "sf:project_opened"
        }
      ]
    },
    "commands": [
      {
        "command": "sf.debug.exception.breakpoint",
        "title": "%exception_breakpoint_command_text%"
      },
      {
        "command": "sf.debug.isv.bootstrap",
        "title": "%isv_bootstrap_command_text%"
      },
      {
        "command": "sf.debugger.stop",
        "title": "%debugger_stop_text%"
      }
    ]
  }
}<|MERGE_RESOLUTION|>--- conflicted
+++ resolved
@@ -14,11 +14,7 @@
     "color": "#ECECEC",
     "theme": "light"
   },
-<<<<<<< HEAD
-  "version": "65.9.0",
-=======
   "version": "65.10.0",
->>>>>>> 3068205f
   "publisher": "salesforce",
   "license": "BSD-3-Clause",
   "engines": {
@@ -33,13 +29,6 @@
     "@salesforce/salesforcedx-utils": "*",
     "@salesforce/salesforcedx-utils-vscode": "*",
     "@salesforce/vscode-i18n": "*",
-<<<<<<< HEAD
-    "@vscode/debugprotocol": "1.68.0"
-  },
-  "devDependencies": {
-    "esbuild": "0.25.10",
-    "salesforcedx-vscode-apex": "*"
-=======
     "@vscode/debugprotocol": "1.68.0",
     "sanitize-filename": "^1.6.1",
     "vscode-uri": "^3.1.0"
@@ -48,7 +37,6 @@
     "esbuild": "0.25.10",
     "salesforcedx-vscode-apex": "*",
     "salesforcedx-vscode-core": "*"
->>>>>>> 3068205f
   },
   "extensionDependencies": [
     "salesforce.salesforcedx-vscode-core"
@@ -95,12 +83,8 @@
       "files": [
         "esbuild.config.mjs",
         "../../scripts/bundling/node.mjs",
-<<<<<<< HEAD
-        "out/**"
-=======
         "out/**",
         "package.json"
->>>>>>> 3068205f
       ],
       "output": [
         "dist"
@@ -142,13 +126,9 @@
       "files": [
         "src/**/*.ts",
         "test/**/*.ts",
-<<<<<<< HEAD
-        "../../eslint.config.mjs"
-=======
         "../../eslint.config.mjs",
         "package.json",
         "package.nls.json"
->>>>>>> 3068205f
       ],
       "output": []
     },
