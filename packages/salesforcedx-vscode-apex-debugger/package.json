{
  "name": "salesforcedx-vscode-apex-debugger",
  "displayName": "Apex Interactive Debugger",
  "description": "Provides debugging support for the Apex programming language",
  "qna": "https://github.com/forcedotcom/salesforcedx-vscode/issues",
  "bugs": {
    "url": "https://github.com/forcedotcom/salesforcedx-vscode/issues"
  },
  "repository": {
    "url": "https://github.com/forcedotcom/salesforcedx-vscode"
  },
  "icon": "images/VSCodeApexDebugger.png",
  "galleryBanner": {
    "color": "#ECECEC",
    "theme": "light"
  },
  "version": "60.8.0",
  "publisher": "salesforce",
  "license": "BSD-3-Clause",
  "engines": {
    "vscode": "^1.82.0"
  },
  "categories": [
    "Debuggers"
  ],
  "dependencies": {
<<<<<<< HEAD
    "@salesforce/salesforcedx-apex-debugger": "60.7.0",
    "@salesforce/salesforcedx-utils-vscode": "60.7.0",
    "@vscode/debugprotocol": "1.65.0",
=======
    "@salesforce/salesforcedx-apex-debugger": "60.8.0",
    "@salesforce/salesforcedx-utils-vscode": "60.8.0",
    "vscode-debugprotocol": "1.28.0",
>>>>>>> f9ffdbf2
    "vscode-extension-telemetry": "0.0.17"
  },
  "devDependencies": {
    "@salesforce/salesforcedx-test-utils-vscode": "60.8.0",
    "@types/chai": "4.3.3",
    "@types/mocha": "^5",
    "@types/node": "^18.11.9",
    "@types/sinon": "^2.3.7",
    "@types/vscode": "^1.61.2",
    "@typescript-eslint/eslint-plugin": "6.9.0",
    "@typescript-eslint/parser": "6.9.0",
    "chai": "^4.0.2",
    "cross-env": "5.2.0",
    "eslint": "8.52.0",
    "eslint-config-prettier": "9.0.0",
    "eslint-plugin-header": "3.1.1",
    "eslint-plugin-import": "2.29.0",
    "eslint-plugin-jest": "27.5.0",
    "eslint-plugin-jest-formatting": "3.1.0",
    "eslint-plugin-jsdoc": "46.8.2",
    "eslint-plugin-prefer-arrow": "1.2.3",
    "mocha": "^10",
    "prettier": "3.0.3",
    "sinon": "^13.0.1"
  },
  "extensionDependencies": [
    "salesforce.salesforcedx-vscode-apex",
    "salesforce.salesforcedx-vscode-core"
  ],
  "scripts": {
    "bundle:extension": "npm run bundle:extension:build && npm run bundle:extension:copy",
    "bundle:extension:copy": "cp ../salesforcedx-apex-debugger/dist/apexdebug.js ./dist/",
    "bundle:extension:build": "esbuild ./src/index.ts  --bundle --outfile=dist/index.js --format=cjs --platform=node --external:vscode --external:@salesforce/core --external:@salesforce/source-tracking --minify",
    "vscode:prepublish": "npm prune --production",
    "vscode:package": "ts-node  ../../scripts/vsce-bundled-extension.ts",
    "vscode:sha256": "node ../../scripts/generate-sha256.js >> ../../SHA256",
    "vscode:publish": "node ../../scripts/publish-vsix.js",
    "compile": "tsc -p ./",
    "lint": "eslint .",
    "lint:fix": "npm run lint -- --fix",
    "watch": "tsc -watch -p .",
    "clean": "shx rm -rf node_modules && shx rm -rf out && shx rm -rf coverage && shx rm -rf .nyc_output",
    "test": "npm run test:vscode-integration",
    "test:vscode-integration": "node ../../scripts/run-vscode-integration-tests-with-top-level-extensions",
    "test:vscode-insiders-integration": "cross-env CODE_VERSION=insiders npm run test:vscode-integration",
    "test:unit": "jest --coverage"
  },
  "activationEvents": [
    "onDebugResolve:apex",
    "workspaceContains:sfdx-project.json"
  ],
  "main": "./out/src",
  "packaging": {
    "assets": [
      "License.txt",
      "package.nls.ja.json",
      "package.nls.json",
      "README.md",
      ".vscodeignore",
      "images",
      "dist"
    ],
    "debuggers": [
      "./dist/apexdebug.js"
    ],
    "packageUpdates": {
      "main": "dist/index.js",
      "dependencies": {
        "applicationinsights": "1.0.7",
        "@salesforce/core": "6.5.2",
        "@salesforce/source-tracking": "5.1.11"
      },
      "devDependencies": {}
    }
  },
  "contributes": {
    "breakpoints": [
      {
        "language": "apex"
      }
    ],
    "configuration": {
      "type": "object",
      "title": "%configuration_title%",
      "properties": {
        "salesforcedx-vscode-apex-debugger.connectionTimeoutMs": {
          "type": "number",
          "default": 20000,
          "minimum": 500,
          "maximum": 120000,
          "description": "%connection_timeout_ms_description%"
        }
      }
    },
    "debuggers": [
      {
        "type": "apex",
        "label": "Apex Debugger",
        "program": "./node_modules/@salesforce/salesforcedx-apex-debugger/out/src/adapter/apexDebug.js",
        "runtime": "node",
        "languages": [
          "apex"
        ],
        "configurationSnippets": [
          {
            "label": "%launch_snippet_label_text%",
            "description": "%launch_snippet_description_text%",
            "body": {
              "name": "%launch_snippet_name%",
              "type": "apex",
              "request": "launch",
              "userIdFilter": [],
              "requestTypeFilter": [],
              "entryPointFilter": "",
              "salesforceProject": "^\"\\${workspaceRoot}\""
            }
          }
        ],
        "configurationAttributes": {
          "launch": {
            "properties": {
              "required": [
                "salesforceProject"
              ],
              "userIdFilter": {
                "type": "array",
                "description": "%user_id_filter_text%",
                "default": [],
                "items": {
                  "type": "string"
                }
              },
              "requestTypeFilter": {
                "type": "array",
                "description": "%request_type_filter_text%",
                "default": [],
                "items": {
                  "type": "string",
                  "enum": [
                    "BATCH_APEX",
                    "EXECUTE_ANONYMOUS",
                    "FUTURE",
                    "INBOUND_EMAIL_SERVICE",
                    "INVOCABLE_ACTION",
                    "LIGHTNING",
                    "QUEUEABLE",
                    "QUICK_ACTION",
                    "REMOTE_ACTION",
                    "REST",
                    "RUN_TESTS_ASYNCHRONOUS",
                    "RUN_TESTS_SYNCHRONOUS",
                    "RUN_TESTS_DEPLOY",
                    "SCHEDULED",
                    "SOAP",
                    "SYNCHRONOUS",
                    "VISUALFORCE"
                  ]
                }
              },
              "entryPointFilter": {
                "type": "string",
                "description": "%entry_point_filter_text%",
                "default": ""
              },
              "salesforceProject": {
                "type": "string",
                "description": "%salesforce_project_text%",
                "default": "${workspaceRoot}"
              },
              "trace": {
                "type": [
                  "boolean",
                  "string"
                ],
                "description": "%trace_text%",
                "default": false
              },
              "connectType": {
                "type": "string",
                "description": "%connect_type_text%",
                "enum": [
                  "DEFAULT",
                  "ISV_DEBUGGER"
                ]
              }
            }
          }
        }
      }
    ],
    "menus": {
      "commandPalette": [
        {
          "command": "sf.debug.exception.breakpoint",
          "when": "sf:project_opened"
        }
      ]
    },
    "commands": [
      {
        "command": "sf.debug.exception.breakpoint",
        "title": "%exception_breakpoint_command_text%"
      }
    ]
  }
}<|MERGE_RESOLUTION|>--- conflicted
+++ resolved
@@ -24,15 +24,9 @@
     "Debuggers"
   ],
   "dependencies": {
-<<<<<<< HEAD
-    "@salesforce/salesforcedx-apex-debugger": "60.7.0",
-    "@salesforce/salesforcedx-utils-vscode": "60.7.0",
-    "@vscode/debugprotocol": "1.65.0",
-=======
     "@salesforce/salesforcedx-apex-debugger": "60.8.0",
     "@salesforce/salesforcedx-utils-vscode": "60.8.0",
-    "vscode-debugprotocol": "1.28.0",
->>>>>>> f9ffdbf2
+    "@vscode/debugprotocol": "1.65.0",
     "vscode-extension-telemetry": "0.0.17"
   },
   "devDependencies": {
