--- conflicted
+++ resolved
@@ -24,15 +24,9 @@
     "Debuggers"
   ],
   "dependencies": {
-<<<<<<< HEAD
-    "@salesforce/salesforcedx-apex-debugger": "62.4.0",
-    "@salesforce/salesforcedx-utils-vscode": "62.4.0",
-    "@vscode/debugprotocol": "1.68.0",
-=======
     "@salesforce/salesforcedx-apex-debugger": "62.5.0",
     "@salesforce/salesforcedx-utils-vscode": "62.5.0",
-    "@vscode/debugprotocol": "1.65.0",
->>>>>>> 22df9f86
+    "@vscode/debugprotocol": "1.68.0",
     "vscode-extension-telemetry": "0.0.17"
   },
   "devDependencies": {
