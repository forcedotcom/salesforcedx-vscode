--- conflicted
+++ resolved
@@ -24,17 +24,10 @@
     "Debuggers"
   ],
   "dependencies": {
-<<<<<<< HEAD
     "@salesforce/core": "^8.23.3",
-    "@salesforce/salesforcedx-apex-debugger": "64.17.2",
-    "@salesforce/salesforcedx-utils": "64.17.2",
-    "@salesforce/salesforcedx-utils-vscode": "64.17.2",
-=======
-    "@salesforce/core": "^8.19.1",
     "@salesforce/salesforcedx-apex-debugger": "65.1.0",
     "@salesforce/salesforcedx-utils": "65.1.0",
     "@salesforce/salesforcedx-utils-vscode": "65.1.0",
->>>>>>> 9157253b
     "@vscode/debugprotocol": "1.68.0"
   },
   "devDependencies": {
