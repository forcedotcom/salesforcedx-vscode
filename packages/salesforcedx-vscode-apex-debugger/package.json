{
  "name": "salesforcedx-vscode-apex-debugger",
  "displayName": "Apex Interactive Debugger",
  "description": "Provides debugging support for the Apex programming language",
  "qna": "https://github.com/forcedotcom/salesforcedx-vscode/issues",
  "bugs": {
    "url": "https://github.com/forcedotcom/salesforcedx-vscode/issues"
  },
  "repository": {
    "url": "https://github.com/forcedotcom/salesforcedx-vscode"
  },
  "icon": "images/VSCodeApexDebugger.png",
  "galleryBanner": {
    "color": "#ECECEC",
    "theme": "light"
  },
  "version": "64.2.1",
  "publisher": "salesforce",
  "license": "BSD-3-Clause",
  "engines": {
    "vscode": "^1.90.0"
  },
  "categories": [
    "Debuggers"
  ],
  "dependencies": {
<<<<<<< HEAD
    "@salesforce/salesforcedx-apex-debugger": "*",
    "@salesforce/salesforcedx-utils": "*",
    "@salesforce/salesforcedx-utils-vscode": "*",
=======
    "@salesforce/salesforcedx-apex-debugger": "64.2.1",
    "@salesforce/salesforcedx-utils": "64.2.1",
    "@salesforce/salesforcedx-utils-vscode": "64.2.1",
>>>>>>> f95d1215
    "@vscode/debugprotocol": "1.68.0",
    "vscode-extension-telemetry": "^0.0.17"
  },
  "devDependencies": {
    "salesforcedx-vscode-apex": "*",
    "@types/node": "^20.0.0",
    "cross-env": "5.2.0",
    "esbuild": "0.25.0",
    "esbuild-plugin-pino": "^2.2.2"
  },
  "extensionDependencies": [
    "salesforce.salesforcedx-vscode-apex",
    "salesforce.salesforcedx-vscode-core"
  ],
  "scripts": {
    "bundle:extension": "npm run bundle:extension:build && npm run bundle:extension:copy",
    "bundle:extension:copy": "cp ../salesforcedx-apex-debugger/dist/apexdebug.js ./dist/",
    "bundle:extension:build": "node ./esbuild.config.js",
    "vscode:prepublish": "npm prune --production",
    "vscode:package": "ts-node  ../../scripts/vsce-bundled-extension.ts",
    "vscode:sha256": "node ../../scripts/generate-sha256.js >> ../../SHA256",
    "vscode:publish": "node ../../scripts/publish-vsix.js",
    "compile": "tsc -p ./",
    "lint": "eslint .",
    "lint:fix": "npm run lint -- --fix",
    "watch": "tsc -watch -p .",
    "clean": "shx rm -rf node_modules && shx rm -rf out && shx rm -rf coverage && shx rm -rf .nyc_output",
    "test": "npm run test:vscode-integration",
    "test:vscode-integration": "node ../../scripts/run-vscode-integration-tests-with-top-level-extensions",
    "test:vscode-insiders-integration": "cross-env CODE_VERSION=insiders npm run test:vscode-integration",
    "test:unit": "jest --coverage"
  },
  "activationEvents": [
    "onDebugResolve:apex",
    "workspaceContains:sfdx-project.json"
  ],
  "main": "./out/src",
  "packaging": {
    "assets": [
      "LICENSE.txt",
      "package.nls.ja.json",
      "package.nls.json",
      "README.md",
      ".vscodeignore",
      "images",
      "dist"
    ],
    "debuggers": [
      "./dist/apexdebug.js"
    ],
    "packageUpdates": {
      "main": "dist/index.js",
      "dependencies": {
        "applicationinsights": "1.0.7"
      },
      "devDependencies": {}
    }
  },
  "contributes": {
    "breakpoints": [
      {
        "language": "apex"
      }
    ],
    "configuration": {
      "type": "object",
      "title": "%configuration_title%",
      "properties": {
        "salesforcedx-vscode-apex-debugger.connectionTimeoutMs": {
          "type": "number",
          "default": 20000,
          "minimum": 500,
          "maximum": 120000,
          "description": "%connection_timeout_ms_description%"
        }
      }
    },
    "debuggers": [
      {
        "type": "apex",
        "label": "Apex Debugger",
        "program": "./node_modules/@salesforce/salesforcedx-apex-debugger/out/src/adapter/apexDebug.js",
        "runtime": "node",
        "languages": [
          "apex"
        ],
        "configurationSnippets": [
          {
            "label": "%launch_snippet_label_text%",
            "description": "%launch_snippet_description_text%",
            "body": {
              "name": "%launch_snippet_name%",
              "type": "apex",
              "request": "launch",
              "userIdFilter": [],
              "requestTypeFilter": [],
              "entryPointFilter": "",
              "salesforceProject": "^\"\\${workspaceRoot}\""
            }
          }
        ],
        "configurationAttributes": {
          "launch": {
            "properties": {
              "required": [
                "salesforceProject"
              ],
              "userIdFilter": {
                "type": "array",
                "description": "%user_id_filter_text%",
                "default": [],
                "items": {
                  "type": "string"
                }
              },
              "requestTypeFilter": {
                "type": "array",
                "description": "%request_type_filter_text%",
                "default": [],
                "items": {
                  "type": "string",
                  "enum": [
                    "BATCH_APEX",
                    "EXECUTE_ANONYMOUS",
                    "FUTURE",
                    "INBOUND_EMAIL_SERVICE",
                    "INVOCABLE_ACTION",
                    "LIGHTNING",
                    "QUEUEABLE",
                    "QUICK_ACTION",
                    "REMOTE_ACTION",
                    "REST",
                    "RUN_TESTS_ASYNCHRONOUS",
                    "RUN_TESTS_SYNCHRONOUS",
                    "RUN_TESTS_DEPLOY",
                    "SCHEDULED",
                    "SOAP",
                    "SYNCHRONOUS",
                    "VISUALFORCE"
                  ]
                }
              },
              "entryPointFilter": {
                "type": "string",
                "description": "%entry_point_filter_text%",
                "default": ""
              },
              "salesforceProject": {
                "type": "string",
                "description": "%salesforce_project_text%",
                "default": "${workspaceRoot}"
              },
              "trace": {
                "type": [
                  "boolean",
                  "string"
                ],
                "description": "%trace_text%",
                "default": false
              },
              "connectType": {
                "type": "string",
                "description": "%connect_type_text%",
                "enum": [
                  "DEFAULT",
                  "ISV_DEBUGGER"
                ]
              }
            }
          }
        }
      }
    ],
    "menus": {
      "commandPalette": [
        {
          "command": "sf.debug.exception.breakpoint",
          "when": "sf:project_opened"
        }
      ]
    },
    "commands": [
      {
        "command": "sf.debug.exception.breakpoint",
        "title": "%exception_breakpoint_command_text%"
      }
    ]
  }
}<|MERGE_RESOLUTION|>--- conflicted
+++ resolved
@@ -24,15 +24,9 @@
     "Debuggers"
   ],
   "dependencies": {
-<<<<<<< HEAD
     "@salesforce/salesforcedx-apex-debugger": "*",
     "@salesforce/salesforcedx-utils": "*",
     "@salesforce/salesforcedx-utils-vscode": "*",
-=======
-    "@salesforce/salesforcedx-apex-debugger": "64.2.1",
-    "@salesforce/salesforcedx-utils": "64.2.1",
-    "@salesforce/salesforcedx-utils-vscode": "64.2.1",
->>>>>>> f95d1215
     "@vscode/debugprotocol": "1.68.0",
     "vscode-extension-telemetry": "^0.0.17"
   },
