--- conflicted
+++ resolved
@@ -24,16 +24,10 @@
     "Debuggers"
   ],
   "dependencies": {
-<<<<<<< HEAD
+    "@salesforce/core-bundle": "^8.18.1",
     "@salesforce/salesforcedx-apex-debugger": "*",
     "@salesforce/salesforcedx-utils": "*",
     "@salesforce/salesforcedx-utils-vscode": "*",
-=======
-    "@salesforce/core-bundle": "^8.18.1",
-    "@salesforce/salesforcedx-apex-debugger": "64.4.0",
-    "@salesforce/salesforcedx-utils": "64.4.0",
-    "@salesforce/salesforcedx-utils-vscode": "64.4.0",
->>>>>>> b68abac7
     "@vscode/debugprotocol": "1.68.0",
     "vscode-extension-telemetry": "^0.0.17"
   },
