--- conflicted
+++ resolved
@@ -85,12 +85,8 @@
       "main": "dist/index.js",
       "dependencies": {
         "applicationinsights": "1.0.7",
-<<<<<<< HEAD
-        "@salesforce/core": "^3.34.8"
-=======
         "@salesforce/core": "^3.34.8",
         "@salesforce/source-tracking": "3.1.1"
->>>>>>> 12de885c
       },
       "devDependencies": {}
     }
