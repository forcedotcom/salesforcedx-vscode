{
  "name": "salesforcedx-vscode-apex-debugger",
  "displayName": "Apex Interactive Debugger",
  "description": "Provides debugging support for the Apex programming language",
  "qna": "https://github.com/forcedotcom/salesforcedx-vscode/issues",
  "bugs": {
    "url": "https://github.com/forcedotcom/salesforcedx-vscode/issues"
  },
  "repository": {
    "url": "https://github.com/forcedotcom/salesforcedx-vscode"
  },
  "icon": "images/VSCodeApexDebugger.png",
  "galleryBanner": {
    "color": "#ECECEC",
    "theme": "light"
  },
  "version": "64.17.2",
  "publisher": "salesforce",
  "license": "BSD-3-Clause",
  "engines": {
    "vscode": "^1.90.0"
  },
  "categories": [
    "Debuggers"
  ],
  "dependencies": {
<<<<<<< HEAD
    "@salesforce/core": "^8.23.2",
    "@salesforce/salesforcedx-apex-debugger": "64.17.1",
    "@salesforce/salesforcedx-utils": "64.17.1",
    "@salesforce/salesforcedx-utils-vscode": "64.17.1",
=======
    "@salesforce/core": "^8.19.1",
    "@salesforce/salesforcedx-apex-debugger": "64.17.2",
    "@salesforce/salesforcedx-utils": "64.17.2",
    "@salesforce/salesforcedx-utils-vscode": "64.17.2",
>>>>>>> 3e88a05c
    "@vscode/debugprotocol": "1.68.0"
  },
  "devDependencies": {
    "esbuild": "0.25.10",
    "salesforcedx-vscode-apex": "64.17.2"
  },
  "extensionDependencies": [
    "salesforce.salesforcedx-vscode-apex",
    "salesforce.salesforcedx-vscode-core"
  ],
  "scripts": {
    "bundle:extension": "npm run bundle:extension:build && npm run bundle:extension:copy",
    "bundle:extension:copy": "cp ../salesforcedx-apex-debugger/dist/apexDebug.js ./dist/",
    "bundle:extension:build": "node ./esbuild.config.mjs",
    "vscode:prepublish": "npm prune --production",
    "vscode:package": "ts-node  ../../scripts/vsce-bundled-extension.ts",
    "vscode:sha256": "node ../../scripts/generate-sha256.js >> ../../SHA256",
    "vscode:publish": "node ../../scripts/publish-vsix.js",
    "compile": "tsc -p ./",
    "lint": "eslint .",
    "lint:fix": "npm run lint -- --fix",
    "watch": "tsc -watch -p .",
    "clean": "shx rm -rf node_modules && shx rm -rf out && shx rm -rf coverage && shx rm -rf .nyc_output",
    "test": "jest --coverage"
  },
  "activationEvents": [
    "onDebugResolve:apex"
  ],
  "main": "./out/src",
  "packaging": {
    "assets": [
      "LICENSE.txt",
      "package.nls.ja.json",
      "package.nls.json",
      "README.md",
      ".vscodeignore",
      "images",
      "dist"
    ],
    "debuggers": [
      "./dist/apexDebug.js"
    ],
    "packageUpdates": {
      "main": "dist/index.js",
      "dependencies": {
        "applicationinsights": "1.0.7"
      },
      "devDependencies": {}
    }
  },
  "contributes": {
    "breakpoints": [
      {
        "language": "apex"
      }
    ],
    "configuration": {
      "type": "object",
      "title": "%configuration_title%",
      "properties": {
        "salesforcedx-vscode-apex-debugger.connectionTimeoutMs": {
          "type": "number",
          "default": 20000,
          "minimum": 500,
          "maximum": 120000,
          "description": "%connection_timeout_ms_description%"
        }
      }
    },
    "debuggers": [
      {
        "type": "apex",
        "label": "Apex Debugger",
        "program": "./node_modules/@salesforce/salesforcedx-apex-debugger/out/src/adapter/apexDebug.js",
        "runtime": "node",
        "languages": [
          "apex"
        ],
        "configurationSnippets": [
          {
            "label": "%launch_snippet_label_text%",
            "description": "%launch_snippet_description_text%",
            "body": {
              "name": "%launch_snippet_name%",
              "type": "apex",
              "request": "launch",
              "userIdFilter": [],
              "requestTypeFilter": [],
              "entryPointFilter": "",
              "salesforceProject": "^\"\\${workspaceRoot}\""
            }
          }
        ],
        "configurationAttributes": {
          "launch": {
            "properties": {
              "required": [
                "salesforceProject"
              ],
              "userIdFilter": {
                "type": "array",
                "description": "%user_id_filter_text%",
                "default": [],
                "items": {
                  "type": "string"
                }
              },
              "requestTypeFilter": {
                "type": "array",
                "description": "%request_type_filter_text%",
                "default": [],
                "items": {
                  "type": "string",
                  "enum": [
                    "BATCH_APEX",
                    "EXECUTE_ANONYMOUS",
                    "FUTURE",
                    "INBOUND_EMAIL_SERVICE",
                    "INVOCABLE_ACTION",
                    "LIGHTNING",
                    "QUEUEABLE",
                    "QUICK_ACTION",
                    "REMOTE_ACTION",
                    "REST",
                    "RUN_TESTS_ASYNCHRONOUS",
                    "RUN_TESTS_SYNCHRONOUS",
                    "RUN_TESTS_DEPLOY",
                    "SCHEDULED",
                    "SOAP",
                    "SYNCHRONOUS",
                    "VISUALFORCE"
                  ]
                }
              },
              "entryPointFilter": {
                "type": "string",
                "description": "%entry_point_filter_text%",
                "default": ""
              },
              "salesforceProject": {
                "type": "string",
                "description": "%salesforce_project_text%",
                "default": "${workspaceRoot}"
              },
              "trace": {
                "type": [
                  "boolean",
                  "string"
                ],
                "description": "%trace_text%",
                "default": false
              },
              "connectType": {
                "type": "string",
                "description": "%connect_type_text%",
                "enum": [
                  "DEFAULT",
                  "ISV_DEBUGGER"
                ]
              }
            }
          }
        }
      }
    ],
    "menus": {
      "commandPalette": [
        {
          "command": "sf.debug.exception.breakpoint",
          "when": "sf:project_opened && !isWeb"
        }
      ]
    },
    "commands": [
      {
        "command": "sf.debug.exception.breakpoint",
        "title": "%exception_breakpoint_command_text%"
      }
    ]
  }
}<|MERGE_RESOLUTION|>--- conflicted
+++ resolved
@@ -24,17 +24,10 @@
     "Debuggers"
   ],
   "dependencies": {
-<<<<<<< HEAD
     "@salesforce/core": "^8.23.2",
-    "@salesforce/salesforcedx-apex-debugger": "64.17.1",
-    "@salesforce/salesforcedx-utils": "64.17.1",
-    "@salesforce/salesforcedx-utils-vscode": "64.17.1",
-=======
-    "@salesforce/core": "^8.19.1",
     "@salesforce/salesforcedx-apex-debugger": "64.17.2",
     "@salesforce/salesforcedx-utils": "64.17.2",
     "@salesforce/salesforcedx-utils-vscode": "64.17.2",
->>>>>>> 3e88a05c
     "@vscode/debugprotocol": "1.68.0"
   },
   "devDependencies": {
