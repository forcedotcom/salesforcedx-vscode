{
  "name": "salesforcedx-vscode-apex-debugger",
  "displayName": "Apex Interactive Debugger",
  "description": "Provides debugging support for the Apex programming language",
  "qna": "https://github.com/forcedotcom/salesforcedx-vscode/issues",
  "bugs": {
    "url": "https://github.com/forcedotcom/salesforcedx-vscode/issues"
  },
  "repository": {
    "url": "https://github.com/forcedotcom/salesforcedx-vscode"
  },
  "icon": "images/VSCodeApexDebugger.png",
  "galleryBanner": {
    "color": "#ECECEC",
    "theme": "light"
  },
  "version": "64.12.0",
  "publisher": "salesforce",
  "license": "BSD-3-Clause",
  "engines": {
    "vscode": "^1.90.0"
  },
  "categories": [
    "Debuggers"
  ],
  "dependencies": {
    "@salesforce/core": "^8.19.1",
<<<<<<< HEAD
    "@salesforce/salesforcedx-apex-debugger": "64.11.1",
    "@salesforce/salesforcedx-utils": "64.11.1",
    "@salesforce/salesforcedx-utils-vscode": "64.11.1",
    "@vscode/debugprotocol": "1.68.0"
=======
    "@salesforce/salesforcedx-apex-debugger": "64.12.0",
    "@salesforce/salesforcedx-utils": "64.12.0",
    "@salesforce/salesforcedx-utils-vscode": "64.12.0",
    "@vscode/debugprotocol": "1.68.0",
    "vscode-extension-telemetry": "^0.0.17"
>>>>>>> 604ec347
  },
  "devDependencies": {
    "@types/node": "^22.15.1",
    "esbuild": "0.25.0",
    "salesforcedx-vscode-apex": "64.12.0"
  },
  "extensionDependencies": [
    "salesforce.salesforcedx-vscode-apex",
    "salesforce.salesforcedx-vscode-core"
  ],
  "scripts": {
    "bundle:extension": "npm run bundle:extension:build && npm run bundle:extension:copy",
    "bundle:extension:copy": "cp ../salesforcedx-apex-debugger/dist/apexDebug.js ./dist/",
    "bundle:extension:build": "node ./esbuild.config.mjs",
    "vscode:prepublish": "npm prune --production",
    "vscode:package": "ts-node  ../../scripts/vsce-bundled-extension.ts",
    "vscode:sha256": "node ../../scripts/generate-sha256.js >> ../../SHA256",
    "vscode:publish": "node ../../scripts/publish-vsix.js",
    "compile": "tsc -p ./",
    "lint": "eslint .",
    "lint:fix": "npm run lint -- --fix",
    "watch": "tsc -watch -p .",
    "clean": "shx rm -rf node_modules && shx rm -rf out && shx rm -rf coverage && shx rm -rf .nyc_output",
    "test": "jest --coverage"
  },
  "activationEvents": [
    "onDebugResolve:apex"
  ],
  "main": "./out/src",
  "packaging": {
    "assets": [
      "LICENSE.txt",
      "package.nls.ja.json",
      "package.nls.json",
      "README.md",
      ".vscodeignore",
      "images",
      "dist"
    ],
    "debuggers": [
      "./dist/apexDebug.js"
    ],
    "packageUpdates": {
      "main": "dist/index.js",
      "dependencies": {
        "applicationinsights": "1.0.7"
      },
      "devDependencies": {}
    }
  },
  "contributes": {
    "breakpoints": [
      {
        "language": "apex"
      }
    ],
    "configuration": {
      "type": "object",
      "title": "%configuration_title%",
      "properties": {
        "salesforcedx-vscode-apex-debugger.connectionTimeoutMs": {
          "type": "number",
          "default": 20000,
          "minimum": 500,
          "maximum": 120000,
          "description": "%connection_timeout_ms_description%"
        }
      }
    },
    "debuggers": [
      {
        "type": "apex",
        "label": "Apex Debugger",
        "program": "./node_modules/@salesforce/salesforcedx-apex-debugger/out/src/adapter/apexDebug.js",
        "runtime": "node",
        "languages": [
          "apex"
        ],
        "configurationSnippets": [
          {
            "label": "%launch_snippet_label_text%",
            "description": "%launch_snippet_description_text%",
            "body": {
              "name": "%launch_snippet_name%",
              "type": "apex",
              "request": "launch",
              "userIdFilter": [],
              "requestTypeFilter": [],
              "entryPointFilter": "",
              "salesforceProject": "^\"\\${workspaceRoot}\""
            }
          }
        ],
        "configurationAttributes": {
          "launch": {
            "properties": {
              "required": [
                "salesforceProject"
              ],
              "userIdFilter": {
                "type": "array",
                "description": "%user_id_filter_text%",
                "default": [],
                "items": {
                  "type": "string"
                }
              },
              "requestTypeFilter": {
                "type": "array",
                "description": "%request_type_filter_text%",
                "default": [],
                "items": {
                  "type": "string",
                  "enum": [
                    "BATCH_APEX",
                    "EXECUTE_ANONYMOUS",
                    "FUTURE",
                    "INBOUND_EMAIL_SERVICE",
                    "INVOCABLE_ACTION",
                    "LIGHTNING",
                    "QUEUEABLE",
                    "QUICK_ACTION",
                    "REMOTE_ACTION",
                    "REST",
                    "RUN_TESTS_ASYNCHRONOUS",
                    "RUN_TESTS_SYNCHRONOUS",
                    "RUN_TESTS_DEPLOY",
                    "SCHEDULED",
                    "SOAP",
                    "SYNCHRONOUS",
                    "VISUALFORCE"
                  ]
                }
              },
              "entryPointFilter": {
                "type": "string",
                "description": "%entry_point_filter_text%",
                "default": ""
              },
              "salesforceProject": {
                "type": "string",
                "description": "%salesforce_project_text%",
                "default": "${workspaceRoot}"
              },
              "trace": {
                "type": [
                  "boolean",
                  "string"
                ],
                "description": "%trace_text%",
                "default": false
              },
              "connectType": {
                "type": "string",
                "description": "%connect_type_text%",
                "enum": [
                  "DEFAULT",
                  "ISV_DEBUGGER"
                ]
              }
            }
          }
        }
      }
    ],
    "menus": {
      "commandPalette": [
        {
          "command": "sf.debug.exception.breakpoint",
          "when": "sf:project_opened"
        }
      ]
    },
    "commands": [
      {
        "command": "sf.debug.exception.breakpoint",
        "title": "%exception_breakpoint_command_text%"
      }
    ]
  }
}<|MERGE_RESOLUTION|>--- conflicted
+++ resolved
@@ -25,18 +25,10 @@
   ],
   "dependencies": {
     "@salesforce/core": "^8.19.1",
-<<<<<<< HEAD
-    "@salesforce/salesforcedx-apex-debugger": "64.11.1",
-    "@salesforce/salesforcedx-utils": "64.11.1",
-    "@salesforce/salesforcedx-utils-vscode": "64.11.1",
-    "@vscode/debugprotocol": "1.68.0"
-=======
     "@salesforce/salesforcedx-apex-debugger": "64.12.0",
     "@salesforce/salesforcedx-utils": "64.12.0",
     "@salesforce/salesforcedx-utils-vscode": "64.12.0",
-    "@vscode/debugprotocol": "1.68.0",
-    "vscode-extension-telemetry": "^0.0.17"
->>>>>>> 604ec347
+    "@vscode/debugprotocol": "1.68.0"
   },
   "devDependencies": {
     "@types/node": "^22.15.1",
