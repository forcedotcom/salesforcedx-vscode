--- conflicted
+++ resolved
@@ -29,11 +29,7 @@
     "vscode-extension-telemetry": "0.0.17"
   },
   "devDependencies": {
-<<<<<<< HEAD
-    "@salesforce/salesforcedx-test-utils-vscode": "54.7.0",
-=======
     "@salesforce/salesforcedx-test-utils-vscode": "54.8.0",
->>>>>>> ca91cfce
     "@types/chai": "4.3.0",
     "@types/mocha": "^5",
     "@types/node": "12.0.12",
