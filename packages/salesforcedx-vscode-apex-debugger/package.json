{
  "name": "salesforcedx-vscode-apex-debugger",
  "displayName": "Apex Interactive Debugger",
  "description": "Provides debugging support for the Apex programming language",
  "qna": "https://github.com/forcedotcom/salesforcedx-vscode/issues",
  "bugs": {
    "url": "https://github.com/forcedotcom/salesforcedx-vscode/issues"
  },
  "repository": {
    "url": "https://github.com/forcedotcom/salesforcedx-vscode"
  },
  "icon": "images/VSCodeApexDebugger.png",
  "galleryBanner": {
    "color": "#ECECEC",
    "theme": "light"
  },
<<<<<<< HEAD
  "version": "65.6.0",
=======
  "version": "65.7.0",
>>>>>>> 2b61abbe
  "publisher": "salesforce",
  "license": "BSD-3-Clause",
  "engines": {
    "vscode": "^1.90.0"
  },
  "categories": [
    "Debuggers"
  ],
  "dependencies": {
    "@salesforce/core": "^8.23.3",
<<<<<<< HEAD
    "@salesforce/salesforcedx-apex-debugger": "65.6.0",
    "@salesforce/salesforcedx-utils": "65.6.0",
    "@salesforce/salesforcedx-utils-vscode": "65.6.0",
    "@salesforce/vscode-i18n": "65.6.0",
=======
    "@salesforce/salesforcedx-apex-debugger": "65.7.0",
    "@salesforce/salesforcedx-utils": "65.7.0",
    "@salesforce/salesforcedx-utils-vscode": "65.7.0",
    "@salesforce/vscode-i18n": "65.7.0",
>>>>>>> 2b61abbe
    "@vscode/debugprotocol": "1.68.0"
  },
  "devDependencies": {
    "esbuild": "0.25.10",
<<<<<<< HEAD
    "salesforcedx-vscode-apex": "65.6.0"
=======
    "salesforcedx-vscode-apex": "65.7.0"
>>>>>>> 2b61abbe
  },
  "extensionDependencies": [
    "salesforce.salesforcedx-vscode-apex",
    "salesforce.salesforcedx-vscode-core"
  ],
  "scripts": {
    "bundle:extension": "npm run bundle:extension:build && npm run bundle:extension:copy",
    "bundle:extension:copy": "cp ../salesforcedx-apex-debugger/dist/apexDebug.js ./dist/",
    "bundle:extension:build": "node ./esbuild.config.mjs",
    "vscode:prepublish": "npm prune --production",
    "vscode:package:legacy": "ts-node  ../../scripts/vsce-bundled-extension.ts",
    "vscode:sha256": "node ../../scripts/generate-sha256.js >> ../../SHA256",
    "vscode:publish": "node ../../scripts/publish-vsix.js",
    "compile": "tsc -p ./",
    "lint": "eslint .",
    "lint:fix": "npm run lint -- --fix",
    "watch": "tsc -watch -p .",
    "clean": "shx rm -rf node_modules && shx rm -rf out && shx rm -rf coverage && shx rm -rf .nyc_output",
    "test": "jest --coverage"
  },
  "activationEvents": [
    "onDebugResolve:apex"
  ],
  "main": "./out/src",
  "packaging": {
    "assets": [
      "LICENSE.txt",
      "package.nls.ja.json",
      "package.nls.json",
      "README.md",
      ".vscodeignore",
      "images",
      "dist"
    ],
    "debuggers": [
      "./dist/apexDebug.js"
    ],
    "packageUpdates": {
      "main": "dist/index.js",
      "dependencies": {
        "applicationinsights": "1.0.7"
      },
      "devDependencies": {}
    }
  },
  "contributes": {
    "breakpoints": [
      {
        "language": "apex"
      }
    ],
    "configuration": {
      "type": "object",
      "title": "%configuration_title%",
      "properties": {
        "salesforcedx-vscode-apex-debugger.connectionTimeoutMs": {
          "type": "number",
          "default": 20000,
          "minimum": 500,
          "maximum": 120000,
          "description": "%connection_timeout_ms_description%"
        }
      }
    },
    "debuggers": [
      {
        "type": "apex",
        "label": "Apex Debugger",
        "program": "./dist/apexDebug.js",
        "runtime": "node",
        "languages": [
          "apex"
        ],
        "configurationSnippets": [
          {
            "label": "%launch_snippet_label_text%",
            "description": "%launch_snippet_description_text%",
            "body": {
              "name": "%launch_snippet_name%",
              "type": "apex",
              "request": "launch",
              "userIdFilter": [],
              "requestTypeFilter": [],
              "entryPointFilter": "",
              "salesforceProject": "^\"\\${workspaceRoot}\""
            }
          }
        ],
        "configurationAttributes": {
          "launch": {
            "properties": {
              "required": [
                "salesforceProject"
              ],
              "userIdFilter": {
                "type": "array",
                "description": "%user_id_filter_text%",
                "default": [],
                "items": {
                  "type": "string"
                }
              },
              "requestTypeFilter": {
                "type": "array",
                "description": "%request_type_filter_text%",
                "default": [],
                "items": {
                  "type": "string",
                  "enum": [
                    "BATCH_APEX",
                    "EXECUTE_ANONYMOUS",
                    "FUTURE",
                    "INBOUND_EMAIL_SERVICE",
                    "INVOCABLE_ACTION",
                    "LIGHTNING",
                    "QUEUEABLE",
                    "QUICK_ACTION",
                    "REMOTE_ACTION",
                    "REST",
                    "RUN_TESTS_ASYNCHRONOUS",
                    "RUN_TESTS_SYNCHRONOUS",
                    "RUN_TESTS_DEPLOY",
                    "SCHEDULED",
                    "SOAP",
                    "SYNCHRONOUS",
                    "VISUALFORCE"
                  ]
                }
              },
              "entryPointFilter": {
                "type": "string",
                "description": "%entry_point_filter_text%",
                "default": ""
              },
              "salesforceProject": {
                "type": "string",
                "description": "%salesforce_project_text%",
                "default": "${workspaceRoot}"
              },
              "trace": {
                "type": [
                  "boolean",
                  "string"
                ],
                "description": "%trace_text%",
                "default": false
              },
              "connectType": {
                "type": "string",
                "description": "%connect_type_text%",
                "enum": [
                  "DEFAULT",
                  "ISV_DEBUGGER"
                ]
              }
            }
          }
        }
      }
    ],
    "menus": {
      "commandPalette": [
        {
          "command": "sf.debug.exception.breakpoint",
          "when": "sf:project_opened && !isWeb"
        }
      ]
    },
    "commands": [
      {
        "command": "sf.debug.exception.breakpoint",
        "title": "%exception_breakpoint_command_text%"
      }
    ]
  }
}<|MERGE_RESOLUTION|>--- conflicted
+++ resolved
@@ -14,11 +14,7 @@
     "color": "#ECECEC",
     "theme": "light"
   },
-<<<<<<< HEAD
-  "version": "65.6.0",
-=======
   "version": "65.7.0",
->>>>>>> 2b61abbe
   "publisher": "salesforce",
   "license": "BSD-3-Clause",
   "engines": {
@@ -29,26 +25,15 @@
   ],
   "dependencies": {
     "@salesforce/core": "^8.23.3",
-<<<<<<< HEAD
-    "@salesforce/salesforcedx-apex-debugger": "65.6.0",
-    "@salesforce/salesforcedx-utils": "65.6.0",
-    "@salesforce/salesforcedx-utils-vscode": "65.6.0",
-    "@salesforce/vscode-i18n": "65.6.0",
-=======
     "@salesforce/salesforcedx-apex-debugger": "65.7.0",
     "@salesforce/salesforcedx-utils": "65.7.0",
     "@salesforce/salesforcedx-utils-vscode": "65.7.0",
     "@salesforce/vscode-i18n": "65.7.0",
->>>>>>> 2b61abbe
     "@vscode/debugprotocol": "1.68.0"
   },
   "devDependencies": {
     "esbuild": "0.25.10",
-<<<<<<< HEAD
-    "salesforcedx-vscode-apex": "65.6.0"
-=======
     "salesforcedx-vscode-apex": "65.7.0"
->>>>>>> 2b61abbe
   },
   "extensionDependencies": [
     "salesforce.salesforcedx-vscode-apex",
