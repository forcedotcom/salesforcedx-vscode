--- conflicted
+++ resolved
@@ -31,11 +31,6 @@
     "@vscode/debugprotocol": "1.68.0"
   },
   "devDependencies": {
-<<<<<<< HEAD
-    "cross-env": "5.2.0",
-=======
-    "@types/node": "^22.15.1",
->>>>>>> 17cd0d17
     "esbuild": "0.25.0",
     "salesforcedx-vscode-apex": "64.12.0"
   },
