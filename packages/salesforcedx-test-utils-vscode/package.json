{
  "name": "@salesforce/salesforcedx-test-utils-vscode",
  "displayName": "SFDX Test Utilities for VS Code",
  "description": "Provides test utilities to interface the SFDX libraries with VS Code",
  "version": "63.6.0",
  "publisher": "salesforce",
  "license": "BSD-3-Clause",
  "categories": [
    "Other"
  ],
  "dependencies": {
<<<<<<< HEAD
    "@salesforce/salesforcedx-utils-vscode": "63.5.0"
=======
    "@salesforce/salesforcedx-utils-vscode": "63.6.0",
    "shelljs": "0.8.5"
>>>>>>> 50508bbf
  },
  "devDependencies": {
    "@types/chai": "4.3.3",
    "@types/glob": "^7.2.0",
    "@types/mocha": "^2.2.38",
    "@types/node": "^20.0.0",
    "@types/sinon": "^2.3.7",
    "chai": "^4.0.2",
    "decache": "^4.1.0",
    "glob": "^8.0.3",
    "mocha": "^10",
    "mocha-junit-reporter": "^1.23.3",
    "mocha-multi-reporters": "^1.1.7",
    "mock-spawn": "0.2.6",
    "nyc": "^15.1.0",
    "prettier": "3.3.3",
    "request-light": "^0.7.0",
    "sinon": "^13.0.1",
    "source-map-support": "^0.4.15",
    "typescript": "^5.6.2"
  },
  "engines": {
    "vscode": "^1.90.0"
  },
  "scripts": {
    "clean": "shx rm -rf node_modules && shx rm -rf out",
    "compile": "tsc -p ./",
    "lint": "eslint .",
    "lint:fix": "npm run lint -- --fix",
    "test:jest": "jest --coverage",
    "watch": "tsc -watch -p ."
  }
}<|MERGE_RESOLUTION|>--- conflicted
+++ resolved
@@ -9,12 +9,7 @@
     "Other"
   ],
   "dependencies": {
-<<<<<<< HEAD
     "@salesforce/salesforcedx-utils-vscode": "63.5.0"
-=======
-    "@salesforce/salesforcedx-utils-vscode": "63.6.0",
-    "shelljs": "0.8.5"
->>>>>>> 50508bbf
   },
   "devDependencies": {
     "@types/chai": "4.3.3",
