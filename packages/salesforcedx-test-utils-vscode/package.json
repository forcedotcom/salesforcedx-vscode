--- conflicted
+++ resolved
@@ -2,22 +2,14 @@
   "name": "@salesforce/salesforcedx-test-utils-vscode",
   "displayName": "SFDX Test Utilities for VS Code",
   "description": "Provides test utilities to interface the SFDX libraries with VS Code",
-<<<<<<< HEAD
-  "version": "56.17.0",
-=======
   "version": "57.0.1",
->>>>>>> 55989dae
   "publisher": "salesforce",
   "license": "BSD-3-Clause",
   "categories": [
     "Other"
   ],
   "dependencies": {
-<<<<<<< HEAD
-    "@salesforce/salesforcedx-utils-vscode": "56.17.0",
-=======
     "@salesforce/salesforcedx-utils-vscode": "57.0.1",
->>>>>>> 55989dae
     "shelljs": "0.8.5"
   },
   "devDependencies": {
