--- conflicted
+++ resolved
@@ -2,22 +2,14 @@
   "name": "@salesforce/salesforcedx-test-utils-vscode",
   "displayName": "SFDX Test Utilities for VS Code",
   "description": "Provides test utilities to interface the SFDX libraries with VS Code",
-<<<<<<< HEAD
-  "version": "55.12.0",
-=======
   "version": "55.13.0",
->>>>>>> 18ad0be2
   "publisher": "salesforce",
   "license": "BSD-3-Clause",
   "categories": [
     "Other"
   ],
   "dependencies": {
-<<<<<<< HEAD
-    "@salesforce/salesforcedx-utils-vscode": "55.12.0",
-=======
     "@salesforce/salesforcedx-utils-vscode": "55.13.0",
->>>>>>> 18ad0be2
     "shelljs": "0.8.5"
   },
   "devDependencies": {
