--- conflicted
+++ resolved
@@ -6,22 +6,14 @@
  */
 'use strict';
 
-<<<<<<< HEAD
-import { globSync } from 'glob';
-=======
 import { glob } from 'glob';
->>>>>>> 23852ef5
 import * as paths from 'path';
 
 // eslint-disable-next-line @typescript-eslint/no-var-requires
 const Mocha = require('mocha');
 
 // Linux: prevent a weird NPE when mocha on Linux requires the window size from the TTY
-<<<<<<< HEAD
-// Since we are not running in a tty environment, we just implement he method statically
-=======
 // Since we are not running in a tty environment, we just implement the method statically
->>>>>>> 23852ef5
 // eslint-disable-next-line @typescript-eslint/no-var-requires
 const tty = require('tty');
 if (!tty.getWindowSize) {
