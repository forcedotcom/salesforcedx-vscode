--- conflicted
+++ resolved
@@ -20,13 +20,8 @@
     "request-light": "^0.7.0"
   },
   "devDependencies": {
-<<<<<<< HEAD
     "@salesforce/salesforcedx-test-utils-vscode": "63.1.1",
-    "@types/async-lock": "0.0.20",
-=======
-    "@salesforce/salesforcedx-test-utils-vscode": "62.14.1",
     "@types/async-lock": "1.4.2",
->>>>>>> 4057d9e2
     "@types/chai": "4.3.3",
     "@types/jest": "^29.5.5",
     "@types/mocha": "^5",
