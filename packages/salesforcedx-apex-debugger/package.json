{
  "name": "@salesforce/salesforcedx-apex-debugger",
  "displayName": "Apex Debugger Adapter",
  "description": "Implements the VS Code Debug Protocol for the Apex Debugger",
<<<<<<< HEAD
  "version": "56.17.0",
=======
  "version": "57.0.1",
>>>>>>> 55989dae
  "publisher": "salesforce",
  "license": "BSD-3-Clause",
  "engines": {
    "vscode": "^1.61.2"
  },
  "categories": [
    "Debuggers"
  ],
  "dependencies": {
<<<<<<< HEAD
    "@salesforce/salesforcedx-utils": "56.17.0",
=======
    "@salesforce/salesforcedx-utils": "57.0.1",
>>>>>>> 55989dae
    "async-lock": "1.0.0",
    "faye": "1.1.2",
    "request-light": "0.2.4",
    "vscode-debugadapter": "1.28.0",
    "vscode-debugprotocol": "1.28.0"
  },
  "devDependencies": {
<<<<<<< HEAD
    "@salesforce/salesforcedx-test-utils-vscode": "56.17.0",
=======
    "@salesforce/salesforcedx-test-utils-vscode": "57.0.1",
>>>>>>> 55989dae
    "@types/async-lock": "0.0.20",
    "@types/chai": "4.3.3",
    "@types/jest": "28.1.7",
    "@types/mocha": "^5",
    "@types/node": "12.0.12",
    "@types/rimraf": "^3.0.2",
    "@types/sinon": "^2.3.7",
    "chai": "^4.0.2",
    "cross-env": "5.2.0",
    "jest": "28.1.3",
    "jest-junit": "14.0.1",
    "mocha": "^10",
    "mocha-junit-reporter": "^1.23.3",
    "mocha-multi-reporters": "^1.1.7",
    "mock-spawn": "0.2.6",
    "nyc": "^15",
    "rimraf": "3.0.2",
    "sinon": "^13.0.1",
    "ts-jest": "28.0.8",
    "typescript": "^4.7.4",
    "vscode-debugadapter-testsupport": "1.28.0",
    "vscode-uri": "1.0.1"
  },
  "scripts": {
    "bundle:debugger": "esbuild ./src/adapter/apexDebug.ts  --bundle --outfile=dist/apexdebug.js --format=cjs --platform=node --minify",
    "compile": "tsc -p ./",
    "lint": "tslint --project .",
    "lint:fix": "npm run lint -- --fix",
    "watch": "tsc -watch -p .",
    "clean": "shx rm -rf node_modules && shx rm -rf out && shx rm -rf coverage && shx rm -rf .nyc_output",
    "test": "npm run test:unit && npm run test:integration",
    "test:unit": "jest --coverage --forceExit",
    "test:integration": "jest --coverage --forceExit -c ./jest.integration.config.js"
  },
  "nyc": {
    "reporter": [
      "text-summary",
      "lcov"
    ]
  }
}<|MERGE_RESOLUTION|>--- conflicted
+++ resolved
@@ -2,11 +2,7 @@
   "name": "@salesforce/salesforcedx-apex-debugger",
   "displayName": "Apex Debugger Adapter",
   "description": "Implements the VS Code Debug Protocol for the Apex Debugger",
-<<<<<<< HEAD
-  "version": "56.17.0",
-=======
   "version": "57.0.1",
->>>>>>> 55989dae
   "publisher": "salesforce",
   "license": "BSD-3-Clause",
   "engines": {
@@ -16,11 +12,7 @@
     "Debuggers"
   ],
   "dependencies": {
-<<<<<<< HEAD
-    "@salesforce/salesforcedx-utils": "56.17.0",
-=======
     "@salesforce/salesforcedx-utils": "57.0.1",
->>>>>>> 55989dae
     "async-lock": "1.0.0",
     "faye": "1.1.2",
     "request-light": "0.2.4",
@@ -28,11 +20,7 @@
     "vscode-debugprotocol": "1.28.0"
   },
   "devDependencies": {
-<<<<<<< HEAD
-    "@salesforce/salesforcedx-test-utils-vscode": "56.17.0",
-=======
     "@salesforce/salesforcedx-test-utils-vscode": "57.0.1",
->>>>>>> 55989dae
     "@types/async-lock": "0.0.20",
     "@types/chai": "4.3.3",
     "@types/jest": "28.1.7",
