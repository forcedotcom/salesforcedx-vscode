--- conflicted
+++ resolved
@@ -2,11 +2,7 @@
   "name": "@salesforce/salesforcedx-apex-debugger",
   "displayName": "Apex Debugger Adapter",
   "description": "Implements the VS Code Debug Protocol for the Apex Debugger",
-<<<<<<< HEAD
-  "version": "55.12.0",
-=======
   "version": "55.13.0",
->>>>>>> 18ad0be2
   "publisher": "salesforce",
   "license": "BSD-3-Clause",
   "engines": {
@@ -16,11 +12,7 @@
     "Debuggers"
   ],
   "dependencies": {
-<<<<<<< HEAD
-    "@salesforce/salesforcedx-utils-vscode": "55.12.0",
-=======
     "@salesforce/salesforcedx-utils": "55.13.0",
->>>>>>> 18ad0be2
     "async-lock": "1.0.0",
     "faye": "1.1.2",
     "request-light": "0.2.4",
@@ -28,11 +20,7 @@
     "vscode-debugprotocol": "1.28.0"
   },
   "devDependencies": {
-<<<<<<< HEAD
-    "@salesforce/salesforcedx-test-utils-vscode": "55.12.0",
-=======
     "@salesforce/salesforcedx-test-utils-vscode": "55.13.0",
->>>>>>> 18ad0be2
     "@types/async-lock": "0.0.20",
     "@types/chai": "4.3.3",
     "@types/jest": "28.1.7",
