{
  "name": "@salesforce/salesforcedx-apex-debugger",
  "displayName": "Apex Debugger Adapter",
  "description": "Implements the VS Code Debug Protocol for the Apex Debugger",
<<<<<<< HEAD
  "version": "65.6.0",
=======
  "version": "65.7.0",
>>>>>>> 2b61abbe
  "publisher": "salesforce",
  "license": "BSD-3-Clause",
  "main": "out/src",
  "engines": {
    "vscode": "^1.90.0"
  },
  "categories": [
    "Debuggers"
  ],
  "dependencies": {
    "@salesforce/core": "^8.23.3",
<<<<<<< HEAD
    "@salesforce/salesforcedx-utils": "65.6.0",
    "@salesforce/vscode-i18n": "65.6.0",
=======
    "@salesforce/salesforcedx-utils": "65.7.0",
    "@salesforce/vscode-i18n": "65.7.0",
>>>>>>> 2b61abbe
    "@vscode/debugadapter": "1.68.0",
    "@vscode/debugprotocol": "1.68.0",
    "async-lock": "1.4.1",
    "cross-spawn": "7.0.6",
    "faye": "1.4.1",
    "request-light": "^0.8.0",
    "rxjs": "^5.4.1",
    "tree-kill": "^1.1.0"
  },
  "devDependencies": {
    "@types/async-lock": "1.4.2",
    "@types/chai": "4.3.3",
    "@types/mocha": "^10",
    "@types/sinon": "^2.3.7",
    "@vscode/debugadapter-testsupport": "1.68.0",
    "chai": "^4.0.2",
    "jest": "^29.7.0",
    "jest-junit": "14.0.1",
    "mocha": "^10",
    "mocha-junit-reporter": "^1.23.3",
    "mocha-multi-reporters": "^1.1.7",
    "nyc": "^15",
    "sinon": "^13.0.1",
    "ts-jest": "^29.4.1",
    "vscode-uri": "^3.1.0"
  },
  "scripts": {
    "bundle:debugger": "esbuild ./src/adapter/apexDebug.ts --bundle --outfile=dist/apexDebug.js --format=cjs --platform=node --minify --define:process.env.SF_DISABLE_LOG_FILE=\"'true'\"",
    "compile": "tsc -p ./",
    "lint": "eslint .",
    "lint:fix": "npm run lint -- --fix",
    "watch": "tsc -watch -p .",
    "clean": "shx rm -rf node_modules && shx rm -rf out && shx rm -rf coverage && shx rm -rf .nyc_output",
    "test": "jest --coverage --forceExit"
  },
  "nyc": {
    "reporter": [
      "text-summary",
      "lcov"
    ]
  }
}<|MERGE_RESOLUTION|>--- conflicted
+++ resolved
@@ -2,11 +2,7 @@
   "name": "@salesforce/salesforcedx-apex-debugger",
   "displayName": "Apex Debugger Adapter",
   "description": "Implements the VS Code Debug Protocol for the Apex Debugger",
-<<<<<<< HEAD
-  "version": "65.6.0",
-=======
   "version": "65.7.0",
->>>>>>> 2b61abbe
   "publisher": "salesforce",
   "license": "BSD-3-Clause",
   "main": "out/src",
@@ -18,13 +14,8 @@
   ],
   "dependencies": {
     "@salesforce/core": "^8.23.3",
-<<<<<<< HEAD
-    "@salesforce/salesforcedx-utils": "65.6.0",
-    "@salesforce/vscode-i18n": "65.6.0",
-=======
     "@salesforce/salesforcedx-utils": "65.7.0",
     "@salesforce/vscode-i18n": "65.7.0",
->>>>>>> 2b61abbe
     "@vscode/debugadapter": "1.68.0",
     "@vscode/debugprotocol": "1.68.0",
     "async-lock": "1.4.1",
