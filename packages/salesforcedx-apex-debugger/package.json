{
  "name": "@salesforce/salesforcedx-apex-debugger",
  "displayName": "Apex Debugger Adapter",
  "description": "Implements the VS Code Debug Protocol for the Apex Debugger",
  "version": "64.4.0",
  "publisher": "salesforce",
  "license": "BSD-3-Clause",
  "main": "out/src",
  "engines": {
    "vscode": "^1.90.0"
  },
  "categories": [
    "Debuggers"
  ],
  "dependencies": {
<<<<<<< HEAD
    "@salesforce/salesforcedx-utils": "*",
=======
    "@salesforce/core-bundle": "^8.18.1",
    "@salesforce/salesforcedx-utils": "64.4.0",
>>>>>>> b68abac7
    "@vscode/debugadapter": "1.68.0",
    "@vscode/debugprotocol": "1.68.0",
    "async-lock": "1.4.1",
    "faye": "1.1.2",
    "request-light": "^0.8.0"
  },
  "devDependencies": {
    "@types/async-lock": "1.4.2",
    "@types/chai": "4.3.3",
    "@types/jest": "^29.5.5",
    "@types/mocha": "^10",
    "@types/node": "^20.0.0",
    "@types/sinon": "^2.3.7",
    "@vscode/debugadapter-testsupport": "1.68.0",
    "chai": "^4.0.2",
    "jest": "^29.7.0",
    "jest-junit": "14.0.1",
    "mocha": "^10",
    "mocha-junit-reporter": "^1.23.3",
    "mocha-multi-reporters": "^1.1.7",
    "nyc": "^15",
    "sinon": "^13.0.1",
    "ts-jest": "^29.1.1",
    "vscode-uri": "^3.1.0"
  },
  "scripts": {
    "bundle:debugger": "esbuild ./src/adapter/apexDebug.ts --bundle --outfile=dist/apexDebug.js --format=cjs --platform=node --minify",
    "compile": "tsc -p ./",
    "lint": "eslint .",
    "lint:fix": "npm run lint -- --fix",
    "watch": "tsc -watch -p .",
    "clean": "shx rm -rf node_modules && shx rm -rf out && shx rm -rf coverage && shx rm -rf .nyc_output",
    "test": "npm run test:unit && npm run test:integration",
    "test:unit": "jest --coverage --forceExit",
    "test:integration": "jest --coverage --forceExit -c ./jest.integration.config.js"
  },
  "nyc": {
    "reporter": [
      "text-summary",
      "lcov"
    ]
  }
}<|MERGE_RESOLUTION|>--- conflicted
+++ resolved
@@ -13,12 +13,8 @@
     "Debuggers"
   ],
   "dependencies": {
-<<<<<<< HEAD
+    "@salesforce/core-bundle": "^8.18.1",
     "@salesforce/salesforcedx-utils": "*",
-=======
-    "@salesforce/core-bundle": "^8.18.1",
-    "@salesforce/salesforcedx-utils": "64.4.0",
->>>>>>> b68abac7
     "@vscode/debugadapter": "1.68.0",
     "@vscode/debugprotocol": "1.68.0",
     "async-lock": "1.4.1",
