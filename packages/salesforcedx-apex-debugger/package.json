{
  "name": "@salesforce/salesforcedx-apex-debugger",
  "displayName": "Apex Debugger Adapter",
  "description": "Implements the VS Code Debug Protocol for the Apex Debugger",
  "version": "64.17.2",
  "publisher": "salesforce",
  "license": "BSD-3-Clause",
  "main": "out/src",
  "engines": {
    "vscode": "^1.90.0"
  },
  "categories": [
    "Debuggers"
  ],
  "dependencies": {
<<<<<<< HEAD
    "@salesforce/core": "^8.23.2",
    "@salesforce/salesforcedx-utils": "64.17.1",
=======
    "@salesforce/core": "^8.19.1",
    "@salesforce/salesforcedx-utils": "64.17.2",
>>>>>>> 3e88a05c
    "@vscode/debugadapter": "1.68.0",
    "@vscode/debugprotocol": "1.68.0",
    "async-lock": "1.4.1",
    "faye": "1.1.2",
    "request-light": "^0.8.0"
  },
  "devDependencies": {
    "@types/async-lock": "1.4.2",
    "@types/chai": "4.3.3",
    "@types/mocha": "^10",
    "@types/sinon": "^2.3.7",
    "@vscode/debugadapter-testsupport": "1.68.0",
    "chai": "^4.0.2",
    "jest": "^29.7.0",
    "jest-junit": "14.0.1",
    "mocha": "^10",
    "mocha-junit-reporter": "^1.23.3",
    "mocha-multi-reporters": "^1.1.7",
    "nyc": "^15",
    "sinon": "^13.0.1",
    "ts-jest": "^29.4.1",
    "vscode-uri": "^3.1.0"
  },
  "scripts": {
    "bundle:debugger": "esbuild ./src/adapter/apexDebug.ts --bundle --outfile=dist/apexDebug.js --format=cjs --platform=node --minify",
    "compile": "tsc -p ./",
    "lint": "eslint .",
    "lint:fix": "npm run lint -- --fix",
    "watch": "tsc -watch -p .",
    "clean": "shx rm -rf node_modules && shx rm -rf out && shx rm -rf coverage && shx rm -rf .nyc_output",
    "test": "jest --coverage --forceExit"
  },
  "nyc": {
    "reporter": [
      "text-summary",
      "lcov"
    ]
  }
}<|MERGE_RESOLUTION|>--- conflicted
+++ resolved
@@ -13,13 +13,8 @@
     "Debuggers"
   ],
   "dependencies": {
-<<<<<<< HEAD
     "@salesforce/core": "^8.23.2",
-    "@salesforce/salesforcedx-utils": "64.17.1",
-=======
-    "@salesforce/core": "^8.19.1",
     "@salesforce/salesforcedx-utils": "64.17.2",
->>>>>>> 3e88a05c
     "@vscode/debugadapter": "1.68.0",
     "@vscode/debugprotocol": "1.68.0",
     "async-lock": "1.4.1",
