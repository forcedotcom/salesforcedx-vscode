{
  "name": "@salesforce/salesforcedx-apex-debugger",
  "displayName": "Apex Debugger Adapter",
  "description": "Implements the VS Code Debug Protocol for the Apex Debugger",
  "version": "55.12.0",
  "publisher": "salesforce",
  "license": "BSD-3-Clause",
  "engines": {
    "vscode": "^1.49.3"
  },
  "categories": [
    "Debuggers"
  ],
  "dependencies": {
<<<<<<< HEAD
    "@salesforce/salesforcedx-utils": "55.11.0",
=======
    "@salesforce/salesforcedx-utils-vscode": "55.12.0",
>>>>>>> 7e9d1b49
    "async-lock": "1.0.0",
    "faye": "1.1.2",
    "request-light": "0.2.4",
    "vscode-debugadapter": "1.28.0",
    "vscode-debugprotocol": "1.28.0"
  },
  "devDependencies": {
    "@salesforce/salesforcedx-test-utils-vscode": "55.12.0",
    "@types/async-lock": "0.0.20",
    "@types/chai": "4.3.3",
    "@types/jest": "28.1.7",
    "@types/mocha": "^5",
    "@types/node": "12.0.12",
    "@types/rimraf": "^3.0.2",
    "@types/sinon": "^2.3.7",
    "chai": "^4.0.2",
    "cross-env": "5.2.0",
    "jest": "28.1.3",
    "jest-junit": "14.0.0",
    "mocha": "^10",
    "mocha-junit-reporter": "^1.23.3",
    "mocha-multi-reporters": "^1.1.7",
    "mock-spawn": "0.2.6",
    "nyc": "^15",
    "rimraf": "3.0.2",
    "sinon": "^13.0.1",
    "ts-jest": "28.0.8",
    "typescript": "^4.7.4",
    "vscode-debugadapter-testsupport": "1.28.0",
    "vscode-uri": "1.0.1"
  },
  "scripts": {
    "compile": "tsc -p ./",
    "lint": "tslint --project .",
    "lint:fix": "npm run lint -- --fix",
    "watch": "tsc -watch -p .",
    "clean": "shx rm -rf node_modules && shx rm -rf out && shx rm -rf coverage && shx rm -rf .nyc_output",
    "test": "npm run test:unit && npm run test:integration",
    "test:unit": "jest --coverage",
    "test:integration": "jest --coverage -c ./jest.integration.config.js"
  },
  "nyc": {
    "reporter": [
      "text-summary",
      "lcov"
    ]
  }
}<|MERGE_RESOLUTION|>--- conflicted
+++ resolved
@@ -12,11 +12,7 @@
     "Debuggers"
   ],
   "dependencies": {
-<<<<<<< HEAD
-    "@salesforce/salesforcedx-utils": "55.11.0",
-=======
-    "@salesforce/salesforcedx-utils-vscode": "55.12.0",
->>>>>>> 7e9d1b49
+    "@salesforce/salesforcedx-utils": "55.12.0",
     "async-lock": "1.0.0",
     "faye": "1.1.2",
     "request-light": "0.2.4",
