{
  "name": "@salesforce/salesforcedx-apex-debugger",
  "displayName": "Apex Debugger Adapter",
  "description": "Implements the VS Code Debug Protocol for the Apex Debugger",
  "version": "65.1.0",
  "publisher": "salesforce",
  "license": "BSD-3-Clause",
  "main": "out/src",
  "engines": {
    "vscode": "^1.90.0"
  },
  "categories": [
    "Debuggers"
  ],
  "dependencies": {
<<<<<<< HEAD
    "@salesforce/core": "^8.23.3",
    "@salesforce/salesforcedx-utils": "64.17.2",
=======
    "@salesforce/core": "^8.19.1",
    "@salesforce/salesforcedx-utils": "65.1.0",
>>>>>>> 9157253b
    "@vscode/debugadapter": "1.68.0",
    "@vscode/debugprotocol": "1.68.0",
    "async-lock": "1.4.1",
    "faye": "1.1.2",
    "request-light": "^0.8.0"
  },
  "devDependencies": {
    "@types/async-lock": "1.4.2",
    "@types/chai": "4.3.3",
    "@types/mocha": "^10",
    "@types/sinon": "^2.3.7",
    "@vscode/debugadapter-testsupport": "1.68.0",
    "chai": "^4.0.2",
    "jest": "^29.7.0",
    "jest-junit": "14.0.1",
    "mocha": "^10",
    "mocha-junit-reporter": "^1.23.3",
    "mocha-multi-reporters": "^1.1.7",
    "nyc": "^15",
    "sinon": "^13.0.1",
    "ts-jest": "^29.4.1",
    "vscode-uri": "^3.1.0"
  },
  "scripts": {
    "bundle:debugger": "esbuild ./src/adapter/apexDebug.ts --bundle --outfile=dist/apexDebug.js --format=cjs --platform=node --minify",
    "compile": "tsc -p ./",
    "lint": "eslint .",
    "lint:fix": "npm run lint -- --fix",
    "watch": "tsc -watch -p .",
    "clean": "shx rm -rf node_modules && shx rm -rf out && shx rm -rf coverage && shx rm -rf .nyc_output",
    "test": "jest --coverage --forceExit"
  },
  "nyc": {
    "reporter": [
      "text-summary",
      "lcov"
    ]
  }
}<|MERGE_RESOLUTION|>--- conflicted
+++ resolved
@@ -13,13 +13,8 @@
     "Debuggers"
   ],
   "dependencies": {
-<<<<<<< HEAD
     "@salesforce/core": "^8.23.3",
-    "@salesforce/salesforcedx-utils": "64.17.2",
-=======
-    "@salesforce/core": "^8.19.1",
     "@salesforce/salesforcedx-utils": "65.1.0",
->>>>>>> 9157253b
     "@vscode/debugadapter": "1.68.0",
     "@vscode/debugprotocol": "1.68.0",
     "async-lock": "1.4.1",
