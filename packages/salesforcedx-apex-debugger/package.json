--- conflicted
+++ resolved
@@ -2,11 +2,7 @@
   "name": "@salesforce/salesforcedx-apex-debugger",
   "displayName": "Apex Debugger Adapter",
   "description": "Implements the VS Code Debug Protocol for the Apex Debugger",
-<<<<<<< HEAD
-  "version": "62.8.0",
-=======
   "version": "62.10.0",
->>>>>>> effb332c
   "publisher": "salesforce",
   "license": "BSD-3-Clause",
   "engines": {
@@ -16,11 +12,7 @@
     "Debuggers"
   ],
   "dependencies": {
-<<<<<<< HEAD
-    "@salesforce/salesforcedx-utils": "62.8.0",
-=======
     "@salesforce/salesforcedx-utils": "62.10.0",
->>>>>>> effb332c
     "@vscode/debugadapter": "1.68.0",
     "@vscode/debugprotocol": "1.68.0",
     "async-lock": "1.0.0",
@@ -28,11 +20,7 @@
     "request-light": "^0.7.0"
   },
   "devDependencies": {
-<<<<<<< HEAD
-    "@salesforce/salesforcedx-test-utils-vscode": "62.8.0",
-=======
     "@salesforce/salesforcedx-test-utils-vscode": "62.10.0",
->>>>>>> effb332c
     "@types/async-lock": "0.0.20",
     "@types/chai": "4.3.3",
     "@types/jest": "^29.5.5",
