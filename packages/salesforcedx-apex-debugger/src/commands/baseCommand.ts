/*
 * Copyright (c) 2017, salesforce.com, inc.
 * All rights reserved.
 * Licensed under the BSD 3-Clause license.
 * For full license text, see LICENSE.txt file in the repo root or https://opensource.org/licenses/BSD-3-Clause
 */

<<<<<<< HEAD
import { xhr, XHROptions, XHRResponse } from 'request-light';
import { DebuggerRequest } from './protocol';

=======
>>>>>>> 928f64bb
export abstract class BaseCommand {
  private readonly queryString: string | undefined;
  private readonly commandName: string;
  private readonly debuggedRequestId: string;
  private readonly debuggerApiPath = 'services/debug/v41.0';
  private readonly request: DebuggerRequest | undefined;

  public constructor(
    commandName: string,
    debuggedRequestId: string,
    queryString?: string,
    request?: DebuggerRequest
  ) {
    this.commandName = commandName;
    this.debuggedRequestId = debuggedRequestId;
    this.queryString = queryString;
    this.request = request;
  }

  public getCommandUrl(): string {
    const urlElements = [
      this.debuggerApiPath,
      this.commandName,
      this.debuggedRequestId
    ];
<<<<<<< HEAD
    const debuggerApiUrl =
      this.queryString == null
        ? urlElements.join('/')
        : urlElements.join('/').concat('?', this.queryString);
    const options: XHROptions = {
      type: 'POST',
      url: debuggerApiUrl,
      headers: {
        'Content-Type': 'application/json',
        Accept: 'application/json',
        Authorization: `OAuth ${this.accessToken}`
      },
      data: this.request ? JSON.stringify(this.request) : undefined
    };

    try {
      const response = await this.sendRequest(options);
      return Promise.resolve(response.responseText);
    } catch (error) {
      const xhrResponse: XHRResponse = error;
      return Promise.reject(xhrResponse.responseText);
    }
=======
    return urlElements.join('/');
>>>>>>> 928f64bb
  }

  public getQueryString(): string | undefined {
    return this.queryString;
  }
}<|MERGE_RESOLUTION|>--- conflicted
+++ resolved
@@ -5,12 +5,8 @@
  * For full license text, see LICENSE.txt file in the repo root or https://opensource.org/licenses/BSD-3-Clause
  */
 
-<<<<<<< HEAD
-import { xhr, XHROptions, XHRResponse } from 'request-light';
 import { DebuggerRequest } from './protocol';
 
-=======
->>>>>>> 928f64bb
 export abstract class BaseCommand {
   private readonly queryString: string | undefined;
   private readonly commandName: string;
@@ -36,35 +32,14 @@
       this.commandName,
       this.debuggedRequestId
     ];
-<<<<<<< HEAD
-    const debuggerApiUrl =
-      this.queryString == null
-        ? urlElements.join('/')
-        : urlElements.join('/').concat('?', this.queryString);
-    const options: XHROptions = {
-      type: 'POST',
-      url: debuggerApiUrl,
-      headers: {
-        'Content-Type': 'application/json',
-        Accept: 'application/json',
-        Authorization: `OAuth ${this.accessToken}`
-      },
-      data: this.request ? JSON.stringify(this.request) : undefined
-    };
-
-    try {
-      const response = await this.sendRequest(options);
-      return Promise.resolve(response.responseText);
-    } catch (error) {
-      const xhrResponse: XHRResponse = error;
-      return Promise.reject(xhrResponse.responseText);
-    }
-=======
     return urlElements.join('/');
->>>>>>> 928f64bb
   }
 
   public getQueryString(): string | undefined {
     return this.queryString;
   }
+
+  public getRequest(): DebuggerRequest | undefined {
+    return this.request;
+  }
 }