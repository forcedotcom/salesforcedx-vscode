--- conflicted
+++ resolved
@@ -5,11 +5,8 @@
  * For full license text, see LICENSE.txt file in the repo root or https://opensource.org/licenses/BSD-3-Clause
  */
 
-<<<<<<< HEAD
 export { BaseCommand } from './baseCommand';
-=======
 export { ForceConfigGet } from './forceConfigGet';
->>>>>>> ea62b9cc
 export { ForceOrgDisplay, OrgInfo } from './forceOrgDisplay';
 export { FrameCommand } from './frameCommand';
 export * from './protocol';
