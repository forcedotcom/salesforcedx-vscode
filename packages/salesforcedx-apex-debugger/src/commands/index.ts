--- conflicted
+++ resolved
@@ -8,11 +8,8 @@
 export { ForceOrgDisplay, OrgInfo } from './forceOrgDisplay';
 export { FrameCommand } from './frameCommand';
 export * from './protocol';
-<<<<<<< HEAD
 export { ReferencesCommand } from './referencesCommand';
-=======
 export { RequestService } from './requestService';
->>>>>>> 928f64bb
 export { RunCommand } from './runCommand';
 export {
   StepIntoCommand,
