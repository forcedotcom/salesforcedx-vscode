--- conflicted
+++ resolved
@@ -10,14 +10,6 @@
 import { messages as jaMessages } from './i18n.ja';
 
 const loadMessageBundle = (config?: Config): Message => {
-<<<<<<< HEAD
-  const resolveFileName = (locale: string): string =>
-    locale === DEFAULT_LOCALE
-      ? `${BASE_FILE_NAME}.${BASE_FILE_EXTENSION}`
-      : `${BASE_FILE_NAME}.${locale}.${BASE_FILE_EXTENSION}`;
-
-=======
->>>>>>> 0e25e833
   const base = new Message(messages);
 
   if (config && config.locale && config.locale !== DEFAULT_LOCALE) {
