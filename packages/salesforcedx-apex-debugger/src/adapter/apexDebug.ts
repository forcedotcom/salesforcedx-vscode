/*
 * Copyright (c) 2017, salesforce.com, inc.
 * All rights reserved.
 * Licensed under the BSD 3-Clause license.
 * For full license text, see LICENSE.txt file in the repo root or https://opensource.org/licenses/BSD-3-Clause
 */

import { ConfigAggregator } from '@salesforce/core-bundle';
import {
  OrgDisplay,
  RequestService,
  SF_CONFIG_ISV_DEBUGGER_SID,
  SF_CONFIG_ISV_DEBUGGER_URL,
  extractJsonObject,
  LineBreakpointInfo
} from '@salesforce/salesforcedx-utils';
import {
  DebugSession,
  Event,
  Handles,
  InitializedEvent,
  Logger,
  LoggingDebugSession,
  OutputEvent,
  Scope,
  Source,
  StackFrame,
  StoppedEvent,
  TerminatedEvent,
  Thread,
  ThreadEvent,
  Variable,
  logger
} from '@vscode/debugadapter';
import { DebugProtocol } from '@vscode/debugprotocol';
import * as os from 'node:os';
import { basename } from 'node:path';
import { ExceptionBreakpointInfo } from '../breakpoints/exceptionBreakpoint';
import { LineBreakpointsInTyperef } from '../breakpoints/lineBreakpoint';
import {
  DebuggerResponse,
  FrameCommand,
  LocalValue,
  Reference,
  ReferencesCommand,
  RunCommand,
  StateCommand,
  StepIntoCommand,
  StepOutCommand,
  StepOverCommand,
  Tuple,
  Value
} from '../commands';
import {
  DEFAULT_IDLE_TIMEOUT_MS,
  DEFAULT_IDLE_WARN1_MS,
  DEFAULT_IDLE_WARN2_MS,
  DEFAULT_IDLE_WARN3_MS,
  DEFAULT_LOCK_TIMEOUT_MS,
  EXCEPTION_BREAKPOINT_BREAK_MODE_ALWAYS,
  EXCEPTION_BREAKPOINT_BREAK_MODE_NEVER,
  EXCEPTION_BREAKPOINT_REQUEST,
  HOTSWAP_REQUEST,
  LIST_EXCEPTION_BREAKPOINTS_REQUEST,
  SALESFORCE_EXCEPTION_PREFIX,
  SEND_METRIC_EVENT,
  SHOW_MESSAGE_EVENT,
  TRIGGER_EXCEPTION_PREFIX
} from '../constants';
import {
  BreakpointService,
  DebuggerMessage,
  SessionService,
  StreamingClientInfo,
  StreamingClientInfoBuilder,
  StreamingService
} from '../core';
import { VscodeDebuggerMessage, VscodeDebuggerMessageType, WorkspaceSettings } from '../index';
import { nls } from '../messages';

// Below import has to be required for bundling
// eslint-disable-next-line @typescript-eslint/no-var-requires
const AsyncLock = require('async-lock');

const TRACE_ALL = 'all';
const TRACE_CATEGORY_VARIABLES = 'variables';
const TRACE_CATEGORY_LAUNCH = 'launch';
const TRACE_CATEGORY_PROTOCOL = 'protocol';
const TRACE_CATEGORY_BREAKPOINTS = 'breakpoints';
const TRACE_CATEGORY_STREAMINGAPI = 'streaming';

const CONNECT_TYPE_ISV_DEBUGGER = 'ISV_DEBUGGER';

type TraceCategory = 'all' | 'variables' | 'launch' | 'protocol' | 'breakpoints' | 'streaming';

export type LaunchRequestArguments = DebugProtocol.LaunchRequestArguments & {
  // comma separated list of trace selectors (see TraceCategory)
  trace?: boolean | string;
  userIdFilter?: string[];
  requestTypeFilter?: string[];
  entryPointFilter?: string;
  salesforceProject: string;
  connectType?: string;
  workspaceSettings: WorkspaceSettings;
  lineBreakpointInfo?: LineBreakpointInfo[];
};

export type SetExceptionBreakpointsArguments = {
  exceptionInfo: ExceptionBreakpointInfo;
};

export class ApexDebugStackFrameInfo {
  public readonly requestId: string;
  public readonly frameNumber: number;
  public globals: Value[] = [];
  public statics: Value[] = [];
  public locals: LocalValue[] = [];
  public references: Reference[] = [];
  constructor(requestId: string, frameNumber: number) {
    this.requestId = requestId;
    this.frameNumber = frameNumber;
  }
}

export enum ApexVariableKind {
  Global = 10,
  Static = 20,
  Local = 30,
  Field = 40,
  Collection = 50
}

export class ApexVariable extends Variable {
  public readonly declaredTypeRef: string;
  public readonly type: string;
  public readonly indexedVariables?: number;
  public readonly evaluateName: string;
  private readonly slot: number;
  private readonly kind: ApexVariableKind;

  constructor(value: Value, kind: ApexVariableKind, variableReference?: number, numOfChildren?: number) {
    super(value.name, ApexVariable.valueAsString(value), variableReference, numOfChildren);
    this.declaredTypeRef = value.declaredTypeRef;
    this.kind = kind;
    this.type = value.nameForMessages;
    this.evaluateName = this.value;
    this.slot = 'slot' in value && typeof value.slot === 'number' ? value.slot : Number.MAX_SAFE_INTEGER;
  }

  public static valueAsString(value: Value): string {
    if (value.value === undefined || value.value === null) {
      // We want to explicitly display null for null values (no type info for strings).
      return 'null';
    }

    if (ApexVariable.isString(value)) {
      // We want to explicitly quote string values like in Java. This allows us to differentiate null from 'null'.
      return `'${value.value}'`;
    }

    return `${value.value}`;
  }

  public static compareVariables(v1: ApexVariable, v2: ApexVariable): number {
    // group by kind
    if (v1.kind !== v2.kind) {
      return v1.kind - v2.kind;
    }

    // use slots when available
    if (ApexVariable.isLocalOrField(v1)) {
      return v1.slot - v2.slot;
    }

    // compare names
    let n1 = v1.name;
    let n2 = v2.name;

    // convert [n], [n..m] -> n
    n1 = ApexVariable.extractNumber(n1);
    n2 = ApexVariable.extractNumber(n2);

    const i1 = parseInt(n1, 10);
    const i2 = parseInt(n2, 10);
    const isNum1 = !isNaN(i1);
    const isNum2 = !isNaN(i2);

    if (isNum1 && !isNum2) {
      return 1; // numbers after names
    }
    if (!isNum1 && isNum2) {
      return -1; // names before numbers
    }
    if (isNum1 && isNum2) {
      return i1 - i2;
    }
    return n1.localeCompare(n2);
  }

  private static extractNumber(s: string): string {
    if (s[0] === '[' && s.at(-1) === ']') {
      return s.substring(1, s.length - 1);
    }
    return s;
  }

  private static isLocalOrField(v1: ApexVariable) {
    return v1.kind === ApexVariableKind.Local || v1.kind === ApexVariableKind.Field;
  }

  private static isString(value: Value) {
    return value.declaredTypeRef === 'java/lang/String';
  }
}

type FilterType = 'named' | 'indexed' | 'all';

export type VariableContainer = {
  expand(session: ApexDebug, filter: FilterType, start?: number, count?: number): Promise<ApexVariable[]>;

  getNumberOfChildren(): number | undefined;
};

type ScopeType = 'local' | 'static' | 'global';

export class ScopeContainer implements VariableContainer {
  private type: ScopeType;
  private frameInfo: ApexDebugStackFrameInfo;

  constructor(type: ScopeType, frameInfo: ApexDebugStackFrameInfo) {
    this.type = type;
    this.frameInfo = frameInfo;
  }

  // extra variables required to satisfy the interface
  public async expand(
    session: ApexDebug,
    _filter: FilterType,
    _start?: number,
    _count?: number
  ): Promise<ApexVariable[]> {
    if (!this.frameInfo.locals && !this.frameInfo.statics && !this.frameInfo.globals) {
      await session.fetchFrameVariables(this.frameInfo);
    }

    let values: Value[] = [];
    let variableKind: ApexVariableKind;
    switch (this.type) {
      case 'local':
        values = this.frameInfo.locals ? this.frameInfo.locals : [];
        variableKind = ApexVariableKind.Local;
        break;
      case 'static':
        values = this.frameInfo.statics ? this.frameInfo.statics : [];
        variableKind = ApexVariableKind.Static;
        break;
      case 'global':
        values = this.frameInfo.globals ? this.frameInfo.globals : [];
        variableKind = ApexVariableKind.Global;
        break;
      default:
        return [];
    }

    return Promise.all(
      values.map(async value => {
        const variableReference = await session.resolveApexIdToVariableReference(this.frameInfo.requestId, value.ref);
        return new ApexVariable(value, variableKind, variableReference, session.getNumberOfChildren(variableReference));
      })
    );
  }

  public getNumberOfChildren(): number | undefined {
    return undefined;
  }
}

export class ObjectReferenceContainer implements VariableContainer {
  protected reference: Reference;
  protected requestId: string;
  public readonly size: number | undefined;

  constructor(reference: Reference, requestId: string) {
    this.reference = reference;
    this.requestId = requestId;
    this.size = reference.size;
  }

  public async expand(
    session: ApexDebug,
    _filter: FilterType,
    _start?: number,
    _count?: number
  ): Promise<ApexVariable[]> {
    if (!this.reference.fields) {
      // this object is empty
      return [];
    }

    return Promise.all(
      this.reference.fields.map(async value => {
        const variableReference = await session.resolveApexIdToVariableReference(this.requestId, value.ref);
        return new ApexVariable(
          value,
          ApexVariableKind.Field,
          variableReference,
          session.getNumberOfChildren(variableReference)
        );
      })
    );
  }

  public getNumberOfChildren(): number | undefined {
    return this.size;
  }
}

export class CollectionReferenceContainer extends ObjectReferenceContainer {
  public async expand(session: ApexDebug, filter: FilterType, start = 0, count?: number): Promise<ApexVariable[]> {
    if (!this.reference.value) {
      return [];
    }
    const resolvedCount = count ?? this.reference.value.length;

    return Promise.all(
      this.reference.value.slice(start, start + resolvedCount).map(async item => {
        const variableReference = await session.resolveApexIdToVariableReference(this.requestId, item.ref);
        return new ApexVariable(
          item,
          ApexVariableKind.Collection,
          variableReference,
          session.getNumberOfChildren(variableReference)
        );
      })
    );
  }
}

export class MapReferenceContainer extends ObjectReferenceContainer {
  public readonly tupleContainers: Map<number, MapTupleContainer> = new Map();

  public addTupleContainer(reference: number, tupleContainer: MapTupleContainer): void {
    this.tupleContainers.set(reference, tupleContainer);
  }

  public async expand(session: ApexDebug, filter: FilterType, start = 0, count?: number): Promise<ApexVariable[]> {
    const resolvedCount = count ?? this.tupleContainers.size;
    return Array.from(this.tupleContainers.entries())
      .slice(start, start + resolvedCount)
      .map(
        ([reference, container]) =>
          new ApexVariable(
            {
              name: container.keyAsString(),
              declaredTypeRef: '',
              nameForMessages: container.keyAsString(),
              value: container.valueAsString()
            },
            ApexVariableKind.Collection,
            reference,
            session.getNumberOfChildren(reference)
          )
      );
  }
}

export class MapTupleContainer implements VariableContainer {
  private tuple: Tuple;
  private requestId: string;

  constructor(tuple: Tuple, requestId: string) {
    this.tuple = tuple;
    this.requestId = requestId;
  }

  public keyAsString(): string {
    return ApexVariable.valueAsString(this.tuple.key);
  }

  public valueAsString(): string {
    return ApexVariable.valueAsString(this.tuple.value);
  }

  public async expand(
    session: ApexDebug,
    _filter: FilterType,
    _start?: number,
    _count?: number
  ): Promise<ApexVariable[]> {
    if (!this.tuple.key && !this.tuple.value) {
      // this object is empty
      return [];
    }

    const idsToFetch = [];
    if (this.tuple.key?.ref) {
      idsToFetch.push(this.tuple.key.ref);
    }
    if (this.tuple.value?.ref) {
      idsToFetch.push(this.tuple.value.ref);
    }
    await session.fetchReferencesIfNecessary(this.requestId, idsToFetch);

    const variables = [];
    if (this.tuple.key) {
      const keyVariableReference = this.tuple.key.ref
        ? await session.resolveApexIdToVariableReference(this.requestId, this.tuple.key.ref)
        : undefined;
      variables.push(
        new ApexVariable(
          this.tuple.key,
          ApexVariableKind.Collection,
          keyVariableReference,
          session.getNumberOfChildren(keyVariableReference)
        )
      );
    }
    if (this.tuple.value) {
      const valueVariableReference = this.tuple.value.ref
        ? await session.resolveApexIdToVariableReference(this.requestId, this.tuple.value.ref)
        : undefined;
      variables.push(
        new ApexVariable(
          this.tuple.value,
          ApexVariableKind.Collection,
          valueVariableReference,
          session.getNumberOfChildren(valueVariableReference)
        )
      );
    }

    return variables;
  }

  public getNumberOfChildren(): number | undefined {
    return undefined;
  }
}

export class ApexDebug extends LoggingDebugSession {
  protected myRequestService = new RequestService();
  protected mySessionService!: SessionService;
  protected myBreakpointService!: BreakpointService;
  protected myStreamingService = StreamingService.getInstance();
  protected salesforceProject!: string;
  protected requestThreads: Map<number, string>;
  protected threadId: number;

  protected stackFrameInfos = new Handles<ApexDebugStackFrameInfo>();
  protected variableHandles = new Handles<VariableContainer>();
  protected variableContainerReferenceByApexId = new Map<number, number>();

  private static LINEBREAK = `${os.EOL}`;
  private initializedResponse?: DebugProtocol.InitializeResponse;

  private trace: string[] | undefined;
  private traceAll = false;

  private lock = new AsyncLock({ timeout: DEFAULT_LOCK_TIMEOUT_MS });

  protected idleTimers: ReturnType<typeof setTimeout>[] = [];

  constructor() {
    super('apex-debug-adapter.log');
    this.setDebuggerLinesStartAt1(true);
    this.setDebuggerPathFormat('uri');
    this.requestThreads = new Map();
    this.threadId = 1;
  }

  protected initializeRequest(
    response: DebugProtocol.InitializeResponse,
    _args: DebugProtocol.InitializeRequestArguments
  ): void {
    this.initializedResponse = response;
    this.initializedResponse.body = {
      supportsCompletionsRequest: false,
      supportsConditionalBreakpoints: false,
      supportsDelayedStackTraceLoading: false,
      supportsEvaluateForHovers: false,
      supportsExceptionInfoRequest: false,
      supportsExceptionOptions: false,
      supportsFunctionBreakpoints: false,
      supportsHitConditionalBreakpoints: false,
      supportsLoadedSourcesRequest: false,
      supportsRestartFrame: false,
      supportsSetVariable: false,
      supportsStepBack: false,
      supportsStepInTargetsRequest: false
    };
    this.initializedResponse.success = true;
    this.sendResponse(this.initializedResponse);
  }

  protected attachRequest(response: DebugProtocol.AttachResponse, _args: DebugProtocol.AttachRequestArguments): void {
    response.success = false;
    this.sendResponse(response);
  }

  private getSessionIdleTimer(): ReturnType<typeof setTimeout>[] {
    const timers: ReturnType<typeof setTimeout>[] = [];
    timers.push(
      setTimeout(() => {
        this.warnToDebugConsole(
          nls.localize(
            'idle_warn_text',
            DEFAULT_IDLE_WARN1_MS / 60000,
            (DEFAULT_IDLE_TIMEOUT_MS - DEFAULT_IDLE_WARN1_MS) / 60000
          )
        );
      }, DEFAULT_IDLE_WARN1_MS),
      setTimeout(() => {
        this.warnToDebugConsole(
          nls.localize(
            'idle_warn_text',
            DEFAULT_IDLE_WARN2_MS / 60000,
            (DEFAULT_IDLE_TIMEOUT_MS - DEFAULT_IDLE_WARN2_MS) / 60000
          )
        );
      }, DEFAULT_IDLE_WARN2_MS),
      setTimeout(() => {
        this.warnToDebugConsole(
          nls.localize(
            'idle_warn_text',
            DEFAULT_IDLE_WARN3_MS / 60000,
            (DEFAULT_IDLE_TIMEOUT_MS - DEFAULT_IDLE_WARN3_MS) / 60000
          )
        );
      }, DEFAULT_IDLE_WARN3_MS),
      setTimeout(() => {
        this.warnToDebugConsole(nls.localize('idle_terminated_text', DEFAULT_IDLE_TIMEOUT_MS / 60000));
        this.sendEvent(new TerminatedEvent());
      }, DEFAULT_IDLE_TIMEOUT_MS)
    );
    return timers;
  }

  public clearIdleTimers(): void {
    if (this.idleTimers) {
      this.idleTimers.forEach(timer => clearTimeout(timer));
      this.idleTimers = [];
    }
  }

  public resetIdleTimer(): ReturnType<typeof setTimeout>[] {
    this.clearIdleTimers();
    this.idleTimers = this.getSessionIdleTimer();
    return this.idleTimers;
  }

  protected async launchRequest(response: DebugProtocol.LaunchResponse, args: LaunchRequestArguments): Promise<void> {
    response.success = false;
    this.initBreakpointSessionServices(args);
    this.setValidBreakpointLines(args);
    this.setupLogger(args);
    this.salesforceProject = args.salesforceProject;
    this.log(TRACE_CATEGORY_LAUNCH, `launchRequest: salesforceProject=${args.salesforceProject}`);
    this.sendEvent(
      new Event(SEND_METRIC_EVENT, {
        subject: `launchRequest: salesforceProject=${args.salesforceProject}`,
        type: 'launchApexDebugger'
      })
    );
    if (!this.myBreakpointService.hasLineNumberMapping()) {
      response.message = nls.localize('session_language_server_error_text');
      return this.sendResponse(response);
    }
    try {
      if (args.connectType === CONNECT_TYPE_ISV_DEBUGGER) {
<<<<<<< HEAD
        const configAggregator: ConfigAggregator = await ConfigAggregator.create({
          projectPath: args.salesforceProject
        });
        const isvDebuggerSid = configAggregator.getPropertyValue<string>(SF_CONFIG_ISV_DEBUGGER_SID);
        const isvDebuggerUrl = configAggregator.getPropertyValue<string>(SF_CONFIG_ISV_DEBUGGER_URL);
=======
        const config = await new ConfigGet().getConfig(
          args.salesforceProject,
          SF_CONFIG_ISV_DEBUGGER_SID,
          SF_CONFIG_ISV_DEBUGGER_URL
        );
        const isvDebuggerSid = config.get(SF_CONFIG_ISV_DEBUGGER_SID);
        const isvDebuggerUrl = config.get(SF_CONFIG_ISV_DEBUGGER_URL);
>>>>>>> 68ed5366
        if (isvDebuggerSid === undefined || isvDebuggerUrl === undefined) {
          response.message = nls.localize('invalid_isv_project_config');
          // telemetry for the case where the org-isv-debugger-sid and/or org-isv-debugger-url config variable is not set
          this.sendEvent(
            new Event(SEND_METRIC_EVENT, {
              subject: nls.localize('invalid_isv_project_config'),
              type: 'startIsvDebuggerConfigError'
            })
          );
          return this.sendResponse(response);
        }
        this.myRequestService.instanceUrl = isvDebuggerUrl;
        this.myRequestService.accessToken = isvDebuggerSid;
      } else {
        const orgInfo = await new OrgDisplay().getOrgInfo();
        this.myRequestService.instanceUrl = orgInfo.instanceUrl;
        this.myRequestService.accessToken = orgInfo.accessToken;
      }

      const isStreamingConnected = await this.connectStreaming(args.salesforceProject);
      if (!isStreamingConnected) {
        return this.sendResponse(response);
      }

      const sessionId = await this.mySessionService
        .forProject(args.salesforceProject)
        .withUserFilter(this.toCommaSeparatedString(args.userIdFilter))
        .withEntryFilter(args.entryPointFilter)
        .withRequestFilter(this.toCommaSeparatedString(args.requestTypeFilter))
        .start();
      if (this.mySessionService.isConnected()) {
        response.success = true;
        this.printToDebugConsole(nls.localize('session_started_text', sessionId));
        // telemetry for the case where the ISV debugger started successfully
        if (args.connectType === CONNECT_TYPE_ISV_DEBUGGER) {
          this.sendEvent(
            new Event(SEND_METRIC_EVENT, {
              subject: nls.localize('isv_debugger_launched_successfully'),
              type: 'startIsvDebuggerSuccess'
            })
          );
        }
        // telemetry for the case where the interactive debugger started successfully
        else {
          this.sendEvent(
            new Event(SEND_METRIC_EVENT, {
              subject: nls.localize('interactive_debugger_launched_successfully'),
              type: 'startInteractiveDebuggerSuccess'
            })
          );
        }
        this.sendEvent(new InitializedEvent());
        this.resetIdleTimer();
      } else {
        this.errorToDebugConsole(`${nls.localize('command_error_help_text')}:${os.EOL}${sessionId}`);
      }
    } catch (error) {
      this.tryToParseSfError(response, error);
      // telemetry for expired session or invalid org-isv-debugger-sid (authentication error)
      if (error === undefined) {
        this.sendEvent(
          new Event(SEND_METRIC_EVENT, {
            subject: nls.localize('isv_debugger_session_authentication_invalid'),
            type: 'startIsvDebuggerAuthenticationInvalid'
          })
        );
      }
      // telemetry for invalid org-isv-debugger-url
      else if (String(error) === "TypeError: Cannot read properties of undefined (reading 'pathname')") {
        this.sendEvent(
          new Event(SEND_METRIC_EVENT, {
            subject: nls.localize('org_isv_debugger_url_invalid'),
            type: 'startIsvDebuggerOrgIsvDebuggerUrlInvalid'
          })
        );
      }
      // telemetry for general error
      else {
        this.sendEvent(
          new Event(SEND_METRIC_EVENT, {
            subject: String(error),
            type: 'startApexDebuggerGeneralError'
          })
        );
      }
    }
    this.sendResponse(response);
  }

  private initBreakpointSessionServices(args: LaunchRequestArguments): void {
    if (args && args.workspaceSettings) {
      const workspaceSettings: WorkspaceSettings = args.workspaceSettings;
      this.myRequestService.proxyUrl = workspaceSettings.proxyUrl;
      this.myRequestService.proxyStrictSSL = workspaceSettings.proxyStrictSSL;
      this.myRequestService.proxyAuthorization = workspaceSettings.proxyAuth;
      this.myRequestService.connectionTimeoutMs = workspaceSettings.connectionTimeoutMs;
    }

    // initialize services
    this.mySessionService = new SessionService(this.myRequestService);
    this.myBreakpointService = new BreakpointService(this.myRequestService);
  }

  private setValidBreakpointLines(args: LaunchRequestArguments): void {
    if (args && args.lineBreakpointInfo) {
      const lineBpInfo: LineBreakpointInfo[] = args.lineBreakpointInfo;
      if (lineBpInfo && lineBpInfo.length > 0) {
        const lineNumberMapping: Map<string, LineBreakpointsInTyperef[]> = new Map();
        const typerefMapping: Map<string, string> = new Map();
        for (const info of lineBpInfo) {
          if (!lineNumberMapping.has(info.uri)) {
            lineNumberMapping.set(info.uri, []);
          }
          const validLines: LineBreakpointsInTyperef = {
            typeref: info.typeref,
            lines: info.lines
          };
          lineNumberMapping.get(info.uri)!.push(validLines);
          typerefMapping.set(info.typeref, info.uri);
        }
        this.myBreakpointService.setValidLines(lineNumberMapping, typerefMapping);
      }
    }
  }

  private setupLogger(args: LaunchRequestArguments): void {
    if (typeof args.trace === 'boolean') {
      this.trace = args.trace ? [TRACE_ALL] : undefined;
      this.traceAll = args.trace;
    } else if (typeof args.trace === 'string') {
      this.trace = args.trace.split(',').map(category => category.trim());
      this.traceAll = this.trace.includes(TRACE_ALL);
    }
    if (this.trace?.includes(TRACE_CATEGORY_PROTOCOL)) {
      // only log debug adapter protocol if 'protocol' tracing flag is set, ignore traceAll here
      logger.setup(Logger.LogLevel.Verbose, false);
    } else {
      logger.setup(Logger.LogLevel.Stop, false);
    }
  }

  protected async disconnectRequest(
    response: DebugProtocol.DisconnectResponse,
    _args: DebugProtocol.DisconnectArguments
  ): Promise<void> {
    try {
      response.success = false;
      this.myStreamingService.disconnect();
      if (this.mySessionService.isConnected()) {
        try {
          const terminatedSessionId = await this.mySessionService.stop();
          if (!this.mySessionService.isConnected()) {
            response.success = true;
            this.printToDebugConsole(nls.localize('session_terminated_text', terminatedSessionId));
          } else {
            this.errorToDebugConsole(`${nls.localize('command_error_help_text')}:${os.EOL}${terminatedSessionId}`);
          }
        } catch (error) {
          this.tryToParseSfError(response, error);
        }
      } else {
        response.success = true;
      }
      this.sendResponse(response);
    } finally {
      this.clearIdleTimers();
    }
  }

  protected async setBreakPointsRequest(
    response: DebugProtocol.SetBreakpointsResponse,
    args: DebugProtocol.SetBreakpointsArguments
  ): Promise<void> {
    if (args.source?.path && args.lines) {
      response.body = { breakpoints: [] };
      const uri = this.convertClientPathToDebugger(args.source.path);
      const unverifiedBreakpoints: number[] = [];
      let verifiedBreakpoints: Set<number> = new Set();
      try {
        verifiedBreakpoints = await this.lock.acquire(`breakpoint-${uri}`, async () => {
          this.log(TRACE_CATEGORY_BREAKPOINTS, `setBreakPointsRequest: uri=${uri}`);
          const knownBps = await this.myBreakpointService.reconcileLineBreakpoints(
            this.salesforceProject,
            uri,
            this.mySessionService.getSessionId(),
            args.lines!.map(line => this.convertClientLineToDebugger(line))
          );
          return knownBps;
        });
      } catch {}
      verifiedBreakpoints.forEach(verifiedBreakpoint => {
        const lineNumber = this.convertDebuggerLineToClient(verifiedBreakpoint);
        response.body.breakpoints.push({
          verified: true,
          source: args.source,
          line: lineNumber
        });
      });
      args.lines.forEach(lineArg => {
        if (!verifiedBreakpoints.has(lineArg)) {
          const lineNumber = this.convertDebuggerLineToClient(lineArg);
          response.body.breakpoints.push({
            verified: false,
            source: args.source,
            line: lineNumber
          });
          unverifiedBreakpoints.push(lineNumber);
        }
      });
      this.log(
        TRACE_CATEGORY_BREAKPOINTS,
        `setBreakPointsRequest: uri=${uri} args.lines=${args.lines.join(',')} verified=${Array.from(
          verifiedBreakpoints
        ).join(',')} unverified=${unverifiedBreakpoints.join(',')}`
      );
    }
    response.success = true;
    this.sendResponse(response);
  }

  protected async continueRequest(
    response: DebugProtocol.ContinueResponse,
    args: DebugProtocol.ContinueArguments
  ): Promise<void> {
    response.success = false;
    response.body = { allThreadsContinued: false };
    if (this.requestThreads.has(args.threadId)) {
      const requestId = this.requestThreads.get(args.threadId)!;
      try {
        await this.myRequestService.execute(new RunCommand(requestId));
        response.success = true;
      } catch (error) {
        response.message = error.message;
      }
    }
    this.resetIdleTimer();
    this.sendResponse(response);
  }

  protected async nextRequest(response: DebugProtocol.NextResponse, args: DebugProtocol.NextArguments): Promise<void> {
    response.success = false;
    if (this.requestThreads.has(args.threadId)) {
      const requestId = this.requestThreads.get(args.threadId)!;
      try {
        await this.myRequestService.execute(new StepOverCommand(requestId));
        response.success = true;
      } catch (error) {
        response.message = error.message;
      }
    }
    this.sendResponse(response);
  }

  protected async stepInRequest(
    response: DebugProtocol.StepInResponse,
    args: DebugProtocol.StepInArguments
  ): Promise<void> {
    response.success = false;
    if (this.requestThreads.has(args.threadId)) {
      const requestId = this.requestThreads.get(args.threadId)!;
      try {
        await this.myRequestService.execute(new StepIntoCommand(requestId));
        response.success = true;
      } catch (error) {
        response.message = error.message;
      }
    }
    this.sendResponse(response);
  }

  protected async stepOutRequest(
    response: DebugProtocol.StepOutResponse,
    args: DebugProtocol.StepOutArguments
  ): Promise<void> {
    response.success = false;
    if (this.requestThreads.has(args.threadId)) {
      const requestId = this.requestThreads.get(args.threadId)!;
      try {
        await this.myRequestService.execute(new StepOutCommand(requestId));
        response.success = true;
      } catch (error) {
        response.message = error.message;
      }
    }
    this.sendResponse(response);
  }

  protected threadsRequest(response: DebugProtocol.ThreadsResponse): void {
    const debuggedThreads: Thread[] = [];
    for (const threadId of this.requestThreads.keys()) {
      debuggedThreads.push(new Thread(threadId, `Request ID: ${this.requestThreads.get(threadId)}`));
    }
    response.success = true;
    response.body = { threads: debuggedThreads };
    this.sendResponse(response);
  }

  protected async stackTraceRequest(
    response: DebugProtocol.StackTraceResponse,
    args: DebugProtocol.StackTraceArguments
  ): Promise<void> {
    response.success = false;
    if (!this.requestThreads.has(args.threadId)) {
      return this.sendResponse(response);
    }

    const requestId = this.requestThreads.get(args.threadId)!;
    try {
      const stateResponse = await this.lock.acquire('stacktrace', async () => {
        this.log(
          TRACE_CATEGORY_VARIABLES,
          `stackTraceRequest: args threadId=${args.threadId} startFrame=${args.startFrame} levels=${args.levels}`
        );
        const responseString = await this.myRequestService.execute(new StateCommand(requestId));
        return responseString;
      });
      const stateRespObj: DebuggerResponse = JSON.parse(stateResponse);
      const clientFrames: StackFrame[] = [];
      if (this.hasStackFrames(stateRespObj)) {
        const serverFrames = stateRespObj.stateResponse.state.stack.stackFrame;
        for (let i = 0; i < serverFrames.length; i++) {
          const sourcePath = this.myBreakpointService.getSourcePathFromTyperef(serverFrames[i].typeRef);
          const frameInfo = new ApexDebugStackFrameInfo(requestId, serverFrames[i].frameNumber);
          const frameId = this.stackFrameInfos.create(frameInfo);
          if (i === 0 && stateRespObj.stateResponse.state) {
            // populate first stack frame with info from state response (saves a server round trip)
            this.log(
              TRACE_CATEGORY_VARIABLES,
              `stackTraceRequest: state=${JSON.stringify(stateRespObj.stateResponse.state)}`
            );
            if (stateRespObj.stateResponse.state.locals?.local) {
              frameInfo.locals = stateRespObj.stateResponse.state.locals.local;
            } else {
              frameInfo.locals = [];
            }

            if (stateRespObj.stateResponse.state.statics?.static) {
              frameInfo.statics = stateRespObj.stateResponse.state.statics.static;
            } else {
              frameInfo.statics = [];
            }

            if (stateRespObj.stateResponse.state.globals?.global) {
              frameInfo.globals = stateRespObj.stateResponse.state.globals.global;
            } else {
              frameInfo.globals = [];
            }

            if (stateRespObj.stateResponse.state.references?.references) {
              this.populateReferences(stateRespObj.stateResponse.state.references.references, frameInfo.requestId);
            }
          }

          clientFrames.push(
            new StackFrame(
              frameId,
              serverFrames[i].fullName,
              sourcePath ? new Source(basename(sourcePath), this.convertDebuggerPathToClient(sourcePath)) : undefined,
              this.convertDebuggerLineToClient(serverFrames[i].lineNumber),
              0
            )
          );
        }
      }
      response.body = { stackFrames: clientFrames };
      response.success = true;
    } catch (error) {
      response.message = error.message;
    }
    this.sendResponse(response);
  }

  private hasStackFrames(response: DebuggerResponse): boolean {
    if (response.stateResponse?.state?.stack?.stackFrame?.length > 0) {
      return true;
    }
    return false;
  }

  protected async customRequest(command: string, response: DebugProtocol.Response, args: any): Promise<void> {
    response.success = true;
    switch (command) {
      case HOTSWAP_REQUEST:
        this.warnToDebugConsole(nls.localize('hotswap_warn_text'));
        break;
      case EXCEPTION_BREAKPOINT_REQUEST:
        const requestArgs: SetExceptionBreakpointsArguments = args;
        if (requestArgs?.exceptionInfo) {
          try {
            await this.lock.acquire('exception-breakpoint', async () =>
              this.myBreakpointService.reconcileExceptionBreakpoints(
                this.salesforceProject,
                this.mySessionService.getSessionId(),
                requestArgs.exceptionInfo
              )
            );
            if (requestArgs.exceptionInfo.breakMode === EXCEPTION_BREAKPOINT_BREAK_MODE_ALWAYS) {
              this.printToDebugConsole(
                nls.localize('created_exception_breakpoint_text', requestArgs.exceptionInfo.label)
              );
            } else if (requestArgs.exceptionInfo.breakMode === EXCEPTION_BREAKPOINT_BREAK_MODE_NEVER) {
              this.printToDebugConsole(
                nls.localize('removed_exception_breakpoint_text', requestArgs.exceptionInfo.label)
              );
            }
          } catch (error) {
            response.success = false;
            this.log(TRACE_CATEGORY_BREAKPOINTS, `exceptionBreakpointRequest: error=${error}`);
          }
        }
        break;
      case LIST_EXCEPTION_BREAKPOINTS_REQUEST:
        response.body = {
          typerefs: Array.from(this.myBreakpointService.getExceptionBreakpointCache().keys())
        };
        break;
      default:
        break;
    }
    this.sendResponse(response);
  }

  protected async scopesRequest(
    response: DebugProtocol.ScopesResponse,
    args: DebugProtocol.ScopesArguments
  ): Promise<void> {
    response.success = true;
    const frameInfo = this.stackFrameInfos.get(args.frameId);
    if (!frameInfo) {
      this.log(TRACE_CATEGORY_VARIABLES, `scopesRequest: no frame info found for stack frame ${args.frameId}`);
      response.body = { scopes: [] };
      this.sendResponse(response);
      return;
    }

    const scopes = new Array<Scope>();
    scopes.push(new Scope('Local', this.variableHandles.create(new ScopeContainer('local', frameInfo)), false));
    scopes.push(new Scope('Static', this.variableHandles.create(new ScopeContainer('static', frameInfo)), false));
    scopes.push(new Scope('Global', this.variableHandles.create(new ScopeContainer('global', frameInfo)), false));
    scopes.forEach(scope => {
      this.log(
        TRACE_CATEGORY_VARIABLES,
        `scopesRequest: scope name=${scope.name} variablesReference=${scope.variablesReference}`
      );
    });

    response.body = { scopes };
    this.sendResponse(response);
  }

  protected async variablesRequest(
    response: DebugProtocol.VariablesResponse,
    args: DebugProtocol.VariablesArguments
  ): Promise<void> {
    response.success = true;
    const variablesContainer = this.variableHandles.get(args.variablesReference);
    if (!variablesContainer) {
      this.log(
        TRACE_CATEGORY_VARIABLES,
        `variablesRequest: no container for variablesReference=${args.variablesReference}`
      );
      // no container found: return empty variables array
      response.body = { variables: [] };
      this.sendResponse(response);
      return;
    } else {
      this.log(
        TRACE_CATEGORY_VARIABLES,
        `variablesRequest: getting variable for variablesReference=${args.variablesReference} start=${args.start} count=${args.count}`
      );
    }

    const filter: FilterType = args.filter === 'indexed' || args.filter === 'named' ? args.filter : 'all';
    try {
      const variables = await variablesContainer.expand(this, filter, args.start, args.count);
      variables.sort(ApexVariable.compareVariables);
      response.body = { variables };
      this.resetIdleTimer();
      this.sendResponse(response);
    } catch (error) {
      this.log(TRACE_CATEGORY_VARIABLES, `variablesRequest: error reading variables ${error} ${error.stack}`);
      // in case of error return empty variables array
      response.body = { variables: [] };
      this.sendResponse(response);
    }
  }

  public async fetchFrameVariables(frameInfo: ApexDebugStackFrameInfo): Promise<void> {
    const frameResponse = await this.myRequestService.execute(
      new FrameCommand(frameInfo.requestId, frameInfo.frameNumber)
    );
    const frameRespObj: DebuggerResponse = JSON.parse(frameResponse);
    if (frameRespObj.frameResponse?.frame) {
      this.log(
        TRACE_CATEGORY_VARIABLES,
        `fetchFrameVariables: frame ${frameInfo.frameNumber} frame=${JSON.stringify(frameRespObj.frameResponse.frame)}`
      );
      if (frameRespObj.frameResponse.frame.locals?.local) {
        frameInfo.locals = frameRespObj.frameResponse.frame.locals.local;
      } else {
        frameInfo.locals = [];
      }

      if (frameRespObj.frameResponse.frame.statics?.static) {
        frameInfo.statics = frameRespObj.frameResponse.frame.statics.static;
      } else {
        frameInfo.statics = [];
      }

      if (frameRespObj.frameResponse.frame.globals?.global) {
        frameInfo.globals = frameRespObj.frameResponse.frame.globals.global;
      } else {
        frameInfo.globals = [];
      }

      if (frameRespObj.frameResponse.frame.references?.references) {
        this.populateReferences(frameRespObj.frameResponse.frame.references.references, frameInfo.requestId);
      }
    }
  }

  protected populateReferences(references: Reference[], requestId: string): void {
    references
      .filter(reference => !this.variableContainerReferenceByApexId.has(reference.id))
      .map(reference => {
        let variableReference: number;
        if (reference.type === 'object') {
          variableReference = this.variableHandles.create(new ObjectReferenceContainer(reference, requestId));
          this.log(
            TRACE_CATEGORY_VARIABLES,
            `populateReferences: new object reference: ${variableReference} for ${reference.id} ${reference.nameForMessages}`
          );
        } else if (reference.type === 'list' || reference.type === 'set') {
          variableReference = this.variableHandles.create(new CollectionReferenceContainer(reference, requestId));
          this.log(
            TRACE_CATEGORY_VARIABLES,
            `populateReferences: new ${reference.type} reference: ${variableReference} for ${reference.id} ${reference.nameForMessages} with size ${reference.size}`
          );
        } else if (reference.type === 'map') {
          const mapContainer = new MapReferenceContainer(reference, requestId);
          // explode all map entries so that we can drill down a map logically
          if (reference.tuple) {
            reference.tuple.forEach(tuple => {
              const tupleContainer = new MapTupleContainer(tuple, requestId);
              const tupleReference = this.variableHandles.create(tupleContainer);
              mapContainer.addTupleContainer(tupleReference, tupleContainer);
            });
          }
          variableReference = this.variableHandles.create(mapContainer);
          this.log(
            TRACE_CATEGORY_VARIABLES,
            `populateReferences: new map reference: ${variableReference} for ${reference.id} ${reference.nameForMessages}`
          );
        } else {
          const referenceInfo = JSON.stringify(reference);
          this.log(TRACE_CATEGORY_VARIABLES, `populateReferences: unhandled reference: ${referenceInfo}`);
          return;
        }

        // map apex id to container reference
        this.variableContainerReferenceByApexId.set(reference.id, variableReference);
      });
  }

  public getNumberOfChildren(variableReference: number | undefined): number | undefined {
    if (variableReference !== undefined) {
      const variableContainer = this.variableHandles.get(variableReference);
      if (variableContainer) {
        return variableContainer.getNumberOfChildren();
      }
    }
  }

  public async resolveApexIdToVariableReference(
    requestId: string,
    apexId: number | undefined
  ): Promise<number | undefined> {
    if (apexId === undefined) {
      return;
    }
    if (!this.variableContainerReferenceByApexId.has(apexId)) {
      await this.fetchReferences(requestId, apexId);
      if (!this.variableContainerReferenceByApexId.has(apexId)) {
        this.log(
          TRACE_CATEGORY_VARIABLES,
          `resolveApexIdToVariableReference: no reference found for apexId ${apexId} (request ${requestId})`
        );
        return;
      }
    }
    const variableReference = this.variableContainerReferenceByApexId.get(apexId);
    this.log(
      TRACE_CATEGORY_VARIABLES,
      `resolveApexIdToVariableReference: resolved apexId=${apexId} to variableReference=${variableReference}`
    );
    return variableReference;
  }

  public async fetchReferences(requestId: string, ...apexIds: number[]): Promise<void> {
    this.log(
      TRACE_CATEGORY_VARIABLES,
      `fetchReferences: fetching references with apexIds=${apexIds} (request ${requestId})`
    );
    const referencesResponse = await this.myRequestService.execute(new ReferencesCommand(requestId, ...apexIds));
    const referencesResponseObj: DebuggerResponse = JSON.parse(referencesResponse);
    if (referencesResponseObj.referencesResponse?.references?.references) {
      this.populateReferences(referencesResponseObj.referencesResponse.references.references, requestId);
    }
  }

  public async fetchReferencesIfNecessary(requestId: string, apexIds: number[]): Promise<void> {
    const apexIdsToFetch = apexIds.filter(apexId => !this.variableContainerReferenceByApexId.has(apexId));
    if (apexIdsToFetch.length === 0) {
      return;
    }
    this.log(
      TRACE_CATEGORY_VARIABLES,
      `fetchReferences: fetching references with apexIds=${apexIdsToFetch} (request ${requestId})`
    );
    await this.fetchReferences(requestId, ...apexIdsToFetch);
  }

  protected evaluateRequest(response: DebugProtocol.EvaluateResponse, args: DebugProtocol.EvaluateArguments): void {
    response.body = {
      result: args.expression,
      variablesReference: 0
    };
    response.success = true;
    this.sendResponse(response);
  }

  protected printToDebugConsole(msg?: string, sourceFile?: Source, sourceLine?: number): void {
    if (msg?.length) {
      const event: DebugProtocol.OutputEvent = new OutputEvent(`${msg}${ApexDebug.LINEBREAK}`, 'stdout');
      event.body.source = sourceFile;
      event.body.line = sourceLine;
      event.body.column = 0;
      this.sendEvent(event);
    }
  }

  protected warnToDebugConsole(msg?: string): void {
    if (msg?.length) {
      this.sendEvent(new OutputEvent(`${msg}${ApexDebug.LINEBREAK}`, 'console'));
    }
  }

  protected errorToDebugConsole(msg?: string): void {
    if (msg?.length) {
      this.sendEvent(new OutputEvent(`${msg}${ApexDebug.LINEBREAK}`, 'stderr'));
    }
  }

  public log(traceCategory: TraceCategory, message: string) {
    if (this.trace && (this.traceAll || this.trace.includes(traceCategory))) {
      this.printToDebugConsole(`${process.pid}: ${message}`);
    }
  }

  public tryToParseSfError(response: DebugProtocol.Response, error?: any): void {
    if (!error) {
      return;
    }
    try {
      response.success = false;
      const errorObj = extractJsonObject(error);
      if (errorObj?.message) {
        const errorMessage: string = errorObj.message;
        if (errorMessage.includes('entity type cannot be inserted: Apex Debugger Session')) {
          response.message = nls.localize('session_no_entity_access_text');
        } else {
          response.message = errorMessage;
        }
        if (errorObj.action) {
          this.errorToDebugConsole(`${nls.localize('command_error_help_text')}:${os.EOL}${errorObj.action}`);
        }
      } else {
        response.message = nls.localize('unexpected_error_help_text');
        this.errorToDebugConsole(`${nls.localize('command_error_help_text')}:${os.EOL}${error}`);
      }
    } catch {
      response.message = response.message || nls.localize('unexpected_error_help_text');
      this.errorToDebugConsole(`${nls.localize('command_error_help_text')}:${os.EOL}${error}`);
    }
  }

  public async connectStreaming(projectPath: string): Promise<boolean> {
    const clientInfos: StreamingClientInfo[] = [];
    for (const channel of [StreamingService.SYSTEM_EVENT_CHANNEL, StreamingService.USER_EVENT_CHANNEL]) {
      const clientInfo = new StreamingClientInfoBuilder()
        .forChannel(channel)
        .withConnectedHandler(() => {
          this.printToDebugConsole(nls.localize('streaming_connected_text', channel));
        })
        .withDisconnectedHandler(() => {
          this.printToDebugConsole(nls.localize('streaming_disconnected_text', channel));
        })
        .withErrorHandler((reason: string) => {
          this.errorToDebugConsole(reason);
        })
        .withMsgHandler((message: DebuggerMessage) => {
          const data = message;
          if (data?.sobject && data.event) {
            this.handleEvent(data);
          }
        })
        .build();
      clientInfos.push(clientInfo);
    }
    const systemChannelInfo = clientInfos[0];
    const userChannelInfo = clientInfos[1];

    return this.myStreamingService.subscribe(projectPath, this.myRequestService, systemChannelInfo, userChannelInfo);
  }

  public handleEvent(message: DebuggerMessage): void {
    this.log(TRACE_CATEGORY_STREAMINGAPI, `handleEvent: received ${JSON.stringify(message)}`);
    if (
      !this.mySessionService.isConnected() ||
      this.mySessionService.getSessionId() !== message.sobject.SessionId ||
      this.myStreamingService.hasProcessedEvent(message.sobject.Type, message.event.replayId)
    ) {
      this.log(TRACE_CATEGORY_STREAMINGAPI, 'handleEvent: event ignored');
      return;
    }
    switch (message.sobject.Type) {
      case 'ApexException': {
        this.handleApexException(message);
        break;
      }
      case 'Debug': {
        this.handleDebug(message);
        break;
      }
      case 'RequestFinished': {
        this.handleRequestFinished(message);
        break;
      }
      case 'RequestStarted': {
        this.handleRequestStarted(message);
        break;
      }
      case 'Resumed': {
        this.handleResumed(message);
        break;
      }
      case 'SessionTerminated': {
        this.handleSessionTerminated(message);
        break;
      }
      case 'Stopped': {
        this.handleStopped(message);
        break;
      }
      case 'SystemGack': {
        this.handleSystemGack(message);
        break;
      }
      case 'SystemInfo': {
        this.handleSystemInfo(message);
        break;
      }
      case 'SystemWarning': {
        this.handleSystemWarning(message);
        break;
      }
      case 'LogLine':
      case 'OrgChange':
      case 'Ready':
      default: {
        break;
      }
    }
    this.myStreamingService.markEventProcessed(message.sobject.Type, message.event.replayId);
  }

  public logEvent(message: DebuggerMessage): void {
    let eventDescriptionSourceFile: Source | undefined;
    let eventDescriptionSourceLine: number | undefined;
    let logMessage = message.event.createdDate === null ? new Date().toUTCString() : message.event.createdDate;
    logMessage += ` | ${message.sobject.Type}`;
    if (message.sobject.RequestId) {
      logMessage += ` | Request: ${message.sobject.RequestId}`;
    }
    if (message.sobject.BreakpointId) {
      logMessage += ` | Breakpoint: ${message.sobject.BreakpointId}`;
    }
    if (message.sobject.Line) {
      logMessage += ` | Line: ${message.sobject.Line}`;
    }
    if (message.sobject.Description) {
      logMessage += ` | ${message.sobject.Description}`;
      const regExp: RegExp = /^(.*)\[(\d+)\]\|/;
      const matches = message.sobject.Description.match(regExp);
      if (matches && matches.length === 3) {
        const possibleClassName = matches[1];
        const possibleClassLine = parseInt(matches[2], 10);
        const possibleSourcePath = this.myBreakpointService.getSourcePathFromPartialTyperef(possibleClassName);
        if (possibleSourcePath) {
          eventDescriptionSourceFile = new Source(
            basename(possibleSourcePath),
            this.convertDebuggerPathToClient(possibleSourcePath)
          );
          eventDescriptionSourceLine = this.convertDebuggerLineToClient(possibleClassLine);
        }
      }
    }
    if (message.sobject.Stacktrace) {
      logMessage += ` |${os.EOL}${message.sobject.Stacktrace}`;
    }

    this.printToDebugConsole(logMessage, eventDescriptionSourceFile, eventDescriptionSourceLine);
  }

  private getThreadIdFromRequestId(requestId: string | undefined): number | undefined {
    for (const threadId of this.requestThreads.keys()) {
      if (this.requestThreads.get(threadId) === requestId) {
        return threadId;
      }
    }
  }

  private handleApexException(message: DebuggerMessage): void {
    this.logEvent(message);
  }

  private handleDebug(message: DebuggerMessage): void {
    this.logEvent(message);
  }

  private handleRequestFinished(message: DebuggerMessage): void {
    const threadId = this.getThreadIdFromRequestId(message.sobject.RequestId);
    if (threadId !== undefined) {
      this.logEvent(message);
      this.requestThreads.delete(threadId);
      this.sendEvent(new ThreadEvent('exited', threadId));

      // cleanup everything that's no longer necessary after all request finished
      if (this.requestThreads.size === 0) {
        this.log(TRACE_CATEGORY_VARIABLES, 'handleRequestFinished: clearing variable cache');
        this.stackFrameInfos.reset();
        this.variableHandles.reset();
        this.variableContainerReferenceByApexId.clear();
      }
    }
  }

  private handleRequestStarted(message: DebuggerMessage): void {
    if (message.sobject.RequestId) {
      this.logEvent(message);
      this.requestThreads.set(this.threadId++, message.sobject.RequestId);
    }
  }

  private handleResumed(message: DebuggerMessage): void {
    const threadId = this.getThreadIdFromRequestId(message.sobject.RequestId);
    if (threadId !== undefined) {
      this.logEvent(message);
    }
  }

  private handleSessionTerminated(message: DebuggerMessage): void {
    if (message.sobject.Description) {
      this.errorToDebugConsole(message.sobject.Description);
      this.sendEvent(
        new Event(SHOW_MESSAGE_EVENT, {
          type: VscodeDebuggerMessageType.Error,
          message: message.sobject.Description
        } satisfies VscodeDebuggerMessage)
      );
    }
    this.mySessionService.forceStop();
    this.sendEvent(new TerminatedEvent());
  }

  private handleStopped(message: DebuggerMessage): void {
    const threadId = this.getThreadIdFromRequestId(message.sobject.RequestId);

    if (threadId !== undefined) {
      // cleanup everything that's no longer valid after a stop event
      // but only if only one request is currently debugged (we wan't to preserve the info for a second request)
      if (this.requestThreads.size === 1) {
        this.log(TRACE_CATEGORY_VARIABLES, 'handleStopped: clearing variable cache');
        this.stackFrameInfos.reset();
        this.variableHandles.reset();
        this.variableContainerReferenceByApexId.clear();
      }

      // log to console and notify client
      this.logEvent(message);
      let reason = '';

      // if breakpointid is found in exception breakpoint cache
      // set the reason for stopped event to that reason
      if (message.sobject.BreakpointId) {
        const cache: Map<string, string> = this.myBreakpointService.getExceptionBreakpointCache();
        cache.forEach((value, key) => {
          if (value === message.sobject.BreakpointId) {
            // typerefs for exceptions will change based on whether they are custom,
            // defined as an inner class, defined in a trigger, or in a namespaced org
            reason = key
              .replace(SALESFORCE_EXCEPTION_PREFIX, '')
              .replace(TRIGGER_EXCEPTION_PREFIX, '')
              .replace('$', '.')
              .replace('/', '.');
          }
        });
      }
      const stoppedEvent: DebugProtocol.StoppedEvent = new StoppedEvent(reason, threadId);
      this.sendEvent(stoppedEvent);
    }
  }

  private handleSystemGack(message: DebuggerMessage): void {
    this.logEvent(message);
    if (message.sobject.Description) {
      this.sendEvent(
        new Event(SHOW_MESSAGE_EVENT, {
          type: VscodeDebuggerMessageType.Error,
          message: message.sobject.Description
        } satisfies VscodeDebuggerMessage)
      );
    }
  }

  private handleSystemInfo(message: DebuggerMessage): void {
    this.logEvent(message);
  }

  private handleSystemWarning(message: DebuggerMessage): void {
    this.logEvent(message);
    if (message.sobject.Description) {
      this.sendEvent(
        new Event(SHOW_MESSAGE_EVENT, {
          type: VscodeDebuggerMessageType.Warning,
          message: message.sobject.Description
        } satisfies VscodeDebuggerMessage)
      );
    }
  }

  public toCommaSeparatedString(arg?: string[]): string {
    if (arg && arg.length > 0) {
      return Array.from(new Set(arg)).join(',');
    }
    return '';
  }
}

DebugSession.run(ApexDebug);<|MERGE_RESOLUTION|>--- conflicted
+++ resolved
@@ -567,21 +567,11 @@
     }
     try {
       if (args.connectType === CONNECT_TYPE_ISV_DEBUGGER) {
-<<<<<<< HEAD
         const configAggregator: ConfigAggregator = await ConfigAggregator.create({
           projectPath: args.salesforceProject
         });
         const isvDebuggerSid = configAggregator.getPropertyValue<string>(SF_CONFIG_ISV_DEBUGGER_SID);
         const isvDebuggerUrl = configAggregator.getPropertyValue<string>(SF_CONFIG_ISV_DEBUGGER_URL);
-=======
-        const config = await new ConfigGet().getConfig(
-          args.salesforceProject,
-          SF_CONFIG_ISV_DEBUGGER_SID,
-          SF_CONFIG_ISV_DEBUGGER_URL
-        );
-        const isvDebuggerSid = config.get(SF_CONFIG_ISV_DEBUGGER_SID);
-        const isvDebuggerUrl = config.get(SF_CONFIG_ISV_DEBUGGER_URL);
->>>>>>> 68ed5366
         if (isvDebuggerSid === undefined || isvDebuggerUrl === undefined) {
           response.message = nls.localize('invalid_isv_project_config');
           // telemetry for the case where the org-isv-debugger-sid and/or org-isv-debugger-url config variable is not set
