/*
 * Copyright (c) 2017, salesforce.com, inc.
 * All rights reserved.
 * Licensed under the BSD 3-Clause license.
 * For full license text, see LICENSE.txt file in the repo root or https://opensource.org/licenses/BSD-3-Clause
 */

import { basename } from 'path';
import {
  DebugSession,
  Event,
  Handles,
  InitializedEvent,
  logger,
  Logger,
  LoggingDebugSession,
  OutputEvent,
  Scope,
  Source,
  StackFrame,
  StoppedEvent,
  TerminatedEvent,
  Thread,
  ThreadEvent,
  Variable
} from 'vscode-debugadapter';
import { DebugProtocol } from 'vscode-debugprotocol';
import {
  LineBreakpointInfo,
  LineBreakpointsInTyperef
} from '../breakpoints/lineBreakpoint';
import {
  DebuggerResponse,
  ForceOrgDisplay,
  FrameCommand,
  LocalValue,
  OrgInfo,
  Reference,
  ReferencesCommand,
  RequestService,
  RunCommand,
  StateCommand,
  StepIntoCommand,
  StepOutCommand,
  StepOverCommand,
  Tuple,
  Value
} from '../commands';
import {
  GET_LINE_BREAKPOINT_INFO_EVENT,
  GET_PROXY_SETTINGS_EVENT,
  HOTSWAP_REQUEST,
  LINE_BREAKPOINT_INFO_REQUEST,
  PROXY_SETTINGS_REQUEST,
  SHOW_MESSAGE_EVENT
} from '../constants';
import {
  ApexDebuggerEventType,
  BreakpointService,
  DebuggerMessage,
  SessionService,
  StreamingClientInfo,
  StreamingClientInfoBuilder,
  StreamingService
} from '../core';
import {
  ProxySettings,
  VscodeDebuggerMessage,
  VscodeDebuggerMessageType
} from '../index';
import { nls } from '../messages';
import os = require('os');

const TRACE_ALL = 'all';
const TRACE_CATEGORY_VARIABLES = 'variables';
const TRACE_CATEGORY_LAUNCH = 'launch';
const TRACE_CATEGORY_PROTOCOL = 'protocol';

export type TraceCategory = 'all' | 'variables' | 'launch' | 'protocol';

export interface LaunchRequestArguments
  extends DebugProtocol.LaunchRequestArguments {
<<<<<<< HEAD
  /** comma separated list of trace selectors (see TraceCategory)
	  */
  trace?: boolean | string;
  userIdFilter?: string;
  requestTypeFilter?: string;
=======
  userIdFilter?: string[];
  requestTypeFilter?: string[];
>>>>>>> ec932731
  entryPointFilter?: string;
  sfdxProject: string;
}

export class ApexDebugStackFrameInfo {
  public readonly requestId: string;
  public readonly frameNumber: number;
  public globals: Value[];
  public statics: Value[];
  public locals: LocalValue[];
  public references: Reference[];
  constructor(requestId: string, frameNumber: number) {
    this.requestId = requestId;
    this.frameNumber = frameNumber;
  }
}

export enum ApexVariableKind {
  Global = 10,
  Static = 20,
  Local = 30,
  Field = 40,
  Collection = 50
}

export class ApexVariable extends Variable {
  public readonly declaredTypeRef: string;
  private readonly slot: number;
  private readonly kind: ApexVariableKind;

  constructor(
    value: Value,
    kind: ApexVariableKind,
    variableReference?: number
  ) {
    super(value.name, ApexVariable.valueAsString(value), variableReference);
    this.declaredTypeRef = value.declaredTypeRef;
    this.kind = kind;
    if ((value as LocalValue).slot !== undefined) {
      this.slot = (value as LocalValue).slot;
    } else {
      this.slot = Number.MAX_SAFE_INTEGER;
    }
  }

  public static valueAsString(value: Value): string {
    if (typeof value.value === 'undefined' || value.value === null) {
      // We want to explicitly display null for null values (no type info for strings).
      return ApexVariable.isString(value)
        ? 'null'
        : `null [${value.nameForMessages}]`;
    }

    if (ApexVariable.isString(value)) {
      // We want to explicitly quote string values like in Java. This allows us to differentiate null from 'null'.
      return `'${value.value}'`;
    }

    return `${value.value} [${value.nameForMessages}]`;
  }

  public static compareVariables(v1: ApexVariable, v2: ApexVariable): number {
    // group by kind
    if (v1.kind !== v2.kind) {
      return v1.kind - v2.kind;
    }

    // use slots when available
    if (ApexVariable.isLocalOrField(v1)) {
      return v1.slot - v2.slot;
    }

    // compare names
    let n1 = v1.name;
    let n2 = v2.name;

    // convert [n], [n..m] -> n
    n1 = ApexVariable.extractNumber(n1);
    n2 = ApexVariable.extractNumber(n2);

    const i1 = parseInt(n1);
    const i2 = parseInt(n2);
    const isNum1 = !isNaN(i1);
    const isNum2 = !isNaN(i2);

    if (isNum1 && !isNum2) {
      return 1; // numbers after names
    }
    if (!isNum1 && isNum2) {
      return -1; // names before numbers
    }
    if (isNum1 && isNum2) {
      return i1 - i2;
    }
    return n1.localeCompare(n2);
  }

  private static extractNumber(s: string): string {
    if (s[0] === '[' && s[s.length - 1] === ']') {
      return s.substring(1, s.length - 1);
    }
    return s;
  }

  private static isLocalOrField(v1: ApexVariable) {
    return (
      v1.kind === ApexVariableKind.Local || v1.kind === ApexVariableKind.Field
    );
  }

  private static isString(value: Value) {
    return value.declaredTypeRef === 'java/lang/String';
  }
}

export type FilterType = 'named' | 'indexed' | 'all';

export interface VariableContainer {
  expand(
    session: ApexDebug,
    filter: FilterType,
    start: number | undefined,
    count: number | undefined
  ): Promise<ApexVariable[]>;
}

export type ScopeType = 'local' | 'static' | 'global';

export class ScopeContainer implements VariableContainer {
  private type: ScopeType;
  private frameInfo: ApexDebugStackFrameInfo;

  public constructor(type: ScopeType, frameInfo: ApexDebugStackFrameInfo) {
    this.type = type;
    this.frameInfo = frameInfo;
  }

  public async expand(
    session: ApexDebug,
    filter: FilterType,
    start: number,
    count: number
  ): Promise<ApexVariable[]> {
    if (
      !this.frameInfo.locals &&
      !this.frameInfo.statics &&
      !this.frameInfo.globals
    ) {
      await session.fetchFrameVariables(this.frameInfo);
    }

    let values: Value[] = [];
    let variableKind: ApexVariableKind;
    switch (this.type) {
      case 'local':
        values = this.frameInfo.locals ? this.frameInfo.locals : [];
        variableKind = ApexVariableKind.Local;
        break;
      case 'static':
        values = this.frameInfo.statics ? this.frameInfo.statics : [];
        variableKind = ApexVariableKind.Static;
        break;
      case 'global':
        values = this.frameInfo.globals ? this.frameInfo.globals : [];
        variableKind = ApexVariableKind.Global;
        break;
      default:
        return [];
    }

    return Promise.all(
      values.map(async value => {
        const variableReference = await session.resolveApexIdToVariableReference(
          this.frameInfo.requestId,
          value.ref
        );
        return new ApexVariable(value, variableKind, variableReference);
      })
    );
  }
}

export class ObjectReferenceContainer implements VariableContainer {
  protected reference: Reference;
  protected requestId: string;

  public constructor(reference: Reference, requestId: string) {
    this.reference = reference;
    this.requestId = requestId;
  }

  public async expand(
    session: ApexDebug,
    filter: FilterType,
    start: number,
    count: number
  ): Promise<ApexVariable[]> {
    if (!this.reference.fields) {
      // this object is empty
      return [];
    }

    return Promise.all(
      this.reference.fields.map(async value => {
        const variableReference = await session.resolveApexIdToVariableReference(
          this.requestId,
          value.ref
        );
        return new ApexVariable(
          value,
          ApexVariableKind.Field,
          variableReference
        );
      })
    );
  }
}

export class CollectionReferenceContainer extends ObjectReferenceContainer {
  public async expand(
    session: ApexDebug,
    filter: FilterType,
    start: number,
    count: number
  ): Promise<ApexVariable[]> {
    if (!this.reference.value) {
      // this object is empty
      return [];
    }

    return Promise.all(
      this.reference.value.map(async value => {
        const variableReference = await session.resolveApexIdToVariableReference(
          this.requestId,
          value.ref
        );
        return new ApexVariable(
          value,
          ApexVariableKind.Collection,
          variableReference
        );
      })
    );
  }
}

export class MapReferenceContainer extends ObjectReferenceContainer {
  private readonly tupleContainers: Map<number, MapTupleContainer> = new Map();

  public addTupleContainer(
    reference: number,
    tupleContainer: MapTupleContainer
  ): void {
    this.tupleContainers.set(reference, tupleContainer);
  }

  public async expand(
    session: ApexDebug,
    filter: FilterType,
    start: number,
    count: number
  ): Promise<ApexVariable[]> {
    const result: ApexVariable[] = [];
    this.tupleContainers.forEach((container, reference) => {
      result.push(
        new ApexVariable(
          {
            name: container.keyAsString(),
            declaredTypeRef: '',
            nameForMessages: container.keyAsString(),
            value: container.valueAsString()
          },
          ApexVariableKind.Collection,
          reference
        )
      );
    });

    return result;
  }
}

export class MapTupleContainer implements VariableContainer {
  private tuple: Tuple;
  private requestId: string;

  public constructor(tuple: Tuple, requestId: string) {
    this.tuple = tuple;
    this.requestId = requestId;
  }

  public keyAsString(): string {
    return ApexVariable.valueAsString(this.tuple.key);
  }

  public valueAsString(): string {
    return ApexVariable.valueAsString(this.tuple.value);
  }

  public async expand(
    session: ApexDebug,
    filter: FilterType,
    start: number,
    count: number
  ): Promise<ApexVariable[]> {
    if (!this.tuple.key && !this.tuple.value) {
      // this object is empty
      return [];
    }

    const idsToFetch = [];
    if (this.tuple.key && this.tuple.key.ref) {
      idsToFetch.push(this.tuple.key.ref);
    }
    if (this.tuple.value && this.tuple.value.ref) {
      idsToFetch.push(this.tuple.value.ref);
    }
    await session.fetchReferencesIfNecessary(this.requestId, idsToFetch);

    const variables = [];
    if (this.tuple.key) {
      const keyVariableReference = this.tuple.key.ref
        ? await session.resolveApexIdToVariableReference(
            this.requestId,
            this.tuple.key.ref
          )
        : undefined;
      variables.push(
        new ApexVariable(
          this.tuple.key,
          ApexVariableKind.Collection,
          keyVariableReference
        )
      );
    }
    if (this.tuple.value) {
      const valueVariableReference = this.tuple.value.ref
        ? await session.resolveApexIdToVariableReference(
            this.requestId,
            this.tuple.value.ref
          )
        : undefined;
      variables.push(
        new ApexVariable(
          this.tuple.value,
          ApexVariableKind.Collection,
          valueVariableReference
        )
      );
    }

    return variables;
  }
}

export class ApexDebug extends LoggingDebugSession {
  protected mySessionService = SessionService.getInstance();
  protected myBreakpointService = BreakpointService.getInstance();
  protected myStreamingService = StreamingService.getInstance();
  protected myRequestService = RequestService.getInstance();
  protected sfdxProject: string;
  protected orgInfo: OrgInfo;
  protected requestThreads: Map<number, string>;
  protected threadId: number;

  protected stackFrameInfos = new Handles<ApexDebugStackFrameInfo>();
  protected variableHandles = new Handles<VariableContainer>();
  protected variableContainerReferenceByApexId = new Map<number, number>();

  private static LINEBREAK = `${os.EOL}`;
  private initializedResponse: DebugProtocol.InitializeResponse;

  private trace: string[] | undefined;
  private traceAll = false;

  constructor() {
    super('apex-debug-adapter.log');
    this.setDebuggerLinesStartAt1(true);
    this.setDebuggerPathFormat('uri');
    this.requestThreads = new Map();
    this.threadId = 1;
  }

  protected initializeRequest(
    response: DebugProtocol.InitializeResponse,
    args: DebugProtocol.InitializeRequestArguments
  ): void {
    this.myBreakpointService.clearSavedBreakpoints();
    this.initializedResponse = response;
    this.sendEvent(new Event(GET_PROXY_SETTINGS_EVENT));
    this.sendEvent(new Event(GET_LINE_BREAKPOINT_INFO_EVENT));
  }

  protected attachRequest(
    response: DebugProtocol.AttachResponse,
    args: DebugProtocol.AttachRequestArguments
  ): void {
    response.success = false;
    this.sendResponse(response);
  }

  protected async launchRequest(
    response: DebugProtocol.LaunchResponse,
    args: LaunchRequestArguments
  ): Promise<void> {
    if (typeof args.trace === 'boolean') {
      this.trace = args.trace ? [TRACE_ALL] : undefined;
      this.traceAll = args.trace;
    } else if (typeof args.trace === 'string') {
      this.trace = args.trace.split(',').map(category => category.trim());
      this.traceAll = this.trace.indexOf(TRACE_ALL) >= 0;
    }
    if (this.trace && this.trace.indexOf(TRACE_CATEGORY_PROTOCOL) >= 0) {
      // only log debug adapter protocol if 'protocol' tracing flag is set, ignore traceAll here
      logger.setup(Logger.LogLevel.Verbose, /*logToFile=*/ false);
    } else {
      logger.setup(Logger.LogLevel.Stop, false);
    }

    response.success = false;
    this.sfdxProject = args.sfdxProject;

    if (!this.myBreakpointService.hasLineNumberMapping()) {
      response.message = nls.localize('session_language_server_error_text');
      return this.sendResponse(response);
    }

    try {
      this.orgInfo = await new ForceOrgDisplay().getOrgInfo(args.sfdxProject);
      this.myRequestService.instanceUrl = this.orgInfo.instanceUrl;
      this.myRequestService.accessToken = this.orgInfo.accessToken;

      const isStreamingConnected = await this.connectStreaming(
        args.sfdxProject,
        this.orgInfo.instanceUrl,
        this.orgInfo.accessToken
      );
      if (!isStreamingConnected) {
        return this.sendResponse(response);
      }

      const sessionId = await this.mySessionService
        .forProject(args.sfdxProject)
        .withUserFilter(this.toCommaSeparatedString(args.userIdFilter))
        .withEntryFilter(args.entryPointFilter)
        .withRequestFilter(this.toCommaSeparatedString(args.requestTypeFilter))
        .start();
      if (this.mySessionService.isConnected()) {
        response.success = true;
        this.printToDebugConsole(
          nls.localize('session_started_text', sessionId)
        );
        this.sendEvent(new InitializedEvent());
      } else {
        this.errorToDebugConsole(
          `${nls.localize('command_error_help_text')}:${os.EOL}${sessionId}`
        );
      }
    } catch (error) {
      this.tryToParseSfdxError(response, error);
    }

    this.sendResponse(response);
  }

  protected async disconnectRequest(
    response: DebugProtocol.DisconnectResponse,
    args: DebugProtocol.DisconnectArguments
  ): Promise<void> {
    response.success = false;
    this.myStreamingService.disconnect();
    if (this.mySessionService.isConnected()) {
      try {
        const terminatedSessionId = await this.mySessionService.stop();
        if (!this.mySessionService.isConnected()) {
          response.success = true;
          this.printToDebugConsole(
            nls.localize('session_terminated_text', terminatedSessionId)
          );
        } else {
          this.errorToDebugConsole(
            `${nls.localize(
              'command_error_help_text'
            )}:${os.EOL}${terminatedSessionId}`
          );
        }
      } catch (error) {
        this.tryToParseSfdxError(response, error);
      }
    } else {
      response.success = true;
    }
    this.sendResponse(response);
  }

  protected async setBreakPointsRequest(
    response: DebugProtocol.SetBreakpointsResponse,
    args: DebugProtocol.SetBreakpointsArguments
  ): Promise<void> {
    if (args.source && args.source.path && args.lines) {
      const uri = this.convertClientPathToDebugger(args.source.path);
      const validBreakpoints = await this.myBreakpointService.reconcileBreakpoints(
        this.sfdxProject,
        uri,
        this.mySessionService.getSessionId(),
        args.lines.map(line => this.convertClientLineToDebugger(line))
      );
      const processedBreakpoints: DebugProtocol.Breakpoint[] = [];
      validBreakpoints.forEach(validBreakpoint => {
        processedBreakpoints.push({
          verified: true,
          source: args.source,
          line: this.convertDebuggerLineToClient(validBreakpoint)
        });
      });
      args.lines.forEach(lineArg => {
        if (!validBreakpoints.has(lineArg)) {
          processedBreakpoints.push({
            verified: false,
            source: args.source,
            line: this.convertDebuggerLineToClient(lineArg)
          });
        }
      });
      response.body = { breakpoints: processedBreakpoints };
    }
    response.success = true;
    this.sendResponse(response);
  }

  protected async continueRequest(
    response: DebugProtocol.ContinueResponse,
    args: DebugProtocol.ContinueArguments
  ): Promise<void> {
    response.success = false;
    response.body = { allThreadsContinued: false };
    if (this.requestThreads.has(args.threadId)) {
      const requestId = this.requestThreads.get(args.threadId)!;
      try {
        await this.myRequestService.execute(new RunCommand(requestId));
        response.success = true;
      } catch (error) {
        response.message = error;
      }
    }
    this.sendResponse(response);
  }

  protected async nextRequest(
    response: DebugProtocol.NextResponse,
    args: DebugProtocol.NextArguments
  ): Promise<void> {
    response.success = false;
    if (this.requestThreads.has(args.threadId)) {
      const requestId = this.requestThreads.get(args.threadId)!;
      try {
        await this.myRequestService.execute(new StepOverCommand(requestId));
        response.success = true;
      } catch (error) {
        response.message = error;
      }
    }
    this.sendResponse(response);
  }

  protected async stepInRequest(
    response: DebugProtocol.StepInResponse,
    args: DebugProtocol.StepInArguments
  ): Promise<void> {
    response.success = false;
    if (this.requestThreads.has(args.threadId)) {
      const requestId = this.requestThreads.get(args.threadId)!;
      try {
        await this.myRequestService.execute(new StepIntoCommand(requestId));
        response.success = true;
      } catch (error) {
        response.message = error;
      }
    }
    this.sendResponse(response);
  }

  protected async stepOutRequest(
    response: DebugProtocol.StepOutResponse,
    args: DebugProtocol.StepOutArguments
  ): Promise<void> {
    response.success = false;
    if (this.requestThreads.has(args.threadId)) {
      const requestId = this.requestThreads.get(args.threadId)!;
      try {
        await this.myRequestService.execute(new StepOutCommand(requestId));
        response.success = true;
      } catch (error) {
        response.message = error;
      }
    }
    this.sendResponse(response);
  }

  protected threadsRequest(response: DebugProtocol.ThreadsResponse): void {
    const debuggedThreads: Thread[] = [];
    for (const threadId of this.requestThreads.keys()) {
      debuggedThreads.push(
        new Thread(threadId, `Request ID: ${this.requestThreads.get(threadId)}`)
      );
    }
    response.success = true;
    response.body = { threads: debuggedThreads };
    this.sendResponse(response);
  }

  protected async stackTraceRequest(
    response: DebugProtocol.StackTraceResponse,
    args: DebugProtocol.StackTraceArguments
  ): Promise<void> {
    response.success = false;
    if (!this.requestThreads.has(args.threadId)) {
      return this.sendResponse(response);
    }

    const requestId = this.requestThreads.get(args.threadId)!;
    try {
      const stateResponse = await this.myRequestService.execute(
        new StateCommand(requestId)
      );
      const stateRespObj: DebuggerResponse = JSON.parse(stateResponse);
      const clientFrames: StackFrame[] = [];
      if (this.hasStackFrames(stateRespObj)) {
        const serverFrames = stateRespObj.stateResponse.state.stack.stackFrame;
        for (let i = 0; i < serverFrames.length; i++) {
          const sourcePath = this.myBreakpointService.getSourcePathFromTyperef(
            serverFrames[i].typeRef
          );
          const frameInfo = new ApexDebugStackFrameInfo(
            requestId,
            serverFrames[i].frameNumber
          );
          const frameId = this.stackFrameInfos.create(frameInfo);
          if (i === 0 && stateRespObj.stateResponse.state) {
            // populate first stack frame with info from state response (saves a server round trip)
            this.log(
              TRACE_CATEGORY_VARIABLES,
              'stackTraceRequest: state=' +
                JSON.stringify(stateRespObj.stateResponse.state)
            );
            if (
              stateRespObj.stateResponse.state.locals &&
              stateRespObj.stateResponse.state.locals.local
            ) {
              frameInfo.locals = stateRespObj.stateResponse.state.locals.local;
            } else {
              frameInfo.locals = [];
            }

            if (
              stateRespObj.stateResponse.state.statics &&
              stateRespObj.stateResponse.state.statics.static
            ) {
              frameInfo.statics =
                stateRespObj.stateResponse.state.statics.static;
            } else {
              frameInfo.statics = [];
            }

            if (
              stateRespObj.stateResponse.state.globals &&
              stateRespObj.stateResponse.state.globals.global
            ) {
              frameInfo.globals =
                stateRespObj.stateResponse.state.globals.global;
            } else {
              frameInfo.globals = [];
            }

            if (
              stateRespObj.stateResponse.state.references &&
              stateRespObj.stateResponse.state.references.references
            ) {
              this.populateReferences(
                stateRespObj.stateResponse.state.references.references,
                frameInfo.requestId
              );
            }
          }

          clientFrames.push(
            new StackFrame(
              frameId,
              serverFrames[i].fullName,
              sourcePath
                ? new Source(
                    basename(sourcePath),
                    this.convertDebuggerPathToClient(sourcePath)
                  )
                : undefined,
              this.convertDebuggerLineToClient(serverFrames[i].lineNumber),
              0
            )
          );
        }
      }
      response.body = { stackFrames: clientFrames };
      response.success = true;
    } catch (error) {
      response.message = error;
    }
    this.sendResponse(response);
  }

  private hasStackFrames(response: DebuggerResponse): boolean {
    if (
      response &&
      response.stateResponse &&
      response.stateResponse.state &&
      response.stateResponse.state.stack &&
      response.stateResponse.state.stack.stackFrame &&
      response.stateResponse.state.stack.stackFrame.length > 0
    ) {
      return true;
    }
    return false;
  }

  protected customRequest(
    command: string,
    response: DebugProtocol.Response,
    args: any
  ): void {
    switch (command) {
      case LINE_BREAKPOINT_INFO_REQUEST:
        const lineBpInfo: LineBreakpointInfo[] = args;
        if (lineBpInfo && lineBpInfo.length > 0) {
          const lineNumberMapping: Map<
            string,
            LineBreakpointsInTyperef[]
          > = new Map();
          const typerefMapping: Map<string, string> = new Map();
          for (const info of lineBpInfo) {
            if (!lineNumberMapping.has(info.uri)) {
              lineNumberMapping.set(info.uri, []);
            }
            const validLines: LineBreakpointsInTyperef = {
              typeref: info.typeref,
              lines: info.lines
            };
            lineNumberMapping.get(info.uri)!.push(validLines);
            typerefMapping.set(info.typeref, info.uri);
          }
          this.myBreakpointService.setValidLines(
            lineNumberMapping,
            typerefMapping
          );
        }
        this.initializedResponse.body = {
          supportsCompletionsRequest: false,
          supportsConditionalBreakpoints: false,
          supportsDelayedStackTraceLoading: false,
          supportsEvaluateForHovers: false,
          supportsExceptionInfoRequest: false,
          supportsExceptionOptions: false,
          supportsFunctionBreakpoints: false,
          supportsHitConditionalBreakpoints: false,
          supportsLoadedSourcesRequest: false,
          supportsRestartFrame: false,
          supportsSetVariable: false,
          supportsStepBack: false,
          supportsStepInTargetsRequest: false
        };
        this.initializedResponse.success = true;
        this.sendResponse(this.initializedResponse);
        break;
      case HOTSWAP_REQUEST:
        this.warnToDebugConsole(nls.localize('hotswap_warn_text'));
        break;
      case PROXY_SETTINGS_REQUEST:
        const proxySettings: ProxySettings = args;
        this.myRequestService.proxyUrl = proxySettings.url;
        this.myRequestService.proxyStrictSSL = proxySettings.strictSSL;
        this.myRequestService.proxyAuthorization = proxySettings.auth;
        break;
      default:
        break;
    }
    response.success = true;
    this.sendResponse(response);
  }

  protected async scopesRequest(
    response: DebugProtocol.ScopesResponse,
    args: DebugProtocol.ScopesArguments
  ): Promise<void> {
    response.success = true;
    const frameInfo = this.stackFrameInfos.get(args.frameId);
    if (!frameInfo) {
      this.log(
        TRACE_CATEGORY_VARIABLES,
        `scopesRequest: no frame info found for stack frame ${args.frameId}`
      );
      response.body = { scopes: [] };
      this.sendResponse(response);
      return;
    }

    const scopes = new Array<Scope>();
    scopes.push(
      new Scope(
        'Local',
        this.variableHandles.create(new ScopeContainer('local', frameInfo)),
        false
      )
    );
    scopes.push(
      new Scope(
        'Static',
        this.variableHandles.create(new ScopeContainer('static', frameInfo)),
        false
      )
    );
    scopes.push(
      new Scope(
        'Global',
        this.variableHandles.create(new ScopeContainer('global', frameInfo)),
        true
      )
    );

    response.body = { scopes: scopes };
    this.sendResponse(response);
  }

  protected async variablesRequest(
    response: DebugProtocol.VariablesResponse,
    args: DebugProtocol.VariablesArguments
  ): Promise<void> {
    response.success = true;
    const variablesContainer = this.variableHandles.get(
      args.variablesReference
    );
    if (!variablesContainer) {
      this.log(
        TRACE_CATEGORY_VARIABLES,
        `variablesRequest: no container for variablesReference=${args.variablesReference}`
      );
      // no container found: return empty variables array
      response.body = { variables: [] };
      this.sendResponse(response);
      return;
    }

    const filter: FilterType =
      args.filter === 'indexed' || args.filter === 'named'
        ? args.filter
        : 'all';
    variablesContainer
      .expand(this, filter, args.start, args.count)
      .then(variables => {
        variables.sort(ApexVariable.compareVariables);
        response.body = { variables: variables };
        this.sendResponse(response);
      })
      .catch(err => {
        this.log(
          TRACE_CATEGORY_VARIABLES,
          `variablesRequest: error reading variables ${err} ${err.stack}`
        );
        // in case of error return empty variables array
        response.body = { variables: [] };
        this.sendResponse(response);
      });
  }

  public async fetchFrameVariables(
    frameInfo: ApexDebugStackFrameInfo
  ): Promise<void> {
    const frameResponse = await this.myRequestService.execute(
      new FrameCommand(frameInfo.requestId, frameInfo.frameNumber)
    );
    const frameRespObj: DebuggerResponse = JSON.parse(frameResponse);
    if (
      frameRespObj &&
      frameRespObj.frameResponse &&
      frameRespObj.frameResponse.frame
    ) {
      this.log(
        TRACE_CATEGORY_VARIABLES,
        `fetchFrameVariables: frame ${frameInfo.frameNumber} frame=` +
          JSON.stringify(frameRespObj.frameResponse.frame)
      );
      if (
        frameRespObj.frameResponse.frame.locals &&
        frameRespObj.frameResponse.frame.locals.local
      ) {
        frameInfo.locals = frameRespObj.frameResponse.frame.locals.local;
      } else {
        frameInfo.locals = [];
      }

      if (
        frameRespObj.frameResponse.frame.statics &&
        frameRespObj.frameResponse.frame.statics.static
      ) {
        frameInfo.statics = frameRespObj.frameResponse.frame.statics.static;
      } else {
        frameInfo.statics = [];
      }

      if (
        frameRespObj.frameResponse.frame.globals &&
        frameRespObj.frameResponse.frame.globals.global
      ) {
        frameInfo.globals = frameRespObj.frameResponse.frame.globals.global;
      } else {
        frameInfo.globals = [];
      }

      if (
        frameRespObj.frameResponse.frame.references &&
        frameRespObj.frameResponse.frame.references.references
      ) {
        this.populateReferences(
          frameRespObj.frameResponse.frame.references.references,
          frameInfo.requestId
        );
      }
    }
  }

  protected populateReferences(
    references: Reference[],
    requestId: string
  ): void {
    references.map(reference => {
      let variableReference: number;
      if (reference.type === 'object') {
        variableReference = this.variableHandles.create(
          new ObjectReferenceContainer(reference, requestId)
        );
        this.log(
          TRACE_CATEGORY_VARIABLES,
          `populateReferences: new object reference: ${variableReference} for ${reference.id} ${reference.nameForMessages}`
        );
      } else if (reference.type === 'list' || reference.type === 'set') {
        variableReference = this.variableHandles.create(
          new CollectionReferenceContainer(reference, requestId)
        );
        this.log(
          TRACE_CATEGORY_VARIABLES,
          `populateReferences: new ${reference.type} reference: ${variableReference} for ${reference.id} ${reference.nameForMessages}`
        );
      } else if (reference.type === 'map') {
        const mapContainer = new MapReferenceContainer(reference, requestId);
        // explode all map entried so that we can drill down a map logically
        if (reference.tuple) {
          reference.tuple.forEach(tuple => {
            const tupleContainer = new MapTupleContainer(tuple, requestId);
            const tupleReference = this.variableHandles.create(tupleContainer);
            mapContainer.addTupleContainer(tupleReference, tupleContainer);
          });
        }
        variableReference = this.variableHandles.create(mapContainer);
        this.log(
          TRACE_CATEGORY_VARIABLES,
          `populateReferences: new map reference: ${variableReference} for ${reference.id} ${reference.nameForMessages}`
        );
      } else {
        const referenceInfo = JSON.stringify(reference);
        this.log(
          TRACE_CATEGORY_VARIABLES,
          `populateReferences: unhandled reference: ${referenceInfo}`
        );
        return;
      }

      // map apex id to container reference
      this.variableContainerReferenceByApexId.set(
        reference.id,
        variableReference
      );
    });
  }

  public async resolveApexIdToVariableReference(
    requestId: string,
    apexId: number | undefined
  ): Promise<number | undefined> {
    if (typeof apexId === 'undefined') {
      return;
    }
    if (!this.variableContainerReferenceByApexId.has(apexId)) {
      await this.fetchReferences(requestId, apexId);
      if (!this.variableContainerReferenceByApexId.has(apexId)) {
        this.log(
          TRACE_CATEGORY_VARIABLES,
          `resolveApexIdToVariableReference: no reference found for apexId ${apexId} (request ${requestId})`
        );
        return;
      }
    }
    const variableReference = this.variableContainerReferenceByApexId.get(
      apexId
    );
    this.log(
      TRACE_CATEGORY_VARIABLES,
      `resolveApexIdToVariableReference: resolved apexId=${apexId} to variableReference=${variableReference}`
    );
    return variableReference;
  }

  public async fetchReferences(
    requestId: string,
    ...apexIds: number[]
  ): Promise<void> {
    this.log(
      TRACE_CATEGORY_VARIABLES,
      `fetchReferences: fetching references with apexIds=${apexIds} (request ${requestId})`
    );
    const referencesResponse = await this.myRequestService.execute(
      new ReferencesCommand(requestId, ...apexIds)
    );
    const referencesResponseObj: DebuggerResponse = JSON.parse(
      referencesResponse
    );
    if (
      referencesResponseObj &&
      referencesResponseObj.referencesResponse &&
      referencesResponseObj.referencesResponse.references &&
      referencesResponseObj.referencesResponse.references.references
    ) {
      this.populateReferences(
        referencesResponseObj.referencesResponse.references.references,
        requestId
      );
    }
  }

  public async fetchReferencesIfNecessary(
    requestId: string,
    apexIds: number[]
  ): Promise<void> {
    const apexIdsToFetch = apexIds.filter(
      apexId => !this.variableContainerReferenceByApexId.has(apexId)
    );
    if (apexIdsToFetch.length === 0) {
      return;
    }
    this.log(
      TRACE_CATEGORY_VARIABLES,
      `fetchReferences: fetching references with apexIds=${apexIdsToFetch} (request ${requestId})`
    );
    await this.fetchReferences(requestId, ...apexIdsToFetch);
  }

  protected printToDebugConsole(
    msg?: string,
    sourceFile?: Source,
    sourceLine?: number
  ): void {
    if (msg && msg.length !== 0) {
      const event: DebugProtocol.OutputEvent = new OutputEvent(
        `${msg}${ApexDebug.LINEBREAK}`,
        'stdout'
      );
      event.body.source = sourceFile;
      event.body.line = sourceLine;
      event.body.column = 0;
      this.sendEvent(event);
    }
  }

  protected warnToDebugConsole(msg?: string): void {
    if (msg && msg.length !== 0) {
      this.sendEvent(
        new OutputEvent(`${msg}${ApexDebug.LINEBREAK}`, 'console')
      );
    }
  }

  protected errorToDebugConsole(msg?: string): void {
    if (msg && msg.length !== 0) {
      this.sendEvent(new OutputEvent(`${msg}${ApexDebug.LINEBREAK}`, 'stderr'));
    }
  }

  public log(traceCategory: TraceCategory, message: string) {
    if (
      this.trace &&
      (this.traceAll || this.trace.indexOf(traceCategory) >= 0)
    ) {
      this.printToDebugConsole(`${process.pid}: ${message}`);
    }
  }

  public tryToParseSfdxError(
    response: DebugProtocol.Response,
    error?: any
  ): void {
    if (!error) {
      return;
    }
    try {
      response.success = false;
      const errorObj = JSON.parse(error);
      if (errorObj && errorObj.message) {
        const errorMessage: string = errorObj.message;
        if (
          errorMessage.includes(
            'entity type cannot be inserted: Apex Debugger Session'
          )
        ) {
          response.message = nls.localize('session_no_entity_access_text');
        } else {
          response.message = errorMessage;
        }
        if (errorObj.action) {
          this.errorToDebugConsole(
            `${nls.localize(
              'command_error_help_text'
            )}:${os.EOL}${errorObj.action}`
          );
        }
      } else {
        this.errorToDebugConsole(
          `${nls.localize('command_error_help_text')}:${os.EOL}${error}`
        );
      }
    } catch (e) {
      this.errorToDebugConsole(
        `${nls.localize('command_error_help_text')}:${os.EOL}${error}`
      );
    }
  }

  public async connectStreaming(
    projectPath: string,
    instanceUrl: string,
    accessToken: string
  ): Promise<boolean> {
    const clientInfos: StreamingClientInfo[] = [];
    for (const channel of [
      StreamingService.SYSTEM_EVENT_CHANNEL,
      StreamingService.USER_EVENT_CHANNEL
    ]) {
      const clientInfo = new StreamingClientInfoBuilder()
        .forChannel(channel)
        .withConnectedHandler(() => {
          this.printToDebugConsole(
            nls.localize('streaming_connected_text', channel)
          );
        })
        .withDisconnectedHandler(() => {
          this.printToDebugConsole(
            nls.localize('streaming_disconnected_text', channel)
          );
        })
        .withErrorHandler((reason: string) => {
          this.errorToDebugConsole(reason);
        })
        .withMsgHandler((message: any) => {
          const data = message as DebuggerMessage;
          if (data && data.sobject && data.event) {
            this.handleEvent(data);
          }
        })
        .build();
      clientInfos.push(clientInfo);
    }
    const systemChannelInfo = clientInfos[0];
    const userChannelInfo = clientInfos[1];

    return this.myStreamingService.subscribe(
      projectPath,
      instanceUrl,
      accessToken,
      systemChannelInfo,
      userChannelInfo
    );
  }

  public handleEvent(message: DebuggerMessage): void {
    const type: ApexDebuggerEventType = (ApexDebuggerEventType as any)[
      message.sobject.Type
    ];
    if (
      !this.mySessionService.isConnected() ||
      this.mySessionService.getSessionId() !== message.sobject.SessionId ||
      this.myStreamingService.hasProcessedEvent(type, message.event.replayId)
    ) {
      return;
    }
    switch (type) {
      case ApexDebuggerEventType.ApexException: {
        this.handleApexException(message);
        break;
      }
      case ApexDebuggerEventType.Debug: {
        this.handleDebug(message);
        break;
      }
      case ApexDebuggerEventType.RequestFinished: {
        this.handleRequestFinished(message);
        break;
      }
      case ApexDebuggerEventType.RequestStarted: {
        this.handleRequestStarted(message);
        break;
      }
      case ApexDebuggerEventType.Resumed: {
        this.handleResumed(message);
        break;
      }
      case ApexDebuggerEventType.SessionTerminated: {
        this.handleSessionTerminated(message);
        break;
      }
      case ApexDebuggerEventType.Stopped: {
        this.handleStopped(message);
        break;
      }
      case ApexDebuggerEventType.SystemGack: {
        this.handleSystemGack(message);
        break;
      }
      case ApexDebuggerEventType.SystemInfo: {
        this.handleSystemInfo(message);
        break;
      }
      case ApexDebuggerEventType.SystemWarning: {
        this.handleSystemWarning(message);
        break;
      }
      case ApexDebuggerEventType.LogLine:
      case ApexDebuggerEventType.OrgChange:
      case ApexDebuggerEventType.Ready:
      default: {
        break;
      }
    }
    this.myStreamingService.markEventProcessed(type, message.event.replayId);
  }

  public logEvent(message: DebuggerMessage): void {
    let eventDescriptionSourceFile: Source | undefined;
    let eventDescriptionSourceLine: number | undefined;
    let logMessage =
      message.event.createdDate === null
        ? new Date().toUTCString()
        : message.event.createdDate;
    logMessage += ` | ${message.sobject.Type}`;
    if (message.sobject.RequestId) {
      logMessage += ` | Request: ${message.sobject.RequestId}`;
    }
    if (message.sobject.BreakpointId) {
      logMessage += ` | Breakpoint: ${message.sobject.BreakpointId}`;
    }
    if (message.sobject.Line) {
      logMessage += ` | Line: ${message.sobject.Line}`;
    }
    if (message.sobject.Description) {
      logMessage += ` | ${message.sobject.Description}`;
      const regExp: RegExp = /^(.*)\[(\d+)\]\|/;
      const matches = message.sobject.Description.match(regExp);
      if (matches && matches.length === 3) {
        const possibleClassName = matches[1];
        const possibleClassLine = parseInt(matches[2]);
        const possibleSourcePath = this.myBreakpointService.getSourcePathFromPartialTyperef(
          possibleClassName
        );
        if (possibleSourcePath) {
          eventDescriptionSourceFile = new Source(
            basename(possibleSourcePath),
            this.convertDebuggerPathToClient(possibleSourcePath)
          );
          eventDescriptionSourceLine = this.convertDebuggerLineToClient(
            possibleClassLine
          );
        }
      }
    }
    if (message.sobject.Stacktrace) {
      logMessage += ` |${os.EOL}${message.sobject.Stacktrace}`;
    }

    this.printToDebugConsole(
      logMessage,
      eventDescriptionSourceFile,
      eventDescriptionSourceLine
    );
  }

  private getThreadIdFromRequestId(
    requestId: string | undefined
  ): number | undefined {
    for (const threadId of this.requestThreads.keys()) {
      if (this.requestThreads.get(threadId) === requestId) {
        return threadId;
      }
    }
  }

  private handleApexException(message: DebuggerMessage): void {
    this.logEvent(message);
  }

  private handleDebug(message: DebuggerMessage): void {
    this.logEvent(message);
  }

  private handleRequestFinished(message: DebuggerMessage): void {
    const threadId = this.getThreadIdFromRequestId(message.sobject.RequestId);
    if (threadId !== undefined) {
      this.logEvent(message);
      this.requestThreads.delete(threadId);
      this.sendEvent(new ThreadEvent('exited', threadId));

      // cleanup everything that's no longer necessary after all request finished
      if (this.requestThreads.size === 0) {
        this.log(
          TRACE_CATEGORY_VARIABLES,
          'handleRequestFinished: clearing variable cache'
        );
        this.stackFrameInfos.reset();
        this.variableHandles.reset();
        this.variableContainerReferenceByApexId.clear();
      }
    }
  }

  private handleRequestStarted(message: DebuggerMessage): void {
    if (message.sobject.RequestId) {
      this.logEvent(message);
      this.requestThreads.set(this.threadId++, message.sobject.RequestId);
    }
  }

  private handleResumed(message: DebuggerMessage): void {
    const threadId = this.getThreadIdFromRequestId(message.sobject.RequestId);
    if (threadId !== undefined) {
      this.logEvent(message);
    }
  }

  private handleSessionTerminated(message: DebuggerMessage): void {
    if (message.sobject.Description) {
      this.errorToDebugConsole(message.sobject.Description);
      this.sendEvent(
        new Event(SHOW_MESSAGE_EVENT, {
          type: VscodeDebuggerMessageType.Error,
          message: message.sobject.Description
        } as VscodeDebuggerMessage)
      );
    }
    this.mySessionService.forceStop();
    this.sendEvent(new TerminatedEvent());
  }

  private handleStopped(message: DebuggerMessage): void {
    const reason = message.sobject.BreakpointId ? 'breakpoint' : 'step';
    const threadId = this.getThreadIdFromRequestId(message.sobject.RequestId);

    this.log(
      TRACE_CATEGORY_LAUNCH,
      `handleStopped: got ${reason} event from server for thread ${threadId}`
    );
    if (threadId !== undefined) {
      // cleanup everything that's no longer valid after a stop event
      // but only if only one request is currently debugged (we wan't to preserve the info for a second request)
      if (this.requestThreads.size === 1) {
        this.log(
          TRACE_CATEGORY_VARIABLES,
          'handleStopped: clearing variable cache'
        );
        this.stackFrameInfos.reset();
        this.variableHandles.reset();
        this.variableContainerReferenceByApexId.clear();
      }

      // log to console and notify client
      this.logEvent(message);
      const stoppedEvent: DebugProtocol.StoppedEvent = new StoppedEvent(
<<<<<<< HEAD
        reason,
=======
        '',
>>>>>>> ec932731
        threadId
      );
      this.sendEvent(stoppedEvent);
    }
  }

  private handleSystemGack(message: DebuggerMessage): void {
    this.logEvent(message);
    if (message.sobject.Description) {
      this.sendEvent(
        new Event(SHOW_MESSAGE_EVENT, {
          type: VscodeDebuggerMessageType.Error,
          message: message.sobject.Description
        } as VscodeDebuggerMessage)
      );
    }
  }

  private handleSystemInfo(message: DebuggerMessage): void {
    this.logEvent(message);
  }

  private handleSystemWarning(message: DebuggerMessage): void {
    this.logEvent(message);
    if (message.sobject.Description) {
      this.sendEvent(
        new Event(SHOW_MESSAGE_EVENT, {
          type: VscodeDebuggerMessageType.Warning,
          message: message.sobject.Description
        } as VscodeDebuggerMessage)
      );
    }
  }

  public toCommaSeparatedString(arg?: string[]): string {
    if (arg && arg.length > 0) {
      return Array.from(new Set(arg)).join(',');
    }
    return '';
  }
}

DebugSession.run(ApexDebug);<|MERGE_RESOLUTION|>--- conflicted
+++ resolved
@@ -80,16 +80,11 @@
 
 export interface LaunchRequestArguments
   extends DebugProtocol.LaunchRequestArguments {
-<<<<<<< HEAD
   /** comma separated list of trace selectors (see TraceCategory)
 	  */
   trace?: boolean | string;
-  userIdFilter?: string;
-  requestTypeFilter?: string;
-=======
   userIdFilter?: string[];
   requestTypeFilter?: string[];
->>>>>>> ec932731
   entryPointFilter?: string;
   sfdxProject: string;
 }
@@ -1469,11 +1464,7 @@
       // log to console and notify client
       this.logEvent(message);
       const stoppedEvent: DebugProtocol.StoppedEvent = new StoppedEvent(
-<<<<<<< HEAD
-        reason,
-=======
         '',
->>>>>>> ec932731
         threadId
       );
       this.sendEvent(stoppedEvent);
