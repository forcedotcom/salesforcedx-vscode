/*
 * Copyright (c) 2017, salesforce.com, inc.
 * All rights reserved.
 * Licensed under the BSD 3-Clause license.
 * For full license text, see LICENSE.txt file in the repo root or https://opensource.org/licenses/BSD-3-Clause
 */
/* eslint-disable @typescript-eslint/no-misused-promises */

import { Connection, Org } from '@salesforce/core';
import { ConfigAggregator } from '@salesforce/core/configAggregator';
import {
<<<<<<< HEAD
  RequestService,
=======
  OrgDisplay,
>>>>>>> e20e8330
  SF_CONFIG_ISV_DEBUGGER_SID,
  SF_CONFIG_ISV_DEBUGGER_URL,
  LineBreakpointInfo
} from '@salesforce/salesforcedx-utils';
import {
  DebugSession,
  Event,
  Handles,
  InitializedEvent,
  Logger,
  LoggingDebugSession,
  OutputEvent,
  Scope,
  Source,
  StackFrame,
  StoppedEvent,
  TerminatedEvent,
  Thread,
  ThreadEvent,
  Variable,
  logger
} from '@vscode/debugadapter';
import { DebugProtocol } from '@vscode/debugprotocol';
import * as os from 'node:os';
import { basename } from 'node:path';
import { ExceptionBreakpointInfo } from '../breakpoints/exceptionBreakpoint';
import { LineBreakpointsInTyperef } from '../breakpoints/lineBreakpoint';
import {
  DebuggerResponse,
  FrameCommand,
  LocalValue,
  Reference,
  ReferencesCommand,
  RunCommand,
  StateCommand,
  StepIntoCommand,
  StepOutCommand,
  StepOverCommand,
  Tuple,
  Value
} from '../commands';
import {
  DEFAULT_IDLE_TIMEOUT_MS,
  DEFAULT_IDLE_WARN1_MS,
  DEFAULT_IDLE_WARN2_MS,
  DEFAULT_IDLE_WARN3_MS,
  DEFAULT_LOCK_TIMEOUT_MS,
  EXCEPTION_BREAKPOINT_BREAK_MODE_ALWAYS,
  EXCEPTION_BREAKPOINT_BREAK_MODE_NEVER,
  EXCEPTION_BREAKPOINT_REQUEST,
  HOTSWAP_REQUEST,
  LIST_EXCEPTION_BREAKPOINTS_REQUEST,
  SALESFORCE_EXCEPTION_PREFIX,
  SEND_METRIC_EVENT,
  SHOW_MESSAGE_EVENT,
  TRIGGER_EXCEPTION_PREFIX
} from '../constants';
import {
  BreakpointService,
  DebuggerMessage,
  SessionService,
  StreamingClientInfo,
  StreamingClientInfoBuilder,
  StreamingService
} from '../core';
import { extractJsonObject } from '../extractJsonObject';
import { VscodeDebuggerMessage, VscodeDebuggerMessageType, WorkspaceSettings } from '../index';
import { nls } from '../messages';
import { RequestService } from '../requestService/requestService';

// Below import has to be required for bundling
// eslint-disable-next-line @typescript-eslint/no-var-requires
const AsyncLock = require('async-lock');

const TRACE_ALL = 'all';
const TRACE_CATEGORY_VARIABLES = 'variables';
const TRACE_CATEGORY_LAUNCH = 'launch';
const TRACE_CATEGORY_PROTOCOL = 'protocol';
const TRACE_CATEGORY_BREAKPOINTS = 'breakpoints';
const TRACE_CATEGORY_STREAMINGAPI = 'streaming';

const CONNECT_TYPE_ISV_DEBUGGER = 'ISV_DEBUGGER';

type TraceCategory = 'all' | 'variables' | 'launch' | 'protocol' | 'breakpoints' | 'streaming';

export type LaunchRequestArguments = DebugProtocol.LaunchRequestArguments & {
  // comma separated list of trace selectors (see TraceCategory)
  trace?: boolean | string;
  userIdFilter?: string[];
  requestTypeFilter?: string[];
  entryPointFilter?: string;
  salesforceProject: string;
  connectType?: string;
  workspaceSettings: WorkspaceSettings;
  lineBreakpointInfo?: LineBreakpointInfo[];
};

export type SetExceptionBreakpointsArguments = {
  exceptionInfo: ExceptionBreakpointInfo;
};

export class ApexDebugStackFrameInfo {
  public readonly requestId: string;
  public readonly frameNumber: number;
  public globals: Value[] = [];
  public statics: Value[] = [];
  public locals: LocalValue[] = [];
  public references: Reference[] = [];
  constructor(requestId: string, frameNumber: number) {
    this.requestId = requestId;
    this.frameNumber = frameNumber;
  }
}

export enum ApexVariableKind {
  Global = 10,
  Static = 20,
  Local = 30,
  Field = 40,
  Collection = 50
}

export class ApexVariable extends Variable {
  public readonly declaredTypeRef: string;
  public readonly type: string;
  public readonly indexedVariables?: number;
  public readonly evaluateName: string;
  private readonly slot: number;
  private readonly kind: ApexVariableKind;

  constructor(value: Value, kind: ApexVariableKind, variableReference?: number, numOfChildren?: number) {
    // For collection types, pass numOfChildren as indexedVariables to parent constructor
    const indexedVariables =
      kind === ApexVariableKind.Collection && numOfChildren !== undefined && numOfChildren > 0
        ? numOfChildren
        : undefined;

    super(value.name, ApexVariable.valueAsString(value), variableReference, indexedVariables);
    this.declaredTypeRef = value.declaredTypeRef;
    this.kind = kind;
    this.type = value.nameForMessages;
    this.evaluateName = this.value;
    this.slot = 'slot' in value && typeof value.slot === 'number' ? value.slot : Number.MAX_SAFE_INTEGER;

    // Explicitly set indexedVariables if the parent constructor didn't set it properly
    if (kind === ApexVariableKind.Collection && numOfChildren !== undefined && numOfChildren > 0) {
      this.indexedVariables = numOfChildren;
    }
  }

  public static valueAsString(value: Value): string {
    if (value.value === undefined || value.value === null) {
      // We want to explicitly display null for null values (no type info for strings).
      return 'null';
    }

    if (ApexVariable.isString(value)) {
      // We want to explicitly quote string values like in Java. This allows us to differentiate null from 'null'.
      return `'${value.value}'`;
    }

    return `${value.value}`;
  }

  public static compareVariables(v1: ApexVariable, v2: ApexVariable): number {
    // group by kind
    if (v1.kind !== v2.kind) {
      return v1.kind - v2.kind;
    }

    // use slots when available
    if (ApexVariable.isLocalOrField(v1)) {
      return v1.slot - v2.slot;
    }

    // compare names
    let n1 = v1.name;
    let n2 = v2.name;

    // convert [n], [n..m] -> n
    n1 = ApexVariable.extractNumber(n1);
    n2 = ApexVariable.extractNumber(n2);

    const i1 = parseInt(n1, 10);
    const i2 = parseInt(n2, 10);
    const isNum1 = !isNaN(i1);
    const isNum2 = !isNaN(i2);

    if (isNum1 && !isNum2) {
      return 1; // numbers after names
    }
    if (!isNum1 && isNum2) {
      return -1; // names before numbers
    }
    if (isNum1 && isNum2) {
      return i1 - i2;
    }
    return n1.localeCompare(n2);
  }

  private static extractNumber(s: string): string {
    if (s[0] === '[' && s.at(-1) === ']') {
      return s.substring(1, s.length - 1);
    }
    return s;
  }

  private static isLocalOrField(v1: ApexVariable) {
    return v1.kind === ApexVariableKind.Local || v1.kind === ApexVariableKind.Field;
  }

  private static isString(value: Value) {
    return value.declaredTypeRef === 'java/lang/String';
  }
}

type FilterType = 'named' | 'indexed' | 'all';

export type VariableContainer = {
  expand(session: ApexDebug, filter: FilterType, start?: number, count?: number): Promise<ApexVariable[]>;

  getNumberOfChildren(): number | undefined;
};

type ScopeType = 'local' | 'static' | 'global';

export class ScopeContainer implements VariableContainer {
  private type: ScopeType;
  private frameInfo: ApexDebugStackFrameInfo;

  constructor(type: ScopeType, frameInfo: ApexDebugStackFrameInfo) {
    this.type = type;
    this.frameInfo = frameInfo;
  }

  // extra variables required to satisfy the interface
  public async expand(
    session: ApexDebug,
    _filter: FilterType,
    _start?: number,
    _count?: number
  ): Promise<ApexVariable[]> {
    if (!this.frameInfo.locals && !this.frameInfo.statics && !this.frameInfo.globals) {
      await session.fetchFrameVariables(this.frameInfo);
    }

    let values: Value[] = [];
    let variableKind: ApexVariableKind;
    switch (this.type) {
      case 'local':
        values = this.frameInfo.locals ? this.frameInfo.locals : [];
        variableKind = ApexVariableKind.Local;
        break;
      case 'static':
        values = this.frameInfo.statics ? this.frameInfo.statics : [];
        variableKind = ApexVariableKind.Static;
        break;
      case 'global':
        values = this.frameInfo.globals ? this.frameInfo.globals : [];
        variableKind = ApexVariableKind.Global;
        break;
      default:
        return [];
    }

    return Promise.all(
      values.map(async value => {
        const variableReference = await session.resolveApexIdToVariableReference(this.frameInfo.requestId, value.ref);
        return new ApexVariable(value, variableKind, variableReference, session.getNumberOfChildren(variableReference));
      })
    );
  }

  public getNumberOfChildren(): number | undefined {
    return undefined;
  }
}

export class ObjectReferenceContainer implements VariableContainer {
  protected reference: Reference;
  protected requestId: string;
  public readonly size: number | undefined;

  constructor(reference: Reference, requestId: string) {
    this.reference = reference;
    this.requestId = requestId;
    this.size = reference.size;
  }

  public async expand(
    session: ApexDebug,
    _filter: FilterType,
    _start?: number,
    _count?: number
  ): Promise<ApexVariable[]> {
    if (!this.reference.fields) {
      // this object is empty
      return [];
    }

    return Promise.all(
      this.reference.fields.map(async value => {
        const variableReference = await session.resolveApexIdToVariableReference(this.requestId, value.ref);
        return new ApexVariable(
          value,
          ApexVariableKind.Field,
          variableReference,
          session.getNumberOfChildren(variableReference)
        );
      })
    );
  }

  public getNumberOfChildren(): number | undefined {
    return this.size;
  }
}

export class CollectionReferenceContainer extends ObjectReferenceContainer {
  public async expand(session: ApexDebug, filter: FilterType, start = 0, count?: number): Promise<ApexVariable[]> {
    if (!this.reference.value) {
      return [];
    }
    const resolvedCount = count ?? this.reference.value.length;

    return Promise.all(
      this.reference.value.slice(start, start + resolvedCount).map(async item => {
        const variableReference = await session.resolveApexIdToVariableReference(this.requestId, item.ref);
        return new ApexVariable(
          item,
          ApexVariableKind.Collection,
          variableReference,
          session.getNumberOfChildren(variableReference)
        );
      })
    );
  }
}

export class MapReferenceContainer extends ObjectReferenceContainer {
  public readonly tupleContainers: Map<number, MapTupleContainer> = new Map();

  public addTupleContainer(reference: number, tupleContainer: MapTupleContainer): void {
    this.tupleContainers.set(reference, tupleContainer);
  }

  public async expand(session: ApexDebug, filter: FilterType, start = 0, count?: number): Promise<ApexVariable[]> {
    const resolvedCount = count ?? this.tupleContainers.size;
    return Array.from(this.tupleContainers.entries())
      .slice(start, start + resolvedCount)
      .map(
        ([reference, container]) =>
          new ApexVariable(
            {
              name: container.keyAsString(),
              declaredTypeRef: '',
              nameForMessages: container.keyAsString(),
              value: container.valueAsString()
            },
            ApexVariableKind.Collection,
            reference,
            session.getNumberOfChildren(reference)
          )
      );
  }
}

export class MapTupleContainer implements VariableContainer {
  private tuple: Tuple;
  private requestId: string;

  constructor(tuple: Tuple, requestId: string) {
    this.tuple = tuple;
    this.requestId = requestId;
  }

  public keyAsString(): string {
    return ApexVariable.valueAsString(this.tuple.key);
  }

  public valueAsString(): string {
    return ApexVariable.valueAsString(this.tuple.value);
  }

  public async expand(
    session: ApexDebug,
    _filter: FilterType,
    _start?: number,
    _count?: number
  ): Promise<ApexVariable[]> {
    if (!this.tuple.key && !this.tuple.value) {
      // this object is empty
      return [];
    }

    const idsToFetch = [];
    if (this.tuple.key?.ref) {
      idsToFetch.push(this.tuple.key.ref);
    }
    if (this.tuple.value?.ref) {
      idsToFetch.push(this.tuple.value.ref);
    }
    await session.fetchReferencesIfNecessary(this.requestId, idsToFetch);

    const variables = [];
    if (this.tuple.key) {
      const keyVariableReference = this.tuple.key.ref
        ? await session.resolveApexIdToVariableReference(this.requestId, this.tuple.key.ref)
        : undefined;
      variables.push(
        new ApexVariable(
          this.tuple.key,
          ApexVariableKind.Collection,
          keyVariableReference,
          session.getNumberOfChildren(keyVariableReference)
        )
      );
    }
    if (this.tuple.value) {
      const valueVariableReference = this.tuple.value.ref
        ? await session.resolveApexIdToVariableReference(this.requestId, this.tuple.value.ref)
        : undefined;
      variables.push(
        new ApexVariable(
          this.tuple.value,
          ApexVariableKind.Collection,
          valueVariableReference,
          session.getNumberOfChildren(valueVariableReference)
        )
      );
    }

    return variables;
  }

  public getNumberOfChildren(): number | undefined {
    return undefined;
  }
}

export class ApexDebug extends LoggingDebugSession {
  protected myRequestService = new RequestService();
  protected mySessionService!: SessionService;
  protected myBreakpointService!: BreakpointService;
  protected myStreamingService = StreamingService.getInstance();
  protected salesforceProject!: string;
  protected requestThreads: Map<number, string>;
  protected threadId: number;

  protected stackFrameInfos = new Handles<ApexDebugStackFrameInfo>();
  protected variableHandles = new Handles<VariableContainer>();
  protected variableContainerReferenceByApexId = new Map<number, number>();

  private static LINEBREAK = `${os.EOL}`;
  private initializedResponse?: DebugProtocol.InitializeResponse;

  private trace: string[] | undefined;
  private traceAll = false;

  private lock = new AsyncLock({ timeout: DEFAULT_LOCK_TIMEOUT_MS });

  protected idleTimers: ReturnType<typeof setTimeout>[] = [];

  constructor() {
    super('apex-debug-adapter.log');
    this.setDebuggerLinesStartAt1(true);
    this.setDebuggerPathFormat('uri');
    this.requestThreads = new Map();
    this.threadId = 1;
  }

  protected initializeRequest(
    response: DebugProtocol.InitializeResponse,
    _args: DebugProtocol.InitializeRequestArguments
  ): void {
    this.initializedResponse = response;
    this.initializedResponse.body = {
      supportsCompletionsRequest: false,
      supportsConditionalBreakpoints: false,
      supportsDelayedStackTraceLoading: false,
      supportsEvaluateForHovers: false,
      supportsExceptionInfoRequest: false,
      supportsExceptionOptions: false,
      supportsFunctionBreakpoints: false,
      supportsHitConditionalBreakpoints: false,
      supportsLoadedSourcesRequest: false,
      supportsRestartFrame: false,
      supportsSetVariable: false,
      supportsStepBack: false,
      supportsStepInTargetsRequest: false
    };
    this.initializedResponse.success = true;
    this.sendResponse(this.initializedResponse);
  }

  protected attachRequest(response: DebugProtocol.AttachResponse, _args: DebugProtocol.AttachRequestArguments): void {
    response.success = false;
    this.sendResponse(response);
  }

  private getSessionIdleTimer(): ReturnType<typeof setTimeout>[] {
    const timers: ReturnType<typeof setTimeout>[] = [];
    timers.push(
      setTimeout(() => {
        this.warnToDebugConsole(
          nls.localize(
            'idle_warn_text',
            DEFAULT_IDLE_WARN1_MS / 60_000,
            (DEFAULT_IDLE_TIMEOUT_MS - DEFAULT_IDLE_WARN1_MS) / 60_000
          )
        );
      }, DEFAULT_IDLE_WARN1_MS),
      setTimeout(() => {
        this.warnToDebugConsole(
          nls.localize(
            'idle_warn_text',
            DEFAULT_IDLE_WARN2_MS / 60_000,
            (DEFAULT_IDLE_TIMEOUT_MS - DEFAULT_IDLE_WARN2_MS) / 60_000
          )
        );
      }, DEFAULT_IDLE_WARN2_MS),
      setTimeout(() => {
        this.warnToDebugConsole(
          nls.localize(
            'idle_warn_text',
            DEFAULT_IDLE_WARN3_MS / 60_000,
            (DEFAULT_IDLE_TIMEOUT_MS - DEFAULT_IDLE_WARN3_MS) / 60_000
          )
        );
      }, DEFAULT_IDLE_WARN3_MS),
      setTimeout(() => {
        this.warnToDebugConsole(nls.localize('idle_terminated_text', DEFAULT_IDLE_TIMEOUT_MS / 60_000));
        this.sendEvent(new TerminatedEvent());
      }, DEFAULT_IDLE_TIMEOUT_MS)
    );
    return timers;
  }

  public clearIdleTimers(): void {
    if (this.idleTimers) {
      this.idleTimers.forEach(timer => clearTimeout(timer));
      this.idleTimers = [];
    }
  }

  public resetIdleTimer(): ReturnType<typeof setTimeout>[] {
    this.clearIdleTimers();
    this.idleTimers = this.getSessionIdleTimer();
    return this.idleTimers;
  }

  protected async launchRequest(response: DebugProtocol.LaunchResponse, args: LaunchRequestArguments): Promise<void> {
    response.success = false;
    this.initBreakpointSessionServices(args);
    this.setValidBreakpointLines(args);
    this.setupLogger(args);
    this.salesforceProject = args.salesforceProject;
    this.log(TRACE_CATEGORY_LAUNCH, `launchRequest: salesforceProject=${args.salesforceProject}`);
    this.sendEvent(
      new Event(SEND_METRIC_EVENT, {
        subject: `launchRequest: salesforceProject=${args.salesforceProject}`,
        type: 'launchApexDebugger'
      })
    );
    if (!this.myBreakpointService.hasLineNumberMapping()) {
      response.message = nls.localize('session_language_server_error_text');
      return this.sendResponse(response);
    }
    try {
      if (args.connectType === CONNECT_TYPE_ISV_DEBUGGER) {
        const configAggregator: ConfigAggregator = await ConfigAggregator.create({
          projectPath: args.salesforceProject
        });
        const isvDebuggerSid = configAggregator.getPropertyValue<string>(SF_CONFIG_ISV_DEBUGGER_SID);
        const isvDebuggerUrl = configAggregator.getPropertyValue<string>(SF_CONFIG_ISV_DEBUGGER_URL);
        if (isvDebuggerSid === undefined || isvDebuggerUrl === undefined) {
          response.message = nls.localize('invalid_isv_project_config');
          // telemetry for the case where the org-isv-debugger-sid and/or org-isv-debugger-url config variable is not set
          this.sendEvent(
            new Event(SEND_METRIC_EVENT, {
              subject: nls.localize('invalid_isv_project_config'),
              type: 'startIsvDebuggerConfigError'
            })
          );
          return this.sendResponse(response);
        }
        this.myRequestService.instanceUrl = isvDebuggerUrl;
        this.myRequestService.accessToken = isvDebuggerSid;
      } else {
        try {
          const conn = await this.getTargetOrgConnection();
          if (!conn.instanceUrl || !conn.accessToken) {
            response.message = nls.localize('could_not_get_instance_url_or_access_token_using_org');
            this.errorToDebugConsole(nls.localize('could_not_get_instance_url_or_access_token_using_org'));
            return this.sendResponse(response);
          }
          this.myRequestService.instanceUrl = conn.instanceUrl;
          this.myRequestService.accessToken = conn.accessToken;
        } catch (error) {
          response.message = error instanceof Error ? error.message : String(error);
          return this.sendResponse(response);
        }
      }

      const isStreamingConnected = await this.connectStreaming(args.salesforceProject);
      if (!isStreamingConnected) {
        return this.sendResponse(response);
      }

      const sessionId = await this.mySessionService
        .forProject(args.salesforceProject)
        .withUserFilter(this.toCommaSeparatedString(args.userIdFilter))
        .withEntryFilter(args.entryPointFilter)
        .withRequestFilter(this.toCommaSeparatedString(args.requestTypeFilter))
        .start();
      if (this.mySessionService.isConnected()) {
        response.success = true;
        this.printToDebugConsole(nls.localize('session_started_text', sessionId));
        // telemetry for the case where the ISV debugger started successfully
        if (args.connectType === CONNECT_TYPE_ISV_DEBUGGER) {
          this.sendEvent(
            new Event(SEND_METRIC_EVENT, {
              subject: nls.localize('isv_debugger_launched_successfully'),
              type: 'startIsvDebuggerSuccess'
            })
          );
        }
        // telemetry for the case where the interactive debugger started successfully
        else {
          this.sendEvent(
            new Event(SEND_METRIC_EVENT, {
              subject: nls.localize('interactive_debugger_launched_successfully'),
              type: 'startInteractiveDebuggerSuccess'
            })
          );
        }
        this.sendEvent(new InitializedEvent());
        this.resetIdleTimer();
      } else {
        this.errorToDebugConsole(`${nls.localize('command_error_help_text')}:${os.EOL}${sessionId}`);
      }
    } catch (error) {
      this.tryToParseSfError(response, error);
      // telemetry for expired session or invalid org-isv-debugger-sid (authentication error)
      if (error === undefined) {
        this.sendEvent(
          new Event(SEND_METRIC_EVENT, {
            subject: nls.localize('isv_debugger_session_authentication_invalid'),
            type: 'startIsvDebuggerAuthenticationInvalid'
          })
        );
      }
      // telemetry for invalid org-isv-debugger-url
      else if (String(error) === "TypeError: Cannot read properties of undefined (reading 'pathname')") {
        this.sendEvent(
          new Event(SEND_METRIC_EVENT, {
            subject: nls.localize('org_isv_debugger_url_invalid'),
            type: 'startIsvDebuggerOrgIsvDebuggerUrlInvalid'
          })
        );
      }
      // telemetry for general error
      else {
        this.sendEvent(
          new Event(SEND_METRIC_EVENT, {
            subject: String(error),
            type: 'startApexDebuggerGeneralError'
          })
        );
      }
    }
    this.sendResponse(response);
  }

  public async getTargetOrgConnection(): Promise<Connection> {
    const configAggregator = await ConfigAggregator.create();
    const targetOrg = configAggregator.getPropertyValue<string>('target-org');
    if (!targetOrg) {
      throw new Error(nls.localize('no_target_org_found'));
    }
    try {
      const org = await Org.create({ aliasOrUsername: targetOrg });
      if (!org) {
        throw new Error(nls.localize('could_not_create_org_using_target_org'));
      }
      const conn = org.getConnection();
      if (!conn) {
        throw new Error(nls.localize('could_not_get_connection_using_org'));
      }
      if (!conn.instanceUrl || !conn.accessToken) {
        throw new Error(nls.localize('could_not_get_instance_url_or_access_token_using_org'));
      }
      this.myRequestService.instanceUrl = conn.instanceUrl;
      this.myRequestService.accessToken = conn.accessToken;
      return conn;
    } catch (error) {
      throw new Error(`${nls.localize('could_not_create_org_using_target_org')}: ${String(error)}`);
    }
  }

  private initBreakpointSessionServices(args: LaunchRequestArguments): void {
    if (args && args.workspaceSettings) {
      const workspaceSettings: WorkspaceSettings = args.workspaceSettings;
      this.myRequestService.proxyUrl = workspaceSettings.proxyUrl;
      this.myRequestService.proxyStrictSSL = workspaceSettings.proxyStrictSSL;
      this.myRequestService.proxyAuthorization = workspaceSettings.proxyAuth;
      this.myRequestService.connectionTimeoutMs = workspaceSettings.connectionTimeoutMs;
    }

    // initialize services
    this.mySessionService = new SessionService(this.myRequestService);
    this.myBreakpointService = new BreakpointService(this.myRequestService);
  }

  private setValidBreakpointLines(args: LaunchRequestArguments): void {
    if (args && args.lineBreakpointInfo) {
      const lineBpInfo: LineBreakpointInfo[] = args.lineBreakpointInfo;
      if (lineBpInfo && lineBpInfo.length > 0) {
        const lineNumberMapping: Map<string, LineBreakpointsInTyperef[]> = new Map();
        const typerefMapping: Map<string, string> = new Map();
        for (const info of lineBpInfo) {
          if (!lineNumberMapping.has(info.uri)) {
            lineNumberMapping.set(info.uri, []);
          }
          const validLines: LineBreakpointsInTyperef = {
            typeref: info.typeref,
            lines: info.lines
          };
          lineNumberMapping.get(info.uri)!.push(validLines);
          typerefMapping.set(info.typeref, info.uri);
        }
        this.myBreakpointService.setValidLines(lineNumberMapping, typerefMapping);
      }
    }
  }

  private setupLogger(args: LaunchRequestArguments): void {
    if (typeof args.trace === 'boolean') {
      this.trace = args.trace ? [TRACE_ALL] : undefined;
      this.traceAll = args.trace;
    } else if (typeof args.trace === 'string') {
      this.trace = args.trace.split(',').map(category => category.trim());
      this.traceAll = this.trace.includes(TRACE_ALL);
    }
    if (this.trace?.includes(TRACE_CATEGORY_PROTOCOL)) {
      // only log debug adapter protocol if 'protocol' tracing flag is set, ignore traceAll here
      logger.setup(Logger.LogLevel.Verbose, false);
    } else {
      logger.setup(Logger.LogLevel.Stop, false);
    }
  }

  protected async disconnectRequest(
    response: DebugProtocol.DisconnectResponse,
    _args: DebugProtocol.DisconnectArguments
  ): Promise<void> {
    try {
      response.success = false;
      this.myStreamingService.disconnect();
      if (this.mySessionService.isConnected()) {
        try {
          const terminatedSessionId = await this.mySessionService.stop();
          if (!this.mySessionService.isConnected()) {
            response.success = true;
            this.printToDebugConsole(nls.localize('session_terminated_text', terminatedSessionId));
          } else {
            this.errorToDebugConsole(`${nls.localize('command_error_help_text')}:${os.EOL}${terminatedSessionId}`);
          }
        } catch (error) {
          this.tryToParseSfError(response, error);
        }
      } else {
        response.success = true;
      }
      this.sendResponse(response);
    } finally {
      this.clearIdleTimers();
    }
  }

  protected async setBreakPointsRequest(
    response: DebugProtocol.SetBreakpointsResponse,
    args: DebugProtocol.SetBreakpointsArguments
  ): Promise<void> {
    if (args.source?.path && args.lines) {
      response.body = { breakpoints: [] };
      const uri = this.convertClientPathToDebugger(args.source.path);
      const unverifiedBreakpoints: number[] = [];
      let verifiedBreakpoints: Set<number> = new Set();
      try {
        verifiedBreakpoints = await this.lock.acquire(`breakpoint-${uri}`, async () => {
          this.log(TRACE_CATEGORY_BREAKPOINTS, `setBreakPointsRequest: uri=${uri}`);
          const knownBps = await this.myBreakpointService.reconcileLineBreakpoints(
            this.salesforceProject,
            uri,
            this.mySessionService.getSessionId(),
            args.lines!.map(line => this.convertClientLineToDebugger(line))
          );
          return knownBps;
        });
      } catch {}
      verifiedBreakpoints.forEach(verifiedBreakpoint => {
        const lineNumber = this.convertDebuggerLineToClient(verifiedBreakpoint);
        response.body.breakpoints.push({
          verified: true,
          source: args.source,
          line: lineNumber
        });
      });
      args.lines.forEach(lineArg => {
        if (!verifiedBreakpoints.has(lineArg)) {
          const lineNumber = this.convertDebuggerLineToClient(lineArg);
          response.body.breakpoints.push({
            verified: false,
            source: args.source,
            line: lineNumber
          });
          unverifiedBreakpoints.push(lineNumber);
        }
      });
      this.log(
        TRACE_CATEGORY_BREAKPOINTS,
        `setBreakPointsRequest: uri=${uri} args.lines=${args.lines.join(',')} verified=${Array.from(
          verifiedBreakpoints
        ).join(',')} unverified=${unverifiedBreakpoints.join(',')}`
      );
    }
    response.success = true;
    this.sendResponse(response);
  }

  protected async continueRequest(
    response: DebugProtocol.ContinueResponse,
    args: DebugProtocol.ContinueArguments
  ): Promise<void> {
    response.success = false;
    response.body = { allThreadsContinued: false };
    if (this.requestThreads.has(args.threadId)) {
      const requestId = this.requestThreads.get(args.threadId)!;
      try {
        await this.myRequestService.execute(new RunCommand(requestId));
        response.success = true;
      } catch (error) {
        response.message = error.message;
      }
    }
    this.resetIdleTimer();
    this.sendResponse(response);
  }

  protected async nextRequest(response: DebugProtocol.NextResponse, args: DebugProtocol.NextArguments): Promise<void> {
    response.success = false;
    if (this.requestThreads.has(args.threadId)) {
      const requestId = this.requestThreads.get(args.threadId)!;
      try {
        await this.myRequestService.execute(new StepOverCommand(requestId));
        response.success = true;
      } catch (error) {
        response.message = error.message;
      }
    }
    this.sendResponse(response);
  }

  protected async stepInRequest(
    response: DebugProtocol.StepInResponse,
    args: DebugProtocol.StepInArguments
  ): Promise<void> {
    response.success = false;
    if (this.requestThreads.has(args.threadId)) {
      const requestId = this.requestThreads.get(args.threadId)!;
      try {
        await this.myRequestService.execute(new StepIntoCommand(requestId));
        response.success = true;
      } catch (error) {
        response.message = error.message;
      }
    }
    this.sendResponse(response);
  }

  protected async stepOutRequest(
    response: DebugProtocol.StepOutResponse,
    args: DebugProtocol.StepOutArguments
  ): Promise<void> {
    response.success = false;
    if (this.requestThreads.has(args.threadId)) {
      const requestId = this.requestThreads.get(args.threadId)!;
      try {
        await this.myRequestService.execute(new StepOutCommand(requestId));
        response.success = true;
      } catch (error) {
        response.message = error.message;
      }
    }
    this.sendResponse(response);
  }

  protected threadsRequest(response: DebugProtocol.ThreadsResponse): void {
    const debuggedThreads: Thread[] = [];
    for (const threadId of this.requestThreads.keys()) {
      debuggedThreads.push(new Thread(threadId, `Request ID: ${this.requestThreads.get(threadId)}`));
    }
    response.success = true;
    response.body = { threads: debuggedThreads };
    this.sendResponse(response);
  }

  protected async stackTraceRequest(
    response: DebugProtocol.StackTraceResponse,
    args: DebugProtocol.StackTraceArguments
  ): Promise<void> {
    response.success = false;
    if (!this.requestThreads.has(args.threadId)) {
      return this.sendResponse(response);
    }

    const requestId = this.requestThreads.get(args.threadId)!;
    try {
      const stateResponse = await this.lock.acquire('stacktrace', async () => {
        this.log(
          TRACE_CATEGORY_VARIABLES,
          `stackTraceRequest: args threadId=${args.threadId} startFrame=${args.startFrame} levels=${args.levels}`
        );
        const responseString = await this.myRequestService.execute(new StateCommand(requestId));
        return responseString;
      });
      const stateRespObj: DebuggerResponse = JSON.parse(stateResponse);
      const clientFrames: StackFrame[] = [];
      if (this.hasStackFrames(stateRespObj)) {
        const serverFrames = stateRespObj.stateResponse.state.stack.stackFrame;
        for (let i = 0; i < serverFrames.length; i++) {
          const sourcePath = this.myBreakpointService.getSourcePathFromTyperef(serverFrames[i].typeRef);
          const frameInfo = new ApexDebugStackFrameInfo(requestId, serverFrames[i].frameNumber);
          const frameId = this.stackFrameInfos.create(frameInfo);
          if (i === 0 && stateRespObj.stateResponse.state) {
            // populate first stack frame with info from state response (saves a server round trip)
            this.log(
              TRACE_CATEGORY_VARIABLES,
              `stackTraceRequest: state=${JSON.stringify(stateRespObj.stateResponse.state)}`
            );
            if (stateRespObj.stateResponse.state.locals?.local) {
              frameInfo.locals = stateRespObj.stateResponse.state.locals.local;
            } else {
              frameInfo.locals = [];
            }

            if (stateRespObj.stateResponse.state.statics?.static) {
              frameInfo.statics = stateRespObj.stateResponse.state.statics.static;
            } else {
              frameInfo.statics = [];
            }

            if (stateRespObj.stateResponse.state.globals?.global) {
              frameInfo.globals = stateRespObj.stateResponse.state.globals.global;
            } else {
              frameInfo.globals = [];
            }

            if (stateRespObj.stateResponse.state.references?.references) {
              this.populateReferences(stateRespObj.stateResponse.state.references.references, frameInfo.requestId);
            }
          }

          clientFrames.push(
            new StackFrame(
              frameId,
              serverFrames[i].fullName,
              sourcePath ? new Source(basename(sourcePath), this.convertDebuggerPathToClient(sourcePath)) : undefined,
              this.convertDebuggerLineToClient(serverFrames[i].lineNumber),
              0
            )
          );
        }
      }
      response.body = { stackFrames: clientFrames };
      response.success = true;
    } catch (error) {
      response.message = error.message;
    }
    this.sendResponse(response);
  }

  private hasStackFrames(response: DebuggerResponse): boolean {
    if (response.stateResponse?.state?.stack?.stackFrame?.length > 0) {
      return true;
    }
    return false;
  }

  protected async customRequest(command: string, response: DebugProtocol.Response, args: any): Promise<void> {
    response.success = true;
    switch (command) {
      case HOTSWAP_REQUEST:
        this.warnToDebugConsole(nls.localize('hotswap_warn_text'));
        break;
      case EXCEPTION_BREAKPOINT_REQUEST:
        const requestArgs: SetExceptionBreakpointsArguments = args;
        if (requestArgs?.exceptionInfo) {
          try {
            await this.lock.acquire('exception-breakpoint', async () =>
              this.myBreakpointService.reconcileExceptionBreakpoints(
                this.salesforceProject,
                this.mySessionService.getSessionId(),
                requestArgs.exceptionInfo
              )
            );
            if (requestArgs.exceptionInfo.breakMode === EXCEPTION_BREAKPOINT_BREAK_MODE_ALWAYS) {
              this.printToDebugConsole(
                nls.localize('created_exception_breakpoint_text', requestArgs.exceptionInfo.label)
              );
            } else if (requestArgs.exceptionInfo.breakMode === EXCEPTION_BREAKPOINT_BREAK_MODE_NEVER) {
              this.printToDebugConsole(
                nls.localize('removed_exception_breakpoint_text', requestArgs.exceptionInfo.label)
              );
            }
          } catch (error) {
            response.success = false;
            this.log(TRACE_CATEGORY_BREAKPOINTS, `exceptionBreakpointRequest: error=${error}`);
          }
        }
        break;
      case LIST_EXCEPTION_BREAKPOINTS_REQUEST:
        response.body = {
          typerefs: Array.from(this.myBreakpointService.getExceptionBreakpointCache().keys())
        };
        break;
      default:
        break;
    }
    this.sendResponse(response);
  }

  protected async scopesRequest(
    response: DebugProtocol.ScopesResponse,
    args: DebugProtocol.ScopesArguments
  ): Promise<void> {
    response.success = true;
    const frameInfo = this.stackFrameInfos.get(args.frameId);
    if (!frameInfo) {
      this.log(TRACE_CATEGORY_VARIABLES, `scopesRequest: no frame info found for stack frame ${args.frameId}`);
      response.body = { scopes: [] };
      this.sendResponse(response);
      return;
    }

    const scopes = new Array<Scope>();
    scopes.push(new Scope('Local', this.variableHandles.create(new ScopeContainer('local', frameInfo)), false));
    scopes.push(new Scope('Static', this.variableHandles.create(new ScopeContainer('static', frameInfo)), false));
    scopes.push(new Scope('Global', this.variableHandles.create(new ScopeContainer('global', frameInfo)), false));
    scopes.forEach(scope => {
      this.log(
        TRACE_CATEGORY_VARIABLES,
        `scopesRequest: scope name=${scope.name} variablesReference=${scope.variablesReference}`
      );
    });

    response.body = { scopes };
    this.sendResponse(response);
  }

  protected async variablesRequest(
    response: DebugProtocol.VariablesResponse,
    args: DebugProtocol.VariablesArguments
  ): Promise<void> {
    response.success = true;
    const variablesContainer = this.variableHandles.get(args.variablesReference);
    if (!variablesContainer) {
      this.log(
        TRACE_CATEGORY_VARIABLES,
        `variablesRequest: no container for variablesReference=${args.variablesReference}`
      );
      // no container found: return empty variables array
      response.body = { variables: [] };
      this.sendResponse(response);
      return;
    } else {
      this.log(
        TRACE_CATEGORY_VARIABLES,
        `variablesRequest: getting variable for variablesReference=${args.variablesReference} start=${args.start} count=${args.count}`
      );
    }

    const filter: FilterType = args.filter === 'indexed' || args.filter === 'named' ? args.filter : 'all';
    try {
      const variables = await variablesContainer.expand(this, filter, args.start, args.count);
      variables.sort(ApexVariable.compareVariables);
      response.body = { variables };
      this.resetIdleTimer();
      this.sendResponse(response);
    } catch (error) {
      this.log(TRACE_CATEGORY_VARIABLES, `variablesRequest: error reading variables ${error} ${error.stack}`);
      // in case of error return empty variables array
      response.body = { variables: [] };
      this.sendResponse(response);
    }
  }

  public async fetchFrameVariables(frameInfo: ApexDebugStackFrameInfo): Promise<void> {
    const frameResponse = await this.myRequestService.execute(
      new FrameCommand(frameInfo.requestId, frameInfo.frameNumber)
    );
    const frameRespObj: DebuggerResponse = JSON.parse(frameResponse);
    if (frameRespObj.frameResponse?.frame) {
      this.log(
        TRACE_CATEGORY_VARIABLES,
        `fetchFrameVariables: frame ${frameInfo.frameNumber} frame=${JSON.stringify(frameRespObj.frameResponse.frame)}`
      );
      if (frameRespObj.frameResponse.frame.locals?.local) {
        frameInfo.locals = frameRespObj.frameResponse.frame.locals.local;
      } else {
        frameInfo.locals = [];
      }

      if (frameRespObj.frameResponse.frame.statics?.static) {
        frameInfo.statics = frameRespObj.frameResponse.frame.statics.static;
      } else {
        frameInfo.statics = [];
      }

      if (frameRespObj.frameResponse.frame.globals?.global) {
        frameInfo.globals = frameRespObj.frameResponse.frame.globals.global;
      } else {
        frameInfo.globals = [];
      }

      if (frameRespObj.frameResponse.frame.references?.references) {
        this.populateReferences(frameRespObj.frameResponse.frame.references.references, frameInfo.requestId);
      }
    }
  }

  protected populateReferences(references: Reference[], requestId: string): void {
    references
      .filter(reference => !this.variableContainerReferenceByApexId.has(reference.id))
      .map(reference => {
        let variableReference: number;
        if (reference.type === 'object') {
          variableReference = this.variableHandles.create(new ObjectReferenceContainer(reference, requestId));
          this.log(
            TRACE_CATEGORY_VARIABLES,
            `populateReferences: new object reference: ${variableReference} for ${reference.id} ${reference.nameForMessages}`
          );
        } else if (reference.type === 'list' || reference.type === 'set') {
          variableReference = this.variableHandles.create(new CollectionReferenceContainer(reference, requestId));
          this.log(
            TRACE_CATEGORY_VARIABLES,
            `populateReferences: new ${reference.type} reference: ${variableReference} for ${reference.id} ${reference.nameForMessages} with size ${reference.size}`
          );
        } else if (reference.type === 'map') {
          const mapContainer = new MapReferenceContainer(reference, requestId);
          // explode all map entries so that we can drill down a map logically
          if (reference.tuple) {
            reference.tuple.forEach(tuple => {
              const tupleContainer = new MapTupleContainer(tuple, requestId);
              const tupleReference = this.variableHandles.create(tupleContainer);
              mapContainer.addTupleContainer(tupleReference, tupleContainer);
            });
          }
          variableReference = this.variableHandles.create(mapContainer);
          this.log(
            TRACE_CATEGORY_VARIABLES,
            `populateReferences: new map reference: ${variableReference} for ${reference.id} ${reference.nameForMessages}`
          );
        } else {
          const referenceInfo = JSON.stringify(reference);
          this.log(TRACE_CATEGORY_VARIABLES, `populateReferences: unhandled reference: ${referenceInfo}`);
          return;
        }

        // map apex id to container reference
        this.variableContainerReferenceByApexId.set(reference.id, variableReference);
      });
  }

  public getNumberOfChildren(variableReference: number | undefined): number | undefined {
    if (variableReference !== undefined) {
      const variableContainer = this.variableHandles.get(variableReference);
      if (variableContainer) {
        return variableContainer.getNumberOfChildren();
      }
    }
  }

  public async resolveApexIdToVariableReference(
    requestId: string,
    apexId: number | undefined
  ): Promise<number | undefined> {
    if (apexId === undefined) {
      return;
    }
    if (!this.variableContainerReferenceByApexId.has(apexId)) {
      await this.fetchReferences(requestId, apexId);
      if (!this.variableContainerReferenceByApexId.has(apexId)) {
        this.log(
          TRACE_CATEGORY_VARIABLES,
          `resolveApexIdToVariableReference: no reference found for apexId ${apexId} (request ${requestId})`
        );
        return;
      }
    }
    const variableReference = this.variableContainerReferenceByApexId.get(apexId);
    this.log(
      TRACE_CATEGORY_VARIABLES,
      `resolveApexIdToVariableReference: resolved apexId=${apexId} to variableReference=${variableReference}`
    );
    return variableReference;
  }

  public async fetchReferences(requestId: string, ...apexIds: number[]): Promise<void> {
    this.log(
      TRACE_CATEGORY_VARIABLES,
      `fetchReferences: fetching references with apexIds=${apexIds} (request ${requestId})`
    );
    const referencesResponse = await this.myRequestService.execute(new ReferencesCommand(requestId, ...apexIds));
    const referencesResponseObj: DebuggerResponse = JSON.parse(referencesResponse);
    if (referencesResponseObj.referencesResponse?.references?.references) {
      this.populateReferences(referencesResponseObj.referencesResponse.references.references, requestId);
    }
  }

  public async fetchReferencesIfNecessary(requestId: string, apexIds: number[]): Promise<void> {
    const apexIdsToFetch = apexIds.filter(apexId => !this.variableContainerReferenceByApexId.has(apexId));
    if (apexIdsToFetch.length === 0) {
      return;
    }
    this.log(
      TRACE_CATEGORY_VARIABLES,
      `fetchReferences: fetching references with apexIds=${apexIdsToFetch} (request ${requestId})`
    );
    await this.fetchReferences(requestId, ...apexIdsToFetch);
  }

  protected evaluateRequest(response: DebugProtocol.EvaluateResponse, args: DebugProtocol.EvaluateArguments): void {
    response.body = {
      result: args.expression,
      variablesReference: 0
    };
    response.success = true;
    this.sendResponse(response);
  }

  protected printToDebugConsole(msg?: string, sourceFile?: Source, sourceLine?: number): void {
    if (msg?.length) {
      const event: DebugProtocol.OutputEvent = new OutputEvent(`${msg}${ApexDebug.LINEBREAK}`, 'stdout');
      event.body.source = sourceFile;
      event.body.line = sourceLine;
      event.body.column = 0;
      this.sendEvent(event);
    }
  }

  protected warnToDebugConsole(msg?: string): void {
    if (msg?.length) {
      this.sendEvent(new OutputEvent(`${msg}${ApexDebug.LINEBREAK}`, 'console'));
    }
  }

  protected errorToDebugConsole(msg?: string): void {
    if (msg?.length) {
      this.sendEvent(new OutputEvent(`${msg}${ApexDebug.LINEBREAK}`, 'stderr'));
    }
  }

  public log(traceCategory: TraceCategory, message: string) {
    if (this.trace && (this.traceAll || this.trace.includes(traceCategory))) {
      this.printToDebugConsole(`${process.pid}: ${message}`);
    }
  }

  public tryToParseSfError(response: DebugProtocol.Response, error?: any): void {
    if (!error) {
      return;
    }
    try {
      response.success = false;
      const errorObj = extractJsonObject(error);
      if (errorObj?.message) {
        const errorMessage: string = errorObj.message;
        if (errorMessage.includes('entity type cannot be inserted: Apex Debugger Session')) {
          response.message = nls.localize('session_no_entity_access_text');
        } else {
          response.message = errorMessage;
        }
        if (errorObj.action) {
          this.errorToDebugConsole(`${nls.localize('command_error_help_text')}:${os.EOL}${errorObj.action}`);
        }
      } else {
        response.message = nls.localize('unexpected_error_help_text');
        this.errorToDebugConsole(`${nls.localize('command_error_help_text')}:${os.EOL}${error}`);
      }
    } catch (parseError) {
      response.message = response.message ?? nls.localize('unexpected_error_help_text');
      this.errorToDebugConsole(`${nls.localize('command_error_help_text')}:${os.EOL}${String(parseError)}`);
    }
  }

  public async connectStreaming(projectPath: string): Promise<boolean> {
    const clientInfos: StreamingClientInfo[] = [];
    for (const channel of [StreamingService.SYSTEM_EVENT_CHANNEL, StreamingService.USER_EVENT_CHANNEL]) {
      const clientInfo = new StreamingClientInfoBuilder()
        .forChannel(channel)
        .withConnectedHandler(() => {
          this.printToDebugConsole(nls.localize('streaming_connected_text', channel));
        })
        .withDisconnectedHandler(() => {
          this.printToDebugConsole(nls.localize('streaming_disconnected_text', channel));
        })
        .withErrorHandler((reason: string) => {
          this.errorToDebugConsole(reason);
        })
        .withMsgHandler((message: DebuggerMessage) => {
          const data = message;
          if (data?.sobject && data.event) {
            this.handleEvent(data);
          }
        })
        .build();
      clientInfos.push(clientInfo);
    }
    const systemChannelInfo = clientInfos[0];
    const userChannelInfo = clientInfos[1];

    return this.myStreamingService.subscribe(projectPath, this.myRequestService, systemChannelInfo, userChannelInfo);
  }

  public handleEvent(message: DebuggerMessage): void {
    this.log(TRACE_CATEGORY_STREAMINGAPI, `handleEvent: received ${JSON.stringify(message)}`);
    if (
      !this.mySessionService.isConnected() ||
      this.mySessionService.getSessionId() !== message.sobject.SessionId ||
      this.myStreamingService.hasProcessedEvent(message.sobject.Type, message.event.replayId)
    ) {
      this.log(TRACE_CATEGORY_STREAMINGAPI, 'handleEvent: event ignored');
      return;
    }
    switch (message.sobject.Type) {
      case 'ApexException': {
        this.handleApexException(message);
        break;
      }
      case 'Debug': {
        this.handleDebug(message);
        break;
      }
      case 'RequestFinished': {
        this.handleRequestFinished(message);
        break;
      }
      case 'RequestStarted': {
        this.handleRequestStarted(message);
        break;
      }
      case 'Resumed': {
        this.handleResumed(message);
        break;
      }
      case 'SessionTerminated': {
        this.handleSessionTerminated(message);
        break;
      }
      case 'Stopped': {
        this.handleStopped(message);
        break;
      }
      case 'SystemGack': {
        this.handleSystemGack(message);
        break;
      }
      case 'SystemInfo': {
        this.handleSystemInfo(message);
        break;
      }
      case 'SystemWarning': {
        this.handleSystemWarning(message);
        break;
      }
      case 'LogLine':
      case 'OrgChange':
      case 'Ready':
      default: {
        break;
      }
    }
    this.myStreamingService.markEventProcessed(message.sobject.Type, message.event.replayId);
  }

  public logEvent(message: DebuggerMessage): void {
    let eventDescriptionSourceFile: Source | undefined;
    let eventDescriptionSourceLine: number | undefined;
    let logMessage = message.event.createdDate ?? new Date().toUTCString();
    logMessage += ` | ${message.sobject.Type}`;
    if (message.sobject.RequestId) {
      logMessage += ` | Request: ${message.sobject.RequestId}`;
    }
    if (message.sobject.BreakpointId) {
      logMessage += ` | Breakpoint: ${message.sobject.BreakpointId}`;
    }
    if (message.sobject.Line) {
      logMessage += ` | Line: ${message.sobject.Line}`;
    }
    if (message.sobject.Description) {
      logMessage += ` | ${message.sobject.Description}`;
      const regExp: RegExp = /^(.*)\[(\d+)\]\|/;
      const matches = message.sobject.Description.match(regExp);
      if (matches?.length === 3) {
        const possibleClassName = matches[1];
        const possibleClassLine = parseInt(matches[2], 10);
        const possibleSourcePath = this.myBreakpointService.getSourcePathFromPartialTyperef(possibleClassName);
        if (possibleSourcePath) {
          eventDescriptionSourceFile = new Source(
            basename(possibleSourcePath),
            this.convertDebuggerPathToClient(possibleSourcePath)
          );
          eventDescriptionSourceLine = this.convertDebuggerLineToClient(possibleClassLine);
        }
      }
    }
    if (message.sobject.Stacktrace) {
      logMessage += ` |${os.EOL}${message.sobject.Stacktrace}`;
    }

    this.printToDebugConsole(logMessage, eventDescriptionSourceFile, eventDescriptionSourceLine);
  }

  private getThreadIdFromRequestId(requestId: string | undefined): number | undefined {
    for (const threadId of this.requestThreads.keys()) {
      if (this.requestThreads.get(threadId) === requestId) {
        return threadId;
      }
    }
  }

  private handleApexException(message: DebuggerMessage): void {
    this.logEvent(message);
  }

  private handleDebug(message: DebuggerMessage): void {
    this.logEvent(message);
  }

  private handleRequestFinished(message: DebuggerMessage): void {
    const threadId = this.getThreadIdFromRequestId(message.sobject.RequestId);
    if (threadId !== undefined) {
      this.logEvent(message);
      this.requestThreads.delete(threadId);
      this.sendEvent(new ThreadEvent('exited', threadId));

      // cleanup everything that's no longer necessary after all request finished
      if (this.requestThreads.size === 0) {
        this.log(TRACE_CATEGORY_VARIABLES, 'handleRequestFinished: clearing variable cache');
        this.stackFrameInfos.reset();
        this.variableHandles.reset();
        this.variableContainerReferenceByApexId.clear();
      }
    }
  }

  private handleRequestStarted(message: DebuggerMessage): void {
    if (message.sobject.RequestId) {
      this.logEvent(message);
      this.requestThreads.set(this.threadId++, message.sobject.RequestId);
    }
  }

  private handleResumed(message: DebuggerMessage): void {
    const threadId = this.getThreadIdFromRequestId(message.sobject.RequestId);
    if (threadId !== undefined) {
      this.logEvent(message);
    }
  }

  private handleSessionTerminated(message: DebuggerMessage): void {
    if (message.sobject.Description) {
      this.errorToDebugConsole(message.sobject.Description);
      this.sendEvent(
        new Event(SHOW_MESSAGE_EVENT, {
          type: VscodeDebuggerMessageType.Error,
          message: message.sobject.Description
        } satisfies VscodeDebuggerMessage)
      );
    }
    this.mySessionService.forceStop();
    this.sendEvent(new TerminatedEvent());
  }

  private handleStopped(message: DebuggerMessage): void {
    const threadId = this.getThreadIdFromRequestId(message.sobject.RequestId);

    if (threadId !== undefined) {
      // cleanup everything that's no longer valid after a stop event
      // but only if only one request is currently debugged (we wan't to preserve the info for a second request)
      if (this.requestThreads.size === 1) {
        this.log(TRACE_CATEGORY_VARIABLES, 'handleStopped: clearing variable cache');
        this.stackFrameInfos.reset();
        this.variableHandles.reset();
        this.variableContainerReferenceByApexId.clear();
      }

      // log to console and notify client
      this.logEvent(message);
      let reason = '';

      // if breakpointid is found in exception breakpoint cache
      // set the reason for stopped event to that reason
      if (message.sobject.BreakpointId) {
        const cache: Map<string, string> = this.myBreakpointService.getExceptionBreakpointCache();
        cache.forEach((value, key) => {
          if (value === message.sobject.BreakpointId) {
            // typerefs for exceptions will change based on whether they are custom,
            // defined as an inner class, defined in a trigger, or in a namespaced org
            reason = key
              .replace(SALESFORCE_EXCEPTION_PREFIX, '')
              .replace(TRIGGER_EXCEPTION_PREFIX, '')
              .replace('$', '.')
              .replace('/', '.');
          }
        });
      }
      const stoppedEvent: DebugProtocol.StoppedEvent = new StoppedEvent(reason, threadId);
      this.sendEvent(stoppedEvent);
    }
  }

  private handleSystemGack(message: DebuggerMessage): void {
    this.logEvent(message);
    if (message.sobject.Description) {
      this.sendEvent(
        new Event(SHOW_MESSAGE_EVENT, {
          type: VscodeDebuggerMessageType.Error,
          message: message.sobject.Description
        } satisfies VscodeDebuggerMessage)
      );
    }
  }

  private handleSystemInfo(message: DebuggerMessage): void {
    this.logEvent(message);
  }

  private handleSystemWarning(message: DebuggerMessage): void {
    this.logEvent(message);
    if (message.sobject.Description) {
      this.sendEvent(
        new Event(SHOW_MESSAGE_EVENT, {
          type: VscodeDebuggerMessageType.Warning,
          message: message.sobject.Description
        } satisfies VscodeDebuggerMessage)
      );
    }
  }

  public toCommaSeparatedString(arg?: string[]): string {
    if (arg && arg.length > 0) {
      return Array.from(new Set(arg)).join(',');
    }
    return '';
  }
}

DebugSession.run(ApexDebug);<|MERGE_RESOLUTION|>--- conflicted
+++ resolved
@@ -9,11 +9,6 @@
 import { Connection, Org } from '@salesforce/core';
 import { ConfigAggregator } from '@salesforce/core/configAggregator';
 import {
-<<<<<<< HEAD
-  RequestService,
-=======
-  OrgDisplay,
->>>>>>> e20e8330
   SF_CONFIG_ISV_DEBUGGER_SID,
   SF_CONFIG_ISV_DEBUGGER_URL,
   LineBreakpointInfo
