--- conflicted
+++ resolved
@@ -608,49 +608,8 @@
             line: this.convertDebuggerLineToClient(lineArg)
           });
         }
-<<<<<<< HEAD
-
-        for (const clientLine of linesToSetBreakpoint) {
-          const serverLine = this.convertClientLineToDebugger(clientLine);
-          const typeref = this.myBreakpointService.getTyperefFor(
-            uri,
-            serverLine
-          );
-          if (typeref) {
-            const breakpointId = await this.myBreakpointService.createLineBreakpoint(
-              this.sfdxProject,
-              this.mySessionService.getSessionId(),
-              typeref,
-              serverLine
-            );
-            this.myBreakpointService.cacheBreakpoint(
-              uri,
-              clientLine,
-              breakpointId
-            );
-            processedBreakpoints.push({
-              verified: true,
-              source: args.source,
-              line: clientLine
-            });
-          } else {
-            processedBreakpoints.push({
-              verified: false,
-              source: args.source,
-              line: clientLine
-            });
-          }
-        }
-
-        response.success = true;
-        response.body = { breakpoints: processedBreakpoints };
-      } catch (error) {
-        this.tryToParseSfdxError(response, error);
-      }
-=======
       });
       response.body = { breakpoints: processedBreakpoints };
->>>>>>> 00f935ad
     }
     response.success = true;
     this.sendResponse(response);
