--- conflicted
+++ resolved
@@ -35,12 +35,9 @@
   FrameCommand,
   LocalValue,
   OrgInfo,
-<<<<<<< HEAD
   Reference,
   ReferencesCommand,
-=======
   RequestService,
->>>>>>> 928f64bb
   RunCommand,
   StateCommand,
   StepIntoCommand,
@@ -979,12 +976,9 @@
   public async fetchFrameVariables(
     frameInfo: ApexDebugStackFrameInfo
   ): Promise<void> {
-    const frameResponse = await new FrameCommand(
-      this.orgInfo.instanceUrl,
-      this.orgInfo.accessToken,
-      frameInfo.requestId,
-      frameInfo.frameNumber
-    ).execute();
+    const frameResponse = await this.myRequestService.execute(
+      new FrameCommand(frameInfo.requestId, frameInfo.frameNumber)
+    );
     const frameRespObj: DebuggerResponse = JSON.parse(frameResponse);
     if (
       frameRespObj &&
@@ -1124,12 +1118,9 @@
       TRACE_CATEGORY_VARIABLES,
       `fetchReferences: fetching references with apexIds=${apexIds} (request ${requestId})`
     );
-    const referencesResponse = await new ReferencesCommand(
-      this.orgInfo.instanceUrl,
-      this.orgInfo.accessToken,
-      requestId,
-      ...apexIds
-    ).execute();
+    const referencesResponse = await this.myRequestService.execute(
+      new ReferencesCommand(requestId, ...apexIds)
+    );
     const referencesResponseObj: DebuggerResponse = JSON.parse(
       referencesResponse
     );
