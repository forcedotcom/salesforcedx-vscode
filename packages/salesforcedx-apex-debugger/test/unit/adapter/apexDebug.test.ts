/*
 * Copyright (c) 2017, salesforce.com, inc.
 * All rights reserved.
 * Licensed under the BSD 3-Clause license.
 * For full license text, see LICENSE.txt file in the repo root or https://opensource.org/licenses/BSD-3-Clause
 */

import { expect } from 'chai';
import * as sinon from 'sinon';
import {
  OutputEvent,
  Source,
  StackFrame,
  StoppedEvent,
  ThreadEvent
} from 'vscode-debugadapter';
import { DebugProtocol } from 'vscode-debugprotocol';
import { LaunchRequestArguments } from '../../../src/adapter/apexDebug';
import {
  LineBreakpointInfo,
  LineBreakpointsInTyperef
} from '../../../src/breakpoints/lineBreakpoint';
import {
  ForceOrgDisplay,
  OrgInfo,
  RequestService,
  RunCommand,
  StateCommand,
  StepIntoCommand,
  StepOutCommand,
  StepOverCommand
} from '../../../src/commands';
import {
  GET_LINE_BREAKPOINT_INFO_EVENT,
  GET_PROXY_SETTINGS_EVENT,
  HOTSWAP_REQUEST,
  LINE_BREAKPOINT_INFO_REQUEST,
  PROXY_SETTINGS_REQUEST,
  SHOW_MESSAGE_EVENT
} from '../../../src/constants';
import {
  ApexDebuggerEventType,
  BreakpointService,
  DebuggerMessage,
  SessionService,
  StreamingClientInfo,
  StreamingEvent,
  StreamingService
} from '../../../src/core';
import {
  ProxySettings,
  VscodeDebuggerMessage,
  VscodeDebuggerMessageType
} from '../../../src/index';
import { nls } from '../../../src/messages';
import { ApexDebugForTest } from './apexDebugForTest';
import os = require('os');

describe('Debugger adapter - unit', () => {
  let adapter: ApexDebugForTest;

  describe('Initialize', () => {
    let breakpointClearSpy: sinon.SinonSpy;
    let response: DebugProtocol.InitializeResponse;
    let args: DebugProtocol.InitializeRequestArguments;

    beforeEach(() => {
      adapter = new ApexDebugForTest(
        new SessionService(),
        new StreamingService(),
        new BreakpointService(),
        new RequestService()
      );
      breakpointClearSpy = sinon.spy(
        BreakpointService.prototype,
        'clearSavedBreakpoints'
      );
      response = {
        command: '',
        success: true,
        request_seq: 0,
        seq: 0,
        type: 'response'
      };
      args = {
        adapterID: ''
      };
    });

    afterEach(() => {
      breakpointClearSpy.restore();
    });

    it('Should send custom events', async () => {
      adapter.initializeReq(response, args);

      expect(breakpointClearSpy.calledOnce).to.equal(true);
      expect(adapter.getEvents().length).to.equal(2);
      expect(adapter.getEvents()[0].event).to.equal(GET_PROXY_SETTINGS_EVENT);
      expect(adapter.getEvents()[1].event).to.equal(
        GET_LINE_BREAKPOINT_INFO_EVENT
      );
    });
  });

  describe('Attach', () => {
    let response: DebugProtocol.AttachResponse;
    let args: DebugProtocol.AttachRequestArguments;

    beforeEach(() => {
      adapter = new ApexDebugForTest(
        new SessionService(),
        new StreamingService(),
        new BreakpointService(),
        new RequestService()
      );
      response = {
        command: '',
        success: true,
        request_seq: 0,
        seq: 0,
        type: 'response'
      };
      args = {};
    });

    it('Should not attach', () => {
      adapter.attachReq(response, args);
      const actualResp: DebugProtocol.Response = adapter.getResponse(0);
      expect(actualResp.success).to.equal(false);
    });
  });

  describe('Launch', () => {
    let sessionStartSpy: sinon.SinonStub;
    let sessionPrintToDebugSpy: sinon.SinonSpy;
    let sessionProjectSpy: sinon.SinonSpy;
    let sessionUserFilterSpy: sinon.SinonSpy;
    let sessionEntryFilterSpy: sinon.SinonSpy;
    let sessionRequestFilterSpy: sinon.SinonSpy;
    let sessionConnectedSpy: sinon.SinonStub;
    let breakpointHasLineNumberMappingSpy: sinon.SinonStub;
    let streamingSubscribeSpy: sinon.SinonStub;
    let orgInfoSpy: sinon.SinonStub;
    let response: DebugProtocol.LaunchResponse;
    let args: LaunchRequestArguments;

    beforeEach(() => {
      adapter = new ApexDebugForTest(
        new SessionService(),
        new StreamingService(),
        new BreakpointService(),
        new RequestService()
      );
      sessionProjectSpy = sinon.spy(SessionService.prototype, 'forProject');
      sessionUserFilterSpy = sinon.spy(
        SessionService.prototype,
        'withUserFilter'
      );
      sessionEntryFilterSpy = sinon.spy(
        SessionService.prototype,
        'withEntryFilter'
      );
      sessionRequestFilterSpy = sinon.spy(
        SessionService.prototype,
        'withRequestFilter'
      );
      orgInfoSpy = sinon
        .stub(ForceOrgDisplay.prototype, 'getOrgInfo')
        .returns({} as OrgInfo);
      response = {
        command: '',
        success: true,
        request_seq: 0,
        seq: 0,
        type: 'response'
      };
      args = {
        sfdxProject: 'project',
        userIdFilter: ['005FAKE1', '005FAKE2', '005FAKE1'],
        entryPointFilter: 'entry',
        requestTypeFilter: [
          'RUN_TESTS_SYNCHRONOUS',
          'EXECUTE_ANONYMOUS',
          'RUN_TESTS_SYNCHRONOUS'
        ]
      };
    });

    afterEach(() => {
      sessionStartSpy.restore();
      sessionProjectSpy.restore();
      sessionUserFilterSpy.restore();
      sessionEntryFilterSpy.restore();
      sessionRequestFilterSpy.restore();
      sessionConnectedSpy.restore();
      streamingSubscribeSpy.restore();
      breakpointHasLineNumberMappingSpy.restore();
      orgInfoSpy.restore();
      if (sessionPrintToDebugSpy) {
        sessionPrintToDebugSpy.restore();
      }
    });

    it('Should launch successfully', async () => {
      const sessionId = '07aFAKE';
      sessionStartSpy = sinon
        .stub(SessionService.prototype, 'start')
        .returns(Promise.resolve(sessionId));
      sessionConnectedSpy = sinon
        .stub(SessionService.prototype, 'isConnected')
        .returns(true);
      streamingSubscribeSpy = sinon
        .stub(StreamingService.prototype, 'subscribe')
        .returns(Promise.resolve(true));
      breakpointHasLineNumberMappingSpy = sinon
        .stub(BreakpointService.prototype, 'hasLineNumberMapping')
        .returns(true);

      await adapter.launchReq(response, args);

      expect(sessionStartSpy.calledOnce).to.equal(true);
      expect(adapter.getResponse(0).success).to.equal(true);
      expect(adapter.getEvents()[0].event).to.equal('output');
      expect(
        (adapter.getEvents()[0] as OutputEvent).body.output
      ).to.have.string(nls.localize('session_started_text', sessionId));
      expect(adapter.getEvents()[1].event).to.equal('initialized');
      expect(sessionUserFilterSpy.calledOnce).to.equal(true);
      expect(sessionEntryFilterSpy.calledOnce).to.equal(true);
      expect(sessionRequestFilterSpy.calledOnce).to.equal(true);
      expect(sessionUserFilterSpy.getCall(0).args).to.have.same.members([
        '005FAKE1,005FAKE2'
      ]);
      expect(sessionEntryFilterSpy.getCall(0).args).to.have.same.members([
        'entry'
      ]);
      expect(sessionRequestFilterSpy.getCall(0).args).to.have.same.members([
        'RUN_TESTS_SYNCHRONOUS,EXECUTE_ANONYMOUS'
      ]);
    });

    it('Should not launch if ApexDebuggerSession object is not accessible', async () => {
      sessionStartSpy = sinon
        .stub(SessionService.prototype, 'start')
        .returns(
          Promise.reject(
            '{"message":"entity type cannot be inserted: Apex Debugger Session", "action":"Try again"}'
          )
        );
      sessionConnectedSpy = sinon
        .stub(SessionService.prototype, 'isConnected')
        .returns(false);
      streamingSubscribeSpy = sinon
        .stub(StreamingService.prototype, 'subscribe')
        .returns(Promise.resolve(true));
      breakpointHasLineNumberMappingSpy = sinon
        .stub(BreakpointService.prototype, 'hasLineNumberMapping')
        .returns(true);

      await adapter.launchReq(response, args);

      expect(sessionStartSpy.calledOnce).to.equal(true);
      expect(adapter.getResponse(0).success).to.equal(false);
      expect(adapter.getResponse(0).message).to.equal(
        nls.localize('session_no_entity_access_text')
      );
      expect(adapter.getEvents()[0].event).to.equal('output');
      expect(
        (adapter.getEvents()[0] as OutputEvent).body.output
      ).to.have.string('Try again');
    });

    it('Should not launch if streaming service errors out', async () => {
      const sessionId = '07aFAKE';
      sessionStartSpy = sinon
        .stub(SessionService.prototype, 'start')
        .returns(Promise.resolve(sessionId));
      sessionConnectedSpy = sinon
        .stub(SessionService.prototype, 'isConnected')
        .returns(true);
      streamingSubscribeSpy = sinon
        .stub(StreamingService.prototype, 'subscribe')
        .returns(Promise.resolve(false));
      breakpointHasLineNumberMappingSpy = sinon
        .stub(BreakpointService.prototype, 'hasLineNumberMapping')
        .returns(true);

      await adapter.launchReq(response, args);

      expect(sessionStartSpy.called).to.equal(false);
      expect(adapter.getResponse(0).success).to.equal(false);
      expect(adapter.getEvents().length).to.equal(0);
    });

    it('Should not launch without line number mapping', async () => {
      sessionStartSpy = sinon.stub(SessionService.prototype, 'start');
      sessionConnectedSpy = sinon.stub(SessionService.prototype, 'isConnected');
      streamingSubscribeSpy = sinon.stub(
        StreamingService.prototype,
        'subscribe'
      );
      breakpointHasLineNumberMappingSpy = sinon
        .stub(BreakpointService.prototype, 'hasLineNumberMapping')
        .returns(false);

      await adapter.launchReq(response, args);
      expect(sessionStartSpy.called).to.equal(false);
      expect(adapter.getResponse(0).success).to.equal(false);
      expect(adapter.getResponse(0).message).to.equal(
        nls.localize('session_language_server_error_text')
      );
      expect(adapter.getEvents().length).to.equal(0);
    });

<<<<<<< HEAD
    it('Should configure tracing with boolean', async () => {
      const sessionId = '07aFAKE';
      sessionPrintToDebugSpy = sinon
        .stub(ApexDebugForTest.prototype, 'printToDebugConsole')
        .returns(Promise.resolve());
      sessionStartSpy = sinon
        .stub(SessionService.prototype, 'start')
        .returns(Promise.resolve(sessionId));
      sessionConnectedSpy = sinon
        .stub(SessionService.prototype, 'isConnected')
        .returns(true);
      streamingSubscribeSpy = sinon
        .stub(StreamingService.prototype, 'subscribe')
        .returns(Promise.resolve(true));
      breakpointHasLineNumberMappingSpy = sinon
        .stub(BreakpointService.prototype, 'hasLineNumberMapping')
        .returns(true);

      // given
      args.trace = true;
      await adapter.launchReq(response, args);
      sessionPrintToDebugSpy.reset();

      // when
      adapter.log('variables', 'message');

      // then
      expect(sessionPrintToDebugSpy.callCount).to.equal(1);
    });

    it('Should not do any tracing by default', async () => {
      const sessionId = '07aFAKE';
      sessionPrintToDebugSpy = sinon
        .stub(ApexDebugForTest.prototype, 'printToDebugConsole')
        .returns(Promise.resolve());
      sessionStartSpy = sinon
        .stub(SessionService.prototype, 'start')
        .returns(Promise.resolve(sessionId));
      sessionConnectedSpy = sinon
        .stub(SessionService.prototype, 'isConnected')
        .returns(true);
      streamingSubscribeSpy = sinon
        .stub(StreamingService.prototype, 'subscribe')
        .returns(Promise.resolve(true));
      breakpointHasLineNumberMappingSpy = sinon
        .stub(BreakpointService.prototype, 'hasLineNumberMapping')
        .returns(true);

      // given
      await adapter.launchReq(response, args);
      sessionPrintToDebugSpy.reset();

      // when
      adapter.log('variables', 'message');

      // then
      expect(sessionPrintToDebugSpy.callCount).to.equal(0);
    });

    it('Should configure tracing for specific category only', async () => {
      const sessionId = '07aFAKE';
      sessionPrintToDebugSpy = sinon
        .stub(ApexDebugForTest.prototype, 'printToDebugConsole')
        .returns(Promise.resolve());
      sessionStartSpy = sinon
        .stub(SessionService.prototype, 'start')
        .returns(Promise.resolve(sessionId));
      sessionConnectedSpy = sinon
        .stub(SessionService.prototype, 'isConnected')
        .returns(true);
      streamingSubscribeSpy = sinon
        .stub(StreamingService.prototype, 'subscribe')
        .returns(Promise.resolve(true));
      breakpointHasLineNumberMappingSpy = sinon
        .stub(BreakpointService.prototype, 'hasLineNumberMapping')
        .returns(true);

      // given
      args.trace = 'variables, launch';
      await adapter.launchReq(response, args);
      sessionPrintToDebugSpy.reset();

      // when
      adapter.log('variables', 'message');
      adapter.log('launch', 'message');
      adapter.log('protocol', 'message');

      // then
      expect(sessionPrintToDebugSpy.callCount).to.equal(2);
    });

    it('Should configure tracing for all categories', async () => {
      const sessionId = '07aFAKE';
      sessionPrintToDebugSpy = sinon
        .stub(ApexDebugForTest.prototype, 'printToDebugConsole')
        .returns(Promise.resolve());
      sessionStartSpy = sinon
        .stub(SessionService.prototype, 'start')
        .returns(Promise.resolve(sessionId));
      sessionConnectedSpy = sinon
        .stub(SessionService.prototype, 'isConnected')
        .returns(true);
      streamingSubscribeSpy = sinon
        .stub(StreamingService.prototype, 'subscribe')
        .returns(Promise.resolve(true));
      breakpointHasLineNumberMappingSpy = sinon
        .stub(BreakpointService.prototype, 'hasLineNumberMapping')
        .returns(true);

      // given
      args.trace = 'all';
      await adapter.launchReq(response, args);
      sessionPrintToDebugSpy.reset();

      // when
      adapter.log('variables', 'message');
      adapter.log('launch', 'message');
      adapter.log('protocol', 'message');

      // then
      expect(sessionPrintToDebugSpy.callCount).to.equal(3);
=======
    it('Should return empty string with null launch array', () => {
      expect(adapter.toCommaSeparatedString()).to.equal('');
    });

    it('Should return empty string with empty launch array', () => {
      expect(adapter.toCommaSeparatedString([])).to.equal('');
>>>>>>> ec932731
    });
  });

  describe('Disconnect', () => {
    let sessionStopSpy: sinon.SinonStub;
    let sessionConnectedSpy: sinon.SinonStub;
    let streamingDisconnectSpy: sinon.SinonStub;
    let breakpointClearSpy: sinon.SinonSpy;
    let response: DebugProtocol.DisconnectResponse;
    let args: DebugProtocol.DisconnectArguments;

    beforeEach(() => {
      adapter = new ApexDebugForTest(
        new SessionService(),
        new StreamingService(),
        new BreakpointService(),
        new RequestService()
      );
      streamingDisconnectSpy = sinon.stub(
        StreamingService.prototype,
        'disconnect'
      );
      breakpointClearSpy = sinon.spy(
        BreakpointService.prototype,
        'clearSavedBreakpoints'
      );
      response = {
        command: '',
        success: true,
        request_seq: 0,
        seq: 0,
        type: 'response'
      };
      args = {};
    });

    afterEach(() => {
      if (sessionStopSpy) {
        sessionStopSpy.restore();
      }
      sessionConnectedSpy.restore();
      streamingDisconnectSpy.restore();
      breakpointClearSpy.restore();
    });

    it('Should not use session service if not connected', async () => {
      sessionConnectedSpy = sinon
        .stub(SessionService.prototype, 'isConnected')
        .returns(false);

      await adapter.disconnectReq(response, args);

      expect(adapter.getResponse(0)).to.deep.equal(response);
      expect(streamingDisconnectSpy.calledOnce).to.equal(true);
      expect(breakpointClearSpy.called).to.equal(false);
    });

    it('Should try to disconnect and stop', async () => {
      const sessionId = '07aFAKE';
      sessionStopSpy = sinon
        .stub(SessionService.prototype, 'stop')
        .returns(Promise.resolve(sessionId));
      sessionConnectedSpy = sinon.stub(SessionService.prototype, 'isConnected');
      sessionConnectedSpy.onCall(0).returns(true);
      sessionConnectedSpy.onCall(1).returns(false);

      await adapter.disconnectReq(response, args);

      expect(sessionStopSpy.calledOnce).to.equal(true);
      expect(adapter.getResponse(0)).to.deep.equal(response);
      expect(
        (adapter.getEvents()[0] as OutputEvent).body.output
      ).to.have.string(nls.localize('session_terminated_text', sessionId));
      expect(streamingDisconnectSpy.calledOnce).to.equal(true);
      expect(breakpointClearSpy.called).to.equal(false);
    });

    it('Should try to disconnect and not stop', async () => {
      sessionStopSpy = sinon
        .stub(SessionService.prototype, 'stop')
        .returns(
          Promise.reject(
            '{"message":"There was an error", "action":"Try again"}'
          )
        );
      sessionConnectedSpy = sinon.stub(SessionService.prototype, 'isConnected');
      sessionConnectedSpy.onCall(0).returns(true);
      sessionConnectedSpy.onCall(1).returns(true);

      await adapter.disconnectReq(response, args);

      expect(sessionStopSpy.calledOnce).to.equal(true);
      expect(adapter.getResponse(0).success).to.equal(false);
      expect(adapter.getResponse(0).message).to.equal('There was an error');
      expect(adapter.getEvents()[0].event).to.equal('output');
      expect(
        (adapter.getEvents()[0] as OutputEvent).body.output
      ).to.have.string('Try again');
      expect(streamingDisconnectSpy.calledOnce).to.equal(true);
      expect(breakpointClearSpy.called).to.equal(false);
    });
  });

  describe('Line breakpoint request', () => {
    let breakpointReconcileSpy: sinon.SinonStub;
    let breakpointGetSpy: sinon.SinonSpy;
    let breakpointGetTyperefSpy: sinon.SinonSpy;
    let breakpointCreateSpy: sinon.SinonSpy;
    let breakpointCacheSpy: sinon.SinonSpy;
    let sessionIdSpy: sinon.SinonStub;

    beforeEach(() => {
      adapter = new ApexDebugForTest(
        new SessionService(),
        new StreamingService(),
        new BreakpointService(),
        new RequestService()
      );
      breakpointGetSpy = sinon.spy(
        BreakpointService.prototype,
        'getBreakpointsFor'
      );
      breakpointGetTyperefSpy = sinon.spy(
        BreakpointService.prototype,
        'getTyperefFor'
      );
      breakpointCreateSpy = sinon.spy(
        BreakpointService.prototype,
        'createLineBreakpoint'
      );
      breakpointCacheSpy = sinon.spy(
        BreakpointService.prototype,
        'cacheBreakpoint'
      );
      sessionIdSpy = sinon
        .stub(SessionService.prototype, 'getSessionId')
        .returns('07aFAKE');
    });

    afterEach(() => {
      if (breakpointReconcileSpy) {
        breakpointReconcileSpy.restore();
      }
      if (breakpointGetSpy) {
        breakpointGetSpy.restore();
      }
      if (breakpointGetTyperefSpy) {
        breakpointGetTyperefSpy.restore();
      }
      if (breakpointCreateSpy) {
        breakpointCreateSpy.restore();
      }
      if (breakpointCacheSpy) {
        breakpointCacheSpy.restore();
      }
      sessionIdSpy.restore();
    });

    it('Should create breakpoint', async () => {
      const bpLines = [1, 2];
      breakpointReconcileSpy = sinon
        .stub(BreakpointService.prototype, 'reconcileBreakpoints')
        .returns(Promise.resolve(new Set().add(1)));
      adapter.setSfdxProject('someProjectPath');

      await adapter.setBreakPointsReq(
        {} as DebugProtocol.SetBreakpointsResponse,
        {
          source: {
            path: 'foo.cls'
          },
          lines: bpLines
        }
      );

      expect(breakpointReconcileSpy.calledOnce).to.equal(true);
      expect(breakpointReconcileSpy.getCall(0).args).to.deep.equal([
        'someProjectPath',
        'file:///foo.cls',
        '07aFAKE',
        bpLines
      ]);
      expect(breakpointGetSpy.called).to.equal(false);
      expect(breakpointGetTyperefSpy.called).to.equal(false);
      expect(breakpointCreateSpy.called).to.equal(false);
      expect(breakpointCacheSpy.called).to.equal(false);

      const expectedResp = {
        success: true,
        body: {
          breakpoints: [
            {
              verified: true,
              source: {
                path: 'foo.cls'
              },
              line: 1
            },
            {
              verified: false,
              source: {
                path: 'foo.cls'
              },
              line: 2
            }
          ]
        }
      } as DebugProtocol.SetBreakpointsResponse;
      expect(adapter.getResponse(0)).to.deep.equal(expectedResp);
    });

    it('Should not create breakpoint without source argument', async () => {
      const bpLines = [1, 2];
      breakpointReconcileSpy = sinon
        .stub(BreakpointService.prototype, 'reconcileBreakpoints')
        .returns(Promise.resolve(bpLines));
      adapter.setSfdxProject('someProjectPath');

      await adapter.setBreakPointsReq(
        {} as DebugProtocol.SetBreakpointsResponse,
        {
          source: {
            path: undefined
          },
          lines: bpLines
        }
      );

      expect(breakpointReconcileSpy.called).to.equal(false);
      expect(breakpointGetTyperefSpy.called).to.equal(false);
      expect(breakpointCreateSpy.called).to.equal(false);
      expect(breakpointCacheSpy.called).to.equal(false);

      const expectedResp = {
        success: true
      } as DebugProtocol.SetBreakpointsResponse;
      expect(adapter.getResponse(0)).to.deep.equal(expectedResp);
    });

    it('Should not create breakpoint without lines argument', async () => {
      const bpLines = [1, 2];
      breakpointReconcileSpy = sinon
        .stub(BreakpointService.prototype, 'reconcileBreakpoints')
        .returns(Promise.resolve(bpLines));
      adapter.setSfdxProject('someProjectPath');

      await adapter.setBreakPointsReq(
        {} as DebugProtocol.SetBreakpointsResponse,
        {
          source: {
            path: 'foo.cls'
          },
          lines: undefined
        }
      );

      expect(breakpointReconcileSpy.called).to.equal(false);
      expect(breakpointGetTyperefSpy.called).to.equal(false);
      expect(breakpointCreateSpy.called).to.equal(false);
      expect(breakpointCacheSpy.called).to.equal(false);

      const expectedResp = {
        success: true
      } as DebugProtocol.SetBreakpointsResponse;
      expect(adapter.getResponse(0)).to.deep.equal(expectedResp);
    });
  });

  describe('Continue request', () => {
    let runSpy: sinon.SinonStub;

    beforeEach(() => {
      adapter = new ApexDebugForTest(
        new SessionService(),
        new StreamingService(),
        new BreakpointService(),
        new RequestService()
      );
      adapter.setSfdxProject('someProjectPath');
      adapter.setOrgInfo({
        instanceUrl: 'https://www.salesforce.com',
        accessToken: '123'
      } as OrgInfo);
      adapter.addRequestThread('07cFAKE');
    });

    afterEach(() => {
      runSpy.restore();
    });

    it('Should continue successfully', async () => {
      runSpy = sinon
        .stub(RequestService.prototype, 'execute')
        .returns(Promise.resolve(''));

      await adapter.continueReq(
        {} as DebugProtocol.ContinueResponse,
        { threadId: 1 } as DebugProtocol.ContinueArguments
      );

      expect(adapter.getResponse(0).success).to.equal(true);
      expect(adapter.getResponse(0).body.allThreadsContinued).to.equal(false);
      expect(runSpy.calledOnce).to.equal(true);
      expect(runSpy.getCall(0).args[0]).to.be.instanceof(RunCommand);
    });

    it('Should not continue unknown thread', async () => {
      runSpy = sinon
        .stub(RequestService.prototype, 'execute')
        .returns(Promise.resolve(''));

      await adapter.continueReq(
        {} as DebugProtocol.ContinueResponse,
        { threadId: 2 } as DebugProtocol.ContinueArguments
      );

      expect(adapter.getResponse(0).success).to.equal(false);
      expect(runSpy.called).to.equal(false);
    });

    it('Should handle run command error response', async () => {
      runSpy = sinon
        .stub(RequestService.prototype, 'execute')
        .returns(
          Promise.reject(
            '{"message":"There was an error", "action":"Try again"}'
          )
        );

      await adapter.continueReq(
        {} as DebugProtocol.ContinueResponse,
        { threadId: 1 } as DebugProtocol.ContinueArguments
      );

      expect(adapter.getResponse(0).success).to.equal(false);
      expect(adapter.getResponse(0).message).to.equal(
        '{"message":"There was an error", "action":"Try again"}'
      );
      expect(runSpy.called).to.equal(true);
    });
  });

  describe('Stepping', () => {
    let stepSpy: sinon.SinonStub;

    beforeEach(() => {
      adapter = new ApexDebugForTest(
        new SessionService(),
        new StreamingService(),
        new BreakpointService(),
        new RequestService()
      );
      adapter.setSfdxProject('someProjectPath');
      adapter.setOrgInfo({
        instanceUrl: 'https://www.salesforce.com',
        accessToken: '123'
      } as OrgInfo);
      adapter.addRequestThread('07cFAKE');
    });

    afterEach(() => {
      stepSpy.restore();
    });

    it('Step into should call proper command', async () => {
      stepSpy = sinon
        .stub(RequestService.prototype, 'execute')
        .returns(Promise.resolve(''));

      await adapter.stepInRequest(
        {} as DebugProtocol.StepInResponse,
        { threadId: 1 } as DebugProtocol.StepInArguments
      );

      expect(adapter.getResponse(0).success).to.equal(true);
      expect(stepSpy.calledOnce).to.equal(true);
      expect(stepSpy.getCall(0).args[0]).to.be.instanceof(StepIntoCommand);
    });

    it('Step out should send proper command', async () => {
      stepSpy = sinon
        .stub(RequestService.prototype, 'execute')
        .returns(Promise.resolve(''));

      await adapter.stepOutRequest(
        {} as DebugProtocol.StepOutResponse,
        { threadId: 1 } as DebugProtocol.StepOutArguments
      );

      expect(adapter.getResponse(0).success).to.equal(true);
      expect(stepSpy.calledOnce).to.equal(true);
      expect(stepSpy.getCall(0).args[0]).to.be.instanceof(StepOutCommand);
    });

    it('Step over should send proper command', async () => {
      stepSpy = sinon
        .stub(RequestService.prototype, 'execute')
        .returns(Promise.resolve(''));

      await adapter.nextRequest(
        {} as DebugProtocol.NextResponse,
        { threadId: 1 } as DebugProtocol.NextArguments
      );

      expect(adapter.getResponse(0).success).to.equal(true);
      expect(stepSpy.calledOnce).to.equal(true);
      expect(stepSpy.getCall(0).args[0]).to.be.instanceof(StepOverCommand);
    });
  });

  describe('Threads request', () => {
    beforeEach(() => {
      adapter = new ApexDebugForTest(
        new SessionService(),
        new StreamingService(),
        new BreakpointService(),
        new RequestService()
      );
    });

    it('Should return known debugged requests', () => {
      adapter.addRequestThread('07cFAKE1');
      adapter.addRequestThread('07cFAKE2');

      adapter.threadsReq({} as DebugProtocol.ThreadsResponse);

      expect(adapter.getResponses().length).to.equal(1);
      expect(adapter.getResponse(0).success).to.equal(true);
      const response = adapter.getResponse(0) as DebugProtocol.ThreadsResponse;
      expect(response.body.threads).to.deep.equal([
        { id: 1, name: 'Request ID: 07cFAKE1' },
        { id: 2, name: 'Request ID: 07cFAKE2' }
      ]);
    });

    it('Should not return any debugged requests', () => {
      adapter.threadsReq({} as DebugProtocol.ThreadsResponse);

      expect(adapter.getResponses().length).to.equal(1);
      expect(adapter.getResponse(0).success).to.equal(true);
      const response = adapter.getResponse(0) as DebugProtocol.ThreadsResponse;
      expect(response.body.threads.length).to.equal(0);
    });
  });

  describe('Stacktrace request', () => {
    let stateSpy: sinon.SinonStub;
    let sourcePathSpy: sinon.SinonStub;

    beforeEach(() => {
      adapter = new ApexDebugForTest(
        new SessionService(),
        new StreamingService(),
        new BreakpointService(),
        new RequestService()
      );
      adapter.setSfdxProject('someProjectPath');
      adapter.setOrgInfo({
        instanceUrl: 'https://www.salesforce.com',
        accessToken: '123'
      } as OrgInfo);
      adapter.addRequestThread('07cFAKE');
    });

    afterEach(() => {
      stateSpy.restore();
      if (sourcePathSpy) {
        sourcePathSpy.restore();
      }
    });

    it('Should not get state of unknown thread', async () => {
      stateSpy = sinon
        .stub(RequestService.prototype, 'execute')
        .returns(Promise.resolve('{}'));

      await adapter.stackTraceRequest(
        {} as DebugProtocol.StackTraceResponse,
        { threadId: 2 } as DebugProtocol.StackTraceArguments
      );

      expect(adapter.getResponse(0).success).to.equal(false);
      expect(stateSpy.called).to.equal(false);
    });

    it('Should return response with empty stackframes', async () => {
      stateSpy = sinon
        .stub(RequestService.prototype, 'execute')
        .returns(
          Promise.resolve(
            '{"stateResponse":{"state":{"stack":{"stackFrame":[]}}}}'
          )
        );

      await adapter.stackTraceRequest(
        {} as DebugProtocol.StackTraceResponse,
        { threadId: 1 } as DebugProtocol.StackTraceArguments
      );

      expect(stateSpy.called).to.equal(true);
      const response = adapter.getResponse(
        0
      ) as DebugProtocol.StackTraceResponse;
      expect(response.success).to.equal(true);
      expect(response.body.stackFrames.length).to.equal(0);
    });

    it('Should process stack frame with local source', async () => {
      stateSpy = sinon
        .stub(RequestService.prototype, 'execute')
        .returns(
          Promise.resolve(
            '{"stateResponse":{"state":{"stack":{"stackFrame":[{"typeRef":"FooDebug","fullName":"FooDebug.test()","lineNumber":1,"frameNumber":0},{"typeRef":"BarDebug","fullName":"BarDebug.test()","lineNumber":2,"frameNumber":1}]}}}}'
          )
        );
      sourcePathSpy = sinon
        .stub(BreakpointService.prototype, 'getSourcePathFromTyperef')
        .returns('file:///foo.cls');

      await adapter.stackTraceRequest(
        {} as DebugProtocol.StackTraceResponse,
        { threadId: 1 } as DebugProtocol.StackTraceArguments
      );

      expect(stateSpy.called).to.equal(true);
      expect(stateSpy.getCall(0).args[0]).to.be.instanceof(StateCommand);
      const response = adapter.getResponse(
        0
      ) as DebugProtocol.StackTraceResponse;
      expect(response.success).to.equal(true);
      const stackFrames = response.body.stackFrames;
      expect(stackFrames.length).to.equal(2);
      expect(stackFrames[0]).to.deep.equal(
        new StackFrame(
          1000,
          'FooDebug.test()',
          new Source('foo.cls', '/foo.cls'),
          1,
          0
        )
      );
      expect(stackFrames[1]).to.deep.equal(
        new StackFrame(
          1001,
          'BarDebug.test()',
          new Source('foo.cls', '/foo.cls'),
          2,
          0
        )
      );
    });

    it('Should process stack frame with unknown source', async () => {
      stateSpy = sinon
        .stub(RequestService.prototype, 'execute')
        .returns(
          Promise.resolve(
            '{"stateResponse":{"state":{"stack":{"stackFrame":[{"typeRef":"anon","fullName":"anon.execute()","lineNumber":2,"frameNumber":0}]}}}}'
          )
        );

      await adapter.stackTraceRequest(
        {} as DebugProtocol.StackTraceResponse,
        { threadId: 1 } as DebugProtocol.StackTraceArguments
      );

      expect(stateSpy.called).to.equal(true);
      const response = adapter.getResponse(
        0
      ) as DebugProtocol.StackTraceResponse;
      expect(response.success).to.equal(true);
      const stackFrames = response.body.stackFrames;
      expect(stackFrames.length).to.equal(1);
      expect(stackFrames[0]).to.deep.equal(
        new StackFrame(1000, 'anon.execute()', undefined, 2, 0)
      );
    });

    it('Should handle state command error response', async () => {
      stateSpy = sinon
        .stub(RequestService.prototype, 'execute')
        .returns(
          Promise.reject(
            '{"message":"There was an error", "action":"Try again"}'
          )
        );

      await adapter.stackTraceRequest(
        {} as DebugProtocol.StackTraceResponse,
        { threadId: 1 } as DebugProtocol.StackTraceArguments
      );

      expect(adapter.getResponse(0).success).to.equal(false);
      expect(adapter.getResponse(0).message).to.equal(
        '{"message":"There was an error", "action":"Try again"}'
      );
      expect(stateSpy.called).to.equal(true);
    });
  });

  describe('Custom request', () => {
    describe('Line breakpoint info', () => {
      let setValidLinesSpy: sinon.SinonSpy;
      const initializedResponse = {
        success: true,
        type: 'response',
        body: {
          supportsCompletionsRequest: false,
          supportsConditionalBreakpoints: false,
          supportsDelayedStackTraceLoading: false,
          supportsEvaluateForHovers: false,
          supportsExceptionInfoRequest: false,
          supportsExceptionOptions: false,
          supportsFunctionBreakpoints: false,
          supportsHitConditionalBreakpoints: false,
          supportsLoadedSourcesRequest: false,
          supportsRestartFrame: false,
          supportsSetVariable: false,
          supportsStepBack: false,
          supportsStepInTargetsRequest: false
        }
      } as DebugProtocol.InitializeResponse;

      beforeEach(() => {
        adapter = new ApexDebugForTest(
          new SessionService(),
          new StreamingService(),
          new BreakpointService(),
          new RequestService()
        );
        adapter.initializeReq(
          initializedResponse,
          {} as DebugProtocol.InitializeRequestArguments
        );
        setValidLinesSpy = sinon.spy(
          BreakpointService.prototype,
          'setValidLines'
        );
      });

      afterEach(() => {
        setValidLinesSpy.restore();
      });

      it('Should not save line number mapping', () => {
        adapter.customRequest(
          LINE_BREAKPOINT_INFO_REQUEST,
          {} as DebugProtocol.Response,
          null
        );

        expect(setValidLinesSpy.called).to.equal(false);
        expect(adapter.getResponse(0)).to.deep.equal(initializedResponse);
        expect(adapter.getResponse(1).success).to.equal(true);
      });

      it('Should save line number mapping', () => {
        const info: LineBreakpointInfo[] = [
          { uri: 'file:///foo.cls', typeref: 'foo', lines: [1, 2, 3] },
          { uri: 'file:///foo.cls', typeref: 'foo$inner', lines: [4, 5, 6] },
          { uri: 'file:///bar.cls', typeref: 'bar', lines: [1, 2, 3] },
          { uri: 'file:///bar.cls', typeref: 'bar$inner', lines: [4, 5, 6] }
        ];
        const expectedLineNumberMapping: Map<
          string,
          LineBreakpointsInTyperef[]
        > = new Map();
        const expectedTyperefMapping: Map<string, string> = new Map();
        expectedLineNumberMapping.set('file:///foo.cls', [
          { typeref: 'foo', lines: [1, 2, 3] },
          { typeref: 'foo$inner', lines: [4, 5, 6] }
        ]);
        expectedLineNumberMapping.set('file:///bar.cls', [
          { typeref: 'bar', lines: [1, 2, 3] },
          { typeref: 'bar$inner', lines: [4, 5, 6] }
        ]);
        expectedTyperefMapping.set('foo', 'file:///foo.cls');
        expectedTyperefMapping.set('foo$inner', 'file:///foo.cls');
        expectedTyperefMapping.set('bar', 'file:///bar.cls');
        expectedTyperefMapping.set('bar$inner', 'file:///bar.cls');

        adapter.customRequest(
          LINE_BREAKPOINT_INFO_REQUEST,
          {} as DebugProtocol.Response,
          info
        );

        expect(setValidLinesSpy.calledOnce).to.equal(true);
        expect(setValidLinesSpy.getCall(0).args.length).to.equal(2);
        expect(setValidLinesSpy.getCall(0).args[0]).to.deep.equal(
          expectedLineNumberMapping
        );
        expect(setValidLinesSpy.getCall(0).args[1]).to.deep.equal(
          expectedTyperefMapping
        );
        expect(adapter.getResponse(0)).to.deep.equal(initializedResponse);
        expect(adapter.getResponse(1).success).to.equal(true);
      });
    });

    describe('Hotswap warning', () => {
      beforeEach(() => {
        adapter = new ApexDebugForTest(
          new SessionService(),
          new StreamingService(),
          new BreakpointService(),
          new RequestService()
        );
      });

      it('Should log warning to debug console', () => {
        adapter.customRequest(
          HOTSWAP_REQUEST,
          {} as DebugProtocol.Response,
          undefined
        );

        expect(adapter.getEvents().length).to.equal(1);
        expect(adapter.getEvents()[0].event).to.equal('output');
        const outputEvent = adapter.getEvents()[0] as DebugProtocol.OutputEvent;
        expect(outputEvent.body.output).to.have.string(
          nls.localize('hotswap_warn_text')
        );
        expect(outputEvent.body.category).to.equal('console');
      });
    });

    describe('Proxy settings', () => {
      let requestService: RequestService;

      beforeEach(() => {
        requestService = new RequestService();
        adapter = new ApexDebugForTest(
          new SessionService(),
          new StreamingService(),
          new BreakpointService(),
          requestService
        );
      });

      it('Should save proxy settings', () => {
        adapter.customRequest(
          PROXY_SETTINGS_REQUEST,
          {} as DebugProtocol.Response,
          {
            url: 'http://localhost:443',
            strictSSL: false,
            auth: 'Basic 123'
          } as ProxySettings
        );

        expect(requestService.proxyUrl).to.equal('http://localhost:443');
        expect(requestService.proxyStrictSSL).to.equal(false);
        expect(requestService.proxyAuthorization).to.equal('Basic 123');
      });
    });
  });

  describe('Logging', () => {
    let breakpointService: BreakpointService;
    const lineNumberMapping: Map<
      string,
      LineBreakpointsInTyperef[]
    > = new Map();
    const typerefMapping: Map<string, string> = new Map();
    lineNumberMapping.set('file:///foo.cls', [
      { typeref: 'foo', lines: [1, 2] },
      { typeref: 'foo$inner', lines: [3, 4] }
    ]);
    lineNumberMapping.set('file:///bar.cls', [
      { typeref: 'bar', lines: [3, 4] }
    ]);
    typerefMapping.set('foo', 'file:///foo.cls');
    typerefMapping.set('foo$inner', 'file:///foo.cls');
    typerefMapping.set('bar', 'file:///bar.cls');

    beforeEach(() => {
      breakpointService = new BreakpointService();
      adapter = new ApexDebugForTest(
        new SessionService(),
        new StreamingService(),
        breakpointService,
        new RequestService()
      );
      breakpointService.setValidLines(lineNumberMapping, typerefMapping);
    });

    it('Should not log without an error', () => {
      adapter.tryToParseSfdxError({} as DebugProtocol.Response);

      expect(adapter.getEvents().length).to.equal(0);
    });

    it('Should error to console with unexpected error schema', () => {
      adapter.tryToParseSfdxError(
        {} as DebugProtocol.Response,
        '{"subject":"There was an error", "action":"Try again"}'
      );

      expect(adapter.getEvents()[0].event).to.equal('output');
      expect(
        (adapter.getEvents()[0] as OutputEvent).body.output
      ).to.have.string(
        '{"subject":"There was an error", "action":"Try again"}'
      );
    });

    it('Should error to console with non JSON', () => {
      adapter.tryToParseSfdxError(
        {} as DebugProtocol.Response,
        'There was an error"}'
      );

      expect(adapter.getEvents()[0].event).to.equal('output');
      expect(
        (adapter.getEvents()[0] as OutputEvent).body.output
      ).to.have.string('There was an error');
    });

    it('Should log debugger event to console', () => {
      const msg: DebuggerMessage = {
        event: {
          createdDate: new Date().toUTCString(),
          replayId: 0,
          type: 'foo'
        },
        sobject: {
          SessionId: '07aFAKE',
          BreakpointId: '07bFAKE',
          RequestId: '07cFAKE',
          Type: 'Debug',
          Line: 5,
          Description: 'inner[4]|A user debug message',
          Stacktrace: 'A stacktrace'
        }
      };

      adapter.logEvent(msg);
      expect(adapter.getEvents()[0].event).to.equal('output');
      const outputEvent = adapter.getEvents()[0] as DebugProtocol.OutputEvent;
      expect(outputEvent.body.output).to.have.string(
        `${msg.event.createdDate} | ${msg.sobject.Type} | Request: ${msg.sobject
          .RequestId} | Breakpoint: ${msg.sobject.BreakpointId} | Line: ${msg
          .sobject.Line} | ${msg.sobject.Description} |${os.EOL}${msg.sobject
          .Stacktrace}`
      );
      expect(outputEvent.body.source!.path).to.equal('/foo.cls');
      expect(outputEvent.body.line).to.equal(4);
    });
  });

  describe('Streaming', () => {
    let streamingSubscribeSpy: sinon.SinonStub;

    beforeEach(() => {
      adapter = new ApexDebugForTest(
        new SessionService(),
        new StreamingService(),
        new BreakpointService(),
        new RequestService()
      );
      streamingSubscribeSpy = sinon
        .stub(StreamingService.prototype, 'subscribe')
        .returns(Promise.resolve());
    });

    afterEach(() => {
      streamingSubscribeSpy.restore();
    });

    it('Should call streaming service subscribe', () => {
      adapter.connectStreaming('foo', 'https://www.salesforce.com', '123');

      expect(streamingSubscribeSpy.calledOnce).to.equal(true);
      expect(streamingSubscribeSpy.getCall(0).args.length).to.equal(5);
      expect(streamingSubscribeSpy.getCall(0).args[0]).to.equal('foo');
      expect(streamingSubscribeSpy.getCall(0).args[1]).to.equal(
        'https://www.salesforce.com'
      );
      expect(streamingSubscribeSpy.getCall(0).args[2]).to.equal('123');
      for (const index of [3, 4]) {
        const obj = streamingSubscribeSpy.getCall(0).args[index];
        expect(obj).to.be.instanceof(StreamingClientInfo);
        const clientInfo = obj as StreamingClientInfo;
        expect(clientInfo.channel).to.be.oneOf([
          StreamingService.SYSTEM_EVENT_CHANNEL,
          StreamingService.USER_EVENT_CHANNEL
        ]);
        // tslint:disable:no-unused-expression
        expect(clientInfo.connectedHandler).to.not.be.undefined;
        expect(clientInfo.disconnectedHandler).to.not.be.undefined;
        expect(clientInfo.errorHandler).to.not.be.undefined;
        expect(clientInfo.messageHandler).to.not.be.undefined;
        // tslint:enable:no-unused-expression
      }
    });
  });

  describe('Debugger events', () => {
    let sessionConnectedSpy: sinon.SinonStub;
    let sessionIdSpy: sinon.SinonStub;
    let sessionStopSpy: sinon.SinonSpy;
    let eventProcessedSpy: sinon.SinonStub;
    let markEventProcessedSpy: sinon.SinonSpy;

    beforeEach(() => {
      adapter = new ApexDebugForTest(
        new SessionService(),
        new StreamingService(),
        new BreakpointService(),
        new RequestService()
      );
      sessionStopSpy = sinon.spy(SessionService.prototype, 'forceStop');
      sessionConnectedSpy = sinon
        .stub(SessionService.prototype, 'isConnected')
        .returns(true);
      sessionIdSpy = sinon
        .stub(SessionService.prototype, 'getSessionId')
        .returns('123');
      eventProcessedSpy = sinon
        .stub(StreamingService.prototype, 'hasProcessedEvent')
        .returns(false);
      markEventProcessedSpy = sinon.spy(
        StreamingService.prototype,
        'markEventProcessed'
      );
    });

    afterEach(() => {
      sessionConnectedSpy.restore();
      sessionIdSpy.restore();
      sessionStopSpy.restore();
      eventProcessedSpy.restore();
      markEventProcessedSpy.restore();
    });

    it('[SessionTerminated] - Should stop session service', () => {
      const message: DebuggerMessage = {
        event: {} as StreamingEvent,
        sobject: {
          SessionId: '123',
          Type: 'SessionTerminated',
          Description: 'foo'
        }
      };

      adapter.handleEvent(message);

      expect(sessionStopSpy.calledOnce).to.equal(true);
      expect(adapter.getEvents().length).to.equal(3);
      expect(adapter.getEvents()[0].event).to.equal('output');
      expect(
        (adapter.getEvents()[0] as OutputEvent).body.output
      ).to.have.string('foo');
      expect(adapter.getEvents()[1].event).to.equal(SHOW_MESSAGE_EVENT);
      const showMessageEvent = adapter.getEvents()[1] as DebugProtocol.Event;
      expect(showMessageEvent.body).to.deep.equal({
        type: VscodeDebuggerMessageType.Error,
        message: 'foo'
      } as VscodeDebuggerMessage);
      expect(adapter.getEvents()[2].event).to.equal('terminated');
    });

    it('[SessionTerminated] - Should not stop session service if session IDs do not match', () => {
      const message: DebuggerMessage = {
        event: {} as StreamingEvent,
        sobject: {
          SessionId: '456',
          Type: 'SessionTerminated',
          Description: 'foo'
        }
      };

      adapter.handleEvent(message);

      expect(sessionStopSpy.called).to.equal(false);
      expect(adapter.getEvents().length).to.equal(0);
    });

    it('[SessionTerminated] - Should not stop session service if it is not connected', () => {
      sessionConnectedSpy.restore();
      sessionConnectedSpy = sinon
        .stub(SessionService.prototype, 'isConnected')
        .returns(false);
      const message: DebuggerMessage = {
        event: {} as StreamingEvent,
        sobject: {
          SessionId: '123',
          Type: 'SessionTerminated',
          Description: 'foo'
        }
      };

      adapter.handleEvent(message);

      expect(sessionStopSpy.called).to.equal(false);
      expect(adapter.getEvents().length).to.equal(0);
    });

    it('[RequestStarted] - Should create new request thread', () => {
      const message: DebuggerMessage = {
        event: {} as StreamingEvent,
        sobject: {
          SessionId: '123',
          Type: 'RequestStarted',
          RequestId: '07cFAKE'
        }
      };

      adapter.handleEvent(message);

      expect(adapter.getRequestThreads().size).to.equal(1);
      expect(adapter.getRequestThreads().get(1)).to.equal('07cFAKE');
      expect(adapter.getEvents().length).to.equal(1);
      expect(adapter.getEvents()[0].event).to.equal('output');
    });

    it('[RequestFinished] - Should delete request thread', () => {
      const message: DebuggerMessage = {
        event: {} as StreamingEvent,
        sobject: {
          SessionId: '123',
          Type: 'RequestFinished',
          RequestId: '07cFAKE1'
        }
      };
      adapter.addRequestThread('07cFAKE1');
      adapter.addRequestThread('07cFAKE2');

      adapter.handleEvent(message);

      expect(adapter.getRequestThreads().size).to.equal(1);
      expect(adapter.getEvents().length).to.equal(2);
      expect(adapter.getEvents()[0].event).to.equal('output');
      expect(adapter.getEvents()[1].event).to.equal('thread');
      const threadEvent = adapter.getEvents()[1] as ThreadEvent;
      expect(threadEvent.body.reason).to.equal('exited');
      expect(threadEvent.body.threadId).to.equal(1);
    });

    it('[RequestFinished] - Should not handle unknown request', () => {
      const message: DebuggerMessage = {
        event: {} as StreamingEvent,
        sobject: {
          SessionId: '123',
          Type: 'RequestFinished',
          RequestId: '07cFAKE123'
        }
      };
      adapter.addRequestThread('07cFAKE');

      adapter.handleEvent(message);

      expect(adapter.getRequestThreads().size).to.equal(1);
      expect(adapter.getEvents().length).to.equal(0);
    });

    it('[Resumed] - Should send continued event', () => {
      const message: DebuggerMessage = {
        event: {} as StreamingEvent,
        sobject: {
          SessionId: '123',
          Type: 'Resumed',
          RequestId: '07cFAKE'
        }
      };
      adapter.addRequestThread('07cFAKE');

      adapter.handleEvent(message);

      expect(adapter.getRequestThreads().size).to.equal(1);
      expect(adapter.getEvents().length).to.equal(1);
      expect(adapter.getEvents()[0].event).to.equal('output');
    });

    it('[Resumed] - Should not handle unknown request', () => {
      const message: DebuggerMessage = {
        event: {} as StreamingEvent,
        sobject: {
          SessionId: '123',
          Type: 'Resumed',
          RequestId: '07cFAKE123'
        }
      };
      adapter.addRequestThread('07cFAKE');

      adapter.handleEvent(message);

      expect(adapter.getRequestThreads().size).to.equal(1);
      expect(adapter.getEvents().length).to.equal(0);
    });

    it('[Stopped] - Should send breakpoint stopped event', () => {
      const message: DebuggerMessage = {
        event: {
          replayId: 0
        } as StreamingEvent,
        sobject: {
          SessionId: '123',
          Type: 'Stopped',
          RequestId: '07cFAKE',
          BreakpointId: '07bFAKE'
        }
      };
      adapter.addRequestThread('07cFAKE');

      adapter.handleEvent(message);

      expect(adapter.getRequestThreads().size).to.equal(1);
      expect(adapter.getEvents().length).to.equal(2);
      expect(adapter.getEvents()[0].event).to.equal('output');
      expect(adapter.getEvents()[1].event).to.equal('stopped');
      const stoppedEvent = adapter.getEvents()[1] as StoppedEvent;
      expect(stoppedEvent.body).to.deep.equal({
        threadId: 1,
        reason: ''
      });
      expect(markEventProcessedSpy.calledOnce).to.equal(true);
      expect(markEventProcessedSpy.getCall(0).args).to.have.same.members([
        ApexDebuggerEventType.Stopped,
        0
      ]);
    });

    it('[Stopped] - Should send stepping stopped event', () => {
      const message: DebuggerMessage = {
        event: {} as StreamingEvent,
        sobject: {
          SessionId: '123',
          Type: 'Stopped',
          RequestId: '07cFAKE-without-breakpoint'
        }
      };
      adapter.addRequestThread('07cFAKE-without-breakpoint');

      adapter.handleEvent(message);

      expect(adapter.getRequestThreads().size).to.equal(1);
      expect(adapter.getEvents().length).to.equal(2);
      expect(adapter.getEvents()[0].event).to.equal('output');
      expect(adapter.getEvents()[1].event).to.equal('stopped');
      const threadEvent = adapter.getEvents()[1] as StoppedEvent;
      expect(threadEvent.body.reason).to.equal('');
      expect(threadEvent.body.threadId).to.equal(1);
    });

    it('[Stopped] - Should not handle without request ID', () => {
      const message: DebuggerMessage = {
        event: {} as StreamingEvent,
        sobject: {
          SessionId: '123',
          Type: 'Stopped'
        }
      };

      adapter.handleEvent(message);

      expect(
        adapter.getRequestThreads().size,
        'must have no registered request thread'
      ).to.equal(0);
      expect(
        adapter.getEvents().length,
        'must not handle an event without a request id'
      ).to.equal(0);
    });

    it('[SystemWarning] - Should send events with description', () => {
      const message: DebuggerMessage = {
        event: {} as StreamingEvent,
        sobject: {
          SessionId: '123',
          Type: 'SystemWarning',
          Description: 'foo'
        }
      };

      adapter.handleEvent(message);

      expect(adapter.getEvents().length).to.equal(2);
      expect(adapter.getEvents()[0].event).to.equal('output');
      expect(adapter.getEvents()[1].event).to.equal(SHOW_MESSAGE_EVENT);
      const showMessageEvent = adapter.getEvents()[1] as DebugProtocol.Event;
      expect(showMessageEvent.body).to.deep.equal({
        type: VscodeDebuggerMessageType.Warning,
        message: 'foo'
      } as VscodeDebuggerMessage);
    });

    it('[SystemWarning] - Should not send event without description', () => {
      const message: DebuggerMessage = {
        event: {} as StreamingEvent,
        sobject: {
          SessionId: '123',
          Type: 'SystemWarning'
        }
      };

      adapter.handleEvent(message);

      expect(adapter.getEvents().length).to.equal(1);
      expect(adapter.getEvents()[0].event).to.equal('output');
    });

    it('[SystemGack] - Should send events with description', () => {
      const message: DebuggerMessage = {
        event: {} as StreamingEvent,
        sobject: {
          SessionId: '123',
          Type: 'SystemGack',
          Description: 'foo'
        }
      };

      adapter.handleEvent(message);

      expect(adapter.getEvents().length).to.equal(2);
      expect(adapter.getEvents()[0].event).to.equal('output');
      expect(adapter.getEvents()[1].event).to.equal(SHOW_MESSAGE_EVENT);
      const showMessageEvent = adapter.getEvents()[1] as DebugProtocol.Event;
      expect(showMessageEvent.body).to.deep.equal({
        type: VscodeDebuggerMessageType.Error,
        message: 'foo'
      } as VscodeDebuggerMessage);
    });

    it('[SystemGack] - Should not send event without description', () => {
      const message: DebuggerMessage = {
        event: {} as StreamingEvent,
        sobject: {
          SessionId: '123',
          Type: 'SystemGack'
        }
      };

      adapter.handleEvent(message);

      expect(adapter.getEvents().length).to.equal(1);
      expect(adapter.getEvents()[0].event).to.equal('output');
    });

    it('[ApexException] - Should log event', () => {
      const message: DebuggerMessage = {
        event: {} as StreamingEvent,
        sobject: {
          SessionId: '123',
          Type: 'ApexException',
          Description: 'foo'
        }
      };

      adapter.handleEvent(message);

      expect(adapter.getEvents().length).to.equal(1);
      expect(adapter.getEvents()[0].event).to.equal('output');
    });

    it('[Debug] - Should log event', () => {
      const message: DebuggerMessage = {
        event: {} as StreamingEvent,
        sobject: {
          SessionId: '123',
          Type: 'Debug',
          Description: 'foo[8]|real message'
        }
      };

      adapter.handleEvent(message);

      expect(adapter.getEvents().length).to.equal(1);
      expect(adapter.getEvents()[0].event).to.equal('output');
    });

    it('[SystemInfo] - Should log event', () => {
      const message: DebuggerMessage = {
        event: {} as StreamingEvent,
        sobject: {
          SessionId: '123',
          Type: 'SystemInfo',
          Description: 'Request will not be debugged'
        }
      };

      adapter.handleEvent(message);

      expect(adapter.getEvents().length).to.equal(1);
      expect(adapter.getEvents()[0].event).to.equal('output');
    });
  });
});<|MERGE_RESOLUTION|>--- conflicted
+++ resolved
@@ -313,7 +313,6 @@
       expect(adapter.getEvents().length).to.equal(0);
     });
 
-<<<<<<< HEAD
     it('Should configure tracing with boolean', async () => {
       const sessionId = '07aFAKE';
       sessionPrintToDebugSpy = sinon
@@ -435,14 +434,14 @@
 
       // then
       expect(sessionPrintToDebugSpy.callCount).to.equal(3);
-=======
+    });
+
     it('Should return empty string with null launch array', () => {
       expect(adapter.toCommaSeparatedString()).to.equal('');
     });
 
     it('Should return empty string with empty launch array', () => {
       expect(adapter.toCommaSeparatedString([])).to.equal('');
->>>>>>> ec932731
     });
   });
 
