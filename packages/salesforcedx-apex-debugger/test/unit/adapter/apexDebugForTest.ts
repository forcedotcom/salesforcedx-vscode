/*
 * Copyright (c) 2017, salesforce.com, inc.
 * All rights reserved.
 * Licensed under the BSD 3-Clause license.
 * For full license text, see LICENSE.txt file in the repo root or https://opensource.org/licenses/BSD-3-Clause
 */
// This is only done in tests because we are mocking things

<<<<<<< HEAD
import { Connection } from '@salesforce/core';
import { RequestService } from '@salesforce/salesforcedx-utils';
=======
>>>>>>> e20e8330
import { Source } from '@vscode/debugadapter';
import { DebugProtocol } from '@vscode/debugprotocol';
import {
  ApexDebug,
  ApexDebugStackFrameInfo,
  LaunchRequestArguments,
  VariableContainer
} from '../../../src/adapter/apexDebug';
import { Reference } from '../../../src/commands';
import { BreakpointService, SessionService, StreamingService } from '../../../src/core';
import { RequestService } from '../../../src/requestService/requestService';

export class ApexDebugForTest extends ApexDebug {
  private receivedResponses: DebugProtocol.Response[] = [];
  private receivedEvents: DebugProtocol.Event[] = [];

  constructor(
    requestService: RequestService,
    sessionService?: SessionService,
    streamingService?: StreamingService,
    breakpointService?: BreakpointService
  ) {
    super();
    this.myRequestService = requestService;
    this.mySessionService = sessionService ?? new SessionService(requestService);
    this.myStreamingService = streamingService ?? new StreamingService();
    this.myBreakpointService = breakpointService ?? new BreakpointService(requestService);
  }

  public getBreakpointService(): BreakpointService {
    return this.myBreakpointService;
  }

  public getRequestService(): RequestService {
    return this.myRequestService;
  }

  public getResponse(index: number): DebugProtocol.Response {
    return this.receivedResponses[index];
  }

  public getResponses(): DebugProtocol.Response[] {
    return this.receivedResponses;
  }

  public getEvents(): DebugProtocol.Event[] {
    return this.receivedEvents;
  }

  public sendResponse(response: DebugProtocol.Response): void {
    this.receivedResponses.push(response);
  }

  public sendEvent(event: DebugProtocol.Event): void {
    this.receivedEvents.push(event);
  }

  public initializeReq(
    response: DebugProtocol.InitializeResponse,
    args: DebugProtocol.InitializeRequestArguments
  ): void {
    super.initializeRequest(response, args);
  }

  public attachReq(response: DebugProtocol.AttachResponse, args: DebugProtocol.AttachRequestArguments): void {
    super.attachRequest(response, args);
  }

  public async launchRequest(response: DebugProtocol.LaunchResponse, args: LaunchRequestArguments): Promise<void> {
    return super.launchRequest(response, args);
  }

  public async getTargetOrgConnection(): Promise<Connection> {
    return super.getTargetOrgConnection();
  }

  public async disconnectReq(
    response: DebugProtocol.DisconnectResponse,
    args: DebugProtocol.DisconnectArguments
  ): Promise<void> {
    return super.disconnectRequest(response, args);
  }

  public async setBreakPointsReq(
    response: DebugProtocol.SetBreakpointsResponse,
    args: DebugProtocol.SetBreakpointsArguments
  ): Promise<void> {
    return super.setBreakPointsRequest(response, args);
  }

  public async continueReq(
    response: DebugProtocol.ContinueResponse,
    args: DebugProtocol.ContinueArguments
  ): Promise<void> {
    return super.continueRequest(response, args);
  }

  public async nextRequest(response: DebugProtocol.NextResponse, args: DebugProtocol.NextArguments): Promise<void> {
    await super.nextRequest(response, args);
  }

  public async stepInRequest(
    response: DebugProtocol.StepInResponse,
    args: DebugProtocol.StepInArguments
  ): Promise<void> {
    await super.stepInRequest(response, args);
  }

  public async stepOutRequest(
    response: DebugProtocol.StepOutResponse,
    args: DebugProtocol.StepOutArguments
  ): Promise<void> {
    await super.stepOutRequest(response, args);
  }

  public threadsReq(response: DebugProtocol.ThreadsResponse): void {
    super.threadsRequest(response);
  }

  public stackTraceRequest(
    response: DebugProtocol.StackTraceResponse,
    args: DebugProtocol.StackTraceArguments
  ): Promise<void> {
    return super.stackTraceRequest(response, args);
  }

  public async customRequest(command: string, response: DebugProtocol.Response, args: any): Promise<void> {
    return super.customRequest(command, response, args);
  }

  public setSalesforceProject(projectPath: string): void {
    this.salesforceProject = projectPath;
  }

  public addRequestThread(requestId: string): void {
    this.requestThreads.set(this.threadId++, requestId);
  }

  public getRequestThreads(): Map<number, string> {
    return this.requestThreads;
  }

  public printToDebugConsole(msg?: string, sourceFile?: Source, sourceLine?: number): void {
    super.printToDebugConsole(msg, sourceFile, sourceLine);
  }

  public errorToDebugConsole(msg?: string): void {
    super.errorToDebugConsole(msg);
  }

  public populateReferences(references: Reference[], requestId: string): void {
    super.populateReferences(references, requestId);
  }

  public getVariableContainer(variableReference: number): VariableContainer | undefined {
    return this.variableHandles.get(variableReference);
  }

  public createVariableContainer(variableContainer: VariableContainer): number {
    return this.variableHandles.create(variableContainer);
  }

  public getStackFrameInfo(frameId: number): ApexDebugStackFrameInfo {
    return this.stackFrameInfos.get(frameId);
  }

  public createStackFrameInfo(frameInfo: ApexDebugStackFrameInfo): number {
    return this.stackFrameInfos.create(frameInfo);
  }

  public getVariableContainerReferenceByApexId(): Map<number, number> {
    return this.variableContainerReferenceByApexId;
  }

  public async scopesRequest(
    response: DebugProtocol.ScopesResponse,
    args: DebugProtocol.ScopesArguments
  ): Promise<void> {
    return super.scopesRequest(response, args);
  }

  public async variablesRequest(
    response: DebugProtocol.VariablesResponse,
    args: DebugProtocol.VariablesArguments
  ): Promise<void> {
    return super.variablesRequest(response, args);
  }

  public getIdleTimers(): ReturnType<typeof setTimeout>[] {
    return this.idleTimers;
  }
}<|MERGE_RESOLUTION|>--- conflicted
+++ resolved
@@ -6,11 +6,7 @@
  */
 // This is only done in tests because we are mocking things
 
-<<<<<<< HEAD
 import { Connection } from '@salesforce/core';
-import { RequestService } from '@salesforce/salesforcedx-utils';
-=======
->>>>>>> e20e8330
 import { Source } from '@vscode/debugadapter';
 import { DebugProtocol } from '@vscode/debugprotocol';
 import {
