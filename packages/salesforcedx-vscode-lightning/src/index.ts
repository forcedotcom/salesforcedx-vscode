--- conflicted
+++ resolved
@@ -9,16 +9,6 @@
 import {
   bootstrapWorkspaceAwareness,
   detectWorkspaceType,
-<<<<<<< HEAD
-  DirectoryEntry,
-  FileSystemDataProvider,
-  isLWC
-} from '@salesforce/salesforcedx-lightning-lsp-common';
-import {
-  bootstrapWorkspaceAwareness,
-  populateWorkspaceTypeFiles,
-=======
->>>>>>> 8b517822
   TelemetryService,
   TimingUtils
 } from '@salesforce/salesforcedx-utils-vscode';
@@ -63,17 +53,10 @@
   });
 
   // Create FileSystemDataProvider with Aura resources and essential workspace files for the language server
-<<<<<<< HEAD
-  const fileSystemProvider = await createAuraResourcesProvider(extensionContext, workspaceUris);
-
-  // 3) If activationMode is autodetect or always, check workspaceType before startup
-  const workspaceType = await detectWorkspaceType(workspaceUris, await createWorkspaceTypeProvider(workspaceUris));
-=======
   const fileSystemProvider = await createAuraResourcesProvider(extensionContext);
 
   // 3) If activationMode is autodetect or always, check workspaceType before startup
   const workspaceType = await detectWorkspaceType(workspaceUris);
->>>>>>> 8b517822
 
   // Check if we have a valid project structure
   if (getActivationMode() === 'autodetect' && !isLWC(workspaceType)) {
@@ -126,12 +109,8 @@
     ],
     initializationOptions: {
       // static Aura resources for the language server, not the entire workspace
-<<<<<<< HEAD
-      fileSystemProvider: fileSystemProvider.serialize()
-=======
       fileSystemProvider: fileSystemProvider.serialize(),
       workspaceType
->>>>>>> 8b517822
     },
     revealOutputChannelOn: RevealOutputChannelOn.Error,
     synchronize: {
@@ -183,18 +162,11 @@
   });
 
   // Also load essential JSON files for workspace type detection
-<<<<<<< HEAD
-  log('Starting to load essential JSON/XML files...');
-  void Effect.runPromise(
-    bootstrapWorkspaceAwareness({
-      fileGlob: '*.{json,xml}',
-=======
   // Use **/*.{json,xml} to match root-level files like sfdx-project.json
   log('Starting to load essential JSON/XML files...');
   void Effect.runPromise(
     bootstrapWorkspaceAwareness({
       fileGlob: '**/*.{json,xml}',
->>>>>>> 8b517822
       excludeGlob: '**/{node_modules,.sfdx,.git,dist,out,lib,coverage}/**',
       logger: log
     })
@@ -206,12 +178,9 @@
       log(`Failed to bootstrap essential files: ${String(error)}`);
     });
 
-<<<<<<< HEAD
-=======
   // finising up with workspace awareness
   log('Finished with workspace awareness');
 
->>>>>>> 8b517822
   // Notify telemetry that our extension is now active
   TelemetryService.getInstance().sendExtensionActivationEvent(extensionStartTime);
 };
@@ -224,14 +193,7 @@
 /**
  * Creates a FileSystemDataProvider with Aura framework resources and essential workspace files
  */
-<<<<<<< HEAD
-const createAuraResourcesProvider = async (
-  extensionContext: ExtensionContext,
-  workspaceUris: string[]
-): Promise<FileSystemDataProvider> => {
-=======
 const createAuraResourcesProvider = async (extensionContext: ExtensionContext): Promise<FileSystemDataProvider> => {
->>>>>>> 8b517822
   const provider = new FileSystemDataProvider();
 
   // Load Aura framework resources from extension
@@ -249,42 +211,14 @@
   } catch {
     // dist/resources/aura doesn't exist (development mode without bundling), try src/resources/aura
     auraResourcesPath = srcResourcesPath;
-<<<<<<< HEAD
   }
 
   await loadAuraResourcesRecursively(provider, auraResourcesPath);
 
-  // Also load essential workspace files (like sfdx-project.json) for workspace type detection
-  for (const workspaceUri of workspaceUris) {
-    await populateWorkspaceTypeFiles(provider, workspaceUri, log);
-  }
-
-=======
-  }
-
-  await loadAuraResourcesRecursively(provider, auraResourcesPath);
-
->>>>>>> 8b517822
   return provider;
 };
 
 /**
-<<<<<<< HEAD
- * Creates a minimal FileSystemDataProvider for workspace type detection
- */
-const createWorkspaceTypeProvider = async (workspaceUris: string[]): Promise<FileSystemDataProvider> => {
-  const fileSystemProvider = new FileSystemDataProvider();
-
-  for (const workspaceUri of workspaceUris) {
-    try {
-      await populateWorkspaceTypeFiles(fileSystemProvider, workspaceUri, log);
-    } catch (error: unknown) {
-      const errorMessage = error instanceof Error ? error.message : String(error);
-      log(`Error populating workspace type files for workspace ${workspaceUri}: ${errorMessage}`);
-      throw error;
-    }
-  }
-=======
  * Attempts to read a file and add it to the provider if it exists
  * Used for loading Aura framework resources
  */
@@ -293,7 +227,6 @@
     const fileUri = Uri.file(filePath);
     const fileContent = await workspace.fs.readFile(fileUri);
     const content = Buffer.from(fileContent).toString('utf8');
->>>>>>> 8b517822
 
     provider.updateFileContent(filePath, content);
     provider.updateFileStat(filePath, {
@@ -312,45 +245,11 @@
 };
 
 /**
-<<<<<<< HEAD
- * Attempts to read a file and add it to the provider if it exists
- * Used for loading Aura framework resources
- */
-const tryReadFile = async (provider: FileSystemDataProvider, filePath: string): Promise<void> => {
-  try {
-    const fileUri = Uri.file(filePath);
-    const fileContent = await workspace.fs.readFile(fileUri);
-    const content = Buffer.from(fileContent).toString('utf8');
-
-    provider.updateFileContent(filePath, content);
-    provider.updateFileStat(filePath, {
-      type: 'file',
-      exists: true,
-      ctime: Date.now(),
-      mtime: Date.now(),
-      size: content.length
-    });
-  } catch (error: unknown) {
-    // File doesn't exist or can't be read - this is expected for some files
-    if (!(error instanceof Error) || !error.message.includes('ENOENT')) {
-      log(`Unexpected error reading file ${filePath}: ${String(error)}`);
-    }
-  }
-};
-
-/**
  * Loads Aura resources recursively from the extension's resources directory
  * Uses fsPath format (no file:// prefix) to match LWC server behavior
  */
 const loadAuraResourcesRecursively = async (provider: FileSystemDataProvider, dirPath: string): Promise<void> => {
   try {
-=======
- * Loads Aura resources recursively from the extension's resources directory
- * Uses fsPath format (no file:// prefix) to match LWC server behavior
- */
-const loadAuraResourcesRecursively = async (provider: FileSystemDataProvider, dirPath: string): Promise<void> => {
-  try {
->>>>>>> 8b517822
     const dirUri = Uri.file(dirPath);
     const entries = await workspace.fs.readDirectory(dirUri);
 
