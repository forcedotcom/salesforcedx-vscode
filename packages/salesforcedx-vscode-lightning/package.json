--- conflicted
+++ resolved
@@ -27,13 +27,8 @@
   "dependencies": {
     "@salesforce/aura-language-server": "3.6.0",
     "@salesforce/core": "^2.35.0",
-<<<<<<< HEAD
     "@salesforce/lightning-lsp-common": "3.6.0",
-    "@salesforce/salesforcedx-utils-vscode": "54.4.0",
-=======
-    "@salesforce/lightning-lsp-common": "3.5.0",
     "@salesforce/salesforcedx-utils-vscode": "54.4.1",
->>>>>>> 93b62dd3
     "applicationinsights": "1.0.7",
     "vscode-extension-telemetry": "0.0.17",
     "vscode-languageclient": "^5.2.1"
