{
  "name": "salesforcedx-vscode-lightning",
  "displayName": "Aura Components",
  "description": "Provides code-editing features for Aura Components",
  "qna": "https://github.com/forcedotcom/salesforcedx-vscode/issues",
  "bugs": {
    "url": "https://github.com/forcedotcom/salesforcedx-vscode/issues"
  },
  "repository": {
    "url": "https://github.com/forcedotcom/salesforcedx-vscode"
  },
  "icon": "images/VSCodeLightning.png",
  "galleryBanner": {
    "color": "#ECECEC",
    "theme": "light"
  },
  "version": "65.1.0",
  "publisher": "salesforce",
  "license": "BSD-3-Clause",
  "engines": {
    "vscode": "^1.90.0"
  },
  "categories": [
    "Programming Languages"
  ],
  "dependencies": {
<<<<<<< HEAD
    "@salesforce/salesforcedx-aura-language-server": "*",
    "@salesforce/salesforcedx-lightning-lsp-common": "*",
    "@salesforce/salesforcedx-utils-vscode": "65.0.0",
=======
    "@salesforce/aura-language-server": "4.12.7",
    "@salesforce/lightning-lsp-common": "4.12.7",
    "@salesforce/salesforcedx-utils-vscode": "65.1.0",
>>>>>>> 47edf5d4
    "applicationinsights": "1.0.7",
    "vscode-html-languageservice": "^5.5.1",
    "vscode-languageclient": "^9.0.1"
  },
  "devDependencies": {
    "@types/which": "^1.3.1",
    "esbuild": "0.25.10"
  },
  "extensionDependencies": [
    "salesforce.salesforcedx-vscode-core"
  ],
  "scripts": {
    "bundle:extension": "node ./esbuild.config.mjs",
    "clean": "shx rm -rf node_modules && shx rm -rf out && shx rm -rf coverage && shx rm -rf .nyc_output",
    "compile": "tsc -p ./",
    "lint": "eslint .",
    "lint:fix": "npm run lint -- --fix",
    "test": "jest --coverage",
    "vscode:package": "ts-node  ../../scripts/vsce-bundled-extension.ts",
    "vscode:prepublish": "npm prune --production",
    "vscode:publish": "node ../../scripts/publish-vsix.js",
    "vscode:sha256": "node ../../scripts/generate-sha256.js >> ../../SHA256",
    "watch": "tsc -watch -p ."
  },
  "activationEvents": [
    "workspaceContains:**/aura/**",
    "workspaceContains:**/workspace-user.xml"
  ],
  "main": "./out/src",
  "serverPath": [
    "..",
    "..",
    "node_modules",
    "@salesforce",
    "salesforcedx-aura-language-server",
    "out",
    "src",
    "server.js"
  ],
  "packaging": {
    "assets": [
      "LICENSE.txt",
      "package.nls.ja.json",
      "package.nls.json",
      "README.md",
      ".vscodeignore",
      "OSSREADME.json",
      "images",
      "syntaxes",
      "images",
      "dist"
    ],
    "packageUpdates": {
      "main": "dist/index.js",
      "serverPath": [
        "node_modules",
        "@salesforce",
        "salesforcedx-aura-language-server",
        "out",
        "src",
        "server.js"
      ],
      "dependencies": {
        "applicationinsights": "1.0.7",
        "@salesforce/salesforcedx-aura-language-server": "64.16.1",
        "@salesforce/salesforcedx-lightning-lsp-common": "64.16.1"
      },
      "devDependencies": {}
    }
  },
  "contributes": {
    "languages": [
      {
        "id": "html",
        "extensions": [
          ".app",
          ".cmp",
          ".design",
          ".evt",
          ".intf",
          ".auradoc",
          ".tokens"
        ]
      }
    ],
    "grammars": [
      {
        "language": "html",
        "scopeName": "aura.html",
        "path": "./syntaxes/html.tmLanguage.json"
      }
    ],
    "configuration": {
      "type": "object",
      "title": "%lightning_preferences%",
      "properties": {
        "salesforcedx-vscode-lightning.activationMode": {
          "type": "string",
          "description": "%activation_mode_description%",
          "enum": [
            "always",
            "autodetect",
            "off"
          ],
          "enumDescriptions": [
            "%activation_mode_always_on%",
            "%activation_mode_autodetect%",
            "%activation_mode_off%"
          ],
          "default": "autodetect"
        }
      }
    }
  }
}<|MERGE_RESOLUTION|>--- conflicted
+++ resolved
@@ -24,15 +24,9 @@
     "Programming Languages"
   ],
   "dependencies": {
-<<<<<<< HEAD
     "@salesforce/salesforcedx-aura-language-server": "*",
     "@salesforce/salesforcedx-lightning-lsp-common": "*",
-    "@salesforce/salesforcedx-utils-vscode": "65.0.0",
-=======
-    "@salesforce/aura-language-server": "4.12.7",
-    "@salesforce/lightning-lsp-common": "4.12.7",
     "@salesforce/salesforcedx-utils-vscode": "65.1.0",
->>>>>>> 47edf5d4
     "applicationinsights": "1.0.7",
     "vscode-html-languageservice": "^5.5.1",
     "vscode-languageclient": "^9.0.1"
