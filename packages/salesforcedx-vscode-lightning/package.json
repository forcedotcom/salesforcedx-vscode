{
  "name": "salesforcedx-vscode-lightning",
  "displayName": "Aura Components",
  "description": "Provides code-editing features for Aura Components",
  "qna": "https://github.com/forcedotcom/salesforcedx-vscode/issues",
  "bugs": {
    "url": "https://github.com/forcedotcom/salesforcedx-vscode/issues"
  },
  "repository": {
    "url": "https://github.com/forcedotcom/salesforcedx-vscode"
  },
  "icon": "images/VSCodeLightning.png",
  "galleryBanner": {
    "color": "#ECECEC",
    "theme": "light"
  },
  "version": "48.7.0",
  "publisher": "salesforce",
  "license": "BSD-3-Clause",
  "engines": {
    "vscode": "^1.40.0"
  },
  "categories": [
    "Programming Languages"
  ],
  "dependencies": {
<<<<<<< HEAD
    "@salesforce/aura-language-server": "2.3.6",
    "@salesforce/lightning-lsp-common": "2.3.6",
    "@salesforce/lwc-language-server": "2.3.6",
    "@salesforce/salesforcedx-utils-vscode": "48.6.0",
=======
    "@salesforce/aura-language-server": "2.2.17",
    "@salesforce/lightning-lsp-common": "2.2.17",
    "@salesforce/lwc-language-server": "2.2.17",
    "@salesforce/salesforcedx-utils-vscode": "48.7.0",
>>>>>>> 9b2a184d
    "change-case": "^3.1.0",
    "open": "6.0.0",
    "vscode-extension-telemetry": "0.0.17",
    "vscode-languageclient": "^5.2.1",
    "which": "^1.3.1"
  },
  "devDependencies": {
    "@salesforce/salesforcedx-test-utils-vscode": "48.7.0",
    "@types/chai": "^4.0.0",
    "@types/mocha": "^5",
    "@types/node": "8.9.3",
    "@types/open": "6.0.0",
    "@types/sinon": "^7.5.1",
    "@types/which": "^1.3.1",
    "chai": "^4.0.2",
    "cross-env": "5.2.0",
    "mocha": "^5",
    "mocha-junit-reporter": "^1.23.3",
    "mocha-multi-reporters": "^1.1.7",
    "nyc": "^13",
    "sinon": "^7.3.1",
    "typescript": "3.1.6",
    "vscode": "^1.1.36"
  },
  "scripts": {
    "vscode:prepublish": "npm prune --production",
    "vscode:package": "vsce package",
    "vscode:sha256": "node ../../scripts/generate-sha256.js >> ../../SHA256",
    "vscode:publish": "node ../../scripts/publish-vsix.js",
    "compile": "tsc -p ./",
    "lint": "tslint --project .",
    "watch": "tsc -watch -p .",
    "clean": "shx rm -rf node_modules && shx rm -rf out && shx rm -rf coverage && shx rm -rf .nyc_output",
    "postinstall": "node ./node_modules/vscode/bin/install",
    "test": "npm run test:unit && npm run test:vscode-integration",
    "test:unit": "node ./node_modules/nyc/bin/nyc.js ./node_modules/mocha/bin/_mocha --recursive out/test/unit --reporter mocha-multi-reporters --reporter-options configFile=../../config/mochaUnitTestsConfig.json",
    "test:vscode-integration": "node ../../scripts/run-tests-with-recipes",
    "test:vscode-insiders-integration": "cross-env CODE_VERSION=insiders npm run test:vscode-integration"
  },
  "activationEvents": [
    "workspaceContains:sfdx-project.json",
    "workspaceContains:**/workspace-user.xml",
    "onView:salesforce-lightning-explorer"
  ],
  "main": "./out/src",
  "contributes": {
    "languages": [
      {
        "id": "html",
        "extensions": [
          ".app",
          ".cmp",
          ".design",
          ".evt",
          ".intf",
          ".auradoc",
          ".tokens"
        ]
      }
    ],
    "grammars": [
      {
        "language": "html",
        "scopeName": "text.html.basic",
        "path": "./syntaxes/html.tmLanguage.json"
      }
    ],
    "viewsContainers": {
      "activitybar": [
        {
          "id": "salesforce-lightning-explorer",
          "title": "%lightning_explorer_title%",
          "icon": "resources/lightning.svg"
        }
      ]
    },
    "views": {
      "salesforce-lightning-explorer": [
        {
          "id": "salesforce-lightning-components",
          "name": "%lightning_explorer_name%",
          "when": "config.salesforcedx-vscode-lightning.showLightningExplorer"
        }
      ]
    },
    "menus": {
      "view/item/context": [
        {
          "command": "salesforce-lightning-quickopen",
          "when": "view == salesforce-lightning-components && viewItem == external",
          "group": "inline"
        }
      ],
      "commandPalette": [
        {
          "command": "salesforce-lightning-quickopen",
          "when": "sfdx:project_opened"
        },
        {
          "command": "salesforce-lightning-quickopen",
          "when": "sfdx:internal_dev"
        }
      ]
    },
    "commands": [
      {
        "command": "salesforce-lightning-quickopen",
        "title": "%lightning_open_component_title%",
        "icon": "resources/open.svg"
      }
    ],
    "configuration": {
      "type": "object",
      "title": "%lightning_preferences%",
      "properties": {
        "salesforcedx-vscode-lightning.showLightningExplorer": {
          "type": "boolean",
          "scope": "window",
          "default": false,
          "description": "%show_lightning_explorer_description%"
        },
        "salesforcedx-vscode-lightning.activationMode": {
          "type": "string",
          "description": "%activation_mode_description%",
          "enum": [
            "always",
            "autodetect",
            "off"
          ],
          "enumDescriptions": [
            "%activation_mode_always_on%",
            "%activation_mode_autodetect%",
            "%activation_mode_off%"
          ],
          "default": "autodetect"
        }
      }
    }
  }
}<|MERGE_RESOLUTION|>--- conflicted
+++ resolved
@@ -24,17 +24,10 @@
     "Programming Languages"
   ],
   "dependencies": {
-<<<<<<< HEAD
     "@salesforce/aura-language-server": "2.3.6",
     "@salesforce/lightning-lsp-common": "2.3.6",
     "@salesforce/lwc-language-server": "2.3.6",
-    "@salesforce/salesforcedx-utils-vscode": "48.6.0",
-=======
-    "@salesforce/aura-language-server": "2.2.17",
-    "@salesforce/lightning-lsp-common": "2.2.17",
-    "@salesforce/lwc-language-server": "2.2.17",
     "@salesforce/salesforcedx-utils-vscode": "48.7.0",
->>>>>>> 9b2a184d
     "change-case": "^3.1.0",
     "open": "6.0.0",
     "vscode-extension-telemetry": "0.0.17",
