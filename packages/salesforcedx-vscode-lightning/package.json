--- conflicted
+++ resolved
@@ -27,10 +27,7 @@
   "dependencies": {
     "@salesforce/core": "^3.34.8",
     "@salesforce/aura-language-server": "4.5.0",
-<<<<<<< HEAD
-=======
     "@salesforce/core": "^3.34.8",
->>>>>>> 12de885c
     "@salesforce/lightning-lsp-common": "4.5.0",
     "@salesforce/salesforcedx-utils-vscode": "57.12.0",
     "applicationinsights": "1.0.7",
@@ -97,10 +94,7 @@
       "dependencies": {
         "applicationinsights": "1.0.7",
         "@salesforce/core": "^3.34.8",
-<<<<<<< HEAD
-=======
         "@salesforce/source-tracking": "3.1.1",
->>>>>>> 12de885c
         "@salesforce/aura-language-server": "4.5.0",
         "@salesforce/lightning-lsp-common": "4.5.0"
       },
