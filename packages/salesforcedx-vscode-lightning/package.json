--- conflicted
+++ resolved
@@ -26,13 +26,8 @@
   "dependencies": {
     "@salesforce/aura-language-server": "4.7.3",
     "@salesforce/core": "5.3.18",
-<<<<<<< HEAD
     "@salesforce/lightning-lsp-common": "4.7.3",
-    "@salesforce/salesforcedx-utils-vscode": "59.6.0",
-=======
-    "@salesforce/lightning-lsp-common": "4.7.2",
     "@salesforce/salesforcedx-utils-vscode": "59.7.0",
->>>>>>> 7a03ff03
     "applicationinsights": "1.0.7",
     "vscode-extension-telemetry": "0.0.17",
     "vscode-languageclient": "^5.2.1"
