{
  "name": "salesforcedx-vscode-lightning",
  "displayName": "Aura Components",
  "description": "Provides code-editing features for Aura Components",
  "qna": "https://github.com/forcedotcom/salesforcedx-vscode/issues",
  "bugs": {
    "url": "https://github.com/forcedotcom/salesforcedx-vscode/issues"
  },
  "repository": {
    "url": "https://github.com/forcedotcom/salesforcedx-vscode"
  },
  "icon": "images/VSCodeLightning.png",
  "galleryBanner": {
    "color": "#ECECEC",
    "theme": "light"
  },
  "version": "48.13.0",
  "publisher": "salesforce",
  "license": "BSD-3-Clause",
  "engines": {
    "vscode": "^1.40.0"
  },
  "categories": [
    "Programming Languages"
  ],
  "dependencies": {
    "@salesforce/aura-language-server": "2.3.6",
    "@salesforce/lightning-lsp-common": "2.3.6",
    "@salesforce/lwc-language-server": "2.3.6",
<<<<<<< HEAD
    "@salesforce/salesforcedx-utils-vscode": "48.11.0",
=======
    "@salesforce/salesforcedx-utils-vscode": "48.13.0",
    "change-case": "^3.1.0",
    "open": "6.0.0",
>>>>>>> 29036146
    "vscode-extension-telemetry": "0.0.17",
    "vscode-languageclient": "^5.2.1"
  },
  "devDependencies": {
    "@salesforce/salesforcedx-test-utils-vscode": "48.13.0",
    "@types/chai": "^4.0.0",
    "@types/mocha": "^5",
    "@types/node": "8.9.3",
    "@types/open": "6.0.0",
    "@types/sinon": "^7.5.1",
    "@types/which": "^1.3.1",
    "chai": "^4.0.2",
    "cross-env": "5.2.0",
    "mocha": "^5",
    "mocha-junit-reporter": "^1.23.3",
    "mocha-multi-reporters": "^1.1.7",
    "nyc": "^13",
    "sinon": "^7.3.1",
    "typescript": "3.1.6",
    "vscode": "^1.1.36"
  },
  "scripts": {
    "vscode:prepublish": "npm prune --production",
    "vscode:package": "vsce package",
    "vscode:sha256": "node ../../scripts/generate-sha256.js >> ../../SHA256",
    "vscode:publish": "node ../../scripts/publish-vsix.js",
    "compile": "tsc -p ./",
    "lint": "tslint --project .",
    "watch": "tsc -watch -p .",
    "clean": "shx rm -rf node_modules && shx rm -rf out && shx rm -rf coverage && shx rm -rf .nyc_output",
    "postinstall": "node ./node_modules/vscode/bin/install",
    "test": "npm run test:unit && npm run test:vscode-integration",
    "test:unit": "node ./node_modules/nyc/bin/nyc.js ./node_modules/mocha/bin/_mocha --recursive out/test/unit --reporter mocha-multi-reporters --reporter-options configFile=../../config/mochaUnitTestsConfig.json",
    "test:vscode-integration": "node ../../scripts/run-tests-with-recipes",
    "test:vscode-insiders-integration": "cross-env CODE_VERSION=insiders npm run test:vscode-integration"
  },
  "activationEvents": [
    "workspaceContains:sfdx-project.json",
    "workspaceContains:**/workspace-user.xml"
  ],
  "main": "./out/src",
  "contributes": {
    "languages": [
      {
        "id": "html",
        "extensions": [
          ".app",
          ".cmp",
          ".design",
          ".evt",
          ".intf",
          ".auradoc",
          ".tokens"
        ]
      }
    ],
    "grammars": [
      {
        "language": "html",
        "scopeName": "text.html.basic",
        "path": "./syntaxes/html.tmLanguage.json"
      }
    ],
    "configuration": {
      "type": "object",
      "title": "%lightning_preferences%",
      "properties": {
        "salesforcedx-vscode-lightning.activationMode": {
          "type": "string",
          "description": "%activation_mode_description%",
          "enum": [
            "always",
            "autodetect",
            "off"
          ],
          "enumDescriptions": [
            "%activation_mode_always_on%",
            "%activation_mode_autodetect%",
            "%activation_mode_off%"
          ],
          "default": "autodetect"
        }
      }
    }
  }
}<|MERGE_RESOLUTION|>--- conflicted
+++ resolved
@@ -27,13 +27,7 @@
     "@salesforce/aura-language-server": "2.3.6",
     "@salesforce/lightning-lsp-common": "2.3.6",
     "@salesforce/lwc-language-server": "2.3.6",
-<<<<<<< HEAD
-    "@salesforce/salesforcedx-utils-vscode": "48.11.0",
-=======
     "@salesforce/salesforcedx-utils-vscode": "48.13.0",
-    "change-case": "^3.1.0",
-    "open": "6.0.0",
->>>>>>> 29036146
     "vscode-extension-telemetry": "0.0.17",
     "vscode-languageclient": "^5.2.1"
   },
