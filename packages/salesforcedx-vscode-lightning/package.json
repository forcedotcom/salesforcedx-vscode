{
  "name": "salesforcedx-vscode-lightning",
  "displayName": "Aura Components",
  "description": "Provides code-editing features for Aura Components",
  "qna": "https://github.com/forcedotcom/salesforcedx-vscode/issues",
  "bugs": {
    "url": "https://github.com/forcedotcom/salesforcedx-vscode/issues"
  },
  "repository": {
    "url": "https://github.com/forcedotcom/salesforcedx-vscode"
  },
  "icon": "images/VSCodeLightning.png",
  "galleryBanner": {
    "color": "#ECECEC",
    "theme": "light"
  },
  "version": "63.7.0",
  "publisher": "salesforce",
  "license": "BSD-3-Clause",
  "engines": {
    "vscode": "^1.90.0"
  },
  "categories": [
    "Programming Languages"
  ],
  "dependencies": {
    "@salesforce/aura-language-server": "4.12.3",
    "@salesforce/core-bundle": "8.8.2",
    "@salesforce/lightning-lsp-common": "4.12.3",
    "@salesforce/salesforcedx-utils-vscode": "63.7.0",
    "applicationinsights": "1.0.7",
<<<<<<< HEAD
    "vscode-extension-telemetry": "^0.0.17",
    "vscode-languageclient": "^9.0.1"
=======
    "vscode-languageclient": "^5.2.1"
>>>>>>> fb74ea2f
  },
  "devDependencies": {
    "@salesforce/salesforcedx-test-utils-vscode": "63.7.0",
    "@types/chai": "4.3.3",
    "@types/mocha": "^10",
    "@types/node": "^20.0.0",
    "@types/sinon": "^7.5.2",
    "@types/vscode": "^1.90.0",
    "@types/which": "^1.3.1",
    "chai": "^4.0.2",
    "cross-env": "5.2.0",
    "esbuild": "0.25.0",
    "esbuild-plugin-pino": "^2.2.2",
    "mocha": "^10",
    "mocha-junit-reporter": "^1.23.3",
    "mocha-multi-reporters": "^1.1.7",
    "prettier": "3.3.3",
    "sinon": "^13.0.1",
    "typescript": "^5.6.2",
    "vscode-uri": "^1.0.1"
  },
  "extensionDependencies": [
    "salesforce.salesforcedx-vscode-core"
  ],
  "scripts": {
    "bundle:extension": "node ./esbuild.config.js",
    "clean": "shx rm -rf node_modules && shx rm -rf out && shx rm -rf coverage && shx rm -rf .nyc_output",
    "compile": "tsc -p ./",
    "lint": "eslint .",
    "lint:fix": "npm run lint -- --fix",
    "test": "npm run test:unit && npm run test:vscode-integration",
    "test:jest": "jest --coverage",
    "test:unit": "mocha --recursive out/test/unit --reporter mocha-multi-reporters --reporter-options configFile=../../config/mochaUnitTestsConfig.json",
    "test:vscode-integration": "node ../../scripts/run-tests-with-recipes",
    "test:vscode-insiders-integration": "cross-env CODE_VERSION=insiders npm run test:vscode-integration",
    "vscode:package": "ts-node  ../../scripts/vsce-bundled-extension.ts",
    "vscode:prepublish": "npm prune --production",
    "vscode:publish": "node ../../scripts/publish-vsix.js",
    "vscode:sha256": "node ../../scripts/generate-sha256.js >> ../../SHA256",
    "watch": "tsc -watch -p ."
  },
  "activationEvents": [
    "workspaceContains:sfdx-project.json",
    "workspaceContains:**/workspace-user.xml"
  ],
  "main": "./out/src",
  "serverPath": [
    "..",
    "..",
    "node_modules",
    "@salesforce",
    "aura-language-server",
    "lib",
    "server.js"
  ],
  "packaging": {
    "assets": [
      "LICENSE.txt",
      "package.nls.ja.json",
      "package.nls.json",
      "README.md",
      ".vscodeignore",
      "OSSREADME.json",
      "images",
      "syntaxes",
      "images",
      "dist"
    ],
    "packageUpdates": {
      "main": "dist/index.js",
      "serverPath": [
        "node_modules",
        "@salesforce",
        "aura-language-server",
        "lib",
        "server.js"
      ],
      "dependencies": {
        "applicationinsights": "1.0.7",
        "@salesforce/aura-language-server": "4.12.3",
        "@salesforce/lightning-lsp-common": "4.12.3"
      },
      "devDependencies": {}
    }
  },
  "contributes": {
    "languages": [
      {
        "id": "html",
        "extensions": [
          ".app",
          ".cmp",
          ".design",
          ".evt",
          ".intf",
          ".auradoc",
          ".tokens"
        ]
      }
    ],
    "grammars": [
      {
        "language": "html",
        "scopeName": "aura.html",
        "path": "./syntaxes/html.tmLanguage.json"
      }
    ],
    "configuration": {
      "type": "object",
      "title": "%lightning_preferences%",
      "properties": {
        "salesforcedx-vscode-lightning.activationMode": {
          "type": "string",
          "description": "%activation_mode_description%",
          "enum": [
            "always",
            "autodetect",
            "off"
          ],
          "enumDescriptions": [
            "%activation_mode_always_on%",
            "%activation_mode_autodetect%",
            "%activation_mode_off%"
          ],
          "default": "autodetect"
        }
      }
    }
  }
}<|MERGE_RESOLUTION|>--- conflicted
+++ resolved
@@ -29,12 +29,8 @@
     "@salesforce/lightning-lsp-common": "4.12.3",
     "@salesforce/salesforcedx-utils-vscode": "63.7.0",
     "applicationinsights": "1.0.7",
-<<<<<<< HEAD
     "vscode-extension-telemetry": "^0.0.17",
     "vscode-languageclient": "^9.0.1"
-=======
-    "vscode-languageclient": "^5.2.1"
->>>>>>> fb74ea2f
   },
   "devDependencies": {
     "@salesforce/salesforcedx-test-utils-vscode": "63.7.0",
