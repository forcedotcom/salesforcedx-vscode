--- conflicted
+++ resolved
@@ -25,15 +25,9 @@
     "Programming Languages"
   ],
   "dependencies": {
-<<<<<<< HEAD
-    "@salesforce/aura-language-server": "4.4.2",
     "@salesforce/core": "^3.34.8",
-    "@salesforce/lightning-lsp-common": "4.4.2",
-=======
     "@salesforce/aura-language-server": "4.5.0",
-    "@salesforce/core": "3.34.7",
     "@salesforce/lightning-lsp-common": "4.5.0",
->>>>>>> fa67e810
     "@salesforce/salesforcedx-utils-vscode": "57.11.0",
     "applicationinsights": "1.0.7",
     "vscode-extension-telemetry": "0.0.17",
@@ -98,15 +92,9 @@
       "main": "dist/index.js",
       "dependencies": {
         "applicationinsights": "1.0.7",
-<<<<<<< HEAD
-        "@salesforce/aura-language-server": "4.4.0",
         "@salesforce/core": "^3.34.8",
-        "@salesforce/lightning-lsp-common": "4.4.0"
-=======
         "@salesforce/aura-language-server": "4.5.0",
-        "@salesforce/core": "3.34.7",
         "@salesforce/lightning-lsp-common": "4.5.0"
->>>>>>> fa67e810
       },
       "devDependencies": {}
     }
