{
  "name": "salesforcedx-vscode-lightning",
  "displayName": "Aura Components",
  "description": "Provides code-editing features for Aura Components",
  "qna": "https://github.com/forcedotcom/salesforcedx-vscode/issues",
  "bugs": {
    "url": "https://github.com/forcedotcom/salesforcedx-vscode/issues"
  },
  "repository": {
    "url": "https://github.com/forcedotcom/salesforcedx-vscode"
  },
  "icon": "images/VSCodeLightning.png",
  "galleryBanner": {
    "color": "#ECECEC",
    "theme": "light"
  },
  "version": "64.10.1",
  "publisher": "salesforce",
  "license": "BSD-3-Clause",
  "engines": {
    "vscode": "^1.90.0"
  },
  "categories": [
    "Programming Languages"
  ],
  "dependencies": {
<<<<<<< HEAD
    "@salesforce/aura-language-server": "4.12.5",
    "@salesforce/lightning-lsp-common": "4.12.5",
    "@salesforce/salesforcedx-utils-vscode": "64.9.1",
=======
    "@salesforce/aura-language-server": "4.12.4",
    "@salesforce/lightning-lsp-common": "4.12.4",
    "@salesforce/salesforcedx-utils-vscode": "64.10.1",
>>>>>>> 236693ec
    "applicationinsights": "1.0.7",
    "vscode-languageclient": "^9.0.1"
  },
  "devDependencies": {
    "@types/node": "^20.0.0",
    "@types/which": "^1.3.1",
    "cross-env": "5.2.0",
    "esbuild": "0.25.0",
    "esbuild-plugin-pino": "^2.2.2"
  },
  "extensionDependencies": [
    "salesforce.salesforcedx-vscode-core"
  ],
  "scripts": {
    "bundle:extension": "node ./esbuild.config.js",
    "clean": "shx rm -rf node_modules && shx rm -rf out && shx rm -rf coverage && shx rm -rf .nyc_output",
    "compile": "tsc -p ./",
    "lint": "eslint .",
    "lint:fix": "npm run lint -- --fix",
    "test": "jest --coverage",
    "vscode:package": "ts-node  ../../scripts/vsce-bundled-extension.ts",
    "vscode:prepublish": "npm prune --production",
    "vscode:publish": "node ../../scripts/publish-vsix.js",
    "vscode:sha256": "node ../../scripts/generate-sha256.js >> ../../SHA256",
    "watch": "tsc -watch -p ."
  },
  "activationEvents": [
    "workspaceContains:**/aura/**",
    "workspaceContains:**/workspace-user.xml"
  ],
  "main": "./out/src",
  "serverPath": [
    "..",
    "..",
    "node_modules",
    "@salesforce",
    "aura-language-server",
    "lib",
    "server.js"
  ],
  "packaging": {
    "assets": [
      "LICENSE.txt",
      "package.nls.ja.json",
      "package.nls.json",
      "README.md",
      ".vscodeignore",
      "OSSREADME.json",
      "images",
      "syntaxes",
      "images",
      "dist"
    ],
    "packageUpdates": {
      "main": "dist/index.js",
      "serverPath": [
        "node_modules",
        "@salesforce",
        "aura-language-server",
        "lib",
        "server.js"
      ],
      "dependencies": {
        "applicationinsights": "1.0.7",
        "@salesforce/aura-language-server": "4.12.5",
        "@salesforce/lightning-lsp-common": "4.12.5"
      },
      "devDependencies": {}
    }
  },
  "contributes": {
    "languages": [
      {
        "id": "html",
        "extensions": [
          ".app",
          ".cmp",
          ".design",
          ".evt",
          ".intf",
          ".auradoc",
          ".tokens"
        ]
      }
    ],
    "grammars": [
      {
        "language": "html",
        "scopeName": "aura.html",
        "path": "./syntaxes/html.tmLanguage.json"
      }
    ],
    "configuration": {
      "type": "object",
      "title": "%lightning_preferences%",
      "properties": {
        "salesforcedx-vscode-lightning.activationMode": {
          "type": "string",
          "description": "%activation_mode_description%",
          "enum": [
            "always",
            "autodetect",
            "off"
          ],
          "enumDescriptions": [
            "%activation_mode_always_on%",
            "%activation_mode_autodetect%",
            "%activation_mode_off%"
          ],
          "default": "autodetect"
        }
      }
    }
  }
}<|MERGE_RESOLUTION|>--- conflicted
+++ resolved
@@ -24,15 +24,9 @@
     "Programming Languages"
   ],
   "dependencies": {
-<<<<<<< HEAD
     "@salesforce/aura-language-server": "4.12.5",
     "@salesforce/lightning-lsp-common": "4.12.5",
-    "@salesforce/salesforcedx-utils-vscode": "64.9.1",
-=======
-    "@salesforce/aura-language-server": "4.12.4",
-    "@salesforce/lightning-lsp-common": "4.12.4",
     "@salesforce/salesforcedx-utils-vscode": "64.10.1",
->>>>>>> 236693ec
     "applicationinsights": "1.0.7",
     "vscode-languageclient": "^9.0.1"
   },
