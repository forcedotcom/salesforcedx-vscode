{
  "activationEvents": [
    "workspaceContains:**/aura/**",
    "workspaceContains:**/workspace-user.xml"
  ],
  "bugs": {
    "url": "https://github.com/forcedotcom/salesforcedx-vscode/issues"
  },
<<<<<<< HEAD
=======
  "contributes": {
    "configuration": {
      "properties": {
        "salesforcedx-vscode-lightning.activationMode": {
          "default": "autodetect",
          "description": "%activation_mode_description%",
          "enum": [
            "always",
            "autodetect",
            "off"
          ],
          "enumDescriptions": [
            "%activation_mode_always_on%",
            "%activation_mode_autodetect%",
            "%activation_mode_off%"
          ],
          "type": "string"
        }
      },
      "title": "%lightning_preferences%",
      "type": "object"
    },
    "grammars": [
      {
        "language": "html",
        "path": "./syntaxes/html.tmLanguage.json",
        "scopeName": "aura.html"
      }
    ],
    "languages": [
      {
        "extensions": [
          ".app",
          ".cmp",
          ".design",
          ".evt",
          ".intf",
          ".auradoc",
          ".tokens"
        ],
        "id": "html"
      }
    ]
  },
>>>>>>> 3352a85b
  "icon": "images/VSCodeLightning.png",
  "galleryBanner": {
    "color": "#ECECEC",
    "theme": "light"
  },
  "version": "65.9.1",
  "publisher": "salesforce",
  "license": "BSD-3-Clause",
  "engines": {
    "vscode": "^1.90.0"
  },
  "categories": [
    "Programming Languages"
  ],
  "contributes": {
    "configuration": {
      "properties": {
        "salesforcedx-vscode-lightning.activationMode": {
          "default": "autodetect",
          "description": "%activation_mode_description%",
          "enum": [
            "always",
            "autodetect",
            "off"
          ],
          "enumDescriptions": [
            "%activation_mode_always_on%",
            "%activation_mode_autodetect%",
            "%activation_mode_off%"
          ],
          "type": "string"
        }
      },
      "title": "%lightning_preferences%",
      "type": "object"
    },
    "grammars": [
      {
        "language": "html",
        "path": "./syntaxes/html.tmLanguage.json",
        "scopeName": "aura.html"
      }
    ],
    "languages": [
      {
        "extensions": [
          ".app",
          ".cmp",
          ".design",
          ".evt",
          ".intf",
          ".auradoc",
          ".tokens"
        ],
        "id": "html"
      }
    ]
  },
  "dependencies": {
    "@salesforce/salesforcedx-aura-language-server": "*",
    "@salesforce/salesforcedx-lightning-lsp-common": "*",
    "@salesforce/salesforcedx-utils-vscode": "*",
    "@salesforce/vscode-i18n": "*",
    "acorn": "^6.0.0",
    "acorn-loose": "^6.0.0",
    "acorn-walk": "^6.0.0",
    "applicationinsights": "1.0.7",
    "effect": "^3.10.3",
    "vscode-html-languageservice": "^5.5.1",
    "vscode-languageclient": "^9.0.1"
  },
  "description": "Provides code-editing features for Aura Components",
  "devDependencies": {
    "esbuild": "0.25.10"
  },
  "displayName": "Aura Components",
  "extensionDependencies": [
    "salesforce.salesforcedx-vscode-core"
  ],
  "main": "./out/src",
  "name": "salesforcedx-vscode-lightning",
  "packaging": {
    "assets": [
      "LICENSE.txt",
      "package.nls.ja.json",
      "package.nls.json",
      "README.md",
      ".vscodeignore",
      "OSSREADME.json",
      "images",
      "syntaxes",
      "dist",
      "tern"
    ],
    "packageUpdates": {
      "dependencies": {
        "acorn": "^6.0.0",
        "acorn-loose": "^6.0.0",
        "acorn-walk": "^6.0.0",
        "applicationinsights": "1.0.7",
        "vscode-html-languageservice": "^5.5.1"
      },
      "devDependencies": {},
      "main": "dist/index.js",
      "serverPath": [
        "dist",
        "auraServer.js"
      ]
    }
  },
  "qna": "https://github.com/forcedotcom/salesforcedx-vscode/issues",
  "repository": {
    "url": "https://github.com/forcedotcom/salesforcedx-vscode"
  },
  "scripts": {
    "clean": "shx rm -rf node_modules out dist coverage .nyc_output .wireit .eslintcache *.vsix",
    "compile": "wireit",
    "lint": "wireit",
    "test": "wireit",
    "vscode:bundle": "wireit",
    "vscode:package:legacy": "wireit",
    "vscode:prepublish": "npm prune --production",
    "vscode:publish": "node ../../scripts/publish-vsix.js",
    "vscode:sha256": "node ../../scripts/generate-sha256.js >> ../../SHA256"
  },
  "serverPath": [
    "dist",
    "auraServer.js"
  ],
  "wireit": {
    "compile": {
      "clean": "if-file-deleted",
      "command": "tsc --build --pretty",
      "dependencies": [
        "../salesforcedx-utils-vscode:compile",
        "../salesforcedx-vscode-i18n:compile",
        "../salesforcedx-aura-language-server:compile",
        "../salesforcedx-lightning-lsp-common:compile"
      ],
      "files": [
        "src/**/*.ts",
        "test/**/*.ts",
        "tsconfig.json",
        "../../tsconfig.common.json"
      ],
      "output": [
        "out/**",
        "tsconfig.tsbuildinfo"
      ]
    },
    "lint": {
      "command": "eslint --color --cache --cache-location .eslintcache .",
      "dependencies": [
        "../eslint-local-rules:compile"
      ],
      "files": [
        "src/**/*.ts",
        "test/**/*.ts",
        "../../eslint.config.mjs"
      ],
      "output": []
    },
    "test": {
      "command": "jest --coverage",
      "dependencies": [
        "compile"
      ],
      "files": [
        "src/**/*.ts",
        "test/**/*.ts",
        "jest.config.js",
        "../../config/jest.base.config.js"
      ],
      "output": [
        "coverage"
      ]
    },
    "vscode:bundle": {
      "command": "node ./esbuild.config.mjs",
      "dependencies": [
        "compile"
      ],
      "files": [
        "esbuild.config.mjs",
        "../../scripts/bundling/node.mjs",
        "out/**"
      ],
      "output": [
        "dist",
        "tern"
      ]
    },
    "vscode:package:legacy": {
      "command": "ts-node ../../scripts/vsce-bundled-extension.ts",
      "dependencies": [
        "vscode:bundle"
      ]
    }
  }
}<|MERGE_RESOLUTION|>--- conflicted
+++ resolved
@@ -6,53 +6,6 @@
   "bugs": {
     "url": "https://github.com/forcedotcom/salesforcedx-vscode/issues"
   },
-<<<<<<< HEAD
-=======
-  "contributes": {
-    "configuration": {
-      "properties": {
-        "salesforcedx-vscode-lightning.activationMode": {
-          "default": "autodetect",
-          "description": "%activation_mode_description%",
-          "enum": [
-            "always",
-            "autodetect",
-            "off"
-          ],
-          "enumDescriptions": [
-            "%activation_mode_always_on%",
-            "%activation_mode_autodetect%",
-            "%activation_mode_off%"
-          ],
-          "type": "string"
-        }
-      },
-      "title": "%lightning_preferences%",
-      "type": "object"
-    },
-    "grammars": [
-      {
-        "language": "html",
-        "path": "./syntaxes/html.tmLanguage.json",
-        "scopeName": "aura.html"
-      }
-    ],
-    "languages": [
-      {
-        "extensions": [
-          ".app",
-          ".cmp",
-          ".design",
-          ".evt",
-          ".intf",
-          ".auradoc",
-          ".tokens"
-        ],
-        "id": "html"
-      }
-    ]
-  },
->>>>>>> 3352a85b
   "icon": "images/VSCodeLightning.png",
   "galleryBanner": {
     "color": "#ECECEC",
