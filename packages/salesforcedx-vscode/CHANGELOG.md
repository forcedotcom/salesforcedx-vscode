<<<<<<< HEAD
=======
# 51.17.0 - June 10, 2021

## Added

#### salesforcedx-vscode-core

- Add caching for conflict detection ([PR #3283](https://github.com/forcedotcom/salesforcedx-vscode/pull/3283))

## Fixed

#### docs

- New Functions article and related changes. ([PR #3278](https://github.com/forcedotcom/salesforcedx-vscode/pull/3278))

#### salesforcedx-vscode-core

- Remove Functions feature-flag and update doc ([PR #3289](https://github.com/forcedotcom/salesforcedx-vscode/pull/3289))

- Correct creation of trace flags when running `SFDX Turn on Apex Debug Log` ([PR #3290](https://github.com/forcedotcom/salesforcedx-vscode/pull/3290)), ([Issue #3288](https://github.com/forcedotcom/salesforcedx-vscode/issues/3288))

>>>>>>> f9ae7e3e
# 51.16.0 - June 3, 2021

## Added

#### salesforcedx-vscode-core

- Add Java support for Functions debugging ([PR #3273](https://github.com/forcedotcom/salesforcedx-vscode/pull/3273))

- Add Java support for `SFDX: Start Function` ([PR #3269](https://github.com/forcedotcom/salesforcedx-vscode/pull/3269))

## Fixed

#### salesforcedx-vscode-core

- Update default debug port ([PR #3272](https://github.com/forcedotcom/salesforcedx-vscode/pull/3272))

- Use new CLI for functions invoke @W-9282250@ ([PR #3270](https://github.com/forcedotcom/salesforcedx-vscode/pull/3270))

- Throw error on remote component not found ([PR #3259](https://github.com/forcedotcom/salesforcedx-vscode/pull/3259))

- Pull function dependencies by default + Java/Maven support @W-9282387@ ([PR #3262](https://github.com/forcedotcom/salesforcedx-vscode/pull/3262))

# 51.15.0 - May 27, 2021

## Added

#### salesforcedx-vscode-core

- Conflict detection performance improvements ([PR #3246](https://github.com/forcedotcom/salesforcedx-vscode/pull/3246))

- Use new CLI for Functions creation and add Java Functions support ([PR #3247](https://github.com/forcedotcom/salesforcedx-vscode/pull/3247))

## Fixed

#### salesforcedx-vscode-core

- Fix "Cannot read property split of undefined" issue when retrieving with Org Browser or Manifest ([#3262](https://github.com/forcedotcom/salesforcedx-vscode/pull/3263), [#3210](https://github.com/forcedotcom/salesforcedx-vscode/issues/3210), [#3218](https://github.com/forcedotcom/salesforcedx-vscode/issues/3218))

- Remove Functions template for `SFDX: Create Project` command ([#3253](https://github.com/forcedotcom/salesforcedx-vscode/pull/3253))

#### salesforcedx-vscode-apex

- Fix an issue where Apex test results were limited to 2000 records ([#3265](https://github.com/forcedotcom/salesforcedx-vscode/pull/3265))

# 51.14.0 - May 21, 2021

## Added

#### salesforcedx-vscode-core

- Enable diff detection for folders ([PR #3243](https://github.com/forcedotcom/salesforcedx-vscode/pull/3243))

- Enable diff detection for all metadata types ([PR #3240](https://github.com/forcedotcom/salesforcedx-vscode/pull/3240))

#### salesforcedx-vscode-lwc

- Add support for new LWC Analytics Dashboard feature and fix some under-the-hood bugs ([PR #3232](https://github.com/forcedotcom/salesforcedx-vscode/pull/3232))

#### docs

- Doc updates for Diff Detection([PR #3250](https://github.com/forcedotcom/salesforcedx-vscode/pull/3250))

# 51.13.0 - May 12, 2021

## Added

#### salesforcedx-vscode-core

- Cache metadata based on a project path ([PR #3191](https://github.com/forcedotcom/salesforcedx-vscode/pull/3191))

# 51.12.0 - May 6, 2021

## Fixed

#### salesforcedx-vscode-core

- Respect sfdx api version override during new deploy/retrieve ([PR #3208](https://github.com/forcedotcom/salesforcedx-vscode/pull/3208)), ([Issue #3151](https://github.com/forcedotcom/salesforcedx-vscode/issues/3151))

# 51.11.0 - April 29, 2021

## Fixed

#### salesforcedx-sobjects-faux-generator

- Disable LWC type generation ([PR #3165](https://github.com/forcedotcom/salesforcedx-vscode/pull/3165))

#### salesforcedx-vscode-core

- Preserve leading zeros in xml tags for the new Deploy/Retrieve route ([PR #3189](https://github.com/forcedotcom/salesforcedx-vscode/pull/3189))

- Fix metadata xml issues by removing the tooling api route for the new Deploy/Retrieve ([PR #3181](https://github.com/forcedotcom/salesforcedx-vscode/pull/3181))

- Surface original error with deploy/retrieve ([PR #3178](https://github.com/forcedotcom/salesforcedx-vscode/pull/3178))

# 51.10.0 - April 21, 2021

## Fixed

#### docs

- Update docs to reflect Apex library setting has been removed ([PR #3148](https://github.com/forcedotcom/salesforcedx-vscode/pull/3148))

#### salesforcedx-vscode-apex

- Update "All tests" option for `SFDX: Run Apex Tests` command to match CLI behavior ([PR #3126](https://github.com/forcedotcom/salesforcedx-vscode/pull/3126))

#### salesforcedx-vscode-core

- Fix issues with the following types for deploy/retrieve library ([PR #3147](https://github.com/forcedotcom/salesforcedx-vscode/pull/3147), [Issue #3114](https://github.com/forcedotcom/salesforcedx-vscode/issues/3114), [Issue #3157](https://github.com/forcedotcom/salesforcedx-vscode/issues/3157)):

  - AccountRelationshipShareRule
  - TimeSheetTemplate
  - WaveDashboard
  - WaveRecipe
  - WaveLens
  - WaveDataflow
  - WorkSkillRouting

- Remove Apex feature flag & delete CLI code path ([PR #3148](https://github.com/forcedotcom/salesforcedx-vscode/pull/3148))

# 51.8.0 - April 07, 2021

## Added

#### salesforcedx-vscode-apex

- Add progress reporting and cancellation to Apex test runs ([PR #3103](https://github.com/forcedotcom/salesforcedx-vscode/pull/3103))

#### salesforcedx-sobjects-faux-generator

- Add cancellation to SObject Refresh command ([PR #3116](https://github.com/forcedotcom/salesforcedx-vscode/pull/3116))

## Fixed

#### docs

- Update Org Picker location in documentation ([PR #3099](https://github.com/forcedotcom/salesforcedx-vscode/pull/3099)) ([Issue #3095](https://github.com/forcedotcom/salesforcedx-vscode/issues/3095))

- Update Apex status to reflect default usage in Salesforce CLI ([PR #3119](https://github.com/forcedotcom/salesforcedx-vscode/pull/3119))

#### salesforcedx-vscode-core

- Better exception handling for type inference errors ([PR #3127](https://github.com/forcedotcom/salesforcedx-vscode/pull/3127))

- Fix missing label issue ([PR #3123](https://github.com/forcedotcom/salesforcedx-vscode/pull/3123)) ([Issue #3111](https://github.com/forcedotcom/salesforcedx-vscode/issues/3111))

# 51.7.0 - Mar 31, 2021

## Added

#### salesforcedx-sobjects-vscode-core

- Switched setting `salesforcedx-vscode-core.experimental.deployRetrieve` to on by default. ([PR #3101](https://github.com/forcedotcom/salesforcedx-vscode/pull/3101))

#### salesforcedx-sobjects-faux-generator

- Generate typings for sobjects ([PR #3018](https://github.com/forcedotcom/salesforcedx-vscode/pull/3018))

## Fixed

#### salesforcedx-vscode-core

- Do not show refresh success message for min sobjects ([PR #3082](https://github.com/forcedotcom/salesforcedx-vscode/pull/3082))

# 51.6.0 - March 24, 2021

## Added

#### salesforcedx-vscode-core

- Add cancellation to Deploy & Retrieve Library commands ([PR #3068](https://github.com/forcedotcom/salesforcedx-vscode/pull/3068))

## Fixed

#### salesforcedx-vscode-core

- Fix deployment issues with Document metadata types ([PR #3083](https://github.com/forcedotcom/salesforcedx-vscode/pull/3083))

- Fix library executions not focusing on channel output via the 'Show' button ([PR #3081](https://github.com/forcedotcom/salesforcedx-vscode/pull/3081), [Issue #2987](https://github.com/forcedotcom/salesforcedx-vscode/issues/2987))

- Generate SObject definitions from cached data ([PR #3037](https://github.com/forcedotcom/salesforcedx-vscode/pull/3037))

# 51.5.0 - March 18, 2021

## Fixed

#### salesforcedx-sobjects-faux-generator

- Handle `undefined` results when running `SFDX: Refresh SObject Definitions` command ([PR #3064](https://github.com/forcedotcom/salesforcedx-vscode/pull/3064), [Issue #3056](https://github.com/forcedotcom/salesforcedx-vscode/issues/3056))

#### salesforcedx-vscode-core

- Fixed issues with deploy retrieve beta: timeout for long running operations, output for multi-file components, and retrieving static resources ([PR #3048](https://github.com/forcedotcom/salesforcedx-vscode/pull/3048))

### docs

- Update description for deploy retrieve beta setting ([PR #3043](https://github.com/forcedotcom/salesforcedx-vscode/pull/3043))

# 51.4.0 - March 10, 2021

## Fixed

#### salesforcedx-vscode-apex-replay-debugger

- Issue with debugging single test method ([PR #3033](https://github.com/forcedotcom/salesforcedx-vscode/pull/3033), [Issue #3026](https://github.com/forcedotcom/salesforcedx-vscode/issues/3026))

#### salesforcedx-vscode-apex

- Switch to Apex output channel automatically after running Apex tests ([PR #3027](https://github.com/forcedotcom/salesforcedx-vscode/pull/3027)), ([Issue #3009](https://github.com/forcedotcom/salesforcedx-vscode/issues/3009))

# 51.3.0 - March 3, 2021

## Added

#### salesforcedx-sobjects-faux-generator

- Improved sObject refresh performance ([PR #2997](https://github.com/forcedotcom/salesforcedx-vscode/pull/2997))

### docs

- Add learning map to additional resources ([PR #2989](https://github.com/forcedotcom/salesforcedx-vscode/pull/2989))

- Update SOQL docs for saving query results ([PR #2988](https://github.com/forcedotcom/salesforcedx-vscode/pull/2988))

## Fixed

#### salesforcedx-vscode-apex-replay-debugger

- Fix debug test icon color to be friendly for light themes ([PR #2978](https://github.com/forcedotcom/salesforcedx-vscode/pull/2978))

# 51.2.0 - February 24, 2021

## Added

#### salesforcedx-vscode-apex

- Add namespace support for running and debugging tests ([PR #2961](https://github.com/forcedotcom/salesforcedx-vscode/pull/2961)), ([Issue #2865](https://github.com/forcedotcom/salesforcedx-vscode/issues/2865))

## Fixed

#### docs

- SOQL Builder - Add LIKE support ([PR #2971](https://github.com/forcedotcom/salesforcedx-vscode/pull/2971))

- SOQL Builder - Add COUNT support ([PR #2946](https://github.com/forcedotcom/salesforcedx-vscode/pull/2946))

#### salesforcedx-vscode-apex

- Execute anonymous Apex command not focusing the output channel ([PR #2962](https://github.com/forcedotcom/salesforcedx-vscode/pull/2962)), ([Issue #2947](https://github.com/forcedotcom/salesforcedx-vscode/issues/2947))

# 50.17.0 - February 10, 2021

## Fixed

#### docs

- Update documentation for [local development](https://developer.salesforce.com/tools/vscode/en/lwc/localdev) ([PR #2917](https://github.com/forcedotcom/salesforcedx-vscode/pull/2917))

#### salesforcedx-vscode-apex

- Fix 'SFDX: Execute Anonymous Apex' diagnostic reporting for runtime failures ([PR #2927](https://github.com/forcedotcom/salesforcedx-vscode/pull/2927))

#### salesforcedx-vscode-apex-debugger

- Remove use of missing telemetry method ([PR #2913](https://github.com/forcedotcom/salesforcedx-vscode/pull/2913))

#### salesforcedx-vscode-apex-replay-debugger

- Remove use of missing telemetry method ([PR #2913](https://github.com/forcedotcom/salesforcedx-vscode/pull/2913))

#### salesforcedx-vscode-core

- Add new template updates for apex class and project config ([PR #2919](https://github.com/forcedotcom/salesforcedx-vscode/pull/2919))

#### salesforcedx-vscode-lwc

- Activate Redhat XML extension only if it is version 0.14.0 ([PR #2934](https://github.com/forcedotcom/salesforcedx-vscode/pull/2934)). This is an interim fix for the issue ([Issue #2923](https://github.com/forcedotcom/salesforcedx-vscode/issues/2923)).

- Adds VS Code support for Email Templates as a target for custom components. ([PR #2918](https://github.com/forcedotcom/salesforcedx-vscode/pull/2918))

#### salesforcedx-vscode-visualforce

- Remove use of missing telemetry method ([PR #2913](https://github.com/forcedotcom/salesforcedx-vscode/pull/2913))

# 50.16.0 - February 3, 2021

## Added

#### salesforcedx-vscode-apex

- Surface project information in `Apex Language Server` Output panel ([PR #2891](https://github.com/forcedotcom/salesforcedx-vscode/pull/2891))

## Fixed

#### docs

- Add Log Analyzer to [Recommended Extensions](https://developer.salesforce.com/tools/vscode/en/getting-started/recommended-extensions) ([PR #2911](https://github.com/forcedotcom/salesforcedx-vscode/pull/2911))

- Add AdoptOpenJDK configuration sample for Linux in [Java Setup](https://developer.salesforce.com/tools/vscode/en/getting-started/java-setup) ([PR #2870](https://github.com/forcedotcom/salesforcedx-vscode/pull/2870)) - Contribution by [@renatoliveira](https://github.com/renatoliveira)

- Include steps to get the JDK install path for MacOS in [Java Setup](https://developer.salesforce.com/tools/vscode/en/getting-started/java-setup) ([PR #2910](https://github.com/forcedotcom/salesforcedx-vscode/pull/2910)) - Contribution by [@mikeflemingcfs](https://github.com/mikeflemingcfs)

- Add missing permission step to [ISV Customer Debugger](https://developer.salesforce.com/tools/vscode/en/apex/isv-debugger/#configure-isv-customer-debugger) ([PR #2901](https://github.com/forcedotcom/salesforcedx-vscode/pull/2901))

#### salesforcedx-vscode-lwc

- Reduce extension size by 34% ([PR #2904](https://github.com/forcedotcom/salesforcedx-vscode/pull/2904))

#### salesforcedx-vscode-lightning

- Reduce extension size by 68% ([PR #2908](https://github.com/forcedotcom/salesforcedx-vscode/pull/2908))

# 50.14.0 - January 21, 2021

## Fixed

#### salesforcedx-vscode-apex

- Fix issue with recognizing the default org when running tests at the start of a session ([PR #2868](https://github.com/forcedotcom/salesforcedx-vscode/pull/2868))

# 50.13.0 - January 13, 2021

## Added

#### salesforcedx-vscode-apex

- Added debug button to test sidebar to automatically run Apex Replay Debugger after test run ([PR #2804](https://github.com/forcedotcom/salesforcedx-vscode/pull/2804))

#### salesforcedx-vscode-core

- Run Apex tests using the Apex library ([PR #2828](https://github.com/forcedotcom/salesforcedx-vscode/pull/2828))

## Fixed

#### docs

- Remove manual listing of palette commands ([PR #2848](https://github.com/forcedotcom/salesforcedx-vscode/pull/2848))

#### salesforcedx-sobjects-faux-generator

- Prevent SObject refresh from filtering SObjects unexpectedly ([PR #2806](https://github.com/forcedotcom/salesforcedx-vscode/pull/2806)) - Contribution by [@maaaaarco](https://github.com/maaaaarco)

- Allow Event SObject generation ([PR #2821](https://github.com/forcedotcom/salesforcedx-vscode/pull/2821), [Issue #2490](https://github.com/forcedotcom/salesforcedx-vscode/issues/2490)) - Contribution by [@XVRick](https://github.com/XVRick)

#### salesforcedx-vscode-core

- Provides relative project paths for beta deploy/retrieve in the output ([PR #2807](https://github.com/forcedotcom/salesforcedx-vscode/pull/2807))

# 50.8.0 - December 9, 2020

## Added

#### salesforcedx-vscode-core

- Allow deploying with manifest as part of [Performance Enhancements](https://developer.salesforce.com/tools/vscode/en/user-guide/perf-enhancements) ([PR #2787](https://github.com/forcedotcom/salesforcedx-vscode/pull/2787))

- Allow retrieving with manfiest as part of [Performance Enhancements](https://developer.salesforce.com/tools/vscode/en/user-guide/perf-enhancements) ([PR #2785](https://github.com/forcedotcom/salesforcedx-vscode/pull/2785))

# 50.7.0 - December 2, 2020

## Added

#### salesforcedx-vscode-core

- Org Browser usage of [Performance Enhancements](https://developer.salesforce.com/tools/vscode/en/user-guide/perf-enhancements) ([PR #2756](https://github.com/forcedotcom/salesforcedx-vscode/pull/2756))

## Fixed

#### docs

- Add license note for Apex Interactive Debugger ([PR #2760](https://github.com/forcedotcom/salesforcedx-vscode/pull/2760))

#### salesforcedx-vscode-core

- Reduce `salesforcedx-vscode-core` extension size by 30% ([PR #2769](https://github.com/forcedotcom/salesforcedx-vscode/pull/2769))

#### salesforcedx-vscode-lightning

- Fix `TypeError: Cannot read property 'charCodeAt' of undefined` ([PR #2775](https://github.com/forcedotcom/salesforcedx-vscode/pull/2775), [Issue #1684](https://github.com/forcedotcom/salesforcedx-vscode/issues/1684))

- Fix `Error re-indexing workspace: Cannot read property 'indexOf' of undefined` ([PR #2775](https://github.com/forcedotcom/salesforcedx-vscode/pull/2775), [Issue #2624](https://github.com/forcedotcom/salesforcedx-vscode/issues/2624))

#### salesforcedx-vscode-lwc

- Fix LWC component library links displayed when hovering over tags ([PR #2775](https://github.com/forcedotcom/salesforcedx-vscode/pull/2775), [Issue #2703](https://github.com/forcedotcom/salesforcedx-vscode/issues/2703))

- Fix `Cannot destructure property 'delimiter' of (intermediate value) as it is undefined` ([PR #2775](https://github.com/forcedotcom/salesforcedx-vscode/pull/2775), [Issue #2636](https://github.com/forcedotcom/salesforcedx-vscode/issues/2636), [Issue #2570](https://github.com/forcedotcom/salesforcedx-vscode/issues/2570))

- Auto-complete support for js-meta.xml ([PR #2726](https://github.com/forcedotcom/salesforcedx-vscode/pull/2726))

# 50.5.0 - November 11, 2020

## Fixed

#### salesforcedx-vscode-core

- Show debug log list in descending order by date for `SFDX: Get Apex Debug Logs` ([PR #2713](https://github.com/forcedotcom/salesforcedx-vscode/pull/2713), [Issue #2698](https://github.com/forcedotcom/salesforcedx-vscode/issues/2698))

- Set required version of VS Code to 1.46.0 or higher ([PR #2719](https://github.com/forcedotcom/salesforcedx-vscode/pull/2719))

# 50.4.0 - November 5, 2020

## Fixed

#### salesforcedx-vscode-core

- Allow retrieving multiple components as part of [Performance Enhancements](https://developer.salesforce.com/tools/vscode/en/user-guide/perf-enhancements) ([PR #2682](https://github.com/forcedotcom/salesforcedx-vscode/pull/2682))

#### salesforcedx-vscode-lwc

- Remove suggestions after every `{` character ([PR #2688](https://github.com/forcedotcom/salesforcedx-vscode/pull/2688), [Issue #2681](https://github.com/forcedotcom/salesforcedx-vscode/issues/2681))

# 50.3.0 - October 28, 2020

## Added

#### salesforcedx-vscode-core

- New force:apex:log:list command implementation, used as part of `SFDX: Get Apex Debug Logs ...` ([PR #2644](https://github.com/forcedotcom/salesforcedx-vscode/pull/2644))

## Fixed

#### docs

- Fix broken links to [Java Setup](https://developer.salesforce.com/tools/vscode/en/getting-started/java-setup) article ([PR #2677](https://github.com/forcedotcom/salesforcedx-vscode/pull/2677))

#### salesforcedx-vscode-core

- Clear deploy and Anonymous Apex diagnostics from Problems panel ([PR #2671](https://github.com/forcedotcom/salesforcedx-vscode/pull/2671), [PR #2673](https://github.com/forcedotcom/salesforcedx-vscode/pull/2673), [Issue #2608](https://github.com/forcedotcom/salesforcedx-vscode/issues/2608))

# 50.2.0 - October 22, 2020

## Fixed

#### docs

- Re-organize Get Started section ([PR #2626](https://github.com/forcedotcom/salesforcedx-vscode/pull/2626))

#### salesforcedx-vscode-apex

- Improve @AuraEnabled apex snippet for better error handling. ([PR #2640](https://github.com/forcedotcom/salesforcedx-vscode/pull/2640)) - Contribution by [@PawelWozniak](https://github.com/PawelWozniak)

#### salesforcedx-vscode-core

- Org Browser retrieve & open handling types with xml only files ([PR #2635](https://github.com/forcedotcom/salesforcedx-vscode/pull/2635))

- Fixed Org Browser retrieve ([PR #2639](https://github.com/forcedotcom/salesforcedx-vscode/pull/2639), [Issue #2634](https://github.com/forcedotcom/salesforcedx-vscode/issues/2634))

#### salesforcedx-vscode-lwc

- LWC Language Server correctly handles empty custom label files ([PR #2637](https://github.com/forcedotcom/salesforcedx-vscode/pull/2637), [Issue #2575](https://github.com/forcedotcom/salesforcedx-vscode/issues/2575))

# 50.1.0 - October 14, 2020

## Added

#### salesforcedx-vscode-core

- Added `Retrieve and Open Source` feature for Org Browser ([PR #2573](https://github.com/forcedotcom/salesforcedx-vscode/pull/2573))

## Fixed

#### salesforcedx-vscode-core

- Updated to latest versions of Aura and LWC language servers for auto-complete fixes ([PR# 2607](https://github.com/forcedotcom/salesforcedx-vscode/pull/2607), [Issue #2322](https://github.com/forcedotcom/salesforcedx-vscode/issues/2322), [Issue #2584](https://github.com/forcedotcom/salesforcedx-vscode/issues/2584))

#### docs

- Updated [Recommended Extensions](https://developer.salesforce.com/tools/vscode/en/getting-started/recommended-extensions) for Salesforce development ([PR #2619](https://github.com/forcedotcom/salesforcedx-vscode/pull/2619))

- Added `Retrieve and Open Source` step for [Org Browser](https://developer.salesforce.com/tools/vscode/en/user-guide/org-browser) ([PR# 2591](https://github.com/forcedotcom/salesforcedx-vscode/pull/2591))<|MERGE_RESOLUTION|>--- conflicted
+++ resolved
@@ -1,5 +1,3 @@
-<<<<<<< HEAD
-=======
 # 51.17.0 - June 10, 2021
 
 ## Added
@@ -20,7 +18,6 @@
 
 - Correct creation of trace flags when running `SFDX Turn on Apex Debug Log` ([PR #3290](https://github.com/forcedotcom/salesforcedx-vscode/pull/3290)), ([Issue #3288](https://github.com/forcedotcom/salesforcedx-vscode/issues/3288))
 
->>>>>>> f9ae7e3e
 # 51.16.0 - June 3, 2021
 
 ## Added
