<<<<<<< HEAD
=======
# 54.6.1 - March 23, 2022

## Fixed

- Fixed inconsistent published package versions caused by issues with the availability of the VSCode Marketplace during publish of v54.6.0.

#### docs

- Improved documentation regarding org browser behavior ([PR #3941](https://github.com/forcedotcom/salesforcedx-vscode/pull/3941)) and fixed broken links ([PR #3939](https://github.com/forcedotcom/salesforcedx-vscode/pull/3939)).

# 54.6.0 - March 23, 2022

## Added

#### salesforcedx-vscode-lightning, salesforcedx-vscode-lwc

- Took advantage of recent updates to lightning langauage server packages and the iterator template directive. Improved directive descriptions. ([PR #3891](https://github.com/forcedotcom/salesforcedx-vscode/pull/3891))

#### salesforcedx-vscode-lwc

- Added a new debug configuration for creating LWC jest tests so that you can easily write JavaScript tests for your Lightning web components. ([PR #3920](https://github.com/forcedotcom/salesforcedx-vscode/pull/3920))

## Fixed

#### docs

- Updated Java Setup instructions to include instructions for JDK 17. ([PR #3909](https://github.com/forcedotcom/salesforcedx-vscode/pull/3909))

#### salesforcedx-utils-vscode, salesforcedx-vscode-apex, salesforcedx-vscode-apex-replay-debugger, salesforcedx-vscode-soql

- Fixed some issues under the hood. ([PR #3790](https://github.com/forcedotcom/salesforcedx-vscode/pull/3790),[PR #3720](https://github.com/forcedotcom/salesforcedx-vscode/pull/3720),[PR #3872](https://github.com/forcedotcom/salesforcedx-vscode/pull/3872),[PR #3724](https://github.com/forcedotcom/salesforcedx-vscode/pull/3724))

#### salesforcedx-vscode-core

- Retrieve components within folders for metadata types such as Reports, Dashboards, Documents, and EmailTemplates. Before this update, it wasn't possible to retrieve individual component metadata from within folders. ([PR #3892](https://github.com/forcedotcom/salesforcedx-vscode/pull/3892))

#### salesforcedx-vscode-lightning, salesforcedx-vscode-lwc

- Fixed some issues with autocompletion in template JS files. ([PR #3931](https://github.com/forcedotcom/salesforcedx-vscode/pull/3931),[PR #3931](https://github.com/forcedotcom/salesforcedx-vscode/pull/3931))

>>>>>>> 8ac4bc42
# 54.5.0 - March 14, 2022

## Fixed

#### salesforcedx-vscode-core

- We’ve updated the library that supports Salesforce Templates commands in VS Code so that it now uses API version 54.0 when generating new metadata from our standard templates.([PR #3749](https://github.com/forcedotcom/salesforcedx-vscode/pull/3749))

# 54.4.1 - March 10, 2022

## Fixed

#### salesforcedx-vscode-core, salesforcedx-vscode-apex

- We reverted the source-deploy-retrieve library to v5.12.2 because it was sometimes failing on OSX Monterey.

# 54.4.0 - March 9, 2022

## Fixed

#### salesforcedx-vscode-core

- We fixed an issue with the _SFDX: Diff Folder Against Org_ command so that it now diffs objects against orgs correctly. ([PR #3876](https://github.com/forcedotcom/salesforcedx-vscode/pull/3876))

# 54.3.0 - March 3, 2022

## Added

#### salesforcedx-vscode-core

- We’ve made the functionality of older versions of some commands available for you to use with your existing scratch orgs. Use these legacy commands so you don’t run into issues with their newer versions:

  _SFDX: Pull Source from Default Scratch Org (Legacy)_

  _SFDX: Pull Source from Default Scratch Org and Override Conflicts (Legacy)_

  _SFDX: Push Source to Default Scratch Org (Legacy)_

  _SFDX: Push Source to Default Scratch Org and Override Conflicts (Legacy)_ and

  _SFDX: View All Changes (Local and in Default Scratch Org) (Legacy)_ ([PR #3839](https://github.com/forcedotcom/salesforcedx-vscode/pull/3839))

#### salesforcedx-vscode-lightning & salesforcedx-vscode-lwc

- Autocompletion is now available for bracket syntax `'{}'` in HTML files.([PR #3865](https://github.com/forcedotcom/salesforcedx-vscode/pull/3865))

## Fixed

#### docs

#### salesforcedx-vscode-expanded

#### salesforcedx-vscode-apex

#### salesforcedx-vscode

- We now support JDK version 17 in addition to versions 8 and 11. ([PR #3860](https://github.com/forcedotcom/salesforcedx-vscode/pull/3860))

#### salesforcedx-vscode-core

- We made some changes under the hood. ([PR #3869](https://github.com/forcedotcom/salesforcedx-vscode/pull/3869))

# 54.2.0 - February 24, 2022

## Added

#### salesforcedx-vscode

- Run the new _Start Function in Container_ command to run a Salesforce Function in a Docker container. The old command, _Start Function_ now runs a function locally. ([PR #3838](https://github.com/forcedotcom/salesforcedx-vscode/pull/3838), [PR #3856](https://github.com/forcedotcom/salesforcedx-vscode/pull/3856))

## Fixed

#### salesforcedx-vscode

- We resolved the issue with the _Diff Folder Against Org_ command being visible from the command palette even when an SFDX project wasn’t open. ([PR #3843](https://github.com/forcedotcom/salesforcedx-vscode/pull/3843)).

#### salesforcedx-vscode-apex

- We removed some unessential Apex classes from the Apex LSP .jar file. ([PR #3844](https://github.com/forcedotcom/salesforcedx-vscode/pull/3844))

# 54.0.0 - February 15, 2022

## Added

#### salesforcedx-vscode

- Run the updated _Launch Apex Replay Debugger with Current File_ to launch the Apex Replay Debugger from an Apex test file, an Anonymous Apex file, or an Apex log file. Previously, you could launch the Apex Replay Debugger only from an Apex log file. Also, we’ve simplified both the setup and execution of the command. You’re no longer required to create a launch configuration (launch.json) to run the Apex Replay Debugger, and you can debug your code with fewer steps. ([PR #3779](https://github.com/forcedotcom/salesforcedx-vscode/pull/3779), [PR #3827](https://github.com/forcedotcom/salesforcedx-vscode/pull/3827)).

## Fixed

#### salesforcedx-vscode

- The Generate Manifest File doesn’t show up as an option when you right-click on components within metadata types. Previously, the command showed up incorrectly even though it wasn’t executable ([PR #3818](https://github.com/forcedotcom/salesforcedx-vscode/pull/3818)).

- The Execute Anonymous Apex code lens is now working as expected ([PR #3819](https://github.com/forcedotcom/salesforcedx-vscode/pull/3819)).

- We fixed a broken video link in documentation ([PR #3817](https://github.com/forcedotcom/salesforcedx-vscode/pull/3817)).

- We fixed some issues under the hood ([PR #3813](https://github.com/forcedotcom/salesforcedx-vscode/pull/3813)), ([PR #3812](https://github.com/forcedotcom/salesforcedx-vscode/pull/3812)).

# 53.16.0 - February 2, 2022

## Added

#### salesforcedx-vscode-core

- The new Manifest Builder feature has been added to automatically generate a manifest file for a given set of metadata components instead of editing the package.xml file manually ([PR #3784](https://github.com/forcedotcom/salesforcedx-vscode/pull/3784))

#### docs

- Updated development-models.md with a new section on Manifest Builder ([PR #3788](https://github.com/forcedotcom/salesforcedx-vscode/pull/3788))

# 53.14.1 - January 19, 2022

## Fixed

#### salesforcedx-vscode-apex-replay-debugger

- Backend changes to set up Anonymous Apex in replay debugging ([PR #3758](https://github.com/forcedotcom/salesforcedx-vscode/pull/3758))

# 53.13.0 - January 13, 2022

## Added

#### salesforcedx-vscode-apex

- Identify test class from uri ([PR #3751](https://github.com/forcedotcom/salesforcedx-vscode/pull/3751))

## Fixed

#### docs

- Updates to reflect runtime restrictions ([PR #3741](https://github.com/forcedotcom/salesforcedx-vscode/pull/3741))

#### salesforcedx-vscode-apex

- Prevent local java runtime in project ([PR #3730](https://github.com/forcedotcom/salesforcedx-vscode/pull/3730))

# 53.12.0 - January 5, 2022

## Added

#### salesforcedx-vscode-core

- Add ability to remove expired orgs from the org list ([PR #3732](https://github.com/forcedotcom/salesforcedx-vscode/pull/3732))

# 53.8.0 - December 16, 2021

## Added

#### salesforcedx-vscode-apex

- Enable use of anonymous Apex execution codelens ([PR #3688](https://github.com/forcedotcom/salesforcedx-vscode/pull/3688))

## Fixed

#### salesforcedx-vscode-core

- Fix org browser to show retrieve source action for sobjects ([PR #3697](https://github.com/forcedotcom/salesforcedx-vscode/pull/3697))

- Fix org browser to display nested items such as Email Templates, Dashboards, Documents and Reports ([PR #3685](https://github.com/forcedotcom/salesforcedx-vscode/pull/3685))

# 53.7.0 - December 9, 2021

## Fixed

#### docs

- Fix broken doc links ([PR #3665](https://github.com/forcedotcom/salesforcedx-vscode/pull/3665))

#### salesforcedx-vscode-core

- Retrieve field data for a custom object type ([PR #3661](https://github.com/forcedotcom/salesforcedx-vscode/pull/3661))

- Ability to select and deploy multiple files ([PR #3660](https://github.com/forcedotcom/salesforcedx-vscode/pull/3660))

# 53.4.0 - November 17, 2021

## Added

#### salesforcedx-vscode-core

- Add ability to deploy and retrieve multiple files ([PR #3621](https://github.com/forcedotcom/salesforcedx-vscode/pull/3621))

#### salesforcedx-vscode-apex

- Enabled Hover, Go to Definition, and References functionality in anonymous apex files ([PR #3650](https://github.com/forcedotcom/salesforcedx-vscode/pull/3650))

## Fixed

#### docs

- Add multi-selecting files and folders in explorer for Source Deploy/Retrieve, and fields and field details for custom objects ([PR #3639](https://github.com/forcedotcom/salesforcedx-vscode/pull/3639))

- Added New Articles for Japanese ([PR #3640](https://github.com/forcedotcom/salesforcedx-vscode/pull/3640))

# 53.3.0 - November 10, 2021

## Added

#### salesforcedx-vscode-apex

- Code completion for anonymous apex ([PR #3617](https://github.com/forcedotcom/salesforcedx-vscode/pull/3617))

## Fixed

#### salesforcedx-vscode-core

- Under-the-hood fixes ([PR #3631](https://github.com/forcedotcom/salesforcedx-vscode/pull/3631))

#### salesforcedx-vscode-lightning

- Update lightning-language-server to latest version ([PR #3633](https://github.com/forcedotcom/salesforcedx-vscode/pull/3633))

#### salesforcedx-vscode-lwc

- Update lightning-language-server to latest version ([PR #3633](https://github.com/forcedotcom/salesforcedx-vscode/pull/3633))

# 53.2.0 - November 4, 2021

## Fixed

#### docs

- Update byotemplate.md ([PR #3628](https://github.com/forcedotcom/salesforcedx-vscode/pull/3628))

# 53.1.0 - October 28, 2021

## Added

#### docs

- Append or prepend site title with SEO meta data ([PR #3546](https://github.com/forcedotcom/salesforcedx-vscode/pull/3546))

#### salesforcedx-vscode-apex

- Bundle extensions with apex.db to optimize LSP performance ([PR #3585](https://github.com/forcedotcom/salesforcedx-vscode/pull/3585))

## Fixed

#### docs

- Removed extra line in documentation ([PR #3614](https://github.com/forcedotcom/salesforcedx-vscode/pull/3614))

- Update performance enhancements documentation ([PR #3593](https://github.com/forcedotcom/salesforcedx-vscode/pull/3593))

#### salesforcedx-vscode-core

- Set first alias when configuring default org ([PR #3581](https://github.com/forcedotcom/salesforcedx-vscode/pull/3581)) - Contribution by @DanielCalle

- Fix broken documentation links ([PR #3605](https://github.com/forcedotcom/salesforcedx-vscode/pull/3605))

- Remove the Experimental: Deploy Retrieve performance enhancements user setting ([PR #3580](https://github.com/forcedotcom/salesforcedx-vscode/pull/3580))

- Under-the-hood fixes

# 53.0.0 - October 13, 2021

## Fixed

#### salesforcedx-vscode-apex

- Changes in Apex Language Server to suggest correct autocompletes in projects with namespace, additional telemetry and deletion of SOQL library. ([PR #3568](https://github.com/forcedotcom/salesforcedx-vscode/pull/3568))

#### docs

- Removes Salesforce Functions Beta tag. ([PR #3583](https://github.com/forcedotcom/salesforcedx-vscode/pull/3583))

# 52.17.0 - October 8, 2021

## Added

#### salesforcedx-vscode-core

- Support custom templates in VS Code ([PR #3563](https://github.com/forcedotcom/salesforcedx-vscode/pull/3563))

## Fixed

#### docs

- Documentation for custom templates in VS Code ([PR #3565](https://github.com/forcedotcom/salesforcedx-vscode/pull/3565))

#### salesforcedx-vscode-core

- Fix a conflict detection bug when components are deployed multiple time ([PR #3556](https://github.com/forcedotcom/salesforcedx-vscode/pull/3556))

# 52.16.0 - September 29, 2021

## Added

#### salesforcedx-vscode-apex

- Improve performance for Apex Indexer startup and updates the faux classes for the built-in standard Apex library ([PR #3529](https://github.com/forcedotcom/salesforcedx-vscode/pull/3529))

## Fixed

#### salesforcedx-vscode-core

- Set sourceApiVersion for sourcepath based deploy and retrieve ([PR #3528](https://github.com/forcedotcom/salesforcedx-vscode/pull/3528))

#### salesforcedx-vscode-lwc

- Fix debug code lens for VS Code 1.60+ ([PR #3545](https://github.com/forcedotcom/salesforcedx-vscode/pull/3545))

#### salesforcedx-vscode-apex-replay-debugger

- Fix trace flag update error ([PR #3550](https://github.com/forcedotcom/salesforcedx-vscode/pull/3550))

#### salesforcedx-vscode-soql

- Skip checking types in libs ([PR #3534](https://github.com/forcedotcom/salesforcedx-vscode/pull/3534))

# 52.13.0 - September 8, 2021

## Fixed

#### docs

- Fixes doc bug that has incorrect location of the Org Picker. ([PR #3423](https://github.com/forcedotcom/salesforcedx-vscode/pull/3423))

#### salesforcedx-vscode-core

- Typo in salesforcedx-vscode-core/src/messages/i18n.ts ([PR #3525](https://github.com/forcedotcom/salesforcedx-vscode/pull/3525)) - Contribution by [@RitamAgrawal](https://github.com/RitamAgrawal)

# 52.12.0 - September 1, 2021

## Fixed

#### salesforcedx-vscode-apex

- Fixes Apex snippets to use a drop-down for access modifiers instead of a list, including: staticmethod, method, field, constructor. ([PR #3492](https://github.com/forcedotcom/salesforcedx-vscode/pull/3492))

# 52.11.0 - August 26, 2021

## Fixed

#### docs

- Add Functions to the sidebar of VSCode doc site ([PR #3510](https://github.com/forcedotcom/salesforcedx-vscode/pull/3510))

# 52.9.1 - August 12, 2021

## Fixed

#### docs

- Updated docs website's default header and footer ([PR #3491](https://github.com/forcedotcom/salesforcedx-vscode/pull/3491))

#### salesforcedx-vscode-core

- Revert SDR to 2.1.5 ([PR #3497](https://github.com/forcedotcom/salesforcedx-vscode/pull/3497))

# 52.9.0 - August 11, 2021

## Fixed

#### salesforcedx-vscode-core

- Use functions library to create functions ([PR #3476](https://github.com/forcedotcom/salesforcedx-vscode/pull/3476))

- Add support for invoking function using payload contents ([PR #3472](https://github.com/forcedotcom/salesforcedx-vscode/pull/3472))

- Bump SDR to 3.0.0 ([PR #3497](https://github.com/forcedotcom/salesforcedx-vscode/pull/3451))

#### salesforcedx-vscode-lwc

- Update lightning language servers to 3.0.14 ([PR #3468](https://github.com/forcedotcom/salesforcedx-vscode/pull/3468))

#### salesforcedx-vscode-lightning

- Update lightning language servers to 3.0.14 ([PR #3468](https://github.com/forcedotcom/salesforcedx-vscode/pull/3468))

# 52.8.0 - August 4, 2021

## Added

#### salesforcedx-vscode-apex-replay-debugger

- Support checkpoints for one-step replay debugger ([PR #3410](https://github.com/forcedotcom/salesforcedx-vscode/pull/3410))

#### salesforcedx-vscode-core

- Remove old conflict detection mechanism ([PR #3377](https://github.com/forcedotcom/salesforcedx-vscode/pull/3377))

# 52.7.0 - July 30, 2021

## Added

#### salesforcedx-vscode-apex

- Add commands `SFDX: Create Apex Test Suite`, `SFDX: Add Tests to Apex Test Suite`, and `SFDX: Run Apex Test Suite` ([PR #3435](https://github.com/forcedotcom/salesforcedx-vscode/pull/3435))

#### salesforcedx-vscode-core

- Add command `SFDX: Log Out from Default Org` ([PR #3428](https://github.com/forcedotcom/salesforcedx-vscode/pull/3428))

## Fixed

#### docs

- Update default-org.md ([PR #3447](https://github.com/forcedotcom/salesforcedx-vscode/pull/3447))

#### salesforcedx-vscode-core

- Support additional metadata types with conflict detection ([PR #3424](https://github.com/forcedotcom/salesforcedx-vscode/pull/3424))

- Support multiple directories on deploy on save with conflict detection ([PR #3393](https://github.com/forcedotcom/salesforcedx-vscode/pull/3393))

# 52.6.0 - July 23, 2021

## Added

#### salesforcedx-vscode

- Include SOQL in extension pack ([PR #3400](https://github.com/forcedotcom/salesforcedx-vscode/pull/3400))

#### salesforcedx-vscode-core

- Update conflict detection setting description ([PR #3416](https://github.com/forcedotcom/salesforcedx-vscode/pull/3416))

- Fix functions dependency issue preventing extensions from loading ([PR #3443](https://github.com/forcedotcom/salesforcedx-vscode/pull/3443))

## Fixed

#### salesforcedx-sobjects-faux-generator

- Correct LWC typing generation for new projects ([PR #3418](https://github.com/forcedotcom/salesforcedx-vscode/pull/3418))

#### salesforcedx-vscode-core

- Performance improvements for `SFDX: Start Function`, `Invoke` and `Debug Invoke` commands ([PR #3399](https://github.com/forcedotcom/salesforcedx-vscode/pull/3399))

- Fix conflict detection error for empty results ([PR #3376](https://github.com/forcedotcom/salesforcedx-vscode/pull/3376))

# 52.5.0 - July 14, 2021

## Added

#### salesforcedx-vscode-apex-replay-debugger

- Update test sidebar icons and add test coverage for easy button replay debugger ([PR #3381](https://github.com/forcedotcom/salesforcedx-vscode/pull/3381))

#### salesforcedx-vscode-core

- Update text on Conflict detection modal window ([PR #3394](https://github.com/forcedotcom/salesforcedx-vscode/pull/3394))

- Enhance hovertip text for conflict detection to show last modified date information ([PR #3352](https://github.com/forcedotcom/salesforcedx-vscode/pull/3352))

## Fixed

#### docs

- Update docs for conflict detection ([PR #3396](https://github.com/forcedotcom/salesforcedx-vscode/pull/3396))

#### salesforcedx-vscode-core

- Remove setting to enable function [PR #3409](https://github.com/forcedotcom/salesforcedx-vscode/pull/3409))

# 52.4.0 - July 8, 2021

## Added

#### salesforcedx-vscode-core

- Enable conflict detection for all deploy commands ([PR #3357](https://github.com/forcedotcom/salesforcedx-vscode/pull/3357))

# 52.3.0 - June 30, 2021

## Added

#### salesforcedx-vscode-apex

- Add "Debug Test" code lens to Apex test methods and classes ([PR #3347](https://github.com/forcedotcom/salesforcedx-vscode/pull/3347))

#### salesforcedx-vscode-core

- Add language data to telemetry for functions ([PR #3338](https://github.com/forcedotcom/salesforcedx-vscode/pull/3338))

## Fixed

#### salesforcedx-vscode-apex

- Stop the language server output panel from stealing focus ([PR #3356](https://github.com/forcedotcom/salesforcedx-vscode/pull/3356), [Issue #1429](https://github.com/forcedotcom/salesforcedx-vscode/issues/1429))

#### salesforcedx-vscode-core

- Conflict detection not working in a brand new project ([PR #3358](https://github.com/forcedotcom/salesforcedx-vscode/pull/3358), [Issue #3294](https://github.com/forcedotcom/salesforcedx-vscode/issues/3294))

# 52.2.0 - June 24, 2021

## Added

#### salesforcedx-vscode-core

- Background enhancements to conflict detection caching ([PR #3334](https://github.com/forcedotcom/salesforcedx-vscode/pull/3334), [PR #3298](https://github.com/forcedotcom/salesforcedx-vscode/pull/3298), & [PR #3325](https://github.com/forcedotcom/salesforcedx-vscode/pull/3325))

# 52.1.0 - June 16, 2021

## Added

#### salesforcedx-vscode-core

- Setting to always force push on save ([PR #3144](https://github.com/forcedotcom/salesforcedx-vscode/pull/3144)) - Contribution by [@lukecotter](https://github.com/lukecotter)

- Auth with token ([PR #3268](https://github.com/forcedotcom/salesforcedx-vscode/pull/3268))

## Fixed

#### docs

- Update japanese translation ([PR #3205](https://github.com/forcedotcom/salesforcedx-vscode/pull/3205)) - Contribution by [@shunkosa](https://github.com/shunkosa)

#### salesforcedx-vscode-core

- Import FileProperties from the top level ([PR #3302](https://github.com/forcedotcom/salesforcedx-vscode/pull/3302))

- Use correct message for file diffs ([PR #3304](https://github.com/forcedotcom/salesforcedx-vscode/pull/3304))

# 51.17.0 - June 10, 2021

## Added

#### salesforcedx-vscode-core

- Add caching for conflict detection ([PR #3283](https://github.com/forcedotcom/salesforcedx-vscode/pull/3283))

## Fixed

#### docs

- New Functions article and related changes. ([PR #3278](https://github.com/forcedotcom/salesforcedx-vscode/pull/3278))

#### salesforcedx-vscode-core

- Remove Functions feature-flag and update doc ([PR #3289](https://github.com/forcedotcom/salesforcedx-vscode/pull/3289))

- Correct creation of trace flags when running `SFDX Turn on Apex Debug Log` ([PR #3290](https://github.com/forcedotcom/salesforcedx-vscode/pull/3290)), ([Issue #3288](https://github.com/forcedotcom/salesforcedx-vscode/issues/3288))

# 51.16.0 - June 3, 2021

## Added

#### salesforcedx-vscode-core

- Add Java support for Functions debugging ([PR #3273](https://github.com/forcedotcom/salesforcedx-vscode/pull/3273))

- Add Java support for `SFDX: Start Function` ([PR #3269](https://github.com/forcedotcom/salesforcedx-vscode/pull/3269))

## Fixed

#### salesforcedx-vscode-core

- Update default debug port ([PR #3272](https://github.com/forcedotcom/salesforcedx-vscode/pull/3272))

- Use new CLI for functions invoke @W-9282250@ ([PR #3270](https://github.com/forcedotcom/salesforcedx-vscode/pull/3270))

- Throw error on remote component not found ([PR #3259](https://github.com/forcedotcom/salesforcedx-vscode/pull/3259))

- Pull function dependencies by default + Java/Maven support @W-9282387@ ([PR #3262](https://github.com/forcedotcom/salesforcedx-vscode/pull/3262))

# 51.15.0 - May 27, 2021

## Added

#### salesforcedx-vscode-core

- Conflict detection performance improvements ([PR #3246](https://github.com/forcedotcom/salesforcedx-vscode/pull/3246))

- Use new CLI for Functions creation and add Java Functions support ([PR #3247](https://github.com/forcedotcom/salesforcedx-vscode/pull/3247))

## Fixed

#### salesforcedx-vscode-core

- Fix "Cannot read property split of undefined" issue when retrieving with Org Browser or Manifest ([#3262](https://github.com/forcedotcom/salesforcedx-vscode/pull/3263), [#3210](https://github.com/forcedotcom/salesforcedx-vscode/issues/3210), [#3218](https://github.com/forcedotcom/salesforcedx-vscode/issues/3218))

- Remove Functions template for `SFDX: Create Project` command ([#3253](https://github.com/forcedotcom/salesforcedx-vscode/pull/3253))

#### salesforcedx-vscode-apex

- Fix an issue where Apex test results were limited to 2000 records ([#3265](https://github.com/forcedotcom/salesforcedx-vscode/pull/3265))

# 51.14.0 - May 21, 2021

## Added

#### salesforcedx-vscode-core

- Enable diff detection for folders ([PR #3243](https://github.com/forcedotcom/salesforcedx-vscode/pull/3243))

- Enable diff detection for all metadata types ([PR #3240](https://github.com/forcedotcom/salesforcedx-vscode/pull/3240))

#### salesforcedx-vscode-lwc

- Add support for new LWC Analytics Dashboard feature and fix some under-the-hood bugs ([PR #3232](https://github.com/forcedotcom/salesforcedx-vscode/pull/3232))

#### docs

- Doc updates for Diff Detection([PR #3250](https://github.com/forcedotcom/salesforcedx-vscode/pull/3250))

# 51.13.0 - May 12, 2021

## Added

#### salesforcedx-vscode-core

- Cache metadata based on a project path ([PR #3191](https://github.com/forcedotcom/salesforcedx-vscode/pull/3191))

# 51.12.0 - May 6, 2021

## Fixed

#### salesforcedx-vscode-core

- Respect sfdx api version override during new deploy/retrieve ([PR #3208](https://github.com/forcedotcom/salesforcedx-vscode/pull/3208)), ([Issue #3151](https://github.com/forcedotcom/salesforcedx-vscode/issues/3151))

# 51.11.0 - April 29, 2021

## Fixed

#### salesforcedx-sobjects-faux-generator

- Disable LWC type generation ([PR #3165](https://github.com/forcedotcom/salesforcedx-vscode/pull/3165))

#### salesforcedx-vscode-core

- Preserve leading zeros in xml tags for the new Deploy/Retrieve route ([PR #3189](https://github.com/forcedotcom/salesforcedx-vscode/pull/3189))

- Fix metadata xml issues by removing the tooling api route for the new Deploy/Retrieve ([PR #3181](https://github.com/forcedotcom/salesforcedx-vscode/pull/3181))

- Surface original error with deploy/retrieve ([PR #3178](https://github.com/forcedotcom/salesforcedx-vscode/pull/3178))

# 51.10.0 - April 21, 2021

## Fixed

#### docs

- Update docs to reflect Apex library setting has been removed ([PR #3148](https://github.com/forcedotcom/salesforcedx-vscode/pull/3148))

#### salesforcedx-vscode-apex

- Update "All tests" option for `SFDX: Run Apex Tests` command to match CLI behavior ([PR #3126](https://github.com/forcedotcom/salesforcedx-vscode/pull/3126))

#### salesforcedx-vscode-core

- Fix issues with the following types for deploy/retrieve library ([PR #3147](https://github.com/forcedotcom/salesforcedx-vscode/pull/3147), [Issue #3114](https://github.com/forcedotcom/salesforcedx-vscode/issues/3114), [Issue #3157](https://github.com/forcedotcom/salesforcedx-vscode/issues/3157)):

  - AccountRelationshipShareRule
  - TimeSheetTemplate
  - WaveDashboard
  - WaveRecipe
  - WaveLens
  - WaveDataflow
  - WorkSkillRouting

- Remove Apex feature flag & delete CLI code path ([PR #3148](https://github.com/forcedotcom/salesforcedx-vscode/pull/3148))

# 51.8.0 - April 07, 2021

## Added

#### salesforcedx-vscode-apex

- Add progress reporting and cancellation to Apex test runs ([PR #3103](https://github.com/forcedotcom/salesforcedx-vscode/pull/3103))

#### salesforcedx-sobjects-faux-generator

- Add cancellation to SObject Refresh command ([PR #3116](https://github.com/forcedotcom/salesforcedx-vscode/pull/3116))

## Fixed

#### docs

- Update Org Picker location in documentation ([PR #3099](https://github.com/forcedotcom/salesforcedx-vscode/pull/3099)) ([Issue #3095](https://github.com/forcedotcom/salesforcedx-vscode/issues/3095))

- Update Apex status to reflect default usage in Salesforce CLI ([PR #3119](https://github.com/forcedotcom/salesforcedx-vscode/pull/3119))

#### salesforcedx-vscode-core

- Better exception handling for type inference errors ([PR #3127](https://github.com/forcedotcom/salesforcedx-vscode/pull/3127))

- Fix missing label issue ([PR #3123](https://github.com/forcedotcom/salesforcedx-vscode/pull/3123)) ([Issue #3111](https://github.com/forcedotcom/salesforcedx-vscode/issues/3111))

# 51.7.0 - Mar 31, 2021

## Added

#### salesforcedx-sobjects-vscode-core

- Switched setting `salesforcedx-vscode-core.experimental.deployRetrieve` to on by default. ([PR #3101](https://github.com/forcedotcom/salesforcedx-vscode/pull/3101))

#### salesforcedx-sobjects-faux-generator

- Generate typings for sobjects ([PR #3018](https://github.com/forcedotcom/salesforcedx-vscode/pull/3018))

## Fixed

#### salesforcedx-vscode-core

- Do not show refresh success message for min sobjects ([PR #3082](https://github.com/forcedotcom/salesforcedx-vscode/pull/3082))

# 51.6.0 - March 24, 2021

## Added

#### salesforcedx-vscode-core

- Add cancellation to Deploy & Retrieve Library commands ([PR #3068](https://github.com/forcedotcom/salesforcedx-vscode/pull/3068))

## Fixed

#### salesforcedx-vscode-core

- Fix deployment issues with Document metadata types ([PR #3083](https://github.com/forcedotcom/salesforcedx-vscode/pull/3083))

- Fix library executions not focusing on channel output via the 'Show' button ([PR #3081](https://github.com/forcedotcom/salesforcedx-vscode/pull/3081), [Issue #2987](https://github.com/forcedotcom/salesforcedx-vscode/issues/2987))

- Generate SObject definitions from cached data ([PR #3037](https://github.com/forcedotcom/salesforcedx-vscode/pull/3037))

# 51.5.0 - March 18, 2021

## Fixed

#### salesforcedx-sobjects-faux-generator

- Handle `undefined` results when running `SFDX: Refresh SObject Definitions` command ([PR #3064](https://github.com/forcedotcom/salesforcedx-vscode/pull/3064), [Issue #3056](https://github.com/forcedotcom/salesforcedx-vscode/issues/3056))

#### salesforcedx-vscode-core

- Fixed issues with deploy retrieve beta: timeout for long running operations, output for multi-file components, and retrieving static resources ([PR #3048](https://github.com/forcedotcom/salesforcedx-vscode/pull/3048))

### docs

- Update description for deploy retrieve beta setting ([PR #3043](https://github.com/forcedotcom/salesforcedx-vscode/pull/3043))

# 51.4.0 - March 10, 2021

## Fixed

#### salesforcedx-vscode-apex-replay-debugger

- Issue with debugging single test method ([PR #3033](https://github.com/forcedotcom/salesforcedx-vscode/pull/3033), [Issue #3026](https://github.com/forcedotcom/salesforcedx-vscode/issues/3026))

#### salesforcedx-vscode-apex

- Switch to Apex output channel automatically after running Apex tests ([PR #3027](https://github.com/forcedotcom/salesforcedx-vscode/pull/3027)), ([Issue #3009](https://github.com/forcedotcom/salesforcedx-vscode/issues/3009))

# 51.3.0 - March 3, 2021

## Added

#### salesforcedx-sobjects-faux-generator

- Improved sObject refresh performance ([PR #2997](https://github.com/forcedotcom/salesforcedx-vscode/pull/2997))

### docs

- Add learning map to additional resources ([PR #2989](https://github.com/forcedotcom/salesforcedx-vscode/pull/2989))

- Update SOQL docs for saving query results ([PR #2988](https://github.com/forcedotcom/salesforcedx-vscode/pull/2988))

## Fixed

#### salesforcedx-vscode-apex-replay-debugger

- Fix debug test icon color to be friendly for light themes ([PR #2978](https://github.com/forcedotcom/salesforcedx-vscode/pull/2978))

# 51.2.0 - February 24, 2021

## Added

#### salesforcedx-vscode-apex

- Add namespace support for running and debugging tests ([PR #2961](https://github.com/forcedotcom/salesforcedx-vscode/pull/2961)), ([Issue #2865](https://github.com/forcedotcom/salesforcedx-vscode/issues/2865))

## Fixed

#### docs

- SOQL Builder - Add LIKE support ([PR #2971](https://github.com/forcedotcom/salesforcedx-vscode/pull/2971))

- SOQL Builder - Add COUNT support ([PR #2946](https://github.com/forcedotcom/salesforcedx-vscode/pull/2946))

#### salesforcedx-vscode-apex

- Execute anonymous Apex command not focusing the output channel ([PR #2962](https://github.com/forcedotcom/salesforcedx-vscode/pull/2962)), ([Issue #2947](https://github.com/forcedotcom/salesforcedx-vscode/issues/2947))

# 50.17.0 - February 10, 2021

## Fixed

#### docs

- Update documentation for [local development](https://developer.salesforce.com/tools/vscode/en/lwc/localdev) ([PR #2917](https://github.com/forcedotcom/salesforcedx-vscode/pull/2917))

#### salesforcedx-vscode-apex

- Fix 'SFDX: Execute Anonymous Apex' diagnostic reporting for runtime failures ([PR #2927](https://github.com/forcedotcom/salesforcedx-vscode/pull/2927))

#### salesforcedx-vscode-apex-debugger

- Remove use of missing telemetry method ([PR #2913](https://github.com/forcedotcom/salesforcedx-vscode/pull/2913))

#### salesforcedx-vscode-apex-replay-debugger

- Remove use of missing telemetry method ([PR #2913](https://github.com/forcedotcom/salesforcedx-vscode/pull/2913))

#### salesforcedx-vscode-core

- Add new template updates for apex class and project config ([PR #2919](https://github.com/forcedotcom/salesforcedx-vscode/pull/2919))

#### salesforcedx-vscode-lwc

- Activate Redhat XML extension only if it is version 0.14.0 ([PR #2934](https://github.com/forcedotcom/salesforcedx-vscode/pull/2934)). This is an interim fix for the issue ([Issue #2923](https://github.com/forcedotcom/salesforcedx-vscode/issues/2923)).

- Adds VS Code support for Email Templates as a target for custom components. ([PR #2918](https://github.com/forcedotcom/salesforcedx-vscode/pull/2918))

#### salesforcedx-vscode-visualforce

- Remove use of missing telemetry method ([PR #2913](https://github.com/forcedotcom/salesforcedx-vscode/pull/2913))

# 50.16.0 - February 3, 2021

## Added

#### salesforcedx-vscode-apex

- Surface project information in `Apex Language Server` Output panel ([PR #2891](https://github.com/forcedotcom/salesforcedx-vscode/pull/2891))

## Fixed

#### docs

- Add Log Analyzer to [Recommended Extensions](https://developer.salesforce.com/tools/vscode/en/getting-started/recommended-extensions) ([PR #2911](https://github.com/forcedotcom/salesforcedx-vscode/pull/2911))

- Add AdoptOpenJDK configuration sample for Linux in [Java Setup](https://developer.salesforce.com/tools/vscode/en/getting-started/java-setup) ([PR #2870](https://github.com/forcedotcom/salesforcedx-vscode/pull/2870)) - Contribution by [@renatoliveira](https://github.com/renatoliveira)

- Include steps to get the JDK install path for MacOS in [Java Setup](https://developer.salesforce.com/tools/vscode/en/getting-started/java-setup) ([PR #2910](https://github.com/forcedotcom/salesforcedx-vscode/pull/2910)) - Contribution by [@mikeflemingcfs](https://github.com/mikeflemingcfs)

- Add missing permission step to [ISV Customer Debugger](https://developer.salesforce.com/tools/vscode/en/apex/isv-debugger/#configure-isv-customer-debugger) ([PR #2901](https://github.com/forcedotcom/salesforcedx-vscode/pull/2901))

#### salesforcedx-vscode-lwc

- Reduce extension size by 34% ([PR #2904](https://github.com/forcedotcom/salesforcedx-vscode/pull/2904))

#### salesforcedx-vscode-lightning

- Reduce extension size by 68% ([PR #2908](https://github.com/forcedotcom/salesforcedx-vscode/pull/2908))

# 50.14.0 - January 21, 2021

## Fixed

#### salesforcedx-vscode-apex

- Fix issue with recognizing the default org when running tests at the start of a session ([PR #2868](https://github.com/forcedotcom/salesforcedx-vscode/pull/2868))

# 50.13.0 - January 13, 2021

## Added

#### salesforcedx-vscode-apex

- Added debug button to test sidebar to automatically run Apex Replay Debugger after test run ([PR #2804](https://github.com/forcedotcom/salesforcedx-vscode/pull/2804))

#### salesforcedx-vscode-core

- Run Apex tests using the Apex library ([PR #2828](https://github.com/forcedotcom/salesforcedx-vscode/pull/2828))

## Fixed

#### docs

- Remove manual listing of palette commands ([PR #2848](https://github.com/forcedotcom/salesforcedx-vscode/pull/2848))

#### salesforcedx-sobjects-faux-generator

- Prevent SObject refresh from filtering SObjects unexpectedly ([PR #2806](https://github.com/forcedotcom/salesforcedx-vscode/pull/2806)) - Contribution by [@maaaaarco](https://github.com/maaaaarco)

- Allow Event SObject generation ([PR #2821](https://github.com/forcedotcom/salesforcedx-vscode/pull/2821), [Issue #2490](https://github.com/forcedotcom/salesforcedx-vscode/issues/2490)) - Contribution by [@XVRick](https://github.com/XVRick)

#### salesforcedx-vscode-core

- Provides relative project paths for beta deploy/retrieve in the output ([PR #2807](https://github.com/forcedotcom/salesforcedx-vscode/pull/2807))

# 50.8.0 - December 9, 2020

## Added

#### salesforcedx-vscode-core

- Allow deploying with manifest as part of [Performance Enhancements](https://developer.salesforce.com/tools/vscode/en/user-guide/perf-enhancements) ([PR #2787](https://github.com/forcedotcom/salesforcedx-vscode/pull/2787))

- Allow retrieving with manfiest as part of [Performance Enhancements](https://developer.salesforce.com/tools/vscode/en/user-guide/perf-enhancements) ([PR #2785](https://github.com/forcedotcom/salesforcedx-vscode/pull/2785))

# 50.7.0 - December 2, 2020

## Added

#### salesforcedx-vscode-core

- Org Browser usage of [Performance Enhancements](https://developer.salesforce.com/tools/vscode/en/user-guide/perf-enhancements) ([PR #2756](https://github.com/forcedotcom/salesforcedx-vscode/pull/2756))

## Fixed

#### docs

- Add license note for Apex Interactive Debugger ([PR #2760](https://github.com/forcedotcom/salesforcedx-vscode/pull/2760))

#### salesforcedx-vscode-core

- Reduce `salesforcedx-vscode-core` extension size by 30% ([PR #2769](https://github.com/forcedotcom/salesforcedx-vscode/pull/2769))

#### salesforcedx-vscode-lightning

- Fix `TypeError: Cannot read property 'charCodeAt' of undefined` ([PR #2775](https://github.com/forcedotcom/salesforcedx-vscode/pull/2775), [Issue #1684](https://github.com/forcedotcom/salesforcedx-vscode/issues/1684))

- Fix `Error re-indexing workspace: Cannot read property 'indexOf' of undefined` ([PR #2775](https://github.com/forcedotcom/salesforcedx-vscode/pull/2775), [Issue #2624](https://github.com/forcedotcom/salesforcedx-vscode/issues/2624))

#### salesforcedx-vscode-lwc

- Fix LWC component library links displayed when hovering over tags ([PR #2775](https://github.com/forcedotcom/salesforcedx-vscode/pull/2775), [Issue #2703](https://github.com/forcedotcom/salesforcedx-vscode/issues/2703))

- Fix `Cannot destructure property 'delimiter' of (intermediate value) as it is undefined` ([PR #2775](https://github.com/forcedotcom/salesforcedx-vscode/pull/2775), [Issue #2636](https://github.com/forcedotcom/salesforcedx-vscode/issues/2636), [Issue #2570](https://github.com/forcedotcom/salesforcedx-vscode/issues/2570))

- Auto-complete support for js-meta.xml ([PR #2726](https://github.com/forcedotcom/salesforcedx-vscode/pull/2726))

# 50.5.0 - November 11, 2020

## Fixed

#### salesforcedx-vscode-core

- Show debug log list in descending order by date for `SFDX: Get Apex Debug Logs` ([PR #2713](https://github.com/forcedotcom/salesforcedx-vscode/pull/2713), [Issue #2698](https://github.com/forcedotcom/salesforcedx-vscode/issues/2698))

- Set required version of VS Code to 1.46.0 or higher ([PR #2719](https://github.com/forcedotcom/salesforcedx-vscode/pull/2719))

# 50.4.0 - November 5, 2020

## Fixed

#### salesforcedx-vscode-core

- Allow retrieving multiple components as part of [Performance Enhancements](https://developer.salesforce.com/tools/vscode/en/user-guide/perf-enhancements) ([PR #2682](https://github.com/forcedotcom/salesforcedx-vscode/pull/2682))

#### salesforcedx-vscode-lwc

- Remove suggestions after every `{` character ([PR #2688](https://github.com/forcedotcom/salesforcedx-vscode/pull/2688), [Issue #2681](https://github.com/forcedotcom/salesforcedx-vscode/issues/2681))

# 50.3.0 - October 28, 2020

## Added

#### salesforcedx-vscode-core

- New force:apex:log:list command implementation, used as part of `SFDX: Get Apex Debug Logs ...` ([PR #2644](https://github.com/forcedotcom/salesforcedx-vscode/pull/2644))

## Fixed

#### docs

- Fix broken links to [Java Setup](https://developer.salesforce.com/tools/vscode/en/getting-started/java-setup) article ([PR #2677](https://github.com/forcedotcom/salesforcedx-vscode/pull/2677))

#### salesforcedx-vscode-core

- Clear deploy and Anonymous Apex diagnostics from Problems panel ([PR #2671](https://github.com/forcedotcom/salesforcedx-vscode/pull/2671), [PR #2673](https://github.com/forcedotcom/salesforcedx-vscode/pull/2673), [Issue #2608](https://github.com/forcedotcom/salesforcedx-vscode/issues/2608))

# 50.2.0 - October 22, 2020

## Fixed

#### docs

- Re-organize Get Started section ([PR #2626](https://github.com/forcedotcom/salesforcedx-vscode/pull/2626))

#### salesforcedx-vscode-apex

- Improve @AuraEnabled apex snippet for better error handling. ([PR #2640](https://github.com/forcedotcom/salesforcedx-vscode/pull/2640)) - Contribution by [@PawelWozniak](https://github.com/PawelWozniak)

#### salesforcedx-vscode-core

- Org Browser retrieve & open handling types with xml only files ([PR #2635](https://github.com/forcedotcom/salesforcedx-vscode/pull/2635))

- Fixed Org Browser retrieve ([PR #2639](https://github.com/forcedotcom/salesforcedx-vscode/pull/2639), [Issue #2634](https://github.com/forcedotcom/salesforcedx-vscode/issues/2634))

#### salesforcedx-vscode-lwc

- LWC Language Server correctly handles empty custom label files ([PR #2637](https://github.com/forcedotcom/salesforcedx-vscode/pull/2637), [Issue #2575](https://github.com/forcedotcom/salesforcedx-vscode/issues/2575))

# 50.1.0 - October 14, 2020

## Added

#### salesforcedx-vscode-core

- Added `Retrieve and Open Source` feature for Org Browser ([PR #2573](https://github.com/forcedotcom/salesforcedx-vscode/pull/2573))

## Fixed

#### salesforcedx-vscode-core

- Updated to latest versions of Aura and LWC language servers for auto-complete fixes ([PR# 2607](https://github.com/forcedotcom/salesforcedx-vscode/pull/2607), [Issue #2322](https://github.com/forcedotcom/salesforcedx-vscode/issues/2322), [Issue #2584](https://github.com/forcedotcom/salesforcedx-vscode/issues/2584))

#### docs

- Updated [Recommended Extensions](https://developer.salesforce.com/tools/vscode/en/getting-started/recommended-extensions) for Salesforce development ([PR #2619](https://github.com/forcedotcom/salesforcedx-vscode/pull/2619))

- Added `Retrieve and Open Source` step for [Org Browser](https://developer.salesforce.com/tools/vscode/en/user-guide/org-browser) ([PR# 2591](https://github.com/forcedotcom/salesforcedx-vscode/pull/2591))<|MERGE_RESOLUTION|>--- conflicted
+++ resolved
@@ -1,5 +1,3 @@
-<<<<<<< HEAD
-=======
 # 54.6.1 - March 23, 2022
 
 ## Fixed
@@ -40,7 +38,6 @@
 
 - Fixed some issues with autocompletion in template JS files. ([PR #3931](https://github.com/forcedotcom/salesforcedx-vscode/pull/3931),[PR #3931](https://github.com/forcedotcom/salesforcedx-vscode/pull/3931))
 
->>>>>>> 8ac4bc42
 # 54.5.0 - March 14, 2022
 
 ## Fixed
