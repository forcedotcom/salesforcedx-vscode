--- conflicted
+++ resolved
@@ -728,7 +728,6 @@
   } else {
     return;
   }
-<<<<<<< HEAD
   // The status message isn't changing, call to localize it once and use the localized string in the
   // progress report.
   const localizedProgressMessage = nls.localize(
@@ -737,45 +736,27 @@
   // Wrap everything in a try/finally to ensure creatingCheckpoints gets set to false
   try {
     await vscode.window.withProgress(
-=======
-  // Wrap everything in a try/finally to ensure creatingCheckpoints gets set to false
-  try {
-    // The status message isn't changing, call to localize it once and use the localized string in the
-    // progress report.
-    const localizedProgressMessage = nls.localize(
-      'creating_checkpoints_progress_window_message'
-    );
-    vscode.window.withProgress(
->>>>>>> fddcf58c
       {
         location: vscode.ProgressLocation.Notification,
         title: localizedProgressMessage,
         cancellable: false
       },
       async (progress, token) => {
-<<<<<<< HEAD
         writeToDebuggerOutputWindow(
           `Starting SFDX: ${localizedProgressMessage}`
         );
         writeToDebuggerOutputWindow(
           localizedProgressMessage + ': retrieving org info'
         );
-=======
-        console.log('sfdxCreateCheckpoints: retrieving org info');
->>>>>>> fddcf58c
         progress.report({ increment: 0, message: localizedProgressMessage });
         const orgInfoRetrieved: boolean = await checkpointService.retrieveOrgInfo();
         if (!orgInfoRetrieved) {
           return;
         }
 
-<<<<<<< HEAD
         writeToDebuggerOutputWindow(
           localizedProgressMessage + ': retrieving source/line info'
         );
-=======
-        console.log('sfdxCreateCheckpoints: retrieving source/line info');
->>>>>>> fddcf58c
         progress.report({ increment: 20, message: localizedProgressMessage });
         const sourceLineInfoRetrieved: boolean = await retrieveLineBreakpointInfo();
         // If we didn't get the source line information that'll be reported at that time, just return
@@ -787,7 +768,6 @@
         if (!checkpointService.hasFiveOrLessActiveCheckpoints(true)) {
           return;
         }
-<<<<<<< HEAD
 
         writeToDebuggerOutputWindow(
           localizedProgressMessage + ': setting typeRefs for checkpoints'
@@ -929,42 +909,6 @@
     }
   }
   return undefined;
-=======
-
-        console.log('sfdxCreateCheckpoints: setting typeRefs for checkpoints');
-        progress.report({ increment: 50, message: localizedProgressMessage });
-        // For the active checkpoints set the typeRefs using the source/line info
-        if (!setTypeRefsForEnabledCheckpoints()) {
-          return;
-        }
-
-        console.log('sfdxCreateCheckpoints: clearing existing checkpoints');
-        progress.report({ increment: 50, message: localizedProgressMessage });
-        // remove any existing checkpoints on the server
-        const allRemoved: boolean = await checkpointService.clearExistingCheckpoints();
-        if (!allRemoved) {
-          return;
-        }
-
-        console.log('sfdxCreateCheckpoints: uploading checkpoints');
-        progress.report({ increment: 70, message: localizedProgressMessage });
-        // This should probably be batched but it makes dealing with errors kind of a pain
-        for (const cpNode of checkpointService.getChildren() as CheckpointNode[]) {
-          if (cpNode.isCheckpointEnabled()) {
-            await checkpointService.executeCreateApexExecutionOverlayActionCommand(
-              cpNode
-            );
-          }
-        }
-
-        console.log('sfdxCreateCheckpoints: finished processing checkpoints');
-        progress.report({ increment: 100, message: localizedProgressMessage });
-      }
-    );
-  } finally {
-    creatingCheckpoints = false;
-  }
->>>>>>> fddcf58c
 }
 
 // See https://github.com/Microsoft/vscode-languageserver-node/issues/105
