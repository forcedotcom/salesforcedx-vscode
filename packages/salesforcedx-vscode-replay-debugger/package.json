{
  "name": "salesforcedx-vscode-replay-debugger",
  "displayName": "Apex Replay Debugger for Visual Studio Code",
  "description": "Replay Apex execution from Apex Debug Log",
  "qna": "https://github.com/forcedotcom/salesforcedx-vscode/issues",
  "bugs": {
    "url": "https://github.com/forcedotcom/salesforcedx-vscode/issues"
  },
  "repository": {
    "url": "https://github.com/forcedotcom/salesforcedx-vscode"
  },
  "icon": "images/VSCodeApexReplayDebugger.png",
  "galleryBanner": {
    "color": "#ECECEC",
    "theme": "light"
  },
  "version": "42.12.0",
  "publisher": "salesforce",
  "license": "BSD-3-Clause",
  "engines": {
    "vscode": "^1.21.0"
  },
  "categories": ["Debuggers"],
  "dependencies": {
<<<<<<< HEAD
    "@salesforce/salesforcedx-utils-vscode": "42.11.0",
=======
    "@salesforce/salesforcedx-apex-debugger": "42.12.0",
    "@salesforce/salesforcedx-utils-vscode": "42.12.0",
>>>>>>> 55b44bda
    "request-light": "0.2.1",
    "vscode-debugadapter": "1.25.0",
    "vscode-debugprotocol": "1.25.0",
    "vscode-uri": "1.0.1"
  },
  "devDependencies": {
    "@types/chai": "^4.0.0",
    "@types/mocha": "2.2.38",
    "@types/node": "^6.0.40",
    "@types/sinon": "^2.3.2",
    "chai": "^4.0.2",
    "cross-env": "5.0.4",
    "mocha": "3.2.0",
    "mocha-junit-reporter": "^1.13.0",
    "mocha-multi-reporters": "^1.1.4",
    "nyc": "^11.0.2",
    "sinon": "^2.3.6",
    "typescript": "2.6.2",
    "vscode": "1.1.10",
    "vscode-debugadapter-testsupport": "1.25.0"
  },
  "extensionDependencies": [
    "salesforce.salesforcedx-vscode-apex",
    "salesforce.salesforcedx-vscode-core"
  ],
  "scripts": {
    "vscode:prepublish": "npm prune --production",
    "vscode:package": "vsce package",
    "compile": "tsc -p ./",
    "lint": "tslint --project .",
    "watch": "tsc -watch -p .",
    "clean":
      "shx rm -rf node_modules && shx rm -rf out && shx rm -rf coverage && shx rm -rf .nyc_output",
    "postinstall": "node ./node_modules/vscode/bin/install",
    "test":
      "./node_modules/.bin/cross-env VSCODE_NLS_CONFIG={} ./node_modules/.bin/nyc ./node_modules/.bin/_mocha --recursive out/adaptertest --reporter mocha-multi-reporters && node ./node_modules/vscode/bin/test",
    "test:unit":
      "./node_modules/.bin/cross-env VSCODE_NLS_CONFIG={} ./node_modules/.bin/nyc ./node_modules/.bin/_mocha --recursive out/adaptertest/unit --reporter mocha-multi-reporters"
  },
  "activationEvents": [
    "onDebug",
    "onCommand:extension.replay-debugger.getLogFileName",
    "workspaceContains:sfdx-project.json"
  ],
  "main": "./out/src",
  "contributes": {
    "breakpoints": [
      {
        "language": "apex"
      }
    ],
    "views": {
      "debug": [
        {
          "id": "sfdx.force.view.checkpoint",
          "name": "%view_checkpoints%",
          "when":
            "sfdx:project_opened && sfdx:replay_debugger_checkpoints_enabled"
        }
      ]
    },
    "debuggers": [
      {
        "type": "apex-replay",
        "label": "Apex Replay Debugger",
        "program": "./out/src/adapter/apexReplayDebug.js",
        "runtime": "node",
        "languages": ["apex"],
        "variables": {
          "AskForLogFileName": "extension.replay-debugger.getLogFileName"
        },
        "configurationSnippets": [
          {
            "label": "%launch_snippet_label_text%",
            "description": "%launch_snippet_description_text%",
            "body": {
              "name": "%launch_snippet_name%",
              "type": "apex-replay",
              "request": "launch",
              "logFile": "^\"\\${command:AskForLogFileName}\"",
              "stopOnEntry": true,
              "trace": true
            }
          }
        ],
        "configurationAttributes": {
          "launch": {
            "properties": {
              "required": ["logFile"],
              "logFile": {
                "type": "string",
                "description": "%logfile_text%",
                "default": "${command:AskForLogFileName}"
              },
              "stopOnEntry": {
                "type": "boolean",
                "description": "%stop_on_entry_text%",
                "default": true
              },
              "trace": {
                "type": ["boolean", "string"],
                "description": "%trace_text%",
                "default": false
              }
            }
          }
        }
      }
    ],
    "configuration": {
      "type": "object",
      "title": "%replay-debugger_checkpoint_configuration_title%",
      "properties": {
        "salesforcedx-vscode-replay-debugger-checkpoints.enabled": {
          "type": "boolean",
          "default": false,
          "description": "%replay-debugger_checkpoints_enabled%"
        }
      }
    }
  },
  "nyc": {
    "reporter": ["text-summary", "lcov"]
  }
}<|MERGE_RESOLUTION|>--- conflicted
+++ resolved
@@ -22,12 +22,7 @@
   },
   "categories": ["Debuggers"],
   "dependencies": {
-<<<<<<< HEAD
-    "@salesforce/salesforcedx-utils-vscode": "42.11.0",
-=======
-    "@salesforce/salesforcedx-apex-debugger": "42.12.0",
     "@salesforce/salesforcedx-utils-vscode": "42.12.0",
->>>>>>> 55b44bda
     "request-light": "0.2.1",
     "vscode-debugadapter": "1.25.0",
     "vscode-debugprotocol": "1.25.0",
