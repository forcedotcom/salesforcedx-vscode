--- conflicted
+++ resolved
@@ -22,13 +22,9 @@
   },
   "categories": ["Debuggers"],
   "dependencies": {
-<<<<<<< HEAD
-    "@salesforce/salesforcedx-utils-vscode": "42.10.0",
-    "@salesforce/salesforcedx-apex-debugger": "42.10.0",
+    "@salesforce/salesforcedx-utils-vscode": "42.11.0",
+    "@salesforce/salesforcedx-apex-debugger": "42.11.0",
     "request-light": "0.2.1",
-=======
-    "@salesforce/salesforcedx-utils-vscode": "42.11.0",
->>>>>>> ea62b9cc
     "vscode-debugadapter": "1.25.0",
     "vscode-debugprotocol": "1.25.0",
     "vscode-uri": "1.0.1"
