{
  "name": "salesforcedx-vscode-visualforce",
  "displayName": "Visualforce",
  "description": "Provides syntax highlighting for the Visualforce framework",
  "qna": "https://github.com/forcedotcom/salesforcedx-vscode/issues",
  "bugs": {
    "url": "https://github.com/forcedotcom/salesforcedx-vscode/issues"
  },
  "repository": {
    "url": "https://github.com/forcedotcom/salesforcedx-vscode"
  },
  "icon": "images/VSCodeVisualforce.png",
  "galleryBanner": {
    "color": "#ECECEC",
    "theme": "light"
  },
  "version": "63.8.0",
  "publisher": "salesforce",
  "license": "BSD-3-Clause",
  "engines": {
    "vscode": "^1.90.0"
  },
  "categories": [
    "Programming Languages"
  ],
  "dependencies": {
<<<<<<< HEAD
    "@salesforce/salesforcedx-visualforce-language-server": "63.7.0",
    "@salesforce/salesforcedx-visualforce-markup-language-server": "63.7.0",
    "vscode-extension-telemetry": "^0.0.17",
    "vscode-languageclient": "^9.0.1",
    "vscode-languageserver-protocol": "^3.17.5",
    "vscode-languageserver-types": "^3.17.5"
=======
    "@salesforce/salesforcedx-visualforce-language-server": "63.8.0",
    "@salesforce/salesforcedx-visualforce-markup-language-server": "63.8.0",
    "vscode-extension-telemetry": "0.0.17",
    "vscode-languageclient": "5.2.1",
    "vscode-languageserver-protocol": "3.14.1",
    "vscode-languageserver-types": "3.14.0"
>>>>>>> fda82e53
  },
  "devDependencies": {
    "@salesforce/salesforcedx-test-utils-vscode": "63.8.0",
    "@types/chai": "4.3.3",
    "@types/mocha": "^10",
    "@types/node": "^20.0.0",
    "@types/sinon": "^2.3.7",
    "@types/vscode": "^1.90.0",
    "chai": "^4.0.2",
    "cross-env": "5.2.0",
    "mocha": "^10",
    "prettier": "3.3.3",
    "sinon": "^13.0.1",
    "typescript": "^5.6.2"
  },
  "extensionDependencies": [
    "salesforce.salesforcedx-vscode-core"
  ],
  "scripts": {
    "bundle:extension": "npm run bundle:extension:build && npm run bundle:extension:copy",
    "bundle:extension:build": "esbuild ./src/extension.ts  --bundle --outfile=dist/index.js --format=cjs --platform=node --external:vscode --minify",
    "bundle:extension:copy": "cp ../salesforcedx-visualforce-language-server/dist/visualforceServer.js ./dist/",
    "clean": "shx rm -rf node_modules && shx rm -rf out && shx rm -rf coverage && shx rm -rf .nyc_output",
    "compile": "tsc -p ./",
    "lint": "eslint .",
    "lint:fix": "npm run lint -- --fix",
    "test": "npm run test:vscode-integration",
    "test:jest": "jest --coverage",
    "test:vscode-insiders-integration": "cross-env CODE_VERSION=insiders npm run test:vscode-integration",
    "test:vscode-integration": "node ../../scripts/run-vscode-integration-tests-with-top-level-extensions",
    "vscode:package": "ts-node  ../../scripts/vsce-bundled-extension.ts",
    "vscode:prepublish": "npm prune --production",
    "vscode:publish": "node ../../scripts/publish-vsix.js",
    "vscode:sha256": "node ../../scripts/generate-sha256.js >> ../../SHA256",
    "watch": "tsc -watch -p ."
  },
  "activationEvents": [
    "workspaceContains:sfdx-project.json"
  ],
  "main": "./out/src/extension",
  "serverPath": [
    "..",
    "..",
    "node_modules",
    "@salesforce",
    "salesforcedx-visualforce-language-server",
    "out",
    "src",
    "visualforceServer.js"
  ],
  "packaging": {
    "assets": [
      "LICENSE.txt",
      "package.nls.ja.json",
      "package.nls.json",
      "README.md",
      ".vscodeignore",
      "OSSREADME.json",
      "images",
      "syntaxes",
      "images",
      "dist"
    ],
    "packageUpdates": {
      "main": "dist/index.js",
      "dependencies": {
        "vscode-css-languageservice": "^2.1.9",
        "vscode-languageserver": "^9.0.1",
        "vscode-languageserver-protocol": "^3.17.5",
        "vscode-languageserver-types": "^3.17.5",
        "vscode-nls": "^2.0.2",
        "vscode-uri": "^1.0.1"
      },
      "devDependencies": {},
      "serverPath": [
        "dist",
        "visualforceServer.js"
      ]
    }
  },
  "contributes": {
    "languages": [
      {
        "id": "visualforce",
        "aliases": [
          "Visualforce",
          "visualforce"
        ],
        "extensions": [
          ".page",
          ".component"
        ],
        "configuration": "./syntaxes/visualforce.configuration.json"
      }
    ],
    "grammars": [
      {
        "language": "visualforce",
        "scopeName": "text.visualforce.markup",
        "path": "./syntaxes/visualforce.json",
        "embeddedLanguages": {
          "source.css": "css",
          "source.js": "javascript"
        }
      }
    ],
    "configuration": {
      "type": "object",
      "title": "%configuration.title%",
      "properties": {
        "visualforce.format.enable": {
          "type": "boolean",
          "scope": "window",
          "default": true,
          "description": "%visualforce.format.enable.desc%"
        },
        "visualforce.format.wrapLineLength": {
          "type": "integer",
          "scope": "resource",
          "default": 120,
          "description": "%visualforce.format.wrapLineLength.desc%"
        },
        "visualforce.format.unformatted": {
          "type": [
            "string",
            "null"
          ],
          "scope": "resource",
          "default": "",
          "description": "%visualforce.format.unformatted.desc%"
        },
        "visualforce.format.contentUnformatted": {
          "type": [
            "string",
            "null"
          ],
          "scope": "resource",
          "default": "pre,code,textarea",
          "description": "%visualforce.format.contentUnformatted.desc%"
        },
        "visualforce.format.indentInnerHtml": {
          "type": "boolean",
          "scope": "resource",
          "default": false,
          "description": "%visualforce.format.indentInnervisualforce.desc%"
        },
        "visualforce.format.preserveNewLines": {
          "type": "boolean",
          "scope": "resource",
          "default": true,
          "description": "%visualforce.format.preserveNewLines.desc%"
        },
        "visualforce.format.maxPreserveNewLines": {
          "type": [
            "number",
            "null"
          ],
          "scope": "resource",
          "default": null,
          "description": "%visualforce.format.maxPreserveNewLines.desc%"
        },
        "visualforce.format.endWithNewline": {
          "type": "boolean",
          "scope": "resource",
          "default": false,
          "description": "%visualforce.format.endWithNewline.desc%"
        },
        "visualforce.format.extraLiners": {
          "type": [
            "string",
            "null"
          ],
          "scope": "resource",
          "default": "head, body, /html",
          "description": "%visualforce.format.extraLiners.desc%"
        },
        "visualforce.format.wrapAttributes": {
          "type": "string",
          "scope": "resource",
          "default": "auto",
          "enum": [
            "auto",
            "force",
            "force-aligned",
            "force-expand-multiline"
          ],
          "enumDescriptions": [
            "%visualforce.format.wrapAttributes.auto%",
            "%visualforce.format.wrapAttributes.force%",
            "%visualforce.format.wrapAttributes.forcealign%",
            "%visualforce.format.wrapAttributes.forcemultiline%"
          ],
          "description": "%visualforce.format.wrapAttributes.desc%"
        },
        "visualforce.suggest.html5": {
          "type": "boolean",
          "scope": "resource",
          "default": true,
          "description": "%visualforce.suggest.html5.desc%"
        },
        "visualforce.validate.scripts": {
          "type": "boolean",
          "scope": "resource",
          "default": true,
          "description": "%visualforce.validate.scripts%"
        },
        "visualforce.validate.styles": {
          "type": "boolean",
          "scope": "resource",
          "default": true,
          "description": "%visualforce.validate.styles%"
        },
        "visualforce.autoClosingTags": {
          "type": "boolean",
          "scope": "resource",
          "default": true,
          "description": "%visualforce.autoClosingTags%"
        },
        "visualforce.trace.server": {
          "type": "string",
          "scope": "window",
          "enum": [
            "off",
            "messages",
            "verbose"
          ],
          "default": "off",
          "description": "%visualforce.trace.server.desc%"
        }
      }
    }
  }
}<|MERGE_RESOLUTION|>--- conflicted
+++ resolved
@@ -24,21 +24,12 @@
     "Programming Languages"
   ],
   "dependencies": {
-<<<<<<< HEAD
-    "@salesforce/salesforcedx-visualforce-language-server": "63.7.0",
-    "@salesforce/salesforcedx-visualforce-markup-language-server": "63.7.0",
+    "@salesforce/salesforcedx-visualforce-language-server": "63.8.0",
+    "@salesforce/salesforcedx-visualforce-markup-language-server": "63.8.0",
     "vscode-extension-telemetry": "^0.0.17",
     "vscode-languageclient": "^9.0.1",
     "vscode-languageserver-protocol": "^3.17.5",
     "vscode-languageserver-types": "^3.17.5"
-=======
-    "@salesforce/salesforcedx-visualforce-language-server": "63.8.0",
-    "@salesforce/salesforcedx-visualforce-markup-language-server": "63.8.0",
-    "vscode-extension-telemetry": "0.0.17",
-    "vscode-languageclient": "5.2.1",
-    "vscode-languageserver-protocol": "3.14.1",
-    "vscode-languageserver-types": "3.14.0"
->>>>>>> fda82e53
   },
   "devDependencies": {
     "@salesforce/salesforcedx-test-utils-vscode": "63.8.0",
