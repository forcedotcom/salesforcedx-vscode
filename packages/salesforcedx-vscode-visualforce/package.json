--- conflicted
+++ resolved
@@ -24,16 +24,9 @@
     "Programming Languages"
   ],
   "dependencies": {
-<<<<<<< HEAD
-    "@salesforce/salesforcedx-visualforce-language-server": "64.11.1",
-    "@salesforce/salesforcedx-visualforce-markup-language-server": "64.11.1",
-    "salesforcedx-vscode-core": "64.11.1",
-=======
     "@salesforce/salesforcedx-visualforce-language-server": "64.12.0",
     "@salesforce/salesforcedx-visualforce-markup-language-server": "64.12.0",
     "salesforcedx-vscode-core": "64.12.0",
-    "vscode-extension-telemetry": "^0.0.17",
->>>>>>> 604ec347
     "vscode-languageclient": "^9.0.1",
     "vscode-languageserver-protocol": "^3.17.5",
     "vscode-languageserver-types": "^3.17.5"
