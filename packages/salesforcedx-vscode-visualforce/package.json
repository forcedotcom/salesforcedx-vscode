{
  "name": "salesforcedx-vscode-visualforce",
  "displayName": "Visualforce",
  "description": "Provides syntax highlighting for the Visualforce framework",
  "qna": "https://github.com/forcedotcom/salesforcedx-vscode/issues",
  "bugs": {
    "url": "https://github.com/forcedotcom/salesforcedx-vscode/issues"
  },
  "repository": {
    "url": "https://github.com/forcedotcom/salesforcedx-vscode"
  },
  "icon": "images/VSCodeVisualforce.png",
  "galleryBanner": {
    "color": "#ECECEC",
    "theme": "light"
  },
  "version": "64.12.0",
  "publisher": "salesforce",
  "license": "BSD-3-Clause",
  "engines": {
    "vscode": "^1.90.0"
  },
  "categories": [
    "Programming Languages"
  ],
  "dependencies": {
<<<<<<< HEAD
    "vscode-css-languageservice": "^6.3.7",
=======
    "@salesforce/salesforcedx-visualforce-language-server": "64.12.0",
    "@salesforce/salesforcedx-visualforce-markup-language-server": "64.12.0",
    "salesforcedx-vscode-core": "64.12.0",
>>>>>>> 17cd0d17
    "vscode-languageclient": "^9.0.1",
    "vscode-languageserver-protocol": "^3.17.5"
  },
  "devDependencies": {
<<<<<<< HEAD
    "cross-env": "5.2.0",
    "salesforcedx-vscode-core": "64.12.0"
=======
    "@types/node": "^22.15.1"
>>>>>>> 17cd0d17
  },
  "extensionDependencies": [
    "salesforce.salesforcedx-vscode-core"
  ],
  "scripts": {
    "bundle:extension": "node ./esbuild.config.mjs",
    "clean": "shx rm -rf node_modules && shx rm -rf out && shx rm -rf coverage && shx rm -rf .nyc_output",
    "compile": "tsc -p ./",
    "lint": "eslint .",
    "lint:fix": "npm run lint -- --fix",
    "test": "jest --coverage --passWithNoTests",
    "vscode:package": "vsce package",
    "vscode:publish": "node ../../scripts/publish-vsix.js",
    "vscode:sha256": "node ../../scripts/generate-sha256.js >> ../../SHA256",
    "watch": "tsc -watch -p ."
  },
  "main": "./dist/index.js",
  "contributes": {
    "languages": [
      {
        "id": "visualforce",
        "aliases": [
          "Visualforce",
          "visualforce"
        ],
        "extensions": [
          ".page",
          ".component"
        ],
        "configuration": "./syntaxes/visualforce.configuration.json"
      }
    ],
    "grammars": [
      {
        "language": "visualforce",
        "scopeName": "text.visualforce.markup",
        "path": "./syntaxes/visualforce.json",
        "embeddedLanguages": {
          "source.css": "css",
          "source.js": "javascript"
        }
      }
    ],
    "configuration": {
      "type": "object",
      "title": "%configuration.title%",
      "properties": {
        "visualforce.format.enable": {
          "type": "boolean",
          "scope": "window",
          "default": true,
          "description": "%visualforce.format.enable.desc%"
        },
        "visualforce.format.wrapLineLength": {
          "type": "integer",
          "scope": "resource",
          "default": 120,
          "description": "%visualforce.format.wrapLineLength.desc%"
        },
        "visualforce.format.unformatted": {
          "type": [
            "string",
            "null"
          ],
          "scope": "resource",
          "default": "",
          "description": "%visualforce.format.unformatted.desc%"
        },
        "visualforce.format.contentUnformatted": {
          "type": [
            "string",
            "null"
          ],
          "scope": "resource",
          "default": "pre,code,textarea",
          "description": "%visualforce.format.contentUnformatted.desc%"
        },
        "visualforce.format.indentInnerHtml": {
          "type": "boolean",
          "scope": "resource",
          "default": false,
          "description": "%visualforce.format.indentInnervisualforce.desc%"
        },
        "visualforce.format.preserveNewLines": {
          "type": "boolean",
          "scope": "resource",
          "default": true,
          "description": "%visualforce.format.preserveNewLines.desc%"
        },
        "visualforce.format.maxPreserveNewLines": {
          "type": [
            "number",
            "null"
          ],
          "scope": "resource",
          "default": null,
          "description": "%visualforce.format.maxPreserveNewLines.desc%"
        },
        "visualforce.format.endWithNewline": {
          "type": "boolean",
          "scope": "resource",
          "default": false,
          "description": "%visualforce.format.endWithNewline.desc%"
        },
        "visualforce.format.extraLiners": {
          "type": [
            "string",
            "null"
          ],
          "scope": "resource",
          "default": "head, body, /html",
          "description": "%visualforce.format.extraLiners.desc%"
        },
        "visualforce.format.wrapAttributes": {
          "type": "string",
          "scope": "resource",
          "default": "auto",
          "enum": [
            "auto",
            "force",
            "force-aligned",
            "force-expand-multiline"
          ],
          "enumDescriptions": [
            "%visualforce.format.wrapAttributes.auto%",
            "%visualforce.format.wrapAttributes.force%",
            "%visualforce.format.wrapAttributes.forcealign%",
            "%visualforce.format.wrapAttributes.forcemultiline%"
          ],
          "description": "%visualforce.format.wrapAttributes.desc%"
        },
        "visualforce.suggest.html5": {
          "type": "boolean",
          "scope": "resource",
          "default": true,
          "description": "%visualforce.suggest.html5.desc%"
        },
        "visualforce.validate.scripts": {
          "type": "boolean",
          "scope": "resource",
          "default": true,
          "description": "%visualforce.validate.scripts%"
        },
        "visualforce.validate.styles": {
          "type": "boolean",
          "scope": "resource",
          "default": true,
          "description": "%visualforce.validate.styles%"
        },
        "visualforce.autoClosingTags": {
          "type": "boolean",
          "scope": "resource",
          "default": true,
          "description": "%visualforce.autoClosingTags%"
        },
        "visualforce.trace.server": {
          "type": "string",
          "scope": "window",
          "enum": [
            "off",
            "messages",
            "verbose"
          ],
          "default": "off",
          "description": "%visualforce.trace.server.desc%"
        }
      }
    }
  }
}<|MERGE_RESOLUTION|>--- conflicted
+++ resolved
@@ -24,23 +24,12 @@
     "Programming Languages"
   ],
   "dependencies": {
-<<<<<<< HEAD
     "vscode-css-languageservice": "^6.3.7",
-=======
-    "@salesforce/salesforcedx-visualforce-language-server": "64.12.0",
-    "@salesforce/salesforcedx-visualforce-markup-language-server": "64.12.0",
-    "salesforcedx-vscode-core": "64.12.0",
->>>>>>> 17cd0d17
     "vscode-languageclient": "^9.0.1",
     "vscode-languageserver-protocol": "^3.17.5"
   },
   "devDependencies": {
-<<<<<<< HEAD
-    "cross-env": "5.2.0",
     "salesforcedx-vscode-core": "64.12.0"
-=======
-    "@types/node": "^22.15.1"
->>>>>>> 17cd0d17
   },
   "extensionDependencies": [
     "salesforce.salesforcedx-vscode-core"
