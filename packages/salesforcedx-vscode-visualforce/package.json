{
  "name": "salesforcedx-vscode-visualforce",
  "displayName": "Visualforce",
  "description": "Provides syntax highlighting for the Visualforce framework",
  "qna": "https://github.com/forcedotcom/salesforcedx-vscode/issues",
  "bugs": {
    "url": "https://github.com/forcedotcom/salesforcedx-vscode/issues"
  },
  "repository": {
    "url": "https://github.com/forcedotcom/salesforcedx-vscode"
  },
  "icon": "images/VSCodeVisualforce.png",
  "galleryBanner": {
    "color": "#ECECEC",
    "theme": "light"
  },
<<<<<<< HEAD
  "version": "55.12.0",
=======
  "version": "55.13.0",
>>>>>>> 18ad0be2
  "publisher": "salesforce",
  "license": "BSD-3-Clause",
  "engines": {
    "vscode": "^1.49.3"
  },
  "categories": [
    "Programming Languages"
  ],
  "dependencies": {
<<<<<<< HEAD
    "@salesforce/salesforcedx-visualforce-language-server": "55.12.0",
    "@salesforce/salesforcedx-visualforce-markup-language-server": "55.12.0",
=======
    "@salesforce/salesforcedx-visualforce-language-server": "55.13.0",
    "@salesforce/salesforcedx-visualforce-markup-language-server": "55.13.0",
>>>>>>> 18ad0be2
    "vscode-extension-telemetry": "0.0.17",
    "vscode-languageclient": "5.2.1",
    "vscode-languageserver-protocol": "3.14.1",
    "vscode-languageserver-types": "3.14.0"
  },
  "devDependencies": {
<<<<<<< HEAD
    "@salesforce/salesforcedx-test-utils-vscode": "55.12.0",
=======
    "@salesforce/salesforcedx-test-utils-vscode": "55.13.0",
>>>>>>> 18ad0be2
    "@types/chai": "4.3.3",
    "@types/mocha": "^5",
    "@types/node": "12.0.12",
    "@types/sinon": "^2.3.7",
    "@types/vscode": "1.49.0",
    "chai": "^4.0.2",
    "cross-env": "5.2.0",
    "mocha": "^10",
    "sinon": "^13.0.1",
    "typescript": "^4.7.4"
  },
  "extensionDependencies": [
    "salesforce.salesforcedx-vscode-core"
  ],
  "scripts": {
    "vscode:prepublish": "npm prune --production",
    "vscode:package": "vsce package",
    "vscode:sha256": "node ../../scripts/generate-sha256.js >> ../../SHA256",
    "vscode:publish": "node ../../scripts/publish-vsix.js",
    "compile": "tsc -p ./",
    "lint": "tslint --project .",
    "lint:fix": "npm run lint -- --fix",
    "watch": "tsc -watch -p .",
    "clean": "shx rm -rf node_modules && shx rm -rf out && shx rm -rf coverage && shx rm -rf .nyc_output",
    "test": "npm run test:vscode-integration",
    "test:vscode-integration": "node ../../scripts/run-vscode-integration-tests-with-top-level-extensions",
    "test:vscode-insiders-integration": "cross-env CODE_VERSION=insiders npm run test:vscode-integration"
  },
  "activationEvents": [
    "workspaceContains:sfdx-project.json"
  ],
  "main": "./out/src/extension",
  "contributes": {
    "languages": [
      {
        "id": "visualforce",
        "aliases": [
          "Visualforce",
          "visualforce"
        ],
        "extensions": [
          ".page",
          ".component"
        ],
        "configuration": "./syntaxes/visualforce.configuration.json"
      }
    ],
    "grammars": [
      {
        "language": "visualforce",
        "scopeName": "text.visualforce.markup",
        "path": "./syntaxes/visualforce.json",
        "embeddedLanguages": {
          "source.css": "css",
          "source.js": "javascript"
        }
      }
    ],
    "configuration": {
      "type": "object",
      "title": "%configuration.title%",
      "properties": {
        "visualforce.format.enable": {
          "type": "boolean",
          "scope": "window",
          "default": true,
          "description": "%visualforce.format.enable.desc%"
        },
        "visualforce.format.wrapLineLength": {
          "type": "integer",
          "scope": "resource",
          "default": 120,
          "description": "%visualforce.format.wrapLineLength.desc%"
        },
        "visualforce.format.unformatted": {
          "type": [
            "string",
            "null"
          ],
          "scope": "resource",
          "default": "",
          "description": "%visualforce.format.unformatted.desc%"
        },
        "visualforce.format.contentUnformatted": {
          "type": [
            "string",
            "null"
          ],
          "scope": "resource",
          "default": "pre,code,textarea",
          "description": "%visualforce.format.contentUnformatted.desc%"
        },
        "visualforce.format.indentInnerHtml": {
          "type": "boolean",
          "scope": "resource",
          "default": false,
          "description": "%visualforce.format.indentInnervisualforce.desc%"
        },
        "visualforce.format.preserveNewLines": {
          "type": "boolean",
          "scope": "resource",
          "default": true,
          "description": "%visualforce.format.preserveNewLines.desc%"
        },
        "visualforce.format.maxPreserveNewLines": {
          "type": [
            "number",
            "null"
          ],
          "scope": "resource",
          "default": null,
          "description": "%visualforce.format.maxPreserveNewLines.desc%"
        },
        "visualforce.format.endWithNewline": {
          "type": "boolean",
          "scope": "resource",
          "default": false,
          "description": "%visualforce.format.endWithNewline.desc%"
        },
        "visualforce.format.extraLiners": {
          "type": [
            "string",
            "null"
          ],
          "scope": "resource",
          "default": "head, body, /html",
          "description": "%visualforce.format.extraLiners.desc%"
        },
        "visualforce.format.wrapAttributes": {
          "type": "string",
          "scope": "resource",
          "default": "auto",
          "enum": [
            "auto",
            "force",
            "force-aligned",
            "force-expand-multiline"
          ],
          "enumDescriptions": [
            "%visualforce.format.wrapAttributes.auto%",
            "%visualforce.format.wrapAttributes.force%",
            "%visualforce.format.wrapAttributes.forcealign%",
            "%visualforce.format.wrapAttributes.forcemultiline%"
          ],
          "description": "%visualforce.format.wrapAttributes.desc%"
        },
        "visualforce.suggest.html5": {
          "type": "boolean",
          "scope": "resource",
          "default": true,
          "description": "%visualforce.suggest.html5.desc%"
        },
        "visualforce.validate.scripts": {
          "type": "boolean",
          "scope": "resource",
          "default": true,
          "description": "%visualforce.validate.scripts%"
        },
        "visualforce.validate.styles": {
          "type": "boolean",
          "scope": "resource",
          "default": true,
          "description": "%visualforce.validate.styles%"
        },
        "visualforce.autoClosingTags": {
          "type": "boolean",
          "scope": "resource",
          "default": true,
          "description": "%visualforce.autoClosingTags%"
        },
        "visualforce.trace.server": {
          "type": "string",
          "scope": "window",
          "enum": [
            "off",
            "messages",
            "verbose"
          ],
          "default": "off",
          "description": "%visualforce.trace.server.desc%"
        }
      }
    }
  }
}<|MERGE_RESOLUTION|>--- conflicted
+++ resolved
@@ -14,11 +14,7 @@
     "color": "#ECECEC",
     "theme": "light"
   },
-<<<<<<< HEAD
-  "version": "55.12.0",
-=======
   "version": "55.13.0",
->>>>>>> 18ad0be2
   "publisher": "salesforce",
   "license": "BSD-3-Clause",
   "engines": {
@@ -28,24 +24,15 @@
     "Programming Languages"
   ],
   "dependencies": {
-<<<<<<< HEAD
-    "@salesforce/salesforcedx-visualforce-language-server": "55.12.0",
-    "@salesforce/salesforcedx-visualforce-markup-language-server": "55.12.0",
-=======
     "@salesforce/salesforcedx-visualforce-language-server": "55.13.0",
     "@salesforce/salesforcedx-visualforce-markup-language-server": "55.13.0",
->>>>>>> 18ad0be2
     "vscode-extension-telemetry": "0.0.17",
     "vscode-languageclient": "5.2.1",
     "vscode-languageserver-protocol": "3.14.1",
     "vscode-languageserver-types": "3.14.0"
   },
   "devDependencies": {
-<<<<<<< HEAD
-    "@salesforce/salesforcedx-test-utils-vscode": "55.12.0",
-=======
     "@salesforce/salesforcedx-test-utils-vscode": "55.13.0",
->>>>>>> 18ad0be2
     "@types/chai": "4.3.3",
     "@types/mocha": "^5",
     "@types/node": "12.0.12",
