/* eslint-disable header/header */
/*---------------------------------------------------------------------------------------------
 *  Copyright (c) Microsoft Corporation. All rights reserved.
 *  Licensed under the MIT License. See OSSREADME.json in the project root for license information.
 *--------------------------------------------------------------------------------------------*/

import * as path from 'node:path';
import type { SalesforceVSCodeCoreApi } from 'salesforcedx-vscode-core';

import {
  Color,
  ColorInformation,
  ColorPresentation,
  ExtensionContext,
  extensions,
  IndentAction,
  languages,
  Position,
  Range,
  TextDocument,
  Disposable
} from 'vscode';
import { ConfigurationFeature } from 'vscode-languageclient/lib/common/configuration';
import {
  LanguageClient,
  LanguageClientOptions,
  RequestType,
  ServerOptions,
  TextDocumentPositionParams,
  TransportKind
} from 'vscode-languageclient/node';
import {
  ColorPresentationParams,
  ColorPresentationRequest,
  DocumentColorParams,
  DocumentColorRequest,
  ColorInformation as LSPColorInformation,
  ColorPresentation as LSPColorPresentation
} from 'vscode-languageserver-protocol';
import { EMPTY_ELEMENTS } from './htmlEmptyTagsShared';
import { activateTagClosing } from './tagClosing';

namespace TagCloseRequest {
  export const type: RequestType<TextDocumentPositionParams, string, any> = new RequestType('html/tag');
}

// hoisted to module scope since it's used in deactivate
let telemetryService: ReturnType<SalesforceVSCodeCoreApi['services']['TelemetryService']['getInstance']> | undefined;

export const activate = async (context: ExtensionContext) => {
  const salesforceCoreExtension = extensions.getExtension<SalesforceVSCodeCoreApi>(
    'salesforce.salesforcedx-vscode-core'
  );
  if (!salesforceCoreExtension?.isActive) {
    await salesforceCoreExtension?.activate();
  }
  telemetryService = salesforceCoreExtension?.exports?.services?.TelemetryService.getInstance();
  await telemetryService?.initializeService(context);
  const extensionHRStart = process.hrtime();
  const toDispose = context.subscriptions;

  // The server is implemented in node
  const serverModule = context.asAbsolutePath(path.join(...context.extension.packageJSON.serverPath));
  // The debug options for the server
  const debugOptions = { execArgv: ['--nolazy', '--inspect=6004'] };

  // If the extension is launch in debug mode the debug server options are use
  // Otherwise the run options are used
  const serverOptions: ServerOptions = {
    run: { module: serverModule, transport: TransportKind.ipc },
    debug: {
      module: serverModule,
      transport: TransportKind.ipc,
      options: debugOptions
    }
  };

  const documentSelector = [
    {
      language: 'visualforce',
      scheme: 'file'
    }
  ];
  const embeddedLanguages = { css: true, javascript: true };

  // Options to control the language client
  const clientOptions: LanguageClientOptions = {
    documentSelector,
    synchronize: {
      configurationSection: ['visualforce', 'css', 'javascript'] // the settings to synchronize
    },
    initializationOptions: {
      embeddedLanguages
    }
  };

  // Create the language client and start the client.
  const client = new LanguageClient('visualforce', 'Visualforce Language Server', serverOptions, clientOptions);
  client.registerFeature(new ConfigurationFeature(client));

  await client.start();
  toDispose.push(client);
  let disposable: Disposable;
  try {
    disposable = languages.registerColorProvider(documentSelector, {
      provideDocumentColors: (document: TextDocument): Thenable<ColorInformation[]> => {
        const params: DocumentColorParams = {
          textDocument: client.code2ProtocolConverter.asTextDocumentIdentifier(document)
        };
        return client.sendRequest(DocumentColorRequest.type, params).then((symbols: LSPColorInformation[]) =>
          symbols.map((symbol: LSPColorInformation) => {
            const range = client.protocol2CodeConverter.asRange(symbol.range);
            const color = new Color(symbol.color.red, symbol.color.green, symbol.color.blue, symbol.color.alpha);
            return new ColorInformation(range, color);
          })
        );
      },
      provideColorPresentations: (
        color: Color,
        colorContext: { document: TextDocument; range: Range }
      ): Thenable<ColorPresentation[]> => {
        const params: ColorPresentationParams = {
          textDocument: client.code2ProtocolConverter.asTextDocumentIdentifier(colorContext.document),
          range: client.code2ProtocolConverter.asRange(colorContext.range),
          color
        };
        return client
          .sendRequest(ColorPresentationRequest.type, params)
          .then(async (presentations: LSPColorPresentation[]) =>
            Promise.all(
              presentations.map(async (p: LSPColorPresentation) => {
                const presentation = new ColorPresentation(p.label);
                presentation.textEdit = p.textEdit && client.protocol2CodeConverter.asTextEdit(p.textEdit);
                presentation.additionalTextEdits =
                  p.additionalTextEdits && (await client.protocol2CodeConverter.asTextEdits(p.additionalTextEdits));
                return presentation;
              })
            )
          );
      }
    });
    toDispose.push(disposable);

    const tagRequestor = (document: TextDocument, position: Position) => {
      const param = client.code2ProtocolConverter.asTextDocumentPositionParams(document, position);
      return client.sendRequest(TagCloseRequest.type, param);
    };
    disposable = activateTagClosing(tagRequestor, { visualforce: true }, 'visualforce.autoClosingTags');
    toDispose.push(disposable);
  } catch {
<<<<<<< HEAD
    telemetryService.sendExtensionActivationEvent(extensionHRStart);
=======
    telemetryService?.sendExtensionActivationEvent(extensionHRStart);
>>>>>>> 874fe861
  }
  languages.setLanguageConfiguration('visualforce', {
    indentationRules: {
      increaseIndentPattern:
        /<(?!\?|(?:area|base|br|col|frame|hr|html|img|input|link|meta|param)\b|[^>]*\/>)([-_.A-Za-z0-9]+)(?=\s|>)\b[^>]*>(?!.*<\/\1>)|<!--(?!.*-->)|\{[^}"']*$/,
      decreaseIndentPattern: /^\s*(<\/(?!html)[-_.A-Za-z0-9]+\b[^>]*>|-->|\})/
    },
    wordPattern: /(-?\d*\.\d\w*)|([^`~!@$^&*()=+[{\]}\\|;:'",.<>/\s]+)/g,
    onEnterRules: [
      {
        beforeText: new RegExp(`<(?!(?:${EMPTY_ELEMENTS.join('|')}))([_:\\w][_:\\w-.\\d]*)([^/>]*(?!/)>)[^<]*$`, 'i'),
        afterText: /^<\/([_:\w][_:\w-.\d]*)\s*>$/i,
        action: { indentAction: IndentAction.IndentOutdent }
      },
      {
        beforeText: new RegExp(`<(?!(?:${EMPTY_ELEMENTS.join('|')}))(\\w[\\w\\d]*)([^/>]*(?!/)>)[^<]*$`, 'i'),
        action: { indentAction: IndentAction.Indent }
      }
    ]
  });

  languages.setLanguageConfiguration('handlebars', {
    wordPattern: /(-?\d*\.\d\w*)|([^`~!@$^&*()=+[{\]}\\|;:'",.<>/\s]+)/g,
    onEnterRules: [
      {
        beforeText: new RegExp(`<(?!(?:${EMPTY_ELEMENTS.join('|')}))([_:\\w][_:\\w-.\\d]*)([^/>]*(?!/)>)[^<]*$`, 'i'),
        afterText: /^<\/([_:\w][_:\w-.\d]*)\s*>$/i,
        action: { indentAction: IndentAction.IndentOutdent }
      },
      {
        beforeText: new RegExp(`<(?!(?:${EMPTY_ELEMENTS.join('|')}))(\\w[\\w\\d]*)([^/>]*(?!/)>)[^<]*$`, 'i'),
        action: { indentAction: IndentAction.Indent }
      }
    ]
  });

  languages.setLanguageConfiguration('razor', {
    wordPattern: /(-?\d*\.\d\w*)|([^`~!@$^&*()-=+[{\]}\\|;:'",.<>/\s]+)/g,
    onEnterRules: [
      {
        beforeText: new RegExp(`<(?!(?:${EMPTY_ELEMENTS.join('|')}))([_:\\w][_:\\w-.\\d]*)([^/>]*(?!/)>)[^<]*$`, 'i'),
        afterText: /^<\/([_:\w][_:\w-.\d]*)\s*>$/i,
        action: { indentAction: IndentAction.IndentOutdent }
      },
      {
        beforeText: new RegExp(`<(?!(?:${EMPTY_ELEMENTS.join('|')}))(\\w[\\w\\d]*)([^/>]*(?!/)>)[^<]*$`, 'i'),
        action: { indentAction: IndentAction.Indent }
      }
    ]
  });

<<<<<<< HEAD
  // Telemetry
  const salesforceCoreExtension = extensions.getExtension('salesforce.salesforcedx-vscode-core');

  if (salesforceCoreExtension?.exports) {
    telemetryService.initializeService(
      salesforceCoreExtension.exports.telemetryService.getReporters(),
      salesforceCoreExtension.exports.telemetryService.isTelemetryEnabled()
    );
=======
  if (salesforceCoreExtension?.exports) {
>>>>>>> 874fe861
  }

  telemetryService?.sendExtensionActivationEvent(extensionHRStart);
};

export const deactivate = () => {
  console.log('Visualforce Extension Deactivated');
  telemetryService?.sendExtensionDeactivationEvent();
};<|MERGE_RESOLUTION|>--- conflicted
+++ resolved
@@ -148,11 +148,7 @@
     disposable = activateTagClosing(tagRequestor, { visualforce: true }, 'visualforce.autoClosingTags');
     toDispose.push(disposable);
   } catch {
-<<<<<<< HEAD
-    telemetryService.sendExtensionActivationEvent(extensionHRStart);
-=======
     telemetryService?.sendExtensionActivationEvent(extensionHRStart);
->>>>>>> 874fe861
   }
   languages.setLanguageConfiguration('visualforce', {
     indentationRules: {
@@ -204,20 +200,6 @@
     ]
   });
 
-<<<<<<< HEAD
-  // Telemetry
-  const salesforceCoreExtension = extensions.getExtension('salesforce.salesforcedx-vscode-core');
-
-  if (salesforceCoreExtension?.exports) {
-    telemetryService.initializeService(
-      salesforceCoreExtension.exports.telemetryService.getReporters(),
-      salesforceCoreExtension.exports.telemetryService.isTelemetryEnabled()
-    );
-=======
-  if (salesforceCoreExtension?.exports) {
->>>>>>> 874fe861
-  }
-
   telemetryService?.sendExtensionActivationEvent(extensionHRStart);
 };
 
