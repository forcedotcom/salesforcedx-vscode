--- conflicted
+++ resolved
@@ -130,15 +130,8 @@
     "vsix:install": "find ./packages -name '*.vsix' -exec code --install-extension {} --force \\;",
     "vsix:install-insiders": "find ./packages -name '*.vsix' -exec code-insiders --install-extension {} --force \\;",
     "vscode:sha256": "node ./scripts/generate-sha256.js >> ./SHA256",
-<<<<<<< HEAD
-    "vscode:publish": "lerna run vscode:publish --concurrency 1",
-    "watch": "lerna run --parallel watch",
-=======
     "vscode:publish": "npm run vscode:publish -ws --if-present",
     "watch": "npm run compile --watch",
-    "link-lsp": "yarn link @salesforce/aura-language-server @salesforce/lwc-language-server @salesforce/lightning-lsp-common",
-    "unlink-lsp": "yarn unlink @salesforce/aura-language-server @salesforce/lwc-language-server @salesforce/lightning-lsp-common",
->>>>>>> 7076b805
     "report:installs": "ts-node scripts/reportInstalls.ts",
     "automation-test": "rm -rf ./e2e-temp && npm install && npm run compile && [ ! -d ./extensions ] && npm run vscode:package && mkdir -p ./extensions && find ./packages -name '*.vsix' -exec cp {} ./extensions/ \\; || true && VSIX_TO_INSTALL=./extensions node ./node_modules/@salesforce/salesforcedx-vscode-test-tools/lib/src/test-setup-and-runner.js --spec ./packages/salesforcedx-vscode-automation-tests/lib/test/specs/lwcLsp.e2e.js",
     "gha-automation-tests": "node ./node_modules/@salesforce/salesforcedx-vscode-test-tools/lib/src/test-setup-and-runner.js --spec",
