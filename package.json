{
  "devDependencies": {
    "@salesforce/dev-config": "1.4.1",
    "ajv": "6.1.1",
    "eslint": "4.13.1",
    "eslint-config-prettier": "2.9.0",
    "husky": "0.14.3",
    "istanbul": "1.1.0-alpha.1",
    "lerna": "2.4.0",
    "prettier": "1.6.0",
    "remap-istanbul": "^0.9.5",
    "shx": "0.2.2",
    "snyk": "^1.82.1",
    "tslint": "5.5.0",
    "typescript": "3.1.6",
    "vsce": "^1.36.3"
  },
  "scripts": {
    "postinstall": "lerna bootstrap -- --no-package-lock && node scripts/reformat-with-prettier",
    "bootstrap": "lerna bootstrap -- --no-package-lock && node scripts/reformat-with-prettier",
    "clean": "lerna run clean",
    "compile": "lerna run --stream compile",
    "lint": "lerna run lint",
    "publish": "node scripts/publish.js",
    "prepush": "npm run lint",
    "test": "lerna exec --concurrency 1 --stream --bail=false -- npm run test",
<<<<<<< HEAD
    "test:insiders": "lerna exec --concurrency 1 --stream --bail=false -- npm run test:insiders",
    "test:unit": "lerna exec --concurrency 1 --stream --bail=false -- npm run test:unit",
    "test:integration": "lerna run test:integration --concurrency 1 --stream",
    "test:without-system-tests": "lerna exec --ignore system-tests --concurrency 1 --stream --bail=false -- npm run test",
    "test:insiders-without-system-tests": "lerna exec --ignore system-tests --concurrency 1 --stream --bail=false -- npm run test:insiders",
    "test:system-tests": "lerna run test --scope system-tests --concurrency 1 --stream",
    "coverage:system-tests": "lerna run coverage --scope system-tests --concurrency 1 --stream",
    "vscode:package": "lerna exec --scope @salesforce/salesforcedx-* -- npm prune --production && lerna run vscode:package --concurrency 1 && node scripts/reformat-with-prettier",
=======
    "test:unit":
      "lerna exec --concurrency 1 --stream --bail=false -- npm run test:unit",
    "test:integration": "lerna run test:integration --concurrency 1 --stream",
    "test:vscode-integration":
      "lerna exec --concurrency 1 --stream --bail=false -- npm run test:vscode-integration",
    "test:vscode-insiders-integration":
      "lerna exec --concurrency 1 --stream --bail=false -- npm run test:vscode-insiders-integration",
    "test:without-system-tests":
      "lerna exec --ignore system-tests --concurrency 1 --stream --bail=false -- npm run test",
    "test:system-tests":
      "lerna run test --scope system-tests --concurrency 1 --stream",
    "test:vscode-insiders-system-tests":
      "lerna run test:vscode-insiders-system-tests --scope system-tests --concurrency 1 --stream",
    "coverage:system-tests":
      "lerna run coverage --scope system-tests --concurrency 1 --stream",
    "vscode:package":
      "lerna exec --scope @salesforce/salesforcedx-* -- npm prune --production && lerna run vscode:package --concurrency 1 && node scripts/reformat-with-prettier",
>>>>>>> e87ff6cc
    "vscode:sha256": "lerna run vscode:sha256 --concurrency 1",
    "vscode:publish": "lerna run vscode:publish --concurrency 1",
    "watch": "lerna run --parallel watch",
    "eslint-check": "eslint --print-config .eslintrc.json | eslint-config-prettier-check",
    "reformat": "node scripts/reformat-with-prettier.js",
    "snyk:test": "lerna exec --bail=false --ignore salesforcedx-vscode -- snyk test --severity-threshold=medium --show-vulnerable-paths=false",
    "snyk:monitor": "lerna exec --bail=false --ignore salesforcedx-vscode -- snyk monitor --severity-threshold=medium --show-vulnerable-paths=false --org=vazexqi",
    "aggregateJUnit": "node scripts/aggregate-junit-xml.js"
  },
  "repository": {
    "type": "git",
    "url": "git+https://github.com/forcedotcom/salesforcedx-vscode.git"
  },
  "license": "BSD-3-Clause",
  "dependencies": {
    "node": "^8.9.4"
  }
}<|MERGE_RESOLUTION|>--- conflicted
+++ resolved
@@ -16,24 +16,16 @@
     "vsce": "^1.36.3"
   },
   "scripts": {
-    "postinstall": "lerna bootstrap -- --no-package-lock && node scripts/reformat-with-prettier",
-    "bootstrap": "lerna bootstrap -- --no-package-lock && node scripts/reformat-with-prettier",
+    "postinstall":
+      "lerna bootstrap -- --no-package-lock && node scripts/reformat-with-prettier",
+    "bootstrap":
+      "lerna bootstrap -- --no-package-lock && node scripts/reformat-with-prettier",
     "clean": "lerna run clean",
     "compile": "lerna run --stream compile",
     "lint": "lerna run lint",
     "publish": "node scripts/publish.js",
     "prepush": "npm run lint",
     "test": "lerna exec --concurrency 1 --stream --bail=false -- npm run test",
-<<<<<<< HEAD
-    "test:insiders": "lerna exec --concurrency 1 --stream --bail=false -- npm run test:insiders",
-    "test:unit": "lerna exec --concurrency 1 --stream --bail=false -- npm run test:unit",
-    "test:integration": "lerna run test:integration --concurrency 1 --stream",
-    "test:without-system-tests": "lerna exec --ignore system-tests --concurrency 1 --stream --bail=false -- npm run test",
-    "test:insiders-without-system-tests": "lerna exec --ignore system-tests --concurrency 1 --stream --bail=false -- npm run test:insiders",
-    "test:system-tests": "lerna run test --scope system-tests --concurrency 1 --stream",
-    "coverage:system-tests": "lerna run coverage --scope system-tests --concurrency 1 --stream",
-    "vscode:package": "lerna exec --scope @salesforce/salesforcedx-* -- npm prune --production && lerna run vscode:package --concurrency 1 && node scripts/reformat-with-prettier",
-=======
     "test:unit":
       "lerna exec --concurrency 1 --stream --bail=false -- npm run test:unit",
     "test:integration": "lerna run test:integration --concurrency 1 --stream",
@@ -51,14 +43,16 @@
       "lerna run coverage --scope system-tests --concurrency 1 --stream",
     "vscode:package":
       "lerna exec --scope @salesforce/salesforcedx-* -- npm prune --production && lerna run vscode:package --concurrency 1 && node scripts/reformat-with-prettier",
->>>>>>> e87ff6cc
     "vscode:sha256": "lerna run vscode:sha256 --concurrency 1",
     "vscode:publish": "lerna run vscode:publish --concurrency 1",
     "watch": "lerna run --parallel watch",
-    "eslint-check": "eslint --print-config .eslintrc.json | eslint-config-prettier-check",
+    "eslint-check":
+      "eslint --print-config .eslintrc.json | eslint-config-prettier-check",
     "reformat": "node scripts/reformat-with-prettier.js",
-    "snyk:test": "lerna exec --bail=false --ignore salesforcedx-vscode -- snyk test --severity-threshold=medium --show-vulnerable-paths=false",
-    "snyk:monitor": "lerna exec --bail=false --ignore salesforcedx-vscode -- snyk monitor --severity-threshold=medium --show-vulnerable-paths=false --org=vazexqi",
+    "snyk:test":
+      "lerna exec --bail=false --ignore salesforcedx-vscode -- snyk test --severity-threshold=medium --show-vulnerable-paths=false",
+    "snyk:monitor":
+      "lerna exec --bail=false --ignore salesforcedx-vscode -- snyk monitor --severity-threshold=medium --show-vulnerable-paths=false --org=vazexqi",
     "aggregateJUnit": "node scripts/aggregate-junit-xml.js"
   },
   "repository": {
