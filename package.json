--- conflicted
+++ resolved
@@ -12,13 +12,9 @@
     "@actions/core": "^1.11.0",
     "@actions/github": "^6.0.0",
     "@salesforce/vscode-service-provider": "1.5.0",
-<<<<<<< HEAD
     "jsforce": "3.9.4",
     "memfs": "^4.17.2",
-    "node": "^22.15.1",
-=======
     "node": "^22.19.0",
->>>>>>> 8f69fcf0
     "npm": "^10",
     "semver": "^7.5.4",
     "ts-node": "10.9.2",
@@ -44,39 +40,24 @@
     "@types/node": "^22.15.1",
     "@types/semver": "7.5.8",
     "@types/vscode": "1.90.0",
-<<<<<<< HEAD
-    "@typescript-eslint/eslint-plugin": "^8.41.0",
-    "@typescript-eslint/parser": "^8.41.0",
-    "@vscode/test-electron": "2.3.0",
-    "@vscode/test-web": "0.0.71",
-    "@vscode/vsce": "2.32.0",
-=======
     "@typescript-eslint/eslint-plugin": "^8.42.0",
     "@typescript-eslint/parser": "^8.44.1",
     "@vscode/test-electron": "2.5.2",
+    "@vscode/test-web": "0.0.71",
     "@vscode/vsce": "3.6.0",
->>>>>>> 8f69fcf0
     "acorn": "8.15.0",
     "assert": "2.1.0",
     "browserify-zlib": "0.2.0",
     "check-peer-dependencies": "4.3.0",
-<<<<<<< HEAD
-    "commitizen": "^4.2.5",
     "crypto-browserify": "3.12.1",
-=======
->>>>>>> 8f69fcf0
     "cz-conventional-changelog": "3.3.0",
     "depcheck": "1.4.7",
     "esbuild": "0.25.10",
     "esbuild-plugin-copy": "2.1.1",
-<<<<<<< HEAD
     "esbuild-plugin-polyfill-node": "0.3.0",
     "esbuild-plugin-transform": "0.5.0",
     "esbuild-plugins-node-modules-polyfill": "1.7.1",
-    "eslint": "^9.32.0",
-=======
     "eslint": "^9.35.0",
->>>>>>> 8f69fcf0
     "eslint-config-prettier": "10.1.5",
     "eslint-plugin-barrel-files": "^3.0.1",
     "eslint-plugin-functional": "9.0.2",
@@ -100,13 +81,9 @@
     "mocha": "^11.7.1",
     "mocha-multi-reporters": "^1.1.7",
     "nyc": "15.1.0",
-<<<<<<< HEAD
     "os-browserify": "0.3.0",
-    "ovsx": "0.10.2",
+    "ovsx": "0.10.5",
     "path-browserify": "^1.0.1",
-=======
-    "ovsx": "0.10.5",
->>>>>>> 8f69fcf0
     "prettier": "3.6.2",
     "process": "0.11.10",
     "querystring-es3": "0.2.1",
@@ -117,15 +94,11 @@
     "ts-jest": "^29.4.1",
     "ts-loader": "^9.5.4",
     "ts-node": "10.9.2",
-<<<<<<< HEAD
-    "typescript": "5.9.2",
+    "typescript": "5.9.3",
     "typescript-eslint": "^8.41.0",
     "util": "0.12.5",
     "vscode-extension-tester": "^8.16.0",
     "yaml": "2.6.0"
-=======
-    "typescript": "5.9.3"
->>>>>>> 8f69fcf0
   },
   "scripts": {
     "postinstall": "npm run check:peer-deps && npm run check:typescript-project-references",
