--- conflicted
+++ resolved
@@ -14,13 +14,8 @@
     "lerna": "3.13.1",
     "ncp": "^2.0.0",
     "prettier": "1.19.1",
-<<<<<<< HEAD
-    "remap-istanbul": "^0.9.5",
+    "remap-istanbul": "^0.13.0",
     "shelljs": "0.8.4",
-=======
-    "remap-istanbul": "^0.13.0",
-    "shelljs": "0.8.3",
->>>>>>> 8d521684
     "shx": "0.2.2",
     "snyk": "^1.364.0",
     "ts-loader": "5.4.5",
