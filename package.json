--- conflicted
+++ resolved
@@ -13,24 +13,14 @@
     "npm": "^6"
   },
   "devDependencies": {
-<<<<<<< HEAD
-    "@commitlint/cli": "^15.0.0",
-    "@commitlint/config-conventional": "^15.0.0",
-    "@monorepo-utils/workspaces-to-typescript-project-references": "2.7.6",
-    "@octokit/core": "4.0.4",
-    "@salesforce/dev-config": "^3.1.0",
-    "@tsconfig/node14": "1.0.1",
-    "@types/jest": "28.1.7",
-    "acorn": "8.8.0",
-=======
     "@commitlint/cli": "^17.0.3",
     "@commitlint/config-conventional": "^17.0.3",
     "@monorepo-utils/workspaces-to-typescript-project-references": "2.8.2",
     "@octokit/core": "4.0.5",
-    "@salesforce/dev-config": "1.6.0",
+    "@salesforce/dev-config": "^3.1.0",
     "@tsconfig/node14": "1.0.3",
-    "acorn": "6.4.2",
->>>>>>> 40b6f2e1
+    "@types/jest": "28.1.7",
+    "acorn": "8.8.0",
     "ajv": "6.12.6",
     "check-peer-dependencies": "4.1.0",
     "commitizen": "^4.2.5",
