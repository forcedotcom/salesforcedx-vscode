{
  "devDependencies": {
    "@commitlint/cli": "^15.0.0",
    "@commitlint/config-conventional": "^15.0.0",
    "@salesforce/dev-config": "1.4.1",
    "ajv": "6.1.1",
    "commitizen": "^4.2.4",
    "cz-conventional-changelog": "^3.2.0",
    "depcheck": "1.4.3",
    "eslint": "6.0.1",
    "eslint-config-prettier": "6.0.0",
    "husky": "1.3.1",
    "istanbul": "1.1.0-alpha.1",
    "jsdom": "^15.1.1",
    "lerna": "3.13.1",
    "markdown-link-check": "^3.9.3",
    "ncp": "^2.0.0",
    "prettier": "1.19.1",
    "remap-istanbul": "^0.13.0",
    "shelljs": "0.8.5",
    "shx": "0.3.4",
    "snyk": "^1.364.0",
    "ts-loader": "5.4.5",
    "tslint": "5.5.0",
    "typescript": "3.8.3",
    "vsce": "1.103.1",
    "vscode-test": "1.6.1",
    "webpack": "4.30.0",
    "webpack-cli": "3.3.12"
  },
  "name": "salesforcedx-vscode",
  "scripts": {
    "postinstall": "lerna bootstrap --no-ci -- --no-package-lock && node scripts/reformat-with-prettier",
    "bootstrap": "lerna bootstrap --no-ci -- --no-package-lock && node scripts/reformat-with-prettier",
    "circleci:artifacts": "node scripts/download-vsix-from-circleci.js",
    "commit-init": "commitizen init cz-conventional-changelog --save-dev --save-exact --force",
    "commit": "git-cz",
    "clean": "lerna run clean && git clean -xfd",
    "reinstall": "rm -f package-lock.json && npm run clean && npm install",
    "compile": "lerna run --stream compile",
    "lint": "lerna run lint",
    "lint:fix": "lerna run lint:fix",
    "publish": "node scripts/publish-circleci.js",
    "build-change-log": "node scripts/change-log-generator.js",
    "test": "lerna exec --concurrency 1 --stream --bail=false -- npm run test --if-present",
    "test:unit": "lerna exec --concurrency 1 --stream --bail=false -- npm run test:unit --if-present",
    "test:ui": "lerna exec --concurrency 1 --stream --bail=false -- npm run test:ui --if-present",
    "test:unit-and-system-tests": "lerna exec --ignore system-tests --concurrency 1 --stream --bail=false -- npm run test:unit --if-present && npm run coverage:system-tests",
    "test:integration": "lerna run test:integration --concurrency 1 --stream -- --if-present",
    "test:integration-tests-without-system-tests": "node scripts/download-vscode && lerna exec --ignore system-tests --concurrency 1 --stream --bail=false -- npm run test:integration --if-present && npm run test:vscode-integration --if-present",
    "test:vscode-integration": "node scripts/download-vscode && lerna exec --concurrency 1 --stream --bail=false -- npm run test:vscode-integration --if-present",
    "test:vscode-insiders-integration": "lerna exec --concurrency 1 --stream --bail=false -- npm run test:vscode-insiders-integration --if-present",
    "test:without-system-tests": "lerna exec --ignore system-tests --concurrency 1 --stream --bail=false -- npm run test --if-present",
    "test:system-tests": "lerna run test --scope system-tests --concurrency 1 --stream -- --if-present",
    "test:vscode-insiders-system-tests": "lerna run test:vscode-insiders-system-tests --scope system-tests --concurrency 1 --stream",
    "coverage:system-tests": "lerna exec --scope system-tests --concurrency 1 --stream --bail=false -- npm run coverage:system-tests",
<<<<<<< HEAD
    "check:links": "find . -name \\*.md -not -path '*/node_modules/*' -print0 | xargs -0 -n1 npx markdown-link-check --quiet --alive 200,206,429",
=======
    "check:deps": "lerna exec --no-bail --stream depcheck",
>>>>>>> cda50da7
    "vscode:package": "lerna exec --scope @salesforce/salesforcedx-* -- npm prune --production && lerna run vscode:package --concurrency 1 && node scripts/reformat-with-prettier",
    "vscode:sha256": "lerna run vscode:sha256 --concurrency 1",
    "vscode:publish": "lerna run vscode:publish --concurrency 1",
    "watch": "lerna run --parallel watch",
    "eslint-check": "eslint --print-config .eslintrc.json | eslint-config-prettier-check",
    "reformat": "node scripts/reformat-with-prettier.js",
    "snyk:test": "lerna exec --bail=false --ignore salesforcedx-vscode -- snyk test --severity-threshold=medium --show-vulnerable-paths=false",
    "snyk:monitor": "lerna exec --bail=false --ignore salesforcedx-vscode -- snyk monitor --severity-threshold=medium --show-vulnerable-paths=false --org=vazexqi",
    "aggregateJUnit": "node scripts/aggregate-junit-xml.js",
    "link-lsp": "lerna exec yarn link @salesforce/aura-language-server @salesforce/lwc-language-server @salesforce/lightning-lsp-common --scope salesforcedx-vscode-lightning && lerna exec yarn link @salesforce/lwc-language-server @salesforce/lightning-lsp-common --scope salesforcedx-vscode-lwc",
    "unlink-lsp": "lerna exec yarn unlink @salesforce/aura-language-server @salesforce/lwc-language-server @salesforce/lightning-lsp-common --scope salesforcedx-vscode-lightning && lerna exec yarn unlink @salesforce/lwc-language-server @salesforce/lightning-lsp-common --scope salesforcedx-vscode-lwc"
  },
  "repository": "forcedotcom/salesforcedx-vscode",
  "license": "BSD-3-Clause",
  "dependencies": {
    "node": "12.22.9",
    "npm": "^6.9.0"
  },
  "husky": {
    "hooks": {
      "commit-msg": "commitlint -E HUSKY_GIT_PARAMS",
      "pre-push": "npm run lint && npm run reformat"
    }
  },
  "config": {
    "commitizen": {
      "path": "./node_modules/cz-conventional-changelog"
    }
  },
  "volta": {
    "node": "12.4.0"
  }
}<|MERGE_RESOLUTION|>--- conflicted
+++ resolved
@@ -54,11 +54,8 @@
     "test:system-tests": "lerna run test --scope system-tests --concurrency 1 --stream -- --if-present",
     "test:vscode-insiders-system-tests": "lerna run test:vscode-insiders-system-tests --scope system-tests --concurrency 1 --stream",
     "coverage:system-tests": "lerna exec --scope system-tests --concurrency 1 --stream --bail=false -- npm run coverage:system-tests",
-<<<<<<< HEAD
     "check:links": "find . -name \\*.md -not -path '*/node_modules/*' -print0 | xargs -0 -n1 npx markdown-link-check --quiet --alive 200,206,429",
-=======
     "check:deps": "lerna exec --no-bail --stream depcheck",
->>>>>>> cda50da7
     "vscode:package": "lerna exec --scope @salesforce/salesforcedx-* -- npm prune --production && lerna run vscode:package --concurrency 1 && node scripts/reformat-with-prettier",
     "vscode:sha256": "lerna run vscode:sha256 --concurrency 1",
     "vscode:publish": "lerna run vscode:publish --concurrency 1",
