{
  "files.exclude": {
    "**/.git": true,
    "**/.svn": true,
    "**/.hg": true,
    "**/CVS": true,
    "**/.DS_Store": true,
    "**/.vscode-test": true
  },
  "search.exclude": {
    "**/out": true
  },
  "typescript.tsdk": "./node_modules/typescript/lib",
<<<<<<< HEAD
  "eslint.workingDirectories": [
    "./packages/salesforcedx-apex-replay-debugger",
    "./packages/salesforcedx-vscode-visualforce",
    "./packages/salesforcedx-vscode-apex-replay-debugger",
    "./packages/salesforcedx-vscode-core",
    "./packages/salesforcedx-vscode-apex",
    "./packages/salesforcedx-utils-vscode",
    "./packages/salesforcedx-visualforce-markup-language-server",
    "./packages/salesforcedx-visualforce-language-server",
    "./@typescript-eslint/no-unsafe-return",
    "./packages/salesforcedx-vscode-apex-debugger",
    "./packages/salesforcedx-vscode-lwc",
    "./packages/salesforcedx-apex-debugger",
    "./packages/salesforcedx-vscode-soql",
    "./packages/salesforcedx-utils",
    "./packages/salesforcedx-vscode-lightning",
    "./packages/salesforcedx-sobjects-faux-generator",
    {
      "pattern": "packages/*/"
    }
  ],
=======
  "eslint.workingDirectories": ["."],
>>>>>>> 2838eec5
  "editor.tabSize": 2,
  "editor.insertSpaces": true,
  "editor.detectIndentation": true,
  "files.trimTrailingWhitespace": true,
  "files.insertFinalNewline": true,
  "files.trimFinalNewlines": true,
  "editor.formatOnSave": true,
  "editor.defaultFormatter": "esbenp.prettier-vscode",
  "eslint.enable": true,
  "eslint.run": "onSave",
  "eslint.experimental.useFlatConfig": true,
  "eslint.validate": ["typescript", "javascript"],
  "editor.codeActionsOnSave": {
    "source.fixAll.eslint": "explicit"
  },
  "eslint.validate": ["javascript", "typescript"],
  "prettier.singleQuote": true,
  "prettier.trailingComma": "none",
  "prettier.tabWidth": 2,
  "prettier.useTabs": false,
  "prettier.printWidth": 120,
  "prettier.arrowParens": "avoid",
  "editor.rulers": [120]
}<|MERGE_RESOLUTION|>--- conflicted
+++ resolved
@@ -11,31 +11,7 @@
     "**/out": true
   },
   "typescript.tsdk": "./node_modules/typescript/lib",
-<<<<<<< HEAD
-  "eslint.workingDirectories": [
-    "./packages/salesforcedx-apex-replay-debugger",
-    "./packages/salesforcedx-vscode-visualforce",
-    "./packages/salesforcedx-vscode-apex-replay-debugger",
-    "./packages/salesforcedx-vscode-core",
-    "./packages/salesforcedx-vscode-apex",
-    "./packages/salesforcedx-utils-vscode",
-    "./packages/salesforcedx-visualforce-markup-language-server",
-    "./packages/salesforcedx-visualforce-language-server",
-    "./@typescript-eslint/no-unsafe-return",
-    "./packages/salesforcedx-vscode-apex-debugger",
-    "./packages/salesforcedx-vscode-lwc",
-    "./packages/salesforcedx-apex-debugger",
-    "./packages/salesforcedx-vscode-soql",
-    "./packages/salesforcedx-utils",
-    "./packages/salesforcedx-vscode-lightning",
-    "./packages/salesforcedx-sobjects-faux-generator",
-    {
-      "pattern": "packages/*/"
-    }
-  ],
-=======
   "eslint.workingDirectories": ["."],
->>>>>>> 2838eec5
   "editor.tabSize": 2,
   "editor.insertSpaces": true,
   "editor.detectIndentation": true,
