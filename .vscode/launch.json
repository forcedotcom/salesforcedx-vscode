--- conflicted
+++ resolved
@@ -1,11 +1,8 @@
 {
   "version": "0.2.0",
   "configurations": [
-<<<<<<< HEAD
-        {
-=======
-    {
->>>>>>> f1f54d40
+
+    {
       "type": "node",
       "request": "attach",
       "protocol": "legacy",
@@ -173,7 +170,7 @@
         "setup-and-run",
         "-s",
         "~/.vscode-test-resources",
-        "-o",
+        "-o", 
         "${workspaceFolder}/packages/salesforcedx-vscode-soql/test/ui-test/resources/settings.json",
         "${workspaceFolder}/packages/salesforcedx-vscode-soql/out/test/ui-test/*.js"
       ],
@@ -450,7 +447,7 @@
       "internalConsoleOptions": "openOnSessionStart"
     },
     {
-      "name": "Launch Tests - SObjects Faux Generator - Unit Tests",
+      "name": "Launch Tests - SObject Faux Generator - Unit Tests",
       "type": "node",
       "request": "launch",
       "cwd": "${workspaceFolder}/packages/salesforcedx-sobjects-faux-generator",
@@ -476,7 +473,7 @@
       "internalConsoleOptions": "openOnSessionStart"
     },
     {
-      "name": "Launch Tests - SObjects Faux Generator - Integration Tests",
+      "name": "Launch Tests - SObject Faux Generator - Integration Tests",
       "type": "node",
       "request": "launch",
       "cwd": "${workspaceFolder}/packages/salesforcedx-sobjects-faux-generator",
@@ -502,7 +499,7 @@
       "internalConsoleOptions": "openOnSessionStart"
     },
     {
-      "name": "Launch Tests - Apex Replay Debugger - Unit Tests",
+      "name": "Launch Tests - Replay Debugger - Unit Tests",
       "type": "node",
       "request": "launch",
       "cwd": "${workspaceFolder}/packages/salesforcedx-apex-replay-debugger",
@@ -532,7 +529,7 @@
       "skipFiles": ["<node_internals>/**"] // https://github.com/nodejs/node/issues/15464#issuecomment-332723120
     },
     {
-      "name": "Launch Tests - Apex Replay Debugger - Integration Tests",
+      "name": "Launch Tests - Replay Debugger - Integration Tests",
       "type": "node",
       "request": "launch",
       "cwd": "${workspaceFolder}/packages/salesforcedx-apex-replay-debugger",
@@ -562,7 +559,7 @@
       "skipFiles": ["<node_internals>/**"] // https://github.com/nodejs/node/issues/15464#issuecomment-332723120
     },
     {
-      "name": "Launch Tests - Apex Replay Debugger - VSCode Integration Tests",
+      "name": "Launch Tests - Replay Debugger - VSCode Integration Tests",
       "type": "extensionHost",
       "request": "launch",
       "runtimeExecutable": "${execPath}",
@@ -585,94 +582,20 @@
       "internalConsoleOptions": "openOnSessionStart"
     },
     {
-      "type": "node",
-      "request": "launch",
-      "name": "Launch Tests - Utils VSCode - Unit Tests",
-      "program": "${workspaceFolder}/packages/salesforcedx-utils-vscode/node_modules/mocha/bin/_mocha",
-      "args": [
-        "-u",
-        "tdd",
-        "--timeout",
-        "999999",
-        "--colors",
-        "--recursive",
-        "${workspaceFolder}/packages/salesforcedx-utils-vscode/out/test/unit"
-      ],
-      "sourceMaps": true,
-      "smartStep": true,
-      "outFiles": ["${workspaceFolder}/packages/*/out/**/*.js"],
-      "sourceMapPathOverrides": {
-        "webpack:///salesforcedx-utils-vscode/./*": "${workspaceFolder}/packages/salesforcedx-utils-vscode/*",
-        "webpack:///salesforcedx-sobjects-faux-generator/./*": "${workspaceFolder}/packages/salesforcedx-sobjects-faux-generator/*",
-        "webpack:///*": "*"
-      },
-      "preLaunchTask": "Compile",
-      "internalConsoleOptions": "openOnSessionStart"
-    },
-    {
-      "name": "Launch Tests - VSCode Core - VSCode Integration Tests",
-      "type": "extensionHost",
-      "request": "launch",
-      "runtimeExecutable": "${execPath}",
-      "args": [
-        "${workspaceFolder}/packages/system-tests/assets/sfdx-simple",
-        "--extensionDevelopmentPath=${workspaceFolder}/packages",
-        "--extensionTestsPath=${workspaceFolder}/packages/salesforcedx-vscode-core/out/test/vscode-integration"
-      ],
-      "stopOnEntry": false,
-      "sourceMaps": true,
-      "smartStep": true,
-      "outFiles": ["${workspaceFolder}/packages/*/out/**/*.js"],
-      "sourceMapPathOverrides": {
-        "../../../../test/vscode-integration": "${workspaceFolder}/packages/salesforcedx-vscode-core/out/test/vscode-integration/*",
-        "webpack:///salesforcedx-utils-vscode/./*": "${workspaceFolder}/packages/salesforcedx-utils-vscode/*",
-        "webpack:///salesforcedx-sobjects-faux-generator/./*": "${workspaceFolder}/packages/salesforcedx-sobjects-faux-generator/*",
-        "webpack:///*": "*"
-      },
-      "preLaunchTask": "Compile",
-      "internalConsoleOptions": "openOnSessionStart"
-    },
-    {
-      "name": "Debug Tests - Apex Debugger - Unit Tests",
+        "name": "Debug Faux Jest Unit Tests",
+        "cwd": "${workspaceRoot}/packages/salesforcedx-sobjects-faux-generator",
+        "type": "node",
+        "request": "launch",
+        "runtimeArgs": ["--inspect-brk", "${workspaceRoot}/packages/salesforcedx-sobjects-faux-generator/node_modules/.bin/jest", "--runInBand", "--coverage", "false"],
+        "console": "integratedTerminal",
+        "internalConsoleOptions": "neverOpen"
+    }, 
+    {
+      "name": "Debug Apex Debug Jest Unit Tests",
       "cwd": "${workspaceRoot}/packages/salesforcedx-apex-debugger",
       "type": "node",
       "request": "launch",
       "runtimeArgs": ["--inspect-brk", "${workspaceRoot}/packages/salesforcedx-apex-debugger/node_modules/.bin/jest", "--runInBand", "--coverage", "false"],
-      "console": "integratedTerminal",
-      "internalConsoleOptions": "neverOpen"
-    },
-    {
-<<<<<<< HEAD
-      "name": "Debug Vscode Apex Jest Unit Tests",
-      "cwd": "${workspaceRoot}/packages/salesforcedx-vscode-apex",
-      "type": "node",
-      "request": "launch",
-      "runtimeArgs": ["--inspect-brk", "${workspaceRoot}/node_modules/.bin/jest", "--runInBand", "--coverage", "false"],
-=======
-      "name": "Debug Tests - SObjects Faux Generator - Unit Tests",
-      "cwd": "${workspaceRoot}/packages/salesforcedx-sobjects-faux-generator",
-      "type": "node",
-      "request": "launch",
-      "runtimeArgs": ["--inspect-brk", "${workspaceRoot}/packages/salesforcedx-sobjects-faux-generator/node_modules/.bin/jest", "--runInBand", "--coverage", "false"],
-      "console": "integratedTerminal",
-      "internalConsoleOptions": "neverOpen"
-    },
-    {
-      "name": "Debug Tests - Utils VSCode - Unit Tests",
-      "cwd": "${workspaceRoot}/packages/salesforcedx-utils-vscode",
-      "type": "node",
-      "request": "launch",
-      "runtimeArgs": ["--inspect-brk", "${workspaceRoot}/packages/salesforcedx-utils-vscode/node_modules/.bin/jest", "--runInBand", "--coverage", "false"],
-      "console": "integratedTerminal",
-      "internalConsoleOptions": "neverOpen"
-    },
-    {
-      "name": "Debug Tests - VSCode Core - Unit Tests",
-      "cwd": "${workspaceRoot}/packages/salesforcedx-vscode-core",
-      "type": "node",
-      "request": "launch",
-      "runtimeArgs": ["--inspect-brk", "${workspaceRoot}/packages/salesforcedx-vscode-core/node_modules/.bin/jest", "--runInBand", "--coverage", "false"],
->>>>>>> f1f54d40
       "console": "integratedTerminal",
       "internalConsoleOptions": "neverOpen"
     }
