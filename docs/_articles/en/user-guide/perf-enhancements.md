--- conflicted
+++ resolved
@@ -14,11 +14,7 @@
 1. Select **File** > **Preferences** > **Settings** (Windows or Linux) or **Code** > **Preferences** > **Settings** (macOS).
 1. Under Salesforce Feature Previews, select Experimental: Deploy Retrieve.
 
-<<<<<<< HEAD
-In this beta release, performance enhancements are effective when you run the **SFDX: Deploy This Source to Org** and **SFDX: Retrieve This Source from Org** commands. At this time, the beta enhancements for **SFDX: Retrieve This Source from Org** only works with the following metadata types:
-=======
 In this beta release, performance enhancements are effective when you run the **SFDX: Deploy This Source to Org** and **SFDX: Retrieve This Source from Org** commands. At this time, the beta enhancements for **SFDX: Retrieve This Source from Org** work with only these metadata types:
->>>>>>> f4c52e8d
 
 - Apex Class
 - Apex Trigger
