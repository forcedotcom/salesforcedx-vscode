--- conflicted
+++ resolved
@@ -14,11 +14,7 @@
 1. Select **File** > **Preferences** > **Settings** (Windows or Linux) or **Code** > **Preferences** > **Settings** (macOS).
 1. Under Salesforce Feature Previews, select **Experimental: Deploy Retrieve**.
 
-<<<<<<< HEAD
-In this beta release, performance enhancements are in effect when you run the following commands:
-=======
 Performance enhancements are in effect when you run the following commands:
->>>>>>> fde25d56
 
 - SFDX: Deploy This Source to Org
 - SFDX: Retrieve This Source from Org
