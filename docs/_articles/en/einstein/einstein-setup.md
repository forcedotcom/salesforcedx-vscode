--- conflicted
+++ resolved
@@ -48,19 +48,11 @@
 
 VS Code releases a new version each month with new features and important bug fixes. You must be on VS Code Version 1.76 or higher to run the Einstein for Developers extension. You can manually check for updates from **Help** **> Check for Updates** on Linux and Windows or **Code > Check for Updates** on macOS.
 
-<<<<<<< HEAD
 ## Install Salesforce Extension Pack and Einstein for Developers Extensions
 
 To use Einstein for Developers locally, you must have the Salesforce Extensions pack installed in your VS Code for desktop application.
 
 1. Install the Salesforce extension pack if needed.
-=======
-## Install Einstein for Developers Extensions
-
-A developer with access to an org enabled for Einstein for Developers can install the Einstein for Developers extensions in VS Code, connect to org and start using the extension.
-
-To use Einstein for Developerslocally, first install Salesforce Extensions and Salesforce CLI on your desktop.
->>>>>>> 526eaac0
 
 <a class="slds-button slds-button_brand landing__header-cta slds-m-vertical--x-large" href="https://marketplace.visualstudio.com/items?itemName=salesforce.salesforcedx-vscode">Install Salesforce Extensions Pack</a>
 
