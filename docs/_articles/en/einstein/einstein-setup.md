---
title: Einstein for Developers Setup
lang: en
---

## Set Up Overview

A Salesforce admin or user with the appropriate permissions can install Einstein for Developers in a supported Salesforce org. A developer with access to the org can then:

1.  Install the extension in VS Code.
2.  Connect to an org with Einstein for Developers enabled.
3.  Use the extension to generate Apex code from natural language instructions.

### Required Salesforce Editions and User Permissions

**Available in**: Developer, Enterprise, Partner Developer, Performance and Unlimited Editions.

**Inoperable in**: Group, Professional, and Essentials Editions

### User Permissions Needed

**Configure Einstein for Developers(beta)**: `CustomizeApplication` and `ModifyAllData`

## Enable Einstein for Developers

An Admin can enable Einstein for Developers in a supported Salesforce org by following the given steps.

1. From Setup, enter Einstein for Developers in the Quick Find box, then select Einstein for Developers.
   - If you don’t see Einstein for Developers as an option under Setup in your Developer Edition org, it was likely created before Einstein for Developers was introduced and doesn’t have the correct permissions. To continue, create another Developer Edition org.
2. Toggle Enable Einstein for Developers.

![Einstein Terms and Toggle](../../../images/einstein-terms.png)

**Important**: We encourage you to thoroughly review the license agreement and review all terms and conditions. Then accept to enable Einstein for Developers.

Einstein for Developers is activated in the org. All the users in the org have access to the feature.

### Add Users to the Org

An admin can add additional users to the org as needed:

1. From Setup, enter Users in the Quick Find box, then select **Users**.
2. Click **New User** or **Add Multiple Users**.
3. Select the appropriate license type and profile based on the user’s role.
4. Select the **Generate passwords and notify user via email** checkbox.
5. Click **Save**.
   This procedure generates an email inviting the new users into the org.

### Visual Studio Code Version

VS Code releases a new version each month with new features and important bug fixes. You must be on VS Code Version 1.76 or higher to run the Einstein for Developers extension. You can manually check for updates from **Help** **> Check for Updates** on Linux and Windows or **Code > Check for Updates** on macOS.

## Install Einstein for Developers Extensions

Install Einstein for Developers:

- If you’re using VS Code on your desktop, install [Einstein for Developers](https://marketplace.visualstudio.com/items?itemName=salesforce.salesforcedx-einstein-gpt) from the Visual Studio Code marketplace.

- If you are using Code Builder, click the Extensions icon in the Activity Bar in Code Builder, search for “Einstein for Developers” and click **Install**.

**Note**: To use Einstein for Developers locally, you must have the [Salesforce Extensions pack]() installed in your VS Code for desktop application. See [Install Salesforce Extensions](https://developer.salesforce.com/tools/vscode/en/vscode-desktop/install) for more information.

## Connect to an Org

The Einstein for Developers tool is run in the context of a Salesforce org, in a Salesforce DX project. To use this tool:

1. Go to **File** > **Open Folder** in the menu and open an existing Salesforce DX project in VS Code, or create one.

2. Run the **SFDX: Authorize an Org** command to connect to the Salesforce sandbox org or scratch org that has Einstein for Developers enabled.

The Einstein logo on the activity bar and in the status bar confirms that the extension is installed. Open the command palette and run `View: Show Einstein Developer Sidebar` to open the sidebar.

![einstein installed](../../../images/einstein-installed.png)

### Use Einstein for Developers in a Scratch Org

Einstein for Developers is only available in scratch org editions that can author Apex:

- Developer Edition
- Enterprise Edition

To use Einstein for Developers in a scratch org: 

<<<<<<< HEAD
1. Enable Einstein for Developers in the Dev Hub.
2. Use the `SFDX: Authorize a Dev Hub` command to log into the Dev Hub.
3.  Activate Einstein for Developers by turning on the `EinsteinGPTForDevelopers` scratch org feature:

 Edit the `config/project-scratch-def.json` file in your DX project and add the “`EinsteinGPTForDevelopers`” feature to your existing feature list.

         For example:
         
         ```
         {
         "orgName": "Acme Company",
         "edition": "Developer",
         "features":[“Communities”, “ServiceCloud, "EinsteinGPTForDevelopers"]
         }
         ```

4. Save your changes to activate the feature.
5. Create a scratch org using the `SFDX: Create a Default Scratch Org...` command referencing the scratch org definition that you previously updated.
=======
1. Edit the `config/project-scratch-def.json` file in your DX project and add the “`EinsteinGPTForDevelopers`” feature to your existing feature list. For example:

```
   {
   "orgName": "Acme Company",
   "edition": "Developer",
   "features":[“Communities”, “ServiceCloud, "EinsteinGPTForDevelopers"]
   }
```

2. Save your changes to activate the feature.
3. Use the `SFDX: Authorize a Dev Hub` command to log into a Dev Hub.
4. Create a scratch org using the `SFDX: Create a Default Scratch Org...` command referencing the scratch org definition that you previously updated.
5. Enable Einstein for Developers in the scratch org.
>>>>>>> 77af38cf

## Show Einstein Feedback Console View

Run **Einstein: Show Prompt History** from the Command Palette to open the Feedback console. When opened, you can view a running history of your prompts and associated responses. Use 👍, 👎, and comments for each response to provide us with feedback about the quality of the generated code. Your feedback during this beta is key to helping us improve AI model quality and overall product.

![feedback panel](../../../images/einstein-feedback.png)<|MERGE_RESOLUTION|>--- conflicted
+++ resolved
@@ -79,29 +79,13 @@
 - Developer Edition
 - Enterprise Edition
 
-To use Einstein for Developers in a scratch org: 
+To use Einstein for Developers in a scratch org:
 
-<<<<<<< HEAD
 1. Enable Einstein for Developers in the Dev Hub.
 2. Use the `SFDX: Authorize a Dev Hub` command to log into the Dev Hub.
-3.  Activate Einstein for Developers by turning on the `EinsteinGPTForDevelopers` scratch org feature:
+3. Activate Einstein for Developers by turning on the `EinsteinGPTForDevelopers` scratch org feature:
 
- Edit the `config/project-scratch-def.json` file in your DX project and add the “`EinsteinGPTForDevelopers`” feature to your existing feature list.
-
-         For example:
-         
-         ```
-         {
-         "orgName": "Acme Company",
-         "edition": "Developer",
-         "features":[“Communities”, “ServiceCloud, "EinsteinGPTForDevelopers"]
-         }
-         ```
-
-4. Save your changes to activate the feature.
-5. Create a scratch org using the `SFDX: Create a Default Scratch Org...` command referencing the scratch org definition that you previously updated.
-=======
-1. Edit the `config/project-scratch-def.json` file in your DX project and add the “`EinsteinGPTForDevelopers`” feature to your existing feature list. For example:
+Edit the `config/project-scratch-def.json` file in your DX project and add the “`EinsteinGPTForDevelopers`” feature to your existing feature list. For example:
 
 ```
    {
@@ -111,11 +95,8 @@
    }
 ```
 
-2. Save your changes to activate the feature.
-3. Use the `SFDX: Authorize a Dev Hub` command to log into a Dev Hub.
-4. Create a scratch org using the `SFDX: Create a Default Scratch Org...` command referencing the scratch org definition that you previously updated.
-5. Enable Einstein for Developers in the scratch org.
->>>>>>> 77af38cf
+4. Save your changes to activate the feature.
+5. Create a scratch org using the `SFDX: Create a Default Scratch Org...` command referencing the scratch org definition that you previously updated.
 
 ## Show Einstein Feedback Console View
 
