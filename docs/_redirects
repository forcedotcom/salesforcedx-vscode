# Permanent Redirects
<<<<<<< HEAD
/tools/vscode/articles/frameworks/aura                /tools/vscode/en/aura             301
/tools/vscode/articles/frameworks/lwc                 /tools/vscode/en/lwc              301
/tools/vscode/articles/frameworks/visualforce         /tools/vscode/en/visualforce      301
/tools/vscode/articles/*                              /tools/vscode/en/:splat           301   
/tools/vscode/articles-jp/*                           /tools/vscode/jp/:splat           301

# Temporary Redirects for convenience
/tools/vscode/en/                               /tools/vscode/                          302
/tools/vscode/en/aura                           /tools/vscode/en/aura/writing           302
/tools/vscode/jp/aura                           /tools/vscode/jp/aura/writing           302
/tools/vscode/en/lwc                            /tools/vscode/en/lwc/writing            302
/tools/vscode/jp/lwc                            /tools/vscode/jp/lwc/writing            302
/tools/vscode/en/visualforce                    /tools/vscode/en/visualforce/writing    302
/tools/vscode/jp/visualforce                    /tools/vscode/jp/visualforce/writing    302

=======
/tools/vscode/articles/frameworks/aura                /tools/vscode/articles/aura                   301
/tools/vscode/articles/frameworks/lwc                 /tools/vscode/articles/lwc                    301
/tools/vscode/articles/frameworks/visualforce         /tools/vscode/articles/visualforce            301
/tools/vscode/articles/getting-started/prettier       /tools/vscode/articles/user-guide/prettier    301

# Temporary Redirects for convenience
/tools/vscode/articles/aura                           /tools/vscode/articles/aura/writing           302
/tools/vscode/articles/lwc                            /tools/vscode/articles/lwc/writing            302
/tools/vscode/articles/visualforce                    /tools/vscode/articles/visualforce/writing    302
/tools/vscode/articles/getting-started/prettier       /tools/vscode/articles/user-guide/prettier    302
>>>>>>> 3b5b1d94
<|MERGE_RESOLUTION|>--- conflicted
+++ resolved
@@ -1,10 +1,13 @@
 # Permanent Redirects
-<<<<<<< HEAD
-/tools/vscode/articles/frameworks/aura                /tools/vscode/en/aura             301
-/tools/vscode/articles/frameworks/lwc                 /tools/vscode/en/lwc              301
-/tools/vscode/articles/frameworks/visualforce         /tools/vscode/en/visualforce      301
-/tools/vscode/articles/*                              /tools/vscode/en/:splat           301   
-/tools/vscode/articles-jp/*                           /tools/vscode/jp/:splat           301
+/tools/vscode/articles/frameworks/aura                          /tools/vscode/en/aura                                     301
+/tools/vscode/articles/frameworks/lwc                           /tools/vscode/en/lwc                                      301
+/tools/vscode/articles/frameworks/visualforce                   /tools/vscode/en/visualforce                              301
+/tools/vscode/articles/getting-started/prettier                 /tools/vscode/articles/user-guide/prettier                301
+/tools/vscode/articles/user-guide/org-development-model         /tools/vscode/articles/user-guide/development-models      301
+/tools/vscode/articles/user-guide/package-development-model     /tools/vscode/articles/user-guide/development-models      301
+/tools/vscode/articles/user-guide/cli-commands                  /tools/vscode/articles/user-guide/vscode-commands         301
+/tools/vscode/articles/*                                        /tools/vscode/en/:splat                                   301   
+/tools/vscode/articles-jp/*                                     /tools/vscode/jp/:splat                                   301
 
 # Temporary Redirects for convenience
 /tools/vscode/en/                               /tools/vscode/                          302
@@ -13,17 +16,4 @@
 /tools/vscode/en/lwc                            /tools/vscode/en/lwc/writing            302
 /tools/vscode/jp/lwc                            /tools/vscode/jp/lwc/writing            302
 /tools/vscode/en/visualforce                    /tools/vscode/en/visualforce/writing    302
-/tools/vscode/jp/visualforce                    /tools/vscode/jp/visualforce/writing    302
-
-=======
-/tools/vscode/articles/frameworks/aura                /tools/vscode/articles/aura                   301
-/tools/vscode/articles/frameworks/lwc                 /tools/vscode/articles/lwc                    301
-/tools/vscode/articles/frameworks/visualforce         /tools/vscode/articles/visualforce            301
-/tools/vscode/articles/getting-started/prettier       /tools/vscode/articles/user-guide/prettier    301
-
-# Temporary Redirects for convenience
-/tools/vscode/articles/aura                           /tools/vscode/articles/aura/writing           302
-/tools/vscode/articles/lwc                            /tools/vscode/articles/lwc/writing            302
-/tools/vscode/articles/visualforce                    /tools/vscode/articles/visualforce/writing    302
-/tools/vscode/articles/getting-started/prettier       /tools/vscode/articles/user-guide/prettier    302
->>>>>>> 3b5b1d94
+/tools/vscode/jp/visualforce                    /tools/vscode/jp/visualforce/writing    302