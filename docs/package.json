--- conflicted
+++ resolved
@@ -1,10 +1,6 @@
 {
   "name": "docs",
-<<<<<<< HEAD
-  "version": "56.17.0",
-=======
   "version": "57.0.1",
->>>>>>> 55989dae
   "description": "",
   "main": "index.js",
   "scripts": {
