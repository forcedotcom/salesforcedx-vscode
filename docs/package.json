--- conflicted
+++ resolved
@@ -1,10 +1,6 @@
 {
   "name": "docs",
-<<<<<<< HEAD
-  "version": "55.0.0",
-=======
   "version": "55.1.0",
->>>>>>> 66e87dc0
   "description": "",
   "main": "index.js",
   "scripts": {
