- title:
    en: Get Started
    ja: 使用開始
  baseUrl: /getting-started/
  children:
    - title:
        en: Installation
        ja: インストール
      url: /getting-started/install
    - title:
        en: First Project
        ja: 最初のプロジェクト
      url: /getting-started/first-project
    - title:
        en: 'Migrate: Force.com IDE'
        ja: '移行Force.com IDE'
      url: /getting-started/migrate-from-forcecom-ide
    - title:
        en: Recommended Extensions
        ja: 推奨の拡張機能
      url: /getting-started/recommended-extensions
    - title:
        en: Settings
        ja: 設定
      url: /getting-started/settings
    - title:
        en: Tips & Tricks
        ja: ヒントとコツ
      url: /getting-started/tips-and-tricks
    - title:
        en: Java Setup
        ja: Java 設定
      url: /getting-started/java-setup
- title:
    en: User Guide
    ja: ユーザガイド
  baseUrl: /user-guide/
  children:
    - title:
        en: Development Models
        ja: Development Models
      url: /user-guide/development-models
    - title:
        en: Deploy on Save
        ja: Deploy on Save
      url: /user-guide/deploy-on-save
    - title:
        en: Org Browser
        ja: 組織のブラウザ
      url: /user-guide/org-browser
    - title:
        en: Source Diff
        ja: Source Diff
      url: /user-guide/source-diff
    - title:
        en: Prettier Code Formatter
        ja: Prettier コードフォーマッタ
      url: /user-guide/prettier
    - title:
        en: Command Reference
        ja: Command Reference
      url: /user-guide/vscode-commands
    - title:
        en: Source Format
        ja: ソース形式
      url: /user-guide/source-format
    - title:
        en: Default Org
        ja: デフォルト組織
      url: /user-guide/default-org
    - title:
        en: Remote Containers
        ja: Remote Containers
      url: /user-guide/remote-development
    - title:
        en: Demo Mode
        ja: デモモード
      url: /user-guide/demo-mode
- title:
    en: Apex
    ja: Apex
  baseUrl: /apex/
  children:
    - title:
        en: Writing
        ja: 作成
      url: /apex/writing
    - title:
        en: Testing
        ja: テスト
      url: /apex/testing
    - title:
        en: Refactoring
        ja: リファクタリング
      url: /apex/refactoring
    - title:
        en: Quick Fix
        ja: クイック修正
      url: /apex/quick-fix
    - title:
        en: Replay Debugger
        ja: Replay Debugger
      url: /apex/replay-debugger
    - title:
        en: Interactive Debugger
        ja: 対話型デバッガ
      url: /apex/interactive-debugger
    - title:
        en: ISV Debugger
        ja: ISV デバッガ
      url: /apex/isv-debugger
    - title:
        en: Language Server
        ja: 言語サーバ
      url: /apex/language-server
- title:
    en: Aura
    ja: Aura
  baseUrl: /aura/
  children:
    - title:
        en: Overview
<<<<<<< HEAD
        ja: 作成
      url: /aura/write-aura
=======
        jp: 作成
      url: /aura/writing
>>>>>>> 24096779
- title:
    en: Lightning Web Components
    ja: Lightning Web コンポーネント
  baseUrl: /lwc/
  children:
    - title:
        en: Overview
<<<<<<< HEAD
        ja: 作成
      url: /lwc/write-lwc
=======
        jp: 作成
      url: /lwc/writing
>>>>>>> 24096779
    - title:
        en: Testing
        ja: 作成
      url: /lwc/testing
    - title:
        en: Local Development
        ja: Local Development
      url: /lwc/localdev
- title:
    en: Visualforce
    ja: Visualforce
  baseUrl: /visualforce/
  children:
    - title:
        en: Writing
        ja: 作成
      url: /visualforce/writing
- title:
    en: SOQL
    ja: SOQL
  baseUrl: /soql/
  children:
    - title:
        en: Writing
        ja: 作成
      url: /soql/writing
- title:
    en: FAQ
    ja: FAQ
  baseUrl: /faq/
  children:
    - title:
        en: General
        ja: 一般
      url: /faq/general
    - title:
        en: Telemetry
        ja: テレメトリ
      url: /faq/telemetry
- title:
    en: Troubleshooting
    ja: トラブルシューティング
  url: /troubleshooting
- title:
    en: Bugs and Feedback
    ja: バグとフィードバック
  url: /bugs-and-feedback<|MERGE_RESOLUTION|>--- conflicted
+++ resolved
@@ -120,13 +120,8 @@
   children:
     - title:
         en: Overview
-<<<<<<< HEAD
-        ja: 作成
-      url: /aura/write-aura
-=======
         jp: 作成
       url: /aura/writing
->>>>>>> 24096779
 - title:
     en: Lightning Web Components
     ja: Lightning Web コンポーネント
@@ -134,13 +129,8 @@
   children:
     - title:
         en: Overview
-<<<<<<< HEAD
-        ja: 作成
-      url: /lwc/write-lwc
-=======
         jp: 作成
       url: /lwc/writing
->>>>>>> 24096779
     - title:
         en: Testing
         ja: 作成
