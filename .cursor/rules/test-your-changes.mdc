--- conflicted
+++ resolved
@@ -12,11 +12,7 @@
 4. `npx knip` - check for dead code related to your changes
    - **Fix ALL unused exports** - if knip shows unused exports, remove them immediately unless they're used for tests
    - Don't leave any exports that are only used within the same file
-<<<<<<< HEAD
-5. `npx lerna run bundle:extension` to make sure the extensions still bundle
-=======
 5. `npm run vscode:bundle` to make sure the extensions still bundle
->>>>>>> 7e4fc5d5
 6. if working in [vscode-services, org-browser extensions or metadata] extension , run the org-browser's headless tests
    - Run with `--retries 0` to get quicker feedback
    - If there are failures, be sure to look at the screenshots produced
