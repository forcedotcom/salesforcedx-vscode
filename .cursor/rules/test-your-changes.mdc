--- conflicted
+++ resolved
@@ -26,21 +26,6 @@
 - All commands run from salesforcedx-vscode root; use `-w` to specify runs for a single package. Never `cd` into a package.
 - do not say a test/compile/lint failure was "pre-existing" without running the same operation on a previous version of the code before the current un-pushed commits began.
 
-<<<<<<< HEAD
-## Error handling
-
-### knip
-
-if knip does this, then `rm -rf` the `/_npx` directory and re-run. Say yes to knip if asked
-
-````node:internal/modules/package_json_reader:266
-  throw new ERR_MODULE_NOT_FOUND(packageName, fileURLToPath(base), null);
-        ^
-
-Error [ERR_MODULE_NOT_FOUND]: Cannot find package 'typescript' imported from /Users/shane.mclaughlin/.npm/_npx/8d873e0e769cf1b4/node_modules/knip/dist/PrincipalFactory.js```
-````
-=======
 Troubleshooting
 
-- if knip fails due to `ERR_MODULE_NOT_FOUND` you can `rm -rf ~/.npm/_npx` and re-run it. You'll have to agree to it (or pass `-y` to it)
->>>>>>> b0400245
+- if knip fails due to `ERR_MODULE_NOT_FOUND` you can `rm -rf ~/.npm/_npx` and re-run it. You'll have to agree to it (or pass `-y` to it)