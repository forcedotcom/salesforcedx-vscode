--- conflicted
+++ resolved
@@ -457,11 +457,7 @@
       'packages/salesforcedx**/test/web/**/*',
       'packages/salesforcedx**/test/playwright/**/*',
       'packages/salesforcedx-vscode-automation-tests/**/*',
-<<<<<<< HEAD
-      'packages/playwright-vscode-ext/**/*'
-=======
       'packages/playwright-vscode-ext/**/*.ts'
->>>>>>> 12459162
     ],
     plugins: {
       '@typescript-eslint': typescriptEslint,
