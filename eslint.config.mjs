/**
 * * Copyright (c) 2024, salesforce.com, inc.
 * All rights reserved.
 * Licensed under the BSD 3-Clause license.
 * For full license text, see LICENSE.txt file in the repo root or https://opensource.org/licenses/BSD-3-Clause
 **/

import typescriptEslint from '@typescript-eslint/eslint-plugin';
import stylistic from '@stylistic/eslint-plugin-ts';
import tsParser from '@typescript-eslint/parser';
import globals from 'globals';
import header from '@tony.ganchev/eslint-plugin-header';
import eslintPluginImport, { __esModule } from 'eslint-plugin-import';
import eslintPluginJsdoc from 'eslint-plugin-jsdoc';
import eslintPluginJestFormatting from 'eslint-plugin-jest-formatting';
import eslintPluginPreferArrow from 'eslint-plugin-prefer-arrow';
import eslintPluginPrettierRecommended from 'eslint-plugin-prettier/recommended';
import eslintPluginJest from 'eslint-plugin-jest';
import eslintPluginUnicorn from 'eslint-plugin-unicorn';

export default [
  {
    ignores: [
      '**/out/**',
      '**/dist/**',
      '**/packages/**/coverage',
      '**/*.d.ts',
      '**/jest.config.js',
      '**/jest.integration.config.js',
      'packages/salesforcedx-visualforce-markup-language-server/src/**',
      'packages/salesforcedx-apex-replay-debugger/src/**',
      'test-assets/**',
      'packages/salesforcedx-sobjects-faux-generator/scripts/**',
      'packages/salesforcedx-sobjects-faux-generator/coverage/**',
      'packages/salesforcedx-vscode-soql/test/vscode-integration',
      'packages/salesforcedx-vscode-soql/test/ui-test/resources/.mocharc-debug.ts',
      'packages/salesforcedx-vscode-lwc/test/vscode-integration',
      'packages/salesforcedx-vscode-core/test/vscode-integration/**'
    ]
  },
  eslintPluginPrettierRecommended,
  {
    files: ['**/*.ts'],
    languageOptions: {
      parser: tsParser,
      parserOptions: {
        project: './tsconfig.json',
        sourceType: 'module',
        ecmaVersion: 2020,
        globals: {
          ...globals.browser
        }
      }
    },
    plugins: {
      '@typescript-eslint': typescriptEslint,
      header: header,
      import: eslintPluginImport,
      jsdoc: eslintPluginJsdoc,
      'jest-formatting': eslintPluginJestFormatting,
      'prefer-arrow': eslintPluginPreferArrow,
      '@stylistic/eslint-plugin-ts': stylistic,
      unicorn: eslintPluginUnicorn
    },
    rules: {
      'unicorn/prefer-node-protocol': 'error',
      'unicorn/filename-case': [
        'error',
        {
          case: 'camelCase'
        }
      ],
      'header/header': [
        'error',
        'block',
        [
          '',
          {
            pattern: ' \\* Copyright \\(c\\) \\d{4}, salesforce\\.com, inc\\.',
            template: ' * Copyright (c) 2025, salesforce.com, inc.'
          },
          ' * All rights reserved.',
          ' * Licensed under the BSD 3-Clause license.',
          ' * For full license text, see LICENSE.txt file in the repo root or https://opensource.org/licenses/BSD-3-Clause',
          ' '
        ]
      ],
      '@typescript-eslint/no-unused-vars': [
        'warn',
        {
          args: 'none',
          ignoreRestSiblings: true
        }
      ],
      '@typescript-eslint/adjacent-overload-signatures': 'error',
      '@typescript-eslint/consistent-type-assertions': ['error', { assertionStyle: 'never' }],
      '@typescript-eslint/array-type': ['error', { default: 'array' }],
      '@typescript-eslint/no-restricted-types': [
        'warn',
        {
          types: {
            Object: { message: 'Avoid using the `Object` type. Did you mean `object`?' },
            Function: {
              message: 'Avoid using the `Function` type. Prefer a specific function type, like `() => void`.'
            },
            Boolean: { message: 'Avoid using the `Boolean` type. Did you mean `boolean`?' },
            Number: { message: 'Avoid using the `Number` type. Did you mean `number`?' },
            String: { message: 'Avoid using the `String` type. Did you mean `string`?' },
            Symbol: { message: 'Avoid using the `Symbol` type. Did you mean `symbol`?' }
          }
        }
      ],
      '@typescript-eslint/no-floating-promises': 'warn',
      '@typescript-eslint/no-misused-promises': 'warn',
      '@typescript-eslint/no-unsafe-argument': 'warn',
      '@typescript-eslint/no-unsafe-assignment': 'warn',
      '@typescript-eslint/no-unsafe-call': 'warn',
      '@typescript-eslint/no-unsafe-member-access': 'warn',
      '@typescript-eslint/no-unsafe-return': 'warn',
      '@typescript-eslint/require-await': 'warn',
      '@typescript-eslint/prefer-for-of': 'warn',
      '@typescript-eslint/unbound-method': 'warn',
      'prefer-arrow/prefer-arrow-functions': ['error', {}],
      '@typescript-eslint/consistent-type-definitions': 'off',
      '@typescript-eslint/dot-notation': 'off',
      '@typescript-eslint/explicit-function-return-type': 'off',
      '@typescript-eslint/explicit-module-boundary-types': 'off',
      '@stylistic/eslint-plugin-ts/member-delimiter-style': [
        'error',
        {
          multiline: {
            delimiter: 'semi',
            requireLast: true
          },
          singleline: {
            delimiter: 'semi',
            requireLast: false
          }
        }
      ],
      '@typescript-eslint/member-ordering': 'off',
      '@typescript-eslint/naming-convention': [
        'off',
        {
          selector: 'variable',
          format: ['camelCase', 'UPPER_CASE'],
          leadingUnderscore: 'forbid',
          trailingUnderscore: 'forbid'
        }
      ],
      '@typescript-eslint/no-empty-function': 'off',
      '@typescript-eslint/no-empty-interface': 'error',
      '@typescript-eslint/no-explicit-any': 'off',
      '@typescript-eslint/no-misused-new': 'error',
      '@typescript-eslint/no-namespace': 'off',
      '@typescript-eslint/no-parameter-properties': 'off',
      '@typescript-eslint/no-shadow': [
        'error',
        {
          hoist: 'all'
        }
      ],
      '@typescript-eslint/no-use-before-define': 'off',
      '@typescript-eslint/no-var-requires': 'error',
      '@typescript-eslint/prefer-function-type': 'error',
      '@typescript-eslint/prefer-namespace-keyword': 'error',
      '@stylistic/eslint-plugin-ts/quotes': [
        'error',
        'single',
        {
          avoidEscape: true
        }
      ],
      '@stylistic/eslint-plugin-ts/semi': ['error', 'always'],
      '@typescript-eslint/triple-slash-reference': [
        'error',
        {
          path: 'always',
          types: 'prefer-import',
          lib: 'always'
        }
      ],
      '@typescript-eslint/typedef': 'off',
      '@typescript-eslint/no-redundant-type-constituents': 'warn',
      '@typescript-eslint/unified-signatures': 'error',
      '@typescript-eslint/restrict-template-expressions': [
        'warn',
        {
          allowNumber: true,
          allowBoolean: true,
          allowAny: false,
          allowNullish: true
        }
      ],
      'arrow-body-style': ['error', 'as-needed'],
      'arrow-parens': ['error', 'as-needed'],
      'comma-dangle': 'error',
      complexity: 'off',
      'constructor-super': 'error',
      curly: ['error', 'multi-line'],
      'dot-notation': 'off',
      eqeqeq: ['error', 'smart'],
      'guard-for-in': 'error',
      'id-denylist': 'error',
      'id-match': 'error',
      'import/no-empty-named-blocks': 'error',
      'import/newline-after-import': 'error',
      'import/no-cycle': 'error',
      'import/no-extraneous-dependencies': ['error', { devDependencies: ['**/test/**', '**/scripts/**'] }],
      'import/order': [
        'error',
        {
          alphabetize: {
            caseInsensitive: true,
            order: 'asc'
          },
          'newlines-between': 'ignore',
          groups: [['builtin', 'external', 'internal', 'unknown', 'object', 'type'], 'parent', ['sibling', 'index']],
          distinctGroup: false,
          pathGroupsExcludedImportTypes: [],
          pathGroups: [
            {
              pattern: './',
              patternOptions: {
                nocomment: true,
                dot: true
              },
              group: 'sibling',
              position: 'before'
            },
            {
              pattern: '.',
              patternOptions: {
                nocomment: true,
                dot: true
              },
              group: 'sibling',
              position: 'before'
            },
            {
              pattern: '..',
              patternOptions: {
                nocomment: true,
                dot: true
              },
              group: 'parent',
              position: 'before'
            },
            {
              pattern: '../',
              patternOptions: {
                nocomment: true,
                dot: true
              },
              group: 'parent',
              position: 'before'
            }
          ]
        }
      ],
      'import/no-self-import': 'error',
      'jsdoc/check-alignment': 'error',
      'jsdoc/check-indentation': 'error',
      'jsdoc/newline-after-description': 'off',
      'max-classes-per-file': 'off',
      'max-len': 'off',
      'new-parens': 'error',
      'no-bitwise': 'off',
      'no-caller': 'error',
      'no-cond-assign': 'error',
      'no-console': 'off',
      'no-debugger': 'error',
      'no-duplicate-imports': 'error',
      'no-empty': 'off',
      'no-empty-function': 'off',
      'no-eval': 'error',
      'no-fallthrough': 'off',
      'no-invalid-this': 'off',
      'no-new-wrappers': 'error',
      'no-shadow': 'off',
      'no-throw-literal': 'error',
      'no-trailing-spaces': 'error',
      'no-undef-init': 'error',
      'no-underscore-dangle': 'off',
      'no-unsafe-finally': 'error',
      'no-unused-expressions': 'off',
      'no-unused-labels': 'error',
      'no-use-before-define': 'off',
      'no-var': 'error',
      'object-shorthand': 'error',
      'one-var': ['error', 'never'],
      'prefer-arrow/prefer-arrow-functions': ['warn', {}],
      'prefer-const': 'error',
      'quote-props': ['error', 'as-needed'],
      quotes: 'off',
      radix: 'error',
      semi: 'off',
      'spaced-comment': [
        'off',
        'always',
        {
          markers: ['/']
        }
      ],
      'use-isnan': 'error',
      'valid-typeof': 'off'
    }
  },
  {
    rules: {
      'guard-for-in': 'warn',
      'no-prototype-builtins': 'warn',
      'no-useless-escape': 'warn'
    }
  },
  {
    files: ['packages/salesforcedx**/test/jest/**/*', 'packages/salesforcedx**/test/unit/**/*'],
    plugins: {
      '@typescript-eslint': typescriptEslint,
      jest: eslintPluginJest
    },
    rules: {
<<<<<<< HEAD
      '@typescript-eslint/consistent-type-assertions': 'off',
=======
      'unicorn/filename-case': 'off',
>>>>>>> edd6bde8
      '@typescript-eslint/no-unsafe-argument': 'off',
      '@typescript-eslint/no-unsafe-member-access': 'off',
      '@typescript-eslint/no-unsafe-call': 'off',
      '@typescript-eslint/no-unsafe-assignment': 'warn',
      '@typescript-eslint/no-unused-expressions': 'warn',
      '@typescript-eslint/no-unsafe-return': 'warn',
      '@typescript-eslint/restrict-template-expressions': 'warn',
      '@typescript-eslint/unbound-method': 'off',
      'jest/unbound-method': 'error',
      '@typescript-eslint/no-unused-vars': [
        'error',
        {
          varsIgnorePattern: '.*Mock$|.*Stub$|.*Spy$',
          args: 'none',
          argsIgnorePattern: '.*',
          ignoreRestSiblings: true
        }
      ]
    }
  },
  {
    // Override header rules
    files: [
      'packages/salesforcedx-visualforce-markup-language-server/**/*.ts',
      'packages/salesforcedx-visualforce-language-server/**/*.ts'
    ],
    rules: {
      'header/header': 'off'
    }
  }
];<|MERGE_RESOLUTION|>--- conflicted
+++ resolved
@@ -320,11 +320,8 @@
       jest: eslintPluginJest
     },
     rules: {
-<<<<<<< HEAD
+      'unicorn/filename-case': 'off',
       '@typescript-eslint/consistent-type-assertions': 'off',
-=======
-      'unicorn/filename-case': 'off',
->>>>>>> edd6bde8
       '@typescript-eslint/no-unsafe-argument': 'off',
       '@typescript-eslint/no-unsafe-member-access': 'off',
       '@typescript-eslint/no-unsafe-call': 'off',
