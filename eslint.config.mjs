--- conflicted
+++ resolved
@@ -391,11 +391,8 @@
       '@typescript-eslint/unbound-method': 'off',
       'jest/unbound-method': 'error',
       'no-useless-constructor': 'off',
-<<<<<<< HEAD
-      'no-restricted-imports': 'off'
-=======
+      'no-restricted-imports': 'off',
       'no-param-reassign': 'off'
->>>>>>> 9076f0e4
     }
   },
   {
