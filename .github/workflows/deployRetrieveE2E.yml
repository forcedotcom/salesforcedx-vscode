--- conflicted
+++ resolved
@@ -148,11 +148,7 @@
     uses: ./.github/workflows/slackNotification.yml
     secrets: inherit
     with:
-<<<<<<< HEAD
-      title: "Deploy and Retrieve E2E Tests"
-=======
       title: 'Deploy and Retrieve E2E Tests'
->>>>>>> e0a42417
       vscodeVersion: ${{ inputs.vscodeVersion }}
       testsBranch: ${{ inputs.automationBranch }}
       # summary: '\n- Deploy and Retrieve: ${{ needs.deployAndRetrieve.result }}\n- Diff and Conflict Detection: ${{ needs.diffAndConflictDetection.result }}\n- Manifest Builder: ${{ needs.manifestBuilder.result }}\n- Org Browser: ${{ needs.orgBrowser.result }}\n- Push and Pull: ${{ needs.pushAndPull.result }}'
@@ -173,11 +169,7 @@
     uses: ./.github/workflows/slackNotification.yml
     secrets: inherit
     with:
-<<<<<<< HEAD
-      title: "Deploy and Retrieve E2E Tests"
-=======
       title: 'Deploy and Retrieve E2E Tests'
->>>>>>> e0a42417
       vscodeVersion: ${{ inputs.vscodeVersion }}
       testsBranch: ${{ inputs.automationBranch }}
       # summary: '\n- Deploy and Retrieve: ${{ needs.deployAndRetrieve.result }}\n- Diff and Conflict Detection: ${{ needs.diffAndConflictDetection.result }}\n- Manifest Builder: ${{ needs.manifestBuilder.result }}\n- Org Browser: ${{ needs.orgBrowser.result }}\n- Push and Pull: ${{ needs.pushAndPull.result }}'
@@ -198,11 +190,7 @@
     uses: ./.github/workflows/slackNotification.yml
     secrets: inherit
     with:
-<<<<<<< HEAD
-      title: "Deploy and Retrieve E2E Tests"
-=======
       title: 'Deploy and Retrieve E2E Tests'
->>>>>>> e0a42417
       vscodeVersion: ${{ inputs.vscodeVersion }}
       testsBranch: ${{ inputs.automationBranch }}
       # summary: '\n- Deploy and Retrieve: ${{ needs.deployAndRetrieve.result }}\n- Diff and Conflict Detection: ${{ needs.diffAndConflictDetection.result }}\n- Manifest Builder: ${{ needs.manifestBuilder.result }}\n- Org Browser: ${{ needs.orgBrowser.result }}\n- Push and Pull: ${{ needs.pushAndPull.result }}'
