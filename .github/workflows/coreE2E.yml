--- conflicted
+++ resolved
@@ -158,9 +158,7 @@
     with:
       automationBranch: ${{ inputs.automationBranch }}
       testToRun: 'templates.e2e.ts'
-<<<<<<< HEAD
       runId: ${{ inputs.runId }}
-=======
 
   slack_success_notification:
     if: ${{ success() }}
@@ -196,5 +194,4 @@
       summary: '\n- An Initial Suite: ${{ needs.anInitialSuite.result }}\n- Authentication: ${{ needs.authentication.result }}\n- Deploy and Retrieve: ${{ needs.deployAndRetrieve.result }}\n- Manifest Builder: ${{ needs.manifestBuilder.result }}\n- Push and Pull: ${{ needs.pushAndPull.result }}\n- SObjects Definitions: ${{ needs.sObjectsDefinitions.result }}\n- Templates: ${{ needs.templates.result }}'
       result: 'The workflow was cancelled.'
       workflow: 'actions/runs/${{ github.run_id }}'
-      type: 'e2e'
->>>>>>> b1542914
+      type: 'e2e'