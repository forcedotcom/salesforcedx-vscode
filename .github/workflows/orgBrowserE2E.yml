--- conflicted
+++ resolved
@@ -131,8 +131,6 @@
           path: packages/salesforcedx-vscode-org-browser/playwright-report
           if-no-files-found: ignore
 
-<<<<<<< HEAD
-=======
       - name: Upload Playwright Test Results
         if: always()
         uses: actions/upload-artifact@v4
@@ -141,7 +139,6 @@
           path: packages/salesforcedx-vscode-org-browser/test-results
           if-no-files-found: ignore
 
->>>>>>> f2dfb320
       - name: Cleanup scratch org
         if: always()
         continue-on-error: true
