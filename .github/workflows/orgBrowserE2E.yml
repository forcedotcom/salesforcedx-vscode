name: OrgBrowser E2E (Playwright)

on:
  workflow_dispatch:
  pull_request:
    paths:
      - 'packages/salesforcedx-vscode-org-browser/**'
      - 'packages/salesforcedx-vscode-services/**'
      - 'packages/playwright-vscode-ext/**'
      - '.github/workflows/orgBrowserE2E.yml'

jobs:
  e2e-web:
    runs-on: ubuntu-latest
    timeout-minutes: 60
    env:
      DREAMHOUSE_ORG_ALIAS: orgBrowserDreamhouseTestOrg
      SFDX_AUTH_URL: ${{ secrets.SFDX_AUTH_URL_E2E }}
    steps:
      - name: Checkout repository
        uses: actions/checkout@v4
        with:
          fetch-depth: 1

      - name: Setup Node.js
        uses: actions/setup-node@v4
        with:
          node-version: '22'
          cache: 'npm'

      - name: Install Salesforce CLI
        run: |
          npm i -g @salesforce/cli

      - name: Install dependencies
        run: npm ci

      - name: Install Playwright browsers and OS deps
        run: npx playwright install chromium --with-deps

      - name: Clone dreamhouse
        shell: bash
        run: git clone --depth=1 https://github.com/trailheadapps/dreamhouse-lwc dreamhouse-lwc

      - name: create scratch org and set up dreamhouse
        # the tests expect a scratch org with dreamhouse at a certain alias but don't use the directory directly
        shell: bash
        run: |
          echo "$SFDX_AUTH_URL" | sf org login sfdx-url --set-default-dev-hub --sfdx-url-stdin
          sf org create scratch -y 1 -d -f config/project-scratch-def.json -a "$DREAMHOUSE_ORG_ALIAS" --json
          sf project deploy start
          sf org assign permset -n dreamhouse
        working-directory: dreamhouse-lwc

      - name: Run Org Browser headless tests (headless config)
        env:
          DREAMHOUSE_ORG_ALIAS: orgBrowserDreamhouseTestOrg
          CI: 1
        run: |
<<<<<<< HEAD
          npm run test:web -w salesforcedx-vscode-org-browser -- --reporter=html
=======
          npm run vscode:bundle -w salesforcedx-vscode-services && npm run vscode:bundle -w salesforcedx-vscode-org-browser
          npm run test:web:headless:ci -w salesforcedx-vscode-org-browser -- --reporter=html
>>>>>>> 3068205f

      - name: Upload Playwright HTML report
        if: always()
        uses: actions/upload-artifact@v4
        with:
          name: playwright-report
          path: packages/salesforcedx-vscode-org-browser/playwright-report
          if-no-files-found: ignore

      - name: Cleanup scratch org
        if: always()
        continue-on-error: true
        run: |
          sf org delete scratch -o "$DREAMHOUSE_ORG_ALIAS" --no-prompt || true

  e2e-desktop:
    runs-on: ${{ matrix.os }}
    timeout-minutes: 60
    strategy:
      matrix:
        os: [macos-latest, windows-latest]
      fail-fast: false

    env:
      DREAMHOUSE_ORG_ALIAS: orgBrowserDreamhouseTestOrg
      SFDX_AUTH_URL: ${{ secrets.SFDX_AUTH_URL_E2E }}
    steps:
      - name: Checkout repository
        uses: actions/checkout@v4
        with:
          fetch-depth: 1

      - name: Setup Node.js
        uses: actions/setup-node@v4
        with:
          node-version: '22'
          cache: 'npm'

      - name: Install Salesforce CLI
        run: |
          npm i -g @salesforce/cli

      - name: Install dependencies
        run: npm ci

      - name: Install Playwright browsers and OS deps
        run: npx playwright install chromium --with-deps

      - name: Clone dreamhouse
        shell: bash
        run: git clone --depth=1 https://github.com/trailheadapps/dreamhouse-lwc dreamhouse-lwc

      - name: create scratch org and set up dreamhouse
        # the tests expect a scratch org with dreamhouse at a certain alias but don't use the directory directly
        shell: bash
        run: |
          echo "$SFDX_AUTH_URL" | sf org login sfdx-url --set-default-dev-hub --sfdx-url-stdin
          sf org create scratch -y 1 -d -f config/project-scratch-def.json -a "$DREAMHOUSE_ORG_ALIAS" --json
          sf project deploy start
          sf org assign permset -n dreamhouse
        working-directory: dreamhouse-lwc

      - name: Run Org Browser headless tests (headless config)
        env:
          DREAMHOUSE_ORG_ALIAS: orgBrowserDreamhouseTestOrg
          CI: 1
<<<<<<< HEAD
        run: |
          npm run test:desktop -w salesforcedx-vscode-org-browser -- --reporter=html
=======
          VSCODE_DESKTOP: 1
        run: |
          npm run vscode:bundle -w salesforcedx-vscode-services && npm run vscode:bundle -w salesforcedx-vscode-org-browser
          npm run test:desktop:ci -w salesforcedx-vscode-org-browser -- --reporter=html
>>>>>>> 3068205f

      - name: Upload Playwright HTML report
        if: always()
        uses: actions/upload-artifact@v4
        with:
          name: playwright-report-desktop-${{ matrix.os }}
          path: packages/salesforcedx-vscode-org-browser/playwright-report
          if-no-files-found: ignore

      - name: Upload Playwright Test Results
        if: always()
        uses: actions/upload-artifact@v4
        with:
          name: playwright-test-results-desktop-${{ matrix.os }}
          path: packages/salesforcedx-vscode-org-browser/test-results
          if-no-files-found: ignore

      - name: Cleanup scratch org
        if: always()
        continue-on-error: true
        shell: bash
        run: |
          sf org delete scratch -o "$DREAMHOUSE_ORG_ALIAS" --no-prompt || true<|MERGE_RESOLUTION|>--- conflicted
+++ resolved
@@ -57,12 +57,7 @@
           DREAMHOUSE_ORG_ALIAS: orgBrowserDreamhouseTestOrg
           CI: 1
         run: |
-<<<<<<< HEAD
           npm run test:web -w salesforcedx-vscode-org-browser -- --reporter=html
-=======
-          npm run vscode:bundle -w salesforcedx-vscode-services && npm run vscode:bundle -w salesforcedx-vscode-org-browser
-          npm run test:web:headless:ci -w salesforcedx-vscode-org-browser -- --reporter=html
->>>>>>> 3068205f
 
       - name: Upload Playwright HTML report
         if: always()
@@ -129,15 +124,10 @@
         env:
           DREAMHOUSE_ORG_ALIAS: orgBrowserDreamhouseTestOrg
           CI: 1
-<<<<<<< HEAD
-        run: |
-          npm run test:desktop -w salesforcedx-vscode-org-browser -- --reporter=html
-=======
           VSCODE_DESKTOP: 1
         run: |
           npm run vscode:bundle -w salesforcedx-vscode-services && npm run vscode:bundle -w salesforcedx-vscode-org-browser
           npm run test:desktop:ci -w salesforcedx-vscode-org-browser -- --reporter=html
->>>>>>> 3068205f
 
       - name: Upload Playwright HTML report
         if: always()
