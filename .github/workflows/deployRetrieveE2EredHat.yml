--- conflicted
+++ resolved
@@ -177,13 +177,7 @@
       title: 'Deploy and Retrieve E2E Tests'
       vscodeVersion: ${{ inputs.vscodeVersion }}
       testsBranch: ${{ inputs.automationBranch }}
-<<<<<<< HEAD
-      # summary: '\n- Deploy and Retrieve: ${{ needs.deployAndRetrieve.result }}\n- Diff and Conflict Detection: ${{ needs.diffAndConflictDetection.result }}'
-      summary: '\n- Manifest Builder: ${{ needs.manifestBuilder.result }}\n- Org Browser: ${{ needs.orgBrowser.result }}\n- Push and Pull: ${{ needs.pushAndPull.result }}'
-=======
-      # summary: '\n- Diff and Conflict Detection: ${{ needs.diffAndConflictDetection.result }}\n- Push and Pull: ${{ needs.pushAndPull.result }}'
-      summary: '\n- Deploy and Retrieve: ${{ needs.deployAndRetrieve.result }}\n- Manifest Builder: ${{ needs.manifestBuilder.result }}\n- Org Browser: ${{ needs.orgBrowser.result }}'
->>>>>>> 2b64e056
+      summary: '\n- Deploy and Retrieve: ${{ needs.deployAndRetrieve.result }}\n- Manifest Builder: ${{ needs.manifestBuilder.result }}\n- Org Browser: ${{ needs.orgBrowser.result }}\n- Push and Pull: ${{ needs.pushAndPull.result }}'
       result: 'All the tests passed.'
       workflow: 'actions/runs/${{ github.run_id }}'
       type: 'e2e'
@@ -204,13 +198,7 @@
       title: 'Deploy and Retrieve E2E Tests'
       vscodeVersion: ${{ inputs.vscodeVersion }}
       testsBranch: ${{ inputs.automationBranch }}
-<<<<<<< HEAD
-      # summary: '\n- Deploy and Retrieve: ${{ needs.deployAndRetrieve.result }}\n- Diff and Conflict Detection: ${{ needs.diffAndConflictDetection.result }}'
-      summary: '\n- Manifest Builder: ${{ needs.manifestBuilder.result }}\n- Org Browser: ${{ needs.orgBrowser.result }}\n- Push and Pull: ${{ needs.pushAndPull.result }}'
-=======
-      # summary: '\n- Diff and Conflict Detection: ${{ needs.diffAndConflictDetection.result }}\n- Push and Pull: ${{ needs.pushAndPull.result }}'
-      summary: '\n- Deploy and Retrieve: ${{ needs.deployAndRetrieve.result }}\n- Manifest Builder: ${{ needs.manifestBuilder.result }}\n- Org Browser: ${{ needs.orgBrowser.result }}'
->>>>>>> 2b64e056
+      summary: '\n- Deploy and Retrieve: ${{ needs.deployAndRetrieve.result }}\n- Manifest Builder: ${{ needs.manifestBuilder.result }}\n- Org Browser: ${{ needs.orgBrowser.result }}\n- Push and Pull: ${{ needs.pushAndPull.result }}'
       result: 'Not all the tests passed.'
       workflow: 'actions/runs/${{ github.run_id }}'
       type: 'e2e'
@@ -231,13 +219,7 @@
       title: 'Deploy and Retrieve E2E Tests'
       vscodeVersion: ${{ inputs.vscodeVersion }}
       testsBranch: ${{ inputs.automationBranch }}
-<<<<<<< HEAD
-      # summary: '\n- Deploy and Retrieve: ${{ needs.deployAndRetrieve.result }}\n- Diff and Conflict Detection: ${{ needs.diffAndConflictDetection.result }}'
-      summary: '\n- Manifest Builder: ${{ needs.manifestBuilder.result }}\n- Org Browser: ${{ needs.orgBrowser.result }}\n- Push and Pull: ${{ needs.pushAndPull.result }}'
-=======
-      # summary: '\n- Diff and Conflict Detection: ${{ needs.diffAndConflictDetection.result }}\n- Push and Pull: ${{ needs.pushAndPull.result }}'
-      summary: '\n- Deploy and Retrieve: ${{ needs.deployAndRetrieve.result }}\n- Manifest Builder: ${{ needs.manifestBuilder.result }}\n- Org Browser: ${{ needs.orgBrowser.result }}'
->>>>>>> 2b64e056
+      summary: '\n- Deploy and Retrieve: ${{ needs.deployAndRetrieve.result }}\n- Manifest Builder: ${{ needs.manifestBuilder.result }}\n- Org Browser: ${{ needs.orgBrowser.result }}\n- Push and Pull: ${{ needs.pushAndPull.result }}'
       result: 'The workflow was cancelled.'
       workflow: 'actions/runs/${{ github.run_id }}'
       type: 'e2e'