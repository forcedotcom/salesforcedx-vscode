--- conflicted
+++ resolved
@@ -102,11 +102,7 @@
     uses: ./.github/workflows/slackNotification.yml
     secrets: inherit
     with:
-<<<<<<< HEAD
-      title: "LSP E2E Tests"
-=======
       title: 'LSP E2E Tests'
->>>>>>> e0a42417
       vscodeVersion: ${{ inputs.vscodeVersion }}
       testsBranch: ${{ inputs.automationBranch }}
       summary: '\n- Aura LSP: ${{ needs.auraLSP.result }}\n- LWC LSP: ${{ needs.lwcLSP.result }}\n- Visualforce LSP: ${{ needs.visualforceLSP.result }}'
@@ -120,11 +116,7 @@
     uses: ./.github/workflows/slackNotification.yml
     secrets: inherit
     with:
-<<<<<<< HEAD
-      title: "LSP E2E Tests"
-=======
       title: 'LSP E2E Tests'
->>>>>>> e0a42417
       vscodeVersion: ${{ inputs.vscodeVersion }}
       testsBranch: ${{ inputs.automationBranch }}
       summary: '\n- Aura LSP: ${{ needs.auraLSP.result }}\n- LWC LSP: ${{ needs.lwcLSP.result }}\n- Visualforce LSP: ${{ needs.visualforceLSP.result }}'
@@ -138,11 +130,7 @@
     uses: ./.github/workflows/slackNotification.yml
     secrets: inherit
     with:
-<<<<<<< HEAD
-      title: "LSP E2E Tests"
-=======
       title: 'LSP E2E Tests'
->>>>>>> e0a42417
       vscodeVersion: ${{ inputs.vscodeVersion }}
       testsBranch: ${{ inputs.automationBranch }}
       summary: '\n- Aura LSP: ${{ needs.auraLSP.result }}\n- LWC LSP: ${{ needs.lwcLSP.result }}\n- Visualforce LSP: ${{ needs.visualforceLSP.result }}'
