--- conflicted
+++ resolved
@@ -149,11 +149,7 @@
     uses: ./.github/workflows/slackNotification.yml
     secrets: inherit
     with:
-<<<<<<< HEAD
-      title: "Apex E2E Tests"
-=======
       title: 'Apex E2E Tests'
->>>>>>> e0a42417
       vscodeVersion: ${{ inputs.vscodeVersion }}
       testsBranch: ${{ inputs.automationBranch }}
       summary: '\n- Apex LSP: ${{ needs.apexLSP.result }}\n- Apex Replay Debugger: ${{ needs.apexReplayDebugger.result }}\n- Debug Apex Tests: ${{ needs.debugApexTests.result }}\n- Run Apex Tests: ${{ needs.runApexTests.result }}\n- Trail Apex Replay Debugger: ${{ needs.trailApexReplayDebugger.result }}'
@@ -174,11 +170,7 @@
     uses: ./.github/workflows/slackNotification.yml
     secrets: inherit
     with:
-<<<<<<< HEAD
-      title: "Apex E2E Tests"
-=======
       title: 'Apex E2E Tests'
->>>>>>> e0a42417
       vscodeVersion: ${{ inputs.vscodeVersion }}
       testsBranch: ${{ inputs.automationBranch }}
       summary: '\n- Apex LSP: ${{ needs.apexLSP.result }}\n- Apex Replay Debugger: ${{ needs.apexReplayDebugger.result }}\n- Debug Apex Tests: ${{ needs.debugApexTests.result }}\n- Run Apex Tests: ${{ needs.runApexTests.result }}\n- Trail Apex Replay Debugger: ${{ needs.trailApexReplayDebugger.result }}'
@@ -199,11 +191,7 @@
     uses: ./.github/workflows/slackNotification.yml
     secrets: inherit
     with:
-<<<<<<< HEAD
-      title: "Apex E2E Tests"
-=======
       title: 'Apex E2E Tests'
->>>>>>> e0a42417
       vscodeVersion: ${{ inputs.vscodeVersion }}
       testsBranch: ${{ inputs.automationBranch }}
       summary: '\n- Apex LSP: ${{ needs.apexLSP.result }}\n- Apex Replay Debugger: ${{ needs.apexReplayDebugger.result }}\n- Debug Apex Tests: ${{ needs.debugApexTests.result }}\n- Run Apex Tests: ${{ needs.runApexTests.result }}\n- Trail Apex Replay Debugger: ${{ needs.trailApexReplayDebugger.result }}'
