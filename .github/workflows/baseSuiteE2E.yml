name: Base E2E Test Suite for Minimum VSCode Version

on:
  workflow_run:
    workflows:
      - Nightly Build Develop
      - Test, Build, and Release
    types:
      - completed

  workflow_dispatch:
    inputs:
      automationBranch:
        description: 'Set the branch to use for automation tests'
        required: false
        default: 'develop'
        type: string
      anInitialSuite:
        description: 'Verify Extensions'
        required: false
        default: true
        type: boolean
      authentication:
        description: 'Authentication'
        required: false
        default: true
        type: boolean
      lwcLSP:
        description: 'LWC LSP'
        required: false
        default: true
        type: boolean
      deployAndRetrieve:
        description: 'Deploy and Retrieve'
        required: false
        default: true
        type: boolean
      apexLsp:
        description: 'Apex LSP'
        required: false
        default: true
        type: boolean
      runApexTests:
        description: 'Run Apex Tests'
        required: false
        default: true
        type: boolean
      vscodeVersion:
        description: 'VSCode Version'
        required: false
        default: '1.82.3'
        type: string
      runId:
        description: 'Run ID of the workflow run that created the vsixes'
        required: true
        type: string
      os:
        description: 'Operating System(s) to run the E2E tests on. Input must be a valid JSON array.'
        required: false
        default: '["ubuntu-latest"]'
        type: string

  workflow_call:
    inputs:
      automationBranch:
        description: 'Set the branch to use for automation tests'
        required: false
        default: 'develop'
        type: string
      anInitialSuite:
        description: 'Verify Extensions'
        required: false
        default: true
        type: boolean
      authentication:
        description: 'Authentication'
        required: false
        default: true
        type: boolean
      lwcLSP:
        description: 'LWC LSP'
        required: false
        default: true
        type: boolean
      deployAndRetrieve:
        description: 'Deploy and Retrieve'
        required: false
        default: true
        type: boolean
      apexLsp:
        description: 'Apex LSP'
        required: false
        default: true
        type: boolean
      runApexTests:
        description: 'Run Apex Tests'
        required: false
        default: true
        type: boolean
      vscodeVersion:
        description: 'VSCode Version'
        required: false
        default: '1.82.3'
        type: string
      runId:
        description: 'Run ID of the workflow run that created the vsixes'
        required: true
        type: string
      os:
        description: 'Operating System(s) to run the E2E tests on. Input must be a valid JSON array.'
        required: false
        default: '["ubuntu-latest"]'
        type: string

jobs:
  anInitialSuite:
    if: ${{ inputs.anInitialSuite || github.event_name == 'workflow_run' }}
    uses: ./.github/workflows/runE2ETest.yml
    secrets: inherit
    with:
      automationBranch: ${{ inputs.automationBranch || github.event_name == 'workflow_run' }}
      testToRun: 'anInitialSuite.e2e.ts'
      vscodeVersion: ${{ inputs.vscodeVersion || '1.82.3' }}
      runId: ${{ inputs.runId }}
      os: ${{ inputs.os || '["ubuntu-latest"]' }}

  authentication:
    if: ${{ inputs.authentication || github.event_name == 'workflow_run' }}
    uses: ./.github/workflows/runE2ETest.yml
    secrets: inherit
    with:
      automationBranch: ${{ inputs.automationBranch }}
      testToRun: 'authentication.e2e.ts'
      vscodeVersion: ${{ inputs.vscodeVersion || '1.82.3' }}
      runId: ${{ inputs.runId }}
      os: ${{ inputs.os || '["ubuntu-latest"]' }}

  lwcLSP:
    if: ${{ inputs.templates || github.event_name == 'workflow_run' }}
    uses: ./.github/workflows/runE2ETest.yml
    secrets: inherit
    with:
      automationBranch: ${{ inputs.automationBranch }}
      testToRun: 'lwcLsp.e2e.ts'
      vscodeVersion: ${{ inputs.vscodeVersion || '1.82.3' }}
      runId: ${{ inputs.runId }}
      os: ${{ inputs.os || '["ubuntu-latest"]' }}

  deployAndRetrieve:
    if: ${{ inputs.deployAndRetrieve || github.event_name == 'workflow_run' }}
    uses: ./.github/workflows/runE2ETest.yml
    secrets: inherit
    with:
      automationBranch: ${{ inputs.automationBranch }}
      testToRun: 'deployAndRetrieve.e2e.ts'
      vscodeVersion: ${{ inputs.vscodeVersion || '1.82.3' }}
      runId: ${{ inputs.runId }}
      os: ${{ inputs.os || '["ubuntu-latest"]' }}

  apexLSP:
    if: ${{ inputs.apexLsp || github.event_name == 'workflow_run' }}
    uses: ./.github/workflows/runE2ETest.yml
    secrets: inherit
    with:
      automationBranch: ${{ inputs.automationBranch }}
      testToRun: 'apexLsp.e2e.ts'
      vscodeVersion: ${{ inputs.vscodeVersion || '1.82.3' }}
      runId: ${{ inputs.runId }}
      os: ${{ inputs.os || '["ubuntu-latest"]' }}

  runApexTests:
    if: ${{ inputs.runApexTests || github.event_name == 'workflow_run' }}
    uses: ./.github/workflows/runE2ETest.yml
    secrets: inherit
    with:
      automationBranch: ${{ inputs.automationBranch }}
      testToRun: 'runApexTests.e2e.ts'
      vscodeVersion: ${{ inputs.vscodeVersion || '1.82.3' }}
      runId: ${{ inputs.runId }}
      os: ${{ inputs.os || '["ubuntu-latest"]' }}

  slack_success_notification:
    if: ${{ success() }}
    needs:
      [
        anInitialSuite,
        authentication,
        lwcLSP,
        deployAndRetrieve,
        apexLSP,
        runApexTests,
      ]
    uses: ./.github/workflows/slackNotification.yml
    secrets: inherit
    with:
<<<<<<< HEAD
      title: "Base E2E Test Suite"
=======
      title: 'Base E2E Test Suite'
>>>>>>> e0a42417
      vscodeVersion: ${{ inputs.vscodeVersion }}
      testsBranch: ${{ inputs.automationBranch }}
      summary: '\n- An Initial Suite: ${{ needs.anInitialSuite.result }}\n- Authentication: ${{ needs.authentication.result }}\n- LWC LSP: ${{ needs.lwcLSP.result }}\n- Deploy and Retrieve: ${{ needs.deployAndRetrieve.result }}\n- Apex LSP: ${{ needs.apexLSP.result }}\n- Run Apex Tests: ${{ needs.runApexTests.result }}'
      result: 'All the tests passed.'
      workflow: 'actions/runs/${{ github.run_id }}'
      type: 'e2e'

  slack_failure_notification:
    if: ${{ failure() }}
    needs:
      [
        anInitialSuite,
        authentication,
        lwcLSP,
        deployAndRetrieve,
        apexLSP,
        runApexTests,
      ]
    uses: ./.github/workflows/slackNotification.yml
    secrets: inherit
    with:
<<<<<<< HEAD
      title: "Base E2E Test Suite"
=======
      title: 'Base E2E Test Suite'
>>>>>>> e0a42417
      vscodeVersion: ${{ inputs.vscodeVersion }}
      testsBranch: ${{ inputs.automationBranch }}
      summary: '\n- An Initial Suite: ${{ needs.anInitialSuite.result }}\n- Authentication: ${{ needs.authentication.result }}\n- LWC LSP: ${{ needs.lwcLSP.result }}\n- Deploy and Retrieve: ${{ needs.deployAndRetrieve.result }}\n- Apex LSP: ${{ needs.apexLSP.result }}\n- Run Apex Tests: ${{ needs.runApexTests.result }}'
      result: 'Not all the tests passed.'
      workflow: 'actions/runs/${{ github.run_id }}'
      type: 'e2e'

  slack_cancelled_notification:
    if: ${{ cancelled() }}
    needs:
      [
        anInitialSuite,
        authentication,
        lwcLSP,
        deployAndRetrieve,
        apexLSP,
        runApexTests,
      ]
    uses: ./.github/workflows/slackNotification.yml
    secrets: inherit
    with:
<<<<<<< HEAD
      title: "Base E2E Test Suite"
=======
      title: 'Base E2E Test Suite'
>>>>>>> e0a42417
      vscodeVersion: ${{ inputs.vscodeVersion }}
      testsBranch: ${{ inputs.automationBranch }}
      summary: '\n- An Initial Suite: ${{ needs.anInitialSuite.result }}\n- Authentication: ${{ needs.authentication.result }}\n- LWC LSP: ${{ needs.lwcLSP.result }}\n- Deploy and Retrieve: ${{ needs.deployAndRetrieve.result }}\n- Apex LSP: ${{ needs.apexLSP.result }}\n- Run Apex Tests: ${{ needs.runApexTests.result }}'
      result: 'The workflow was cancelled.'
      workflow: 'actions/runs/${{ github.run_id }}'
      type: 'e2e'<|MERGE_RESOLUTION|>--- conflicted
+++ resolved
@@ -193,11 +193,7 @@
     uses: ./.github/workflows/slackNotification.yml
     secrets: inherit
     with:
-<<<<<<< HEAD
-      title: "Base E2E Test Suite"
-=======
       title: 'Base E2E Test Suite'
->>>>>>> e0a42417
       vscodeVersion: ${{ inputs.vscodeVersion }}
       testsBranch: ${{ inputs.automationBranch }}
       summary: '\n- An Initial Suite: ${{ needs.anInitialSuite.result }}\n- Authentication: ${{ needs.authentication.result }}\n- LWC LSP: ${{ needs.lwcLSP.result }}\n- Deploy and Retrieve: ${{ needs.deployAndRetrieve.result }}\n- Apex LSP: ${{ needs.apexLSP.result }}\n- Run Apex Tests: ${{ needs.runApexTests.result }}'
@@ -219,11 +215,7 @@
     uses: ./.github/workflows/slackNotification.yml
     secrets: inherit
     with:
-<<<<<<< HEAD
-      title: "Base E2E Test Suite"
-=======
       title: 'Base E2E Test Suite'
->>>>>>> e0a42417
       vscodeVersion: ${{ inputs.vscodeVersion }}
       testsBranch: ${{ inputs.automationBranch }}
       summary: '\n- An Initial Suite: ${{ needs.anInitialSuite.result }}\n- Authentication: ${{ needs.authentication.result }}\n- LWC LSP: ${{ needs.lwcLSP.result }}\n- Deploy and Retrieve: ${{ needs.deployAndRetrieve.result }}\n- Apex LSP: ${{ needs.apexLSP.result }}\n- Run Apex Tests: ${{ needs.runApexTests.result }}'
@@ -245,11 +237,7 @@
     uses: ./.github/workflows/slackNotification.yml
     secrets: inherit
     with:
-<<<<<<< HEAD
-      title: "Base E2E Test Suite"
-=======
       title: 'Base E2E Test Suite'
->>>>>>> e0a42417
       vscodeVersion: ${{ inputs.vscodeVersion }}
       testsBranch: ${{ inputs.automationBranch }}
       summary: '\n- An Initial Suite: ${{ needs.anInitialSuite.result }}\n- Authentication: ${{ needs.authentication.result }}\n- LWC LSP: ${{ needs.lwcLSP.result }}\n- Deploy and Retrieve: ${{ needs.deployAndRetrieve.result }}\n- Apex LSP: ${{ needs.apexLSP.result }}\n- Run Apex Tests: ${{ needs.runApexTests.result }}'
