name: Publish in Microsoft Marketplace
on:
  release:
    # This limits the workflow to releases that are not pre-releases 
    # From the docs: A release was published, or a pre-release was changed to a release.
    types: [ released ]
  #  Button for publishing main branch in case there is a failure on the release.
  workflow_dispatch:
    
jobs:

  # publish-start-notification:
  #   name: "Publish in MS Marketplace Start Notification"
  #   uses: ./.github/workflows/slackNotification.yml
  #   secrets: inherit
  #   with:
  #     title: "Publish in MS Marketplace waiting for approval in github."
  #     notification: "New Release triggered publish build and job is ready for approval."
  #     type: "notification"
  #     workflow: "publishVSCode.yml"
  
  # prepare-environment-from-main:
  #   name: 'Get Release Version'
  #   runs-on: ubuntu-latest
  #   environment: publish
  #   outputs:
  #     RELEASE_VERSION: ${{ steps.getMainVersion.outputs.version }}
  #     GUS_BUILD: ${{ steps.getGusBuild.outputs.gusBuild}}
  #     SF_CHANGE_CASE_SCHEDULE_BUILD: ${{ steps.getScheduledBuild.outputs.sfChangeCaseScheduleBuild }}
  #   steps:
  #     - uses: actions/checkout@v3
  #       with:
  #         ref: 'main'
  #     - id: getMainVersion
  #       run: |
  #         echo "version="$(node -pe "require('./packages/salesforcedx-vscode/package.json').version")"" >> $GITHUB_OUTPUT
  #     - run: echo "Main Version is ${{ steps.getMainVersion.outputs.version }}"
  #     - id: getGusBuild
  #       run: | 
  #         echo "gusBuild=${{ steps.getMainVersion.outputs.version }}" >> $GITHUB_OUTPUT
  #     - run: echo "GUS BUILD is ${{ steps.getGusBuild.outputs.gusBuild }}"
  #     - id: getScheduledBuild
  #       run: | 
  #         echo "sfChangeCaseScheduleBuild=offcore.tooling.${{ steps.getMainVersion.outputs.version }}" >> $GITHUB_OUTPUT
  #     - run: echo "SF_CHANGE_CASE_SCHEDULE_BUILD is ${{ steps.getScheduledBuild.outputs.sfChangeCaseScheduleBuild }}"\

  # ctc-open:
  #   needs: [ prepare-environment-from-main ]
  #   uses: salesforcecli/github-workflows/.github/workflows/ctcOpen.yml@main
  #   secrets: inherit

  publish:
    # needs: [ 'ctc-open', 'prepare-environment-from-main' ]    
    runs-on: ubuntu-latest
    env: 
      VSCE_PERSONAL_ACCESS_TOKEN: ${{ secrets.VSCE_PERSONAL_ACCESS_TOKEN }}
      PUBLISH_VERSION: '60.11.1'
      GITHUB_TOKEN: ${{ secrets.IDEE_GH_TOKEN }}
    steps: 
      - name: Checkout
        uses: actions/checkout@v3
        with:
          ref: 'main'
          token: ${{ secrets.IDEE_GH_TOKEN }}
      - uses: actions/setup-node@v3
        with:
          node-version-file: '.nvmrc'
      - name: downloadExtensionsFromRelease
        run: | 
          mkdir ./extensions
          gh release download v${{ env.PUBLISH_VERSION }} -D ./extensions
      - name: Display downloaded vsix files
        run: ls -R ./extensions
      - run: npm ci
      - run: |
<<<<<<< HEAD
          cmd=$(find . -type f -name "*.vsix" -print0 | xargs -0 printf 'npx vsce publish --pat "%s" --packagePath "%s" && ' "${VSCE_PERSONAL_ACCESS_TOKEN}" | sed 's/ && $//')&&[ -n "$cmd" ] && eval "$cmd"
          echo $?;
      - run: echo "SUCCESSFULLY published"
=======
          cmd=$(find . -type f -name "*.vsix" -print0 | xargs -0 printf 'npx vsce publish --pat "%s" --packagePath "%s" && ' "${VSCE_PERSONAL_ACCESS_TOKEN}" | sed 's/ && $//')&&[ -n "$cmd" ] && eval "$cmd" && echo "SUCCESSFULLY published"
      # - run: echo "SUCCESSFULLY published"
      - run: echo "ELEPHANT!"
>>>>>>> 0a5f10c8

  # ctcCloseSuccess:
  #   needs: [ctc-open, publish]
  #   if: needs.ctc-open.result == 'success' && needs.publish.result == 'success' && needs.ctc-open.outputs.changeCaseId
  #   uses: salesforcecli/github-workflows/.github/workflows/ctcClose.yml@main
  #   secrets: inherit
  #   with:
  #     changeCaseId: ${{needs.ctc-open.outputs.changeCaseId}}

  # ctcCloseFail:
  #   needs: [ctc-open, publish]
  #   if: always() && inputs.ctc && needs.ctc-open.outputs.changeCaseId && (needs.ctc-open.result != 'success' || needs.publish.result != 'success')
  #   uses: salesforcecli/github-workflows/.github/workflows/ctcClose.yml@main
  #   secrets: inherit
  #   with:
  #     changeCaseId: ${{ needs.ctc-open.outputs.changeCaseId }}
  #     status: Not Implemented<|MERGE_RESOLUTION|>--- conflicted
+++ resolved
@@ -9,48 +9,48 @@
     
 jobs:
 
-  # publish-start-notification:
-  #   name: "Publish in MS Marketplace Start Notification"
-  #   uses: ./.github/workflows/slackNotification.yml
-  #   secrets: inherit
-  #   with:
-  #     title: "Publish in MS Marketplace waiting for approval in github."
-  #     notification: "New Release triggered publish build and job is ready for approval."
-  #     type: "notification"
-  #     workflow: "publishVSCode.yml"
+  publish-start-notification:
+    name: "Publish in MS Marketplace Start Notification"
+    uses: ./.github/workflows/slackNotification.yml
+    secrets: inherit
+    with:
+      title: "Publish in MS Marketplace waiting for approval in github."
+      notification: "New Release triggered publish build and job is ready for approval."
+      type: "notification"
+      workflow: "publishVSCode.yml"
   
-  # prepare-environment-from-main:
-  #   name: 'Get Release Version'
-  #   runs-on: ubuntu-latest
-  #   environment: publish
-  #   outputs:
-  #     RELEASE_VERSION: ${{ steps.getMainVersion.outputs.version }}
-  #     GUS_BUILD: ${{ steps.getGusBuild.outputs.gusBuild}}
-  #     SF_CHANGE_CASE_SCHEDULE_BUILD: ${{ steps.getScheduledBuild.outputs.sfChangeCaseScheduleBuild }}
-  #   steps:
-  #     - uses: actions/checkout@v3
-  #       with:
-  #         ref: 'main'
-  #     - id: getMainVersion
-  #       run: |
-  #         echo "version="$(node -pe "require('./packages/salesforcedx-vscode/package.json').version")"" >> $GITHUB_OUTPUT
-  #     - run: echo "Main Version is ${{ steps.getMainVersion.outputs.version }}"
-  #     - id: getGusBuild
-  #       run: | 
-  #         echo "gusBuild=${{ steps.getMainVersion.outputs.version }}" >> $GITHUB_OUTPUT
-  #     - run: echo "GUS BUILD is ${{ steps.getGusBuild.outputs.gusBuild }}"
-  #     - id: getScheduledBuild
-  #       run: | 
-  #         echo "sfChangeCaseScheduleBuild=offcore.tooling.${{ steps.getMainVersion.outputs.version }}" >> $GITHUB_OUTPUT
-  #     - run: echo "SF_CHANGE_CASE_SCHEDULE_BUILD is ${{ steps.getScheduledBuild.outputs.sfChangeCaseScheduleBuild }}"\
+  prepare-environment-from-main:
+    name: 'Get Release Version'
+    runs-on: ubuntu-latest
+    environment: publish
+    outputs:
+      RELEASE_VERSION: ${{ steps.getMainVersion.outputs.version }}
+      GUS_BUILD: ${{ steps.getGusBuild.outputs.gusBuild}}
+      SF_CHANGE_CASE_SCHEDULE_BUILD: ${{ steps.getScheduledBuild.outputs.sfChangeCaseScheduleBuild }}
+    steps:
+      - uses: actions/checkout@v3
+        with:
+          ref: 'main'
+      - id: getMainVersion
+        run: |
+          echo "version="$(node -pe "require('./packages/salesforcedx-vscode/package.json').version")"" >> $GITHUB_OUTPUT
+      - run: echo "Main Version is ${{ steps.getMainVersion.outputs.version }}"
+      - id: getGusBuild
+        run: | 
+          echo "gusBuild=${{ steps.getMainVersion.outputs.version }}" >> $GITHUB_OUTPUT
+      - run: echo "GUS BUILD is ${{ steps.getGusBuild.outputs.gusBuild }}"
+      - id: getScheduledBuild
+        run: | 
+          echo "sfChangeCaseScheduleBuild=offcore.tooling.${{ steps.getMainVersion.outputs.version }}" >> $GITHUB_OUTPUT
+      - run: echo "SF_CHANGE_CASE_SCHEDULE_BUILD is ${{ steps.getScheduledBuild.outputs.sfChangeCaseScheduleBuild }}"\
 
-  # ctc-open:
-  #   needs: [ prepare-environment-from-main ]
-  #   uses: salesforcecli/github-workflows/.github/workflows/ctcOpen.yml@main
-  #   secrets: inherit
+  ctc-open:
+    needs: [ prepare-environment-from-main ]
+    uses: salesforcecli/github-workflows/.github/workflows/ctcOpen.yml@main
+    secrets: inherit
 
   publish:
-    # needs: [ 'ctc-open', 'prepare-environment-from-main' ]    
+    needs: [ 'ctc-open', 'prepare-environment-from-main' ]    
     runs-on: ubuntu-latest
     env: 
       VSCE_PERSONAL_ACCESS_TOKEN: ${{ secrets.VSCE_PERSONAL_ACCESS_TOKEN }}
@@ -73,29 +73,22 @@
         run: ls -R ./extensions
       - run: npm ci
       - run: |
-<<<<<<< HEAD
-          cmd=$(find . -type f -name "*.vsix" -print0 | xargs -0 printf 'npx vsce publish --pat "%s" --packagePath "%s" && ' "${VSCE_PERSONAL_ACCESS_TOKEN}" | sed 's/ && $//')&&[ -n "$cmd" ] && eval "$cmd"
-          echo $?;
+          cmd=$(find . -type f -name "*.vsix" -print0 | xargs -0 printf 'npx vsce publish --pat "%s" --packagePath "%s" && ' "${VSCE_PERSONAL_ACCESS_TOKEN}" | sed 's/ && $//')&&[ -n "$cmd" ] && eval "$cmd" && echo "SUCCESSFULLY published"
       - run: echo "SUCCESSFULLY published"
-=======
-          cmd=$(find . -type f -name "*.vsix" -print0 | xargs -0 printf 'npx vsce publish --pat "%s" --packagePath "%s" && ' "${VSCE_PERSONAL_ACCESS_TOKEN}" | sed 's/ && $//')&&[ -n "$cmd" ] && eval "$cmd" && echo "SUCCESSFULLY published"
-      # - run: echo "SUCCESSFULLY published"
-      - run: echo "ELEPHANT!"
->>>>>>> 0a5f10c8
 
-  # ctcCloseSuccess:
-  #   needs: [ctc-open, publish]
-  #   if: needs.ctc-open.result == 'success' && needs.publish.result == 'success' && needs.ctc-open.outputs.changeCaseId
-  #   uses: salesforcecli/github-workflows/.github/workflows/ctcClose.yml@main
-  #   secrets: inherit
-  #   with:
-  #     changeCaseId: ${{needs.ctc-open.outputs.changeCaseId}}
+  ctcCloseSuccess:
+    needs: [ctc-open, publish]
+    if: needs.ctc-open.result == 'success' && needs.publish.result == 'success' && needs.ctc-open.outputs.changeCaseId
+    uses: salesforcecli/github-workflows/.github/workflows/ctcClose.yml@main
+    secrets: inherit
+    with:
+      changeCaseId: ${{needs.ctc-open.outputs.changeCaseId}}
 
-  # ctcCloseFail:
-  #   needs: [ctc-open, publish]
-  #   if: always() && inputs.ctc && needs.ctc-open.outputs.changeCaseId && (needs.ctc-open.result != 'success' || needs.publish.result != 'success')
-  #   uses: salesforcecli/github-workflows/.github/workflows/ctcClose.yml@main
-  #   secrets: inherit
-  #   with:
-  #     changeCaseId: ${{ needs.ctc-open.outputs.changeCaseId }}
-  #     status: Not Implemented+  ctcCloseFail:
+    needs: [ctc-open, publish]
+    if: always() && inputs.ctc && needs.ctc-open.outputs.changeCaseId && (needs.ctc-open.result != 'success' || needs.publish.result != 'success')
+    uses: salesforcecli/github-workflows/.github/workflows/ctcClose.yml@main
+    secrets: inherit
+    with:
+      changeCaseId: ${{ needs.ctc-open.outputs.changeCaseId }}
+      status: Not Implemented