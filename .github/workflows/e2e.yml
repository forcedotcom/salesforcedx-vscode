name: End to End Tests
on:
  workflow_run:
    workflows:
      - Nightly Build Develop
      - Test, Build, and Release
      - Create and Test Beta Release Branch
    types:
      - completed

  workflow_dispatch:
    inputs:
      automationBranch:
        description: 'Set the branch to use for automation tests in ESM'
        required: false
        default: 'main'
        type: string
      apexE2ETests:
        description: 'Apex E2E Tests'
        required: false
        default: true
        type: boolean
      vscodeVersion:
        description: 'VSCode Version'
        required: false
        default: '1.92.2'
        type: string
      runId:
        description: 'Run ID of the workflow run that created the vsixes'
        required: true
        type: string

jobs:
  Apex_E2E_tests:
    if: ${{ inputs.apexE2ETests || (github.event_name == 'workflow_run' && github.event.workflow_run.conclusion == 'success') }}
    uses: ./.github/workflows/apexE2E.yml
    secrets: inherit
    with:
      automationBranch: ${{ inputs.automationBranch || 'main' }}
      vscodeVersion: ${{ inputs.vscodeVersion || '1.92.2' }}
      runId: ${{ inputs.runId || github.event.workflow_run.id }}

  Apex_E2E_tests_min_vscode_version:
    if: ${{ github.event_name == 'workflow_run' && github.event.workflow_run.conclusion == 'success' }}
    uses: ./.github/workflows/apexE2E.yml
    secrets: inherit
    with:
      automationBranch: 'main'
<<<<<<< HEAD
      vscodeVersion: '1.90.0'
      runId: ${{ github.event.workflow_run.id }}

  DeployAndRetrieve_E2E_tests_min_vscode_version:
    if: ${{ github.event_name == 'workflow_run' && github.event.workflow_run.conclusion == 'success' }}
    uses: ./.github/workflows/deployRetrieveE2E.yml
    secrets: inherit
    with:
      automationBranch: 'main'
      vscodeVersion: '1.90.0'
=======
      vscodeVersion: '1.86.0'
>>>>>>> 676ca52d
      runId: ${{ github.event.workflow_run.id }}<|MERGE_RESOLUTION|>--- conflicted
+++ resolved
@@ -46,18 +46,5 @@
     secrets: inherit
     with:
       automationBranch: 'main'
-<<<<<<< HEAD
       vscodeVersion: '1.90.0'
-      runId: ${{ github.event.workflow_run.id }}
-
-  DeployAndRetrieve_E2E_tests_min_vscode_version:
-    if: ${{ github.event_name == 'workflow_run' && github.event.workflow_run.conclusion == 'success' }}
-    uses: ./.github/workflows/deployRetrieveE2E.yml
-    secrets: inherit
-    with:
-      automationBranch: 'main'
-      vscodeVersion: '1.90.0'
-=======
-      vscodeVersion: '1.86.0'
->>>>>>> 676ca52d
       runId: ${{ github.event.workflow_run.id }}