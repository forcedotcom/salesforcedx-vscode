name: Core End to End Tests - Redhat

on:
  workflow_dispatch:
    inputs:
      automationBranch:
        description: 'Set the branch to use for automation tests'
        required: false
        default: 'main'
        type: string
      anInitialSuite:
        description: 'Verify Extensions'
        required: false
        default: true
        type: boolean
      createProject:
        description: 'Create Project'
        required: false
        default: true
        type: boolean
      # authentication:
      #   description: 'Authentication'
      #   required: false
      #   default: true
      #   type: boolean
<<<<<<< HEAD
      miscellaneous:
        description: 'Miscellaneous Commands'
        required: false
        default: true
        type: boolean
      # sObjectsDefinitions:
      #   description: 'sObjects Definitions'
      #   required: false
      #   default: true
      #   type: boolean
=======
      # miscellaneous:
      #   description: 'Miscellaneous Commands'
      #   required: false
      #   default: true
      #   type: boolean
      sObjectsDefinitions:
        description: 'sObjects Definitions'
        required: false
        default: true
        type: boolean
>>>>>>> b7a4815c
      # templates:
      #   description: 'Create Commands'
      #   required: false
      #   default: true
      #   type: boolean
      sfdxProjectJson:
        description: 'sfdx-project.json'
        required: false
        default: true
        type: boolean
      vscodeVersion:
        description: 'VSCode Version'
        required: false
        default: 'stable'
        type: string
      runId:
        description: 'Run ID of the workflow run that created the vsixes'
        required: true
        type: string

  workflow_call:
    inputs:
      automationBranch:
        description: 'Set the branch to use for automation tests'
        required: false
        default: 'main'
        type: string
      anInitialSuite:
        description: 'Verify Extensions'
        required: false
        default: true
        type: boolean
      createProject:
        description: 'Create Project'
        required: false
        default: true
        type: boolean
      # authentication:
      #   description: 'Authentication'
      #   required: false
      #   default: true
      #   type: boolean
<<<<<<< HEAD
      miscellaneous:
        description: 'Miscellaneous Commands'
        required: false
        default: true
        type: boolean
      # sObjectsDefinitions:
      #   description: 'sObjects Definitions'
      #   required: false
      #   default: true
      #   type: boolean
=======
      # miscellaneous:
      #   description: 'Miscellaneous Commands'
      #   required: false
      #   default: true
      #   type: boolean
      sObjectsDefinitions:
        description: 'sObjects Definitions'
        required: false
        default: true
        type: boolean
>>>>>>> b7a4815c
      # templates:
      #   description: 'Create Commands'
      #   required: false
      #   default: true
      #   type: boolean
      sfdxProjectJson:
        description: 'sfdx-project.json'
        required: false
        default: true
        type: boolean
      vscodeVersion:
        description: 'VSCode Version'
        required: false
        default: 'stable'
        type: string
      runId:
        description: 'Run ID of the workflow run that created the vsixes'
        required: false
        type: string

jobs:
  anInitialSuite:
    if: ${{ inputs.anInitialSuite }}
    uses: ./.github/workflows/runE2ETest.yml
    secrets: inherit
    with:
      automationBranch: ${{ inputs.automationBranch }}
      automationRepo: 'salesforcedx-vscode-automation-tests-redhat'
      testToRun: 'anInitialSuite.e2e.js'
      vscodeVersion: ${{ inputs.vscodeVersion }}
      runId: ${{ inputs.runId }}

  createProject:
    if: ${{ inputs.createProject }}
    uses: ./.github/workflows/runE2ETest.yml
    secrets: inherit
    with:
      automationBranch: ${{ inputs.automationBranch }}
      automationRepo: 'salesforcedx-vscode-automation-tests-redhat'
      testToRun: 'createProject.e2e.js'
      vscodeVersion: ${{ inputs.vscodeVersion }}
      runId: ${{ inputs.runId }}

  # authentication:
  #   if: ${{ inputs.authentication }}
  #   uses: ./.github/workflows/runE2ETest.yml
  #   secrets: inherit
  #   with:
  #     automationBranch: ${{ inputs.automationBranch }}
  #     automationRepo: 'salesforcedx-vscode-automation-tests-redhat'
  #     testToRun: 'authentication.e2e.js'
  #     vscodeVersion: ${{ inputs.vscodeVersion }}
  #     runId: ${{ inputs.runId }}

<<<<<<< HEAD
  miscellaneous:
    if: ${{ inputs.miscellaneous }}
    uses: ./.github/workflows/runE2ETest.yml
    secrets: inherit
    with:
      automationBranch: ${{ inputs.automationBranch }}
      automationRepo: 'salesforcedx-vscode-automation-tests-redhat'
      testToRun: 'miscellaneous.e2e.js'
      vscodeVersion: ${{ inputs.vscodeVersion }}
      runId: ${{ inputs.runId }}
=======
  # miscellaneous:
  #   if: ${{ inputs.miscellaneous }}
  #   uses: ./.github/workflows/runE2ETest.yml
  #   secrets: inherit
  #   with:
  #     automationBranch: ${{ inputs.automationBranch }}
  #     automationRepo: 'salesforcedx-vscode-automation-tests-redhat'
  #     testToRun: 'miscellaneous.e2e.js'
  #     vscodeVersion: ${{ inputs.vscodeVersion }}
  #     runId: ${{ inputs.runId }}
>>>>>>> b7a4815c

  sObjectsDefinitions:
    if: ${{ inputs.sObjectsDefinitions }}
    uses: ./.github/workflows/runE2ETest.yml
    secrets: inherit
    with:
      automationBranch: ${{ inputs.automationBranch }}
      automationRepo: 'salesforcedx-vscode-automation-tests-redhat'
      testToRun: 'sObjectsDefinitions.e2e.js'
      vscodeVersion: ${{ inputs.vscodeVersion }}
      runId: ${{ inputs.runId }}

  # templates:
  #   if: ${{ inputs.templates }}
  #   uses: ./.github/workflows/runE2ETest.yml
  #   secrets: inherit
  #   with:
  #     automationBranch: ${{ inputs.automationBranch }}
  #     automationRepo: 'salesforcedx-vscode-automation-tests-redhat'
  #     testToRun: 'templates.e2e.js'
  #     vscodeVersion: ${{ inputs.vscodeVersion }}
  #     runId: ${{ inputs.runId }}

  sfdxProjectJson:
    if: ${{ inputs.sfdxProjectJson }}
    uses: ./.github/workflows/runE2ETest.yml
    secrets: inherit
    with:
      automationBranch: ${{ inputs.automationBranch }}
      automationRepo: 'salesforcedx-vscode-automation-tests-redhat'
      testToRun: 'sfdxProjectJson.e2e.js'
      vscodeVersion: ${{ inputs.vscodeVersion }}
      runId: ${{ inputs.runId }}

  slack_success_notification:
    if: ${{ success() }}
    needs: [
        anInitialSuite,
        createProject,
        # authentication,
<<<<<<< HEAD
        miscellaneous,
        # sObjectsDefinitions,
=======
        # miscellaneous,
        sObjectsDefinitions,
>>>>>>> b7a4815c
        # templates,
        sfdxProjectJson
      ]
    uses: ./.github/workflows/slackNotification.yml
    secrets: inherit
    with:
      title: 'Core E2E Tests'
      vscodeVersion: ${{ inputs.vscodeVersion }}
      testsBranch: ${{ inputs.automationBranch }}
<<<<<<< HEAD
      summary: '\n- An Initial Suite: ${{ needs.anInitialSuite.result }}\n- Create Project: ${{ needs.createProject.result }}\n- Miscellaneous: ${{ needs.miscellaneous.result }}\n- SFDX Project Json: ${{ needs.sfdxProjectJson.result}}'
      # summary: '\n- Authentication: ${{ needs.authentication.result }}\n- SObjects Definitions: ${{ needs.sObjectsDefinitions.result }}\n- Templates: ${{ needs.templates.result }}'
=======
      summary: '\n- An Initial Suite: ${{ needs.anInitialSuite.result }}\n- Create Project: ${{ needs.createProject.result }}\n- SObjects Definitions: ${{ needs.sObjectsDefinitions.result }}\n- SFDX Project Json: ${{ needs.sfdxProjectJson.result}}'
      # summary: '\n- Authentication: ${{ needs.authentication.result }}\n- Miscellaneous: ${{ needs.miscellaneous.result }}\n- Templates: ${{ needs.templates.result }}'
>>>>>>> b7a4815c
      result: 'All the tests passed.'
      workflow: 'actions/runs/${{ github.run_id }}'
      type: 'e2e'

  slack_failure_notification:
    if: ${{ failure()}}
    needs: [
        anInitialSuite,
        createProject,
        # authentication,
<<<<<<< HEAD
        miscellaneous,
        # sObjectsDefinitions,
=======
        # miscellaneous,
        sObjectsDefinitions,
>>>>>>> b7a4815c
        # templates,
        sfdxProjectJson
      ]
    uses: ./.github/workflows/slackNotification.yml
    secrets: inherit
    with:
      title: 'Core E2E Tests'
      vscodeVersion: ${{ inputs.vscodeVersion }}
      testsBranch: ${{ inputs.automationBranch }}
<<<<<<< HEAD
      summary: '\n- An Initial Suite: ${{ needs.anInitialSuite.result }}\n- Create Project: ${{ needs.createProject.result }}\n- Miscellaneous: ${{ needs.miscellaneous.result }}\n- SFDX Project Json: ${{ needs.sfdxProjectJson.result}}'
      # summary: '\n- Authentication: ${{ needs.authentication.result }}\\n- SObjects Definitions: ${{ needs.sObjectsDefinitions.result }}\n- Templates: ${{ needs.templates.result }}'
=======
      summary: '\n- An Initial Suite: ${{ needs.anInitialSuite.result }}\n- Create Project: ${{ needs.createProject.result }}\n- SObjects Definitions: ${{ needs.sObjectsDefinitions.result }}\n- SFDX Project Json: ${{ needs.sfdxProjectJson.result}}'
      # summary: '\n- Authentication: ${{ needs.authentication.result }}\n- Miscellaneous: ${{ needs.miscellaneous.result }}\n- Templates: ${{ needs.templates.result }}'
>>>>>>> b7a4815c
      result: 'Not all the tests passed.'
      workflow: 'actions/runs/${{ github.run_id }}'
      type: 'e2e'

  slack_cancelled_notification:
    if: ${{ cancelled() }}
    needs: [
        anInitialSuite,
        createProject,
        # authentication,
<<<<<<< HEAD
        miscellaneous,
        # sObjectsDefinitions,
=======
        # miscellaneous,
        sObjectsDefinitions,
>>>>>>> b7a4815c
        # templates,
        sfdxProjectJson
      ]
    uses: ./.github/workflows/slackNotification.yml
    secrets: inherit
    with:
      title: 'Core E2E Tests'
      vscodeVersion: ${{ inputs.vscodeVersion }}
      testsBranch: ${{ inputs.automationBranch }}
<<<<<<< HEAD
      summary: '\n- An Initial Suite: ${{ needs.anInitialSuite.result }}\n- Create Project: ${{ needs.createProject.result }}\n- Miscellaneous: ${{ needs.miscellaneous.result }}\n- SFDX Project Json: ${{ needs.sfdxProjectJson.result}}'
      # summary: '\n- Authentication: ${{ needs.authentication.result }}\n- SObjects Definitions: ${{ needs.sObjectsDefinitions.result }}\n- Templates: ${{ needs.templates.result }}'
=======
      summary: '\n- An Initial Suite: ${{ needs.anInitialSuite.result }}\n- Create Project: ${{ needs.createProject.result }}\n- SObjects Definitions: ${{ needs.sObjectsDefinitions.result }}\n- SFDX Project Json: ${{ needs.sfdxProjectJson.result}}'
      # summary: '\n- Authentication: ${{ needs.authentication.result }}\n- Miscellaneous: ${{ needs.miscellaneous.result }}\n- Templates: ${{ needs.templates.result }}\n- Templates: ${{ needs.templates.result }}'
>>>>>>> b7a4815c
      result: 'The workflow was cancelled.'
      workflow: 'actions/runs/${{ github.run_id }}'
      type: 'e2e'<|MERGE_RESOLUTION|>--- conflicted
+++ resolved
@@ -23,29 +23,16 @@
       #   required: false
       #   default: true
       #   type: boolean
-<<<<<<< HEAD
       miscellaneous:
         description: 'Miscellaneous Commands'
         required: false
         default: true
         type: boolean
-      # sObjectsDefinitions:
-      #   description: 'sObjects Definitions'
-      #   required: false
-      #   default: true
-      #   type: boolean
-=======
-      # miscellaneous:
-      #   description: 'Miscellaneous Commands'
-      #   required: false
-      #   default: true
-      #   type: boolean
       sObjectsDefinitions:
         description: 'sObjects Definitions'
         required: false
         default: true
         type: boolean
->>>>>>> b7a4815c
       # templates:
       #   description: 'Create Commands'
       #   required: false
@@ -88,29 +75,16 @@
       #   required: false
       #   default: true
       #   type: boolean
-<<<<<<< HEAD
       miscellaneous:
         description: 'Miscellaneous Commands'
         required: false
         default: true
         type: boolean
-      # sObjectsDefinitions:
-      #   description: 'sObjects Definitions'
-      #   required: false
-      #   default: true
-      #   type: boolean
-=======
-      # miscellaneous:
-      #   description: 'Miscellaneous Commands'
-      #   required: false
-      #   default: true
-      #   type: boolean
       sObjectsDefinitions:
         description: 'sObjects Definitions'
         required: false
         default: true
         type: boolean
->>>>>>> b7a4815c
       # templates:
       #   description: 'Create Commands'
       #   required: false
@@ -165,7 +139,6 @@
   #     vscodeVersion: ${{ inputs.vscodeVersion }}
   #     runId: ${{ inputs.runId }}
 
-<<<<<<< HEAD
   miscellaneous:
     if: ${{ inputs.miscellaneous }}
     uses: ./.github/workflows/runE2ETest.yml
@@ -176,18 +149,6 @@
       testToRun: 'miscellaneous.e2e.js'
       vscodeVersion: ${{ inputs.vscodeVersion }}
       runId: ${{ inputs.runId }}
-=======
-  # miscellaneous:
-  #   if: ${{ inputs.miscellaneous }}
-  #   uses: ./.github/workflows/runE2ETest.yml
-  #   secrets: inherit
-  #   with:
-  #     automationBranch: ${{ inputs.automationBranch }}
-  #     automationRepo: 'salesforcedx-vscode-automation-tests-redhat'
-  #     testToRun: 'miscellaneous.e2e.js'
-  #     vscodeVersion: ${{ inputs.vscodeVersion }}
-  #     runId: ${{ inputs.runId }}
->>>>>>> b7a4815c
 
   sObjectsDefinitions:
     if: ${{ inputs.sObjectsDefinitions }}
@@ -228,13 +189,8 @@
         anInitialSuite,
         createProject,
         # authentication,
-<<<<<<< HEAD
         miscellaneous,
-        # sObjectsDefinitions,
-=======
-        # miscellaneous,
         sObjectsDefinitions,
->>>>>>> b7a4815c
         # templates,
         sfdxProjectJson
       ]
@@ -244,13 +200,8 @@
       title: 'Core E2E Tests'
       vscodeVersion: ${{ inputs.vscodeVersion }}
       testsBranch: ${{ inputs.automationBranch }}
-<<<<<<< HEAD
-      summary: '\n- An Initial Suite: ${{ needs.anInitialSuite.result }}\n- Create Project: ${{ needs.createProject.result }}\n- Miscellaneous: ${{ needs.miscellaneous.result }}\n- SFDX Project Json: ${{ needs.sfdxProjectJson.result}}'
-      # summary: '\n- Authentication: ${{ needs.authentication.result }}\n- SObjects Definitions: ${{ needs.sObjectsDefinitions.result }}\n- Templates: ${{ needs.templates.result }}'
-=======
-      summary: '\n- An Initial Suite: ${{ needs.anInitialSuite.result }}\n- Create Project: ${{ needs.createProject.result }}\n- SObjects Definitions: ${{ needs.sObjectsDefinitions.result }}\n- SFDX Project Json: ${{ needs.sfdxProjectJson.result}}'
-      # summary: '\n- Authentication: ${{ needs.authentication.result }}\n- Miscellaneous: ${{ needs.miscellaneous.result }}\n- Templates: ${{ needs.templates.result }}'
->>>>>>> b7a4815c
+      summary: '\n- An Initial Suite: ${{ needs.anInitialSuite.result }}\n- Create Project: ${{ needs.createProject.result }}\n- Miscellaneous: ${{ needs.miscellaneous.result }}\n- SObjects Definitions: ${{ needs.sObjectsDefinitions.result }}\n- SFDX Project Json: ${{ needs.sfdxProjectJson.result}}'
+      # summary: '\n- Authentication: ${{ needs.authentication.result }}\n- Templates: ${{ needs.templates.result }}'
       result: 'All the tests passed.'
       workflow: 'actions/runs/${{ github.run_id }}'
       type: 'e2e'
@@ -261,13 +212,8 @@
         anInitialSuite,
         createProject,
         # authentication,
-<<<<<<< HEAD
         miscellaneous,
-        # sObjectsDefinitions,
-=======
-        # miscellaneous,
         sObjectsDefinitions,
->>>>>>> b7a4815c
         # templates,
         sfdxProjectJson
       ]
@@ -277,13 +223,8 @@
       title: 'Core E2E Tests'
       vscodeVersion: ${{ inputs.vscodeVersion }}
       testsBranch: ${{ inputs.automationBranch }}
-<<<<<<< HEAD
-      summary: '\n- An Initial Suite: ${{ needs.anInitialSuite.result }}\n- Create Project: ${{ needs.createProject.result }}\n- Miscellaneous: ${{ needs.miscellaneous.result }}\n- SFDX Project Json: ${{ needs.sfdxProjectJson.result}}'
-      # summary: '\n- Authentication: ${{ needs.authentication.result }}\\n- SObjects Definitions: ${{ needs.sObjectsDefinitions.result }}\n- Templates: ${{ needs.templates.result }}'
-=======
-      summary: '\n- An Initial Suite: ${{ needs.anInitialSuite.result }}\n- Create Project: ${{ needs.createProject.result }}\n- SObjects Definitions: ${{ needs.sObjectsDefinitions.result }}\n- SFDX Project Json: ${{ needs.sfdxProjectJson.result}}'
-      # summary: '\n- Authentication: ${{ needs.authentication.result }}\n- Miscellaneous: ${{ needs.miscellaneous.result }}\n- Templates: ${{ needs.templates.result }}'
->>>>>>> b7a4815c
+      summary: '\n- An Initial Suite: ${{ needs.anInitialSuite.result }}\n- Create Project: ${{ needs.createProject.result }}\n- Miscellaneous: ${{ needs.miscellaneous.result }}\n- SObjects Definitions: ${{ needs.sObjectsDefinitions.result }}\n- SFDX Project Json: ${{ needs.sfdxProjectJson.result}}'
+      # summary: '\n- Authentication: ${{ needs.authentication.result }}\n- Templates: ${{ needs.templates.result }}'
       result: 'Not all the tests passed.'
       workflow: 'actions/runs/${{ github.run_id }}'
       type: 'e2e'
@@ -294,13 +235,8 @@
         anInitialSuite,
         createProject,
         # authentication,
-<<<<<<< HEAD
         miscellaneous,
-        # sObjectsDefinitions,
-=======
-        # miscellaneous,
         sObjectsDefinitions,
->>>>>>> b7a4815c
         # templates,
         sfdxProjectJson
       ]
@@ -310,13 +246,8 @@
       title: 'Core E2E Tests'
       vscodeVersion: ${{ inputs.vscodeVersion }}
       testsBranch: ${{ inputs.automationBranch }}
-<<<<<<< HEAD
-      summary: '\n- An Initial Suite: ${{ needs.anInitialSuite.result }}\n- Create Project: ${{ needs.createProject.result }}\n- Miscellaneous: ${{ needs.miscellaneous.result }}\n- SFDX Project Json: ${{ needs.sfdxProjectJson.result}}'
-      # summary: '\n- Authentication: ${{ needs.authentication.result }}\n- SObjects Definitions: ${{ needs.sObjectsDefinitions.result }}\n- Templates: ${{ needs.templates.result }}'
-=======
-      summary: '\n- An Initial Suite: ${{ needs.anInitialSuite.result }}\n- Create Project: ${{ needs.createProject.result }}\n- SObjects Definitions: ${{ needs.sObjectsDefinitions.result }}\n- SFDX Project Json: ${{ needs.sfdxProjectJson.result}}'
-      # summary: '\n- Authentication: ${{ needs.authentication.result }}\n- Miscellaneous: ${{ needs.miscellaneous.result }}\n- Templates: ${{ needs.templates.result }}\n- Templates: ${{ needs.templates.result }}'
->>>>>>> b7a4815c
+      summary: '\n- An Initial Suite: ${{ needs.anInitialSuite.result }}\n- Create Project: ${{ needs.createProject.result }}\n- Miscellaneous: ${{ needs.miscellaneous.result }}\n- SObjects Definitions: ${{ needs.sObjectsDefinitions.result }}\n- SFDX Project Json: ${{ needs.sfdxProjectJson.result}}'
+      # summary: '\n- Authentication: ${{ needs.authentication.result }}\n- Templates: ${{ needs.templates.result }}'
       result: 'The workflow was cancelled.'
       workflow: 'actions/runs/${{ github.run_id }}'
       type: 'e2e'