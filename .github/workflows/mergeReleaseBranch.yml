name: 'Merge Release branch'
on: 
  workflow_call:
    inputs:
      releaseBranch:
        type: string
        required: true

jobs: 

  get_release_version:
    name: 'Get Release Version'
    runs-on: ubuntu-latest
    outputs:
      RELEASE_VERSION: ${{ steps.getReleaseVersion.outputs.version }}
    steps:
      - uses: actions/checkout@v3
        with:
          ref: ${{ inputs.releaseBranch }}
      - id: getReleaseVersion
        run: echo "::set-output name=version::"$(node -pe "require('./packages/salesforcedx-vscode/package.json').version")""
      - run: echo "Release Version is ${{ steps.getReleaseVersion.outputs.version }}"

  get_main_version:
    name: 'Get Main Version'
    runs-on: ubuntu-latest
    outputs:
      MAIN_VERSION: ${{ steps.getMainVersion.outputs.version }}
    steps:
      - uses: actions/checkout@v3
        with:
          ref: 'main'
      - id: getMainVersion
        run: echo "::set-output name=version::"$(node -pe "require('./packages/salesforcedx-vscode/package.json').version")""
      - run: echo "Main Version is ${{ steps.getMainVersion.outputs.version }}"

  merge-release-branch:
    name: 'Merge Release Branch'
    runs-on: ubuntu-latest
    needs: [get_release_version, get_main_version]
    env:
      RELEASE_VERSION: ${{ needs.get_release_version.outputs.RELEASE_VERSION }}
      MAIN_VERSION: ${{ needs.get_main_version.outputs.MAIN_VERSION }}
    steps:
<<<<<<< HEAD
=======
      - name: 'Checkout code'
        uses: actions/checkout@v3
        with:
          ref: ${{ inputs.branch }}
          token: ${{ secrets.IDEE_GH_TOKEN }}
          email: ${{ secrect.IDEE_GH_EMAIL }}
      - name: 'Setup Node'
        uses: actions/setup-node@v3
        with:
          node-version: '16.13.x'
          cache: npm
      - name: 'Find And Set Version to ENV'
        id: version
        run: echo "version="$(node -pe "require('./packages/salesforcedx-vscode/package.json').version")"" >> $BASH_ENV
      - id: souceBashEnv
        run: source $BASH_ENV
      #- id: echoVersion
        #run: echo "RELEASE_VERSION is: ${{ env.RELEASE_VERSION }}"
>>>>>>> 1a3e0ea3
      - name: 'Verify the release branch is not older than main'
        id: verifyReleaseVersionValid    
        run: |
          LOWER_VERSION="`echo -e "${{env.MAIN_VERSION}}\n${{env.RELEASE_VERSION}}" | sort -V | cut --delimiter $'\n' --fields 1`"
          echo "Lower version was: ${LOWER_VERSION}"
          if [ ${LOWER_VERSION} != ${{env.MAIN_VERSION}} ]
          then
            echo "The release branch is older than main. We do not want to rebase off of an old branch. Exiting."
            exit 1;
          fi
      
      - name: 'Rebasing main off of release branch'
        run: |
          echo "Rebasing main off of release branch ${{env.RELEASE_VERSION}}"
          git checkout main
          git rebase -Xtheirs release/v${{env.RELEASE_VERSION}}
          git push
          
      - name: 'Slack Prepublish notification'
        uses: ./.github/workflows/slackNotification.yml
        with:
          title: "Release branch successfully merged for ${{inputs.releaseBranch}}"
          notification: "Release branch successfully merged."
          type: "notification"
          workflow: "mergeReleaseBranch.yml"<|MERGE_RESOLUTION|>--- conflicted
+++ resolved
@@ -42,8 +42,6 @@
       RELEASE_VERSION: ${{ needs.get_release_version.outputs.RELEASE_VERSION }}
       MAIN_VERSION: ${{ needs.get_main_version.outputs.MAIN_VERSION }}
     steps:
-<<<<<<< HEAD
-=======
       - name: 'Checkout code'
         uses: actions/checkout@v3
         with:
@@ -52,17 +50,16 @@
           email: ${{ secrect.IDEE_GH_EMAIL }}
       - name: 'Setup Node'
         uses: actions/setup-node@v3
-        with:
-          node-version: '16.13.x'
-          cache: npm
+          with:
+            node-version: '16.13.x'
+            cache: npm
       - name: 'Find And Set Version to ENV'
         id: version
         run: echo "version="$(node -pe "require('./packages/salesforcedx-vscode/package.json').version")"" >> $BASH_ENV
       - id: souceBashEnv
         run: source $BASH_ENV
-      #- id: echoVersion
-        #run: echo "RELEASE_VERSION is: ${{ env.RELEASE_VERSION }}"
->>>>>>> 1a3e0ea3
+      - id: echoVersion
+        run: echo "RELEASE_VERSION is: ${RELEASE_VERSION}"
       - name: 'Verify the release branch is not older than main'
         id: verifyReleaseVersionValid    
         run: |
