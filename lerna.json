{
<<<<<<< HEAD
  "version": "65.6.0",
=======
  "version": "65.7.0",
>>>>>>> 2b61abbe
  "command": {
    "version": {
      "allowBranch": [
        "develop",
        "release/*"
      ]
    }
  },
  "useNx": true
}<|MERGE_RESOLUTION|>--- conflicted
+++ resolved
@@ -1,9 +1,5 @@
 {
-<<<<<<< HEAD
-  "version": "65.6.0",
-=======
   "version": "65.7.0",
->>>>>>> 2b61abbe
   "command": {
     "version": {
       "allowBranch": [
