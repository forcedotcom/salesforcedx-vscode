--- conflicted
+++ resolved
@@ -3,11 +3,7 @@
     "docs",
     "packages/*"
   ],
-<<<<<<< HEAD
-  "version": "55.0.0",
-=======
   "version": "55.1.0",
->>>>>>> 66e87dc0
   "command": {
     "version": {
       "allowBranch": [
