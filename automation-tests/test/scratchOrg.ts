/*
 * Copyright (c) 2023, salesforce.com, inc.
 * All rights reserved.
 * Licensed under the BSD 3-Clause license.
 * For full license text, see LICENSE.txt file in the repo root or https://opensource.org/licenses/BSD-3-Clause
 */
import child_process from 'child_process';
import fs from 'fs';
import path from 'path';
import util from 'util';
import {
  DefaultTreeItem,
  InputBox,
  QuickOpenBox,
  Workbench
} from 'wdio-vscode-service';
import {
  EnvironmentSettings
} from './environmentSettings';
import {
  utilities
} from './utilities';

const exec = util.promisify(child_process.exec);

export class ScratchOrg {
  private testSuiteSuffixName: string;
  private reuseScratchOrg = false;
  private projectFolderPath: string | undefined = undefined;
  private prompt: QuickOpenBox | InputBox | undefined;
  private scratchOrgAliasName: string | undefined;

  public constructor(testSuiteSuffixName: string, reuseScratchOrg: boolean) {
    this.testSuiteSuffixName = testSuiteSuffixName;
    this.reuseScratchOrg = reuseScratchOrg;

    // To have all scratch orgs be reused, uncomment the following line:
    // this.reuseScratchOrg = true;
  }

  public async setUp(): Promise<void> {
    await this.setUpTestingEnvironment();
    await this.createProject();
    await this.authorizeDevHub();
    await this.createDefaultScratchOrg();
  }

  public async tearDown(): Promise<void> {
    if (this.scratchOrgAliasName && !this.reuseScratchOrg) {
      // To use VS Code's Terminal view to delete the scratch org, use:
      // const workbench = await (await browser.getWorkbench()).wait();
      // await utilities.executeCommand(workbench, `sfdx force:org:delete -u ${this.scratchOrgAliasName} --noprompt`);

      // The Terminal view can be a bit unreliable, so directly call exec() instead:
      await exec(`sfdx force:org:delete -u ${this.scratchOrgAliasName} --noprompt`);
    }

    if (this.projectFolderPath) {
      await utilities.removeFolder(this.projectFolderPath);
    }
  }

  public async setUpTestingEnvironment(): Promise<void> {
    utilities.log('');
    utilities.log(`${this.testSuiteSuffixName} - Starting setUpTestingEnvironment()...`);

    const tempFolderPath = path.join(__dirname, '..', 'e2e-temp');
    this.projectFolderPath = path.join(tempFolderPath, this.tempProjectName);
    utilities.log(`${this.testSuiteSuffixName} - creating project files in ${this.projectFolderPath}`);

    // Clean up the temp folder, just in case there are stale files there.
    if (fs.existsSync(this.projectFolderPath)) {
      await utilities.removeFolder(this.projectFolderPath);
      await utilities.pause(1);
    }

    // Now create the folders.
    if (!fs.existsSync(tempFolderPath)) {
      await utilities.createFolder(tempFolderPath);
      await utilities.pause(1);
    }

    await utilities.createFolder(this.projectFolderPath);
    await utilities.pause(1);

    utilities.log(`${this.testSuiteSuffixName} - ...finished setUpTestingEnvironment()`);
    utilities.log('');
  }

  public async createProject(): Promise<void> {
    utilities.log('');
    utilities.log(`${this.testSuiteSuffixName} - Starting createProject()...`);

    this.prompt = await utilities.runCommandFromCommandPalette('SFDX: Create Project', 10);
    // Selecting "SFDX: Create Project" causes the extension to be loaded, and this takes a while.

    // Select the "Standard" project type.
    await this.prompt.selectQuickPick('Standard');
    await utilities.pause(1);

    // Enter "TempProject" for project name.
    await this.prompt.setText(this.tempProjectName);
    await utilities.pause(1);

    // Press Enter/Return.
    await this.prompt.confirm();

    // Set the location of the project.
    const input = await this.prompt.input$;
    await input.setValue(this.projectFolderPath!);
    await utilities.pause(1);

    // Click the OK button.
    await utilities.clickFilePathOkButton();

    // Verify the project was created and was loaded.
    const workbench = await browser.getWorkbench();
    const sidebar = await workbench.getSideBar();
    const content = await sidebar.getContent();
    const treeViewSection = await content.getSection(this.tempProjectName.toUpperCase());
    if (!treeViewSection) {
      throw new Error('In createProject(), getSection() returned a treeViewSection with a value of null (or undefined)');
    }

    const forceAppTreeItem = await treeViewSection.findItem('force-app') as DefaultTreeItem;
    if (!forceAppTreeItem) {
      throw new Error('In createProject(), findItem() returned a forceAppTreeItem with a value of null (or undefined)');
    }

    await forceAppTreeItem.expand();

    // Yep, we need to wait a long time here.
    await utilities.pause(10);

    utilities.log(`${this.testSuiteSuffixName} - ...finished createProject()`);
    utilities.log('');
  }

  private async authorizeDevHub(): Promise<void> {
    utilities.log('');
    utilities.log(`${this.testSuiteSuffixName} - Starting authorizeDevHub()...`);

    // This is essentially the "SFDX: Authorize a Dev Hub" command, but using the CLI and an auth file instead of the UI.
    const authFilePath = path.join(this.projectFolderPath!, this.tempProjectName, 'authFile.json');
    utilities.log(`${this.testSuiteSuffixName} - calling sfdx force:org:display...`);
    const sfdxForceOrgDisplayResult = await exec(`sfdx force:org:display -u ${EnvironmentSettings.getInstance().devHubAliasName} --verbose --json`);
    const json = this.removedEscapedCharacters(sfdxForceOrgDisplayResult.stdout);

    // Now write the file.
    fs.writeFileSync(authFilePath, json);
    utilities.log(`${this.testSuiteSuffixName} - finished writing the file...`);

    // Call auth:sfdxurl:store and read in the JSON that was just created.
    utilities.log(`${this.testSuiteSuffixName} - calling sfdx auth:sfdxurl:store...`);
    const sfdxSfdxUrlStoreResult = await exec(`sfdx auth:sfdxurl:store -d -f ${authFilePath}`);
    if (!sfdxSfdxUrlStoreResult.stdout.includes(`Successfully authorized ${EnvironmentSettings.getInstance().devHubUserName} with org ID`)) {
      throw new Error(`In authorizeDevHub(), sfdxSfdxUrlStoreResult does not contain "Successfully authorized ${EnvironmentSettings.getInstance().devHubUserName} with org ID"`);
    }

    utilities.log(`${this.testSuiteSuffixName} - ...finished authorizeDevHub()`);
    utilities.log('');
  }

  private async createDefaultScratchOrg(): Promise<void> {
    utilities.log('');
    utilities.log(`${this.testSuiteSuffixName} - Starting createDefaultScratchOrg()...`);

    const userName = utilities.currentUserName();
    const workbench = await browser.getWorkbench();

    if (this.reuseScratchOrg) {
      utilities.log(`${this.testSuiteSuffixName} - looking for a scratch org to reuse...`);

      const sfdxForceOrgListResult = await exec('sfdx force:org:list --json');
      const resultJson = sfdxForceOrgListResult.stdout.replace(/\u001B\[\d\dm/g, '').replace(/\\n/g, '');
      const scratchOrgs = JSON.parse(resultJson).result.scratchOrgs;

      for (const scratchOrg of scratchOrgs) {
        const alias = scratchOrg.alias as string;
        if (alias && alias.includes('TempScratchOrg_') && alias.includes(userName) && alias.includes(this.testSuiteSuffixName)) {
          this.scratchOrgAliasName = alias;

          // Set the current scratch org.
          await this.setDefaultOrg(workbench, this.scratchOrgAliasName);

          utilities.log(`${this.testSuiteSuffixName} - found one: ${this.scratchOrgAliasName}`);
          utilities.log(`${this.testSuiteSuffixName} - ...finished createDefaultScratchOrg()`);
          utilities.log('');
          return;
        }
      }
    }

    const definitionFile = path.join(this.projectFolderPath!, this.tempProjectName, 'config', 'project-scratch-def.json');

    // Org alias format: TempScratchOrg_yyyy_mm_dd_username_ticks_testSuiteSuffixName
    const currentDate = new Date();
    const ticks = currentDate.getTime();
    const day = ('0' + currentDate.getDate()).slice(-2);
    const month = ('0' + (currentDate.getMonth() + 1)).slice(-2);
    const year = currentDate.getFullYear();
    this.scratchOrgAliasName = `TempScratchOrg_${year}_${month}_${day}_${userName}_${ticks}_${this.testSuiteSuffixName}`;
    utilities.log(`${this.testSuiteSuffixName} - temporary scratch org name is ${this.scratchOrgAliasName}...`);

    const startDate = Date.now();
    const durationDays = 1;

    utilities.log(`${this.testSuiteSuffixName} - calling sfdx force:org:create...`);
    const sfdxForceOrgCreateResult = await exec(`sfdx force:org:create -f ${definitionFile} --setalias ${this.scratchOrgAliasName} --durationdays ${durationDays} --setdefaultusername --json --loglevel fatal`);
    const json = this.removedEscapedCharacters(sfdxForceOrgCreateResult.stdout);
    const result = JSON.parse(json).result;

    const endDate = Date.now();
    const time = endDate - startDate;
    utilities.log(`Creating ${this.scratchOrgAliasName} took ${time} ticks (${time/1000.0} seconds)`);

    if (!result.authFields) {
      throw new Error('In createDefaultScratchOrg(), result.authFields is null (or undefined)');
    }

    if (!result.authFields.accessToken) {
      throw new Error('In createDefaultScratchOrg(), result.authFields.accessToken is null (or undefined)');
    }

    if (!result.orgId) {
      throw new Error('In createDefaultScratchOrg(), result.orgId is null (or undefined)');
    }

    if (!result.scratchOrgInfo.SignupEmail) {
      throw new Error('In createDefaultScratchOrg(), result.scratchOrgInfo.SignupEmail is null (or undefined)');
    }

    // Run SFDX: Set a Default Org
    utilities.log(`${this.testSuiteSuffixName} - selecting SFDX: Set a Default Org...`);
    const inputBox = await utilities.runCommandFromCommandPalette('SFDX: Set a Default Org', 1);

    // Select this.scratchOrgAliasName from the list.
    let scratchOrgQuickPickItemWasFound = false;
    const quickPicks = await inputBox.getQuickPicks();
    for (const quickPick of quickPicks) {
      const label = await quickPick.getLabel();
      // Find the org that was created.
      if (label.includes(this.scratchOrgAliasName)) {
        await quickPick.select();
        await utilities.pause(3);
        scratchOrgQuickPickItemWasFound = true;
        break;
      }
    }

    if (!scratchOrgQuickPickItemWasFound) {
      throw new Error(`In createDefaultScratchOrg(), the scratch org's pick list item was not found`);
    }
    // Warning! This only works if the item (the scratch org) is visible.
    // If there are many scratch orgs, not all of them may be displayed.
    // If lots of scratch orgs are created and aren't deleted, this can
    // result in this list growing one not being able to find the org
    // they are looking for.

    // Look for the success notification.
    const successNotificationWasFound = await utilities.notificationIsPresent(workbench, 'SFDX: Set a Default Org successfully ran');
    if (!successNotificationWasFound) {
      throw new Error('In createDefaultScratchOrg(), the notification of "SFDX: Set a Default Org successfully ran" was not found');
    }

    // Look for this.scratchOrgAliasName in the list of status bar items
    const statusBar = await workbench.getStatusBar();
    const scratchOrgStatusBarItem = await utilities.getStatusBarItemWhichIncludes(statusBar, this.scratchOrgAliasName);
    if (!scratchOrgStatusBarItem) {
      throw new Error('In createDefaultScratchOrg(), getStatusBarItemWhichIncludes() returned a scratchOrgStatusBarItem with a value of null (or undefined)');
    }

    utilities.log(`${this.testSuiteSuffixName} - ...finished createDefaultScratchOrg()`);
    utilities.log('');
  }

  private get tempProjectName(): string {
    return 'TempProject-' + this.testSuiteSuffixName;
  }

  private async setDefaultOrg(workbench: Workbench, scratchOrgAliasName: string): Promise<void> {
    const inputBox = await utilities.runCommandFromCommandPalette('SFDX: Set a Default Org', 2);

    let scratchOrgQuickPickItemWasFound = false;

    const userName = await utilities.currentUserName();
    await utilities.pause(1);

    const quickPicks = await inputBox.getQuickPicks();
    await utilities.pause(1);

    for (const quickPick of quickPicks) {
      const label = await quickPick.getLabel();
      if (scratchOrgAliasName) {
        // Find the org that was created in the "Run SFDX: Create a Default Scratch Org" step.
        if (label.includes(scratchOrgAliasName)) {
          await quickPick.select();
          await utilities.pause(3);
          scratchOrgQuickPickItemWasFound = true;
          break;
        }
      } else {
        // If the scratch org was already created (and not deleted),
        // and the "Run SFDX: Create a Default Scratch Org" step was skipped,
        // scratchOrgAliasName is undefined and as such, search for the first org
        // that starts with "TempScratchOrg_" and also has the current user's name.
        if (label.startsWith('TempScratchOrg_') && label.includes(userName)) {
          scratchOrgAliasName = label.split(' - ')[0];
          await quickPick.select();
          await utilities.pause(3);
          scratchOrgQuickPickItemWasFound = true;
          break;
        }
      }
    }
<<<<<<< HEAD
    expect(scratchOrgQuickPickItemWasFound).toBe(true);
    if (scratchOrgQuickPickItemWasFound !== true) {
      debugger;
    }
    const successNotificationWasFound = await utilities.notificationIsPresent(workbench, 'SFDX: Set a Default Org successfully ran');
    if (successNotificationWasFound !== true) {
      debugger;
      // notify jeff
    }
    expect(successNotificationWasFound).toBe(true);
=======
    if (!scratchOrgQuickPickItemWasFound) {
      throw new Error(`In setDefaultOrg(), the scratch org's quick pick item was not found`);
    }

    const successNotificationWasFound = await utilities.notificationIsPresent(workbench, 'SFDX: Set a Default Org successfully ran');
    if (!successNotificationWasFound) {
      throw new Error('In setDefaultOrg(), the notification of "SFDX: Set a Default Org successfully ran" was not found');
    }
>>>>>>> 78939636

    // Look for orgAliasName in the list of status bar items
    const statusBar = await workbench.getStatusBar();
    const scratchOrgStatusBarItem = await utilities.getStatusBarItemWhichIncludes(statusBar, scratchOrgAliasName);
    if (!scratchOrgStatusBarItem) {
      throw new Error('In setDefaultOrg(), getStatusBarItemWhichIncludes() returned a scratchOrgStatusBarItem with a value of null (or undefined)');
    }
  }

  private removedEscapedCharacters(stdout: string): string {
    // When calling exec(), the JSON returned contains escaped characters.
    // Removed the extra escaped characters and carriage returns.
    const resultJson = stdout.replace(/\u001B\[\d\dm/g, '').replace(/\\n/g, '');

    return resultJson;
  }
}<|MERGE_RESOLUTION|>--- conflicted
+++ resolved
@@ -212,7 +212,7 @@
 
     const endDate = Date.now();
     const time = endDate - startDate;
-    utilities.log(`Creating ${this.scratchOrgAliasName} took ${time} ticks (${time/1000.0} seconds)`);
+    utilities.log(`Creating ${this.scratchOrgAliasName} took ${time} ticks (${time / 1000.0} seconds)`);
 
     if (!result.authFields) {
       throw new Error('In createDefaultScratchOrg(), result.authFields is null (or undefined)');
@@ -313,27 +313,18 @@
         }
       }
     }
-<<<<<<< HEAD
-    expect(scratchOrgQuickPickItemWasFound).toBe(true);
-    if (scratchOrgQuickPickItemWasFound !== true) {
+    if (!scratchOrgQuickPickItemWasFound) {
+      // tslint:disable-next-line:no-debugger
       debugger;
-    }
-    const successNotificationWasFound = await utilities.notificationIsPresent(workbench, 'SFDX: Set a Default Org successfully ran');
-    if (successNotificationWasFound !== true) {
-      debugger;
-      // notify jeff
-    }
-    expect(successNotificationWasFound).toBe(true);
-=======
-    if (!scratchOrgQuickPickItemWasFound) {
       throw new Error(`In setDefaultOrg(), the scratch org's quick pick item was not found`);
     }
 
     const successNotificationWasFound = await utilities.notificationIsPresent(workbench, 'SFDX: Set a Default Org successfully ran');
     if (!successNotificationWasFound) {
+      // tslint:disable-next-line:no-debugger
+      debugger; // notify jeff
       throw new Error('In setDefaultOrg(), the notification of "SFDX: Set a Default Org successfully ran" was not found');
     }
->>>>>>> 78939636
 
     // Look for orgAliasName in the list of status bar items
     const statusBar = await workbench.getStatusBar();
