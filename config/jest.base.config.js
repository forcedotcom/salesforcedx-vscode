/** @type {import('ts-jest').JestConfigWithTsJest} */
module.exports = {
  preset: 'ts-jest',
  testEnvironment: 'node',
  testMatch: ['**/(unit|jest)/**/?(*.)+(spec|test).[t]s?(x)'],
  setupFilesAfterEnv: ['../../scripts/setup-jest.ts'],
<<<<<<< HEAD
  reporters: ['default', ['jest-junit', { outputName: 'junit-custom-unitTests.xml' }]],
  coverageReporters: ['lcov', 'text'],
=======
  reporters: [
    'default',
    ['jest-junit', { outputName: 'junit-custom-unitTests.xml' }]
  ],
  coverageReporters: ['lcov', 'text', 'json'],
>>>>>>> fa7ee19f
  resetMocks: true
  // This collectCoverageFrom will show coverage for all files in a projects, but slows down calculating coverage results.
  // Can be a good tool for measuring coverage of the project as a whole locally, but shouldn't be committed at this time.
  // Off:
  // npm run test:unit  1231.48s user 150.82s system 1092% cpu 2:06.55 total
  // On:
  // npm run test:unit  2461.94s user 244.14s system 1210% cpu 3:43.47 total
  // collectCoverageFrom: ['src/**/*.ts']
};<|MERGE_RESOLUTION|>--- conflicted
+++ resolved
@@ -4,16 +4,8 @@
   testEnvironment: 'node',
   testMatch: ['**/(unit|jest)/**/?(*.)+(spec|test).[t]s?(x)'],
   setupFilesAfterEnv: ['../../scripts/setup-jest.ts'],
-<<<<<<< HEAD
   reporters: ['default', ['jest-junit', { outputName: 'junit-custom-unitTests.xml' }]],
-  coverageReporters: ['lcov', 'text'],
-=======
-  reporters: [
-    'default',
-    ['jest-junit', { outputName: 'junit-custom-unitTests.xml' }]
-  ],
   coverageReporters: ['lcov', 'text', 'json'],
->>>>>>> fa7ee19f
   resetMocks: true
   // This collectCoverageFrom will show coverage for all files in a projects, but slows down calculating coverage results.
   // Can be a good tool for measuring coverage of the project as a whole locally, but shouldn't be committed at this time.
